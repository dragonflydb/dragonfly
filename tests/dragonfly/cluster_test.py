import pytest
import copy
import re
import json
import redis
from binascii import crc_hqx
from redis import asyncio as aioredis
import asyncio
from dataclasses import dataclass

from .instance import DflyInstanceFactory, DflyInstance
from .utility import *
from .replication_test import check_all_replicas_finished
from redis.cluster import RedisCluster
from redis.cluster import ClusterNode
from .proxy import Proxy
from .seeder import Seeder, SeederBase, StaticSeeder

from . import dfly_args

BASE_PORT = 30001


def monotonically_increasing_port_number():
    port = BASE_PORT
    while True:
        yield port
        port = port + 1


# Create a generator object
next_port = monotonically_increasing_port_number()


class RedisClusterNode:
    def __init__(self, port):
        self.port = port
        self.proc = None

    def start(self):
        self.proc = subprocess.Popen(
            [
                "redis-server-6.2.11",
                f"--port {self.port}",
                "--save ''",
                "--cluster-enabled yes",
                f"--cluster-config-file nodes_{self.port}.conf",
                "--cluster-node-timeout 5000",
                "--appendonly no",
                "--protected-mode no",
                "--repl-diskless-sync yes",
                "--repl-diskless-sync-delay 0",
            ]
        )
        logging.debug(self.proc.args)

    def stop(self):
        self.proc.terminate()
        try:
            self.proc.wait(timeout=10)
        except Exception as e:
            pass


@pytest.fixture(scope="function")
def redis_cluster(port_picker):
    # create redis client with 3 node with default slot configuration
    # node1 slots 0-5460
    # node2 slots 5461-10922
    # node3 slots 10923-16383
    ports = [port_picker.get_available_port() for i in range(3)]
    nodes = [RedisClusterNode(port) for port in ports]
    try:
        for node in nodes:
            node.start()
            time.sleep(1)
    except FileNotFoundError as e:
        skip_if_not_in_github()
        raise

    create_command = f'echo "yes" |redis-cli --cluster create {" ".join([f"127.0.0.1:{port}" for port in ports])}'
    subprocess.run(create_command, shell=True)
    time.sleep(4)
    yield nodes
    for node in nodes:
        node.stop()


@dataclass
class MigrationInfo:
    ip: str
    port: int
    slots: list
    node_id: str


@dataclass
class NodeInfo:
    id: str
    instance: DflyInstance
    client: aioredis.Redis
    admin_client: aioredis.Redis
    slots: list
    migrations: list
    replicas: list


async def create_node_info(instance) -> NodeInfo:
    client = instance.client()
    node_id = await get_node_id(client)
    ninfo = NodeInfo(
        id=node_id,
        instance=instance,
        client=client,
        admin_client=instance.admin_client(),
        slots=[],
        migrations=[],
        replicas=[],
    )
    return ninfo


def generate_config(nodes):
    return [
        {
            "slot_ranges": [{"start": s, "end": e} for (s, e) in node.slots],
            "master": {
                "id": node.id,
                "ip": "127.0.0.1",
                "port": node.instance.port,
            },
            "replicas": [
                {
                    "id": replica.id,
                    "ip": "127.0.0.1",
                    "port": replica.instance.port,
                }
                for replica in node.replicas
            ],
            "migrations": [
                {
                    "slot_ranges": [{"start": s, "end": e} for (s, e) in m.slots],
                    "node_id": m.node_id,
                    "ip": m.ip,
                    "port": m.port,
                }
                for m in node.migrations
            ],
        }
        for node in nodes
    ]


async def push_config(config, admin_connections):
    logging.debug("Pushing config %s", config)
    res = await asyncio.gather(
        *(c_admin.execute_command("DFLYCLUSTER", "CONFIG", config) for c_admin in admin_connections)
    )
    assert all([r == "OK" for r in res])


async def wait_for_status(admin_client, node_id, status, timeout=10):
    get_status = lambda: admin_client.execute_command(
        "DFLYCLUSTER", "SLOT-MIGRATION-STATUS", node_id
    )

    if not isinstance(status, list):
        status = [status]

    async for states, breaker in tick_timer(get_status, timeout=timeout):
        with breaker:
            assert len(states) != 0 and all(state[2] in status for state in states), states


async def wait_for_error(admin_client, node_id, error, timeout=10):
    get_status = lambda: admin_client.execute_command(
        "DFLYCLUSTER", "SLOT-MIGRATION-STATUS", node_id
    )

    async for states, breaker in tick_timer(get_status, timeout=timeout):
        with breaker:
            assert len(states) != 0 and all(error == state[4] for state in states), states


async def wait_for_migration_start(admin_client, node_id):
    while (
        len(await admin_client.execute_command("DFLYCLUSTER", "SLOT-MIGRATION-STATUS", node_id))
        == 0
    ):
        await asyncio.sleep(0.1)


async def check_for_no_state_status(admin_clients):
    for client in admin_clients:
        state = await client.execute_command("DFLYCLUSTER", "SLOT-MIGRATION-STATUS")
        if len(state) != 0:
            logging.debug(f"SLOT-MIGRATION-STATUS is {state}, instead of NO_STATE")
            assert False


def key_slot(key_str) -> int:
    key = str.encode(key_str)
    return crc_hqx(key, 0) % 16384


async def get_node_id(connection):
    id = await connection.execute_command("CLUSTER MYID")
    assert isinstance(id, str)
    return id


@dfly_args({})
class TestNotEmulated:
    async def test_cluster_commands_fails_when_not_emulate(self, async_client: aioredis.Redis):
        with pytest.raises(aioredis.ResponseError) as respErr:
            await async_client.execute_command("CLUSTER HELP")
        assert "cluster_mode" in str(respErr.value)

        with pytest.raises(aioredis.ResponseError) as respErr:
            await async_client.execute_command("CLUSTER SLOTS")
        assert "emulated" in str(respErr.value)


@dfly_args({"cluster_mode": "emulated"})
class TestEmulated:
    def test_cluster_slots_command(self, df_server, cluster_client: redis.RedisCluster):
        expected = {(0, 16383): {"primary": ("127.0.0.1", df_server.port), "replicas": []}}
        res = cluster_client.execute_command("CLUSTER SLOTS")
        assert expected == res

    def test_cluster_help_command(self, cluster_client: redis.RedisCluster):
        # `target_nodes` is necessary because CLUSTER HELP is not mapped on redis-py
        res = cluster_client.execute_command("CLUSTER HELP", target_nodes=redis.RedisCluster.RANDOM)
        assert "HELP" in res
        assert "SLOTS" in res

    def test_cluster_pipeline(self, cluster_client: redis.RedisCluster):
        pipeline = cluster_client.pipeline()
        pipeline.set("foo", "bar")
        pipeline.get("foo")
        val = pipeline.execute()
        assert val == [True, "bar"]


# Unfortunately we can't test --announce_port here because that causes the Python Cluster client to
# throw if it can't access the port in `CLUSTER SLOTS` :|
@dfly_args({"cluster_mode": "emulated", "cluster_announce_ip": "127.0.0.2"})
class TestEmulatedWithAnnounceIp:
    def test_cluster_slots_command(self, df_server, cluster_client: redis.RedisCluster):
        expected = {(0, 16383): {"primary": ("127.0.0.2", df_server.port), "replicas": []}}
        res = cluster_client.execute_command("CLUSTER SLOTS")
        assert expected == res


@dataclass
class ReplicaInfo:
    id: string
    port: int


def verify_slots_result(port: int, answer: list, replicas) -> bool:
    def is_local_host(ip: str) -> bool:
        return ip == "127.0.0.1" or ip == "localhost"

    assert answer[0] == 0  # start shard
    assert answer[1] == 16383  # last shard

    info = answer[2]
    assert len(info) == 3
    ip_addr = info[0]
    assert is_local_host(ip_addr)
    assert info[1] == port

    # Replicas
    assert len(answer) == 3 + len(replicas)
    for i in range(3, len(replicas)):
        replica = replicas[i - 3]
        rep_info = answer[i]
        assert len(rep_info) == 3
        ip_addr = rep_info[0]
        assert is_local_host(ip_addr)
        assert rep_info[1] == replica.port
        assert rep_info[2] == replica.id

    return True


# --managed_service_info means that Dragonfly is running in a managed service, so some details
# are hidden from users, see https://github.com/dragonflydb/dragonfly/issues/4173
@dfly_args({"proactor_threads": 4, "cluster_mode": "emulated", "managed_service_info": "true"})
async def test_emulated_cluster_with_replicas(df_factory):
    master = df_factory.create(port=next(next_port), admin_port=next(next_port))
    replicas = [df_factory.create(port=next(next_port), logtostdout=True) for i in range(1, 3)]

    df_factory.start_all([master, *replicas])

    c_master = master.client()
    c_master_admin = master.admin_client()
    master_id = await c_master.execute_command("CLUSTER MYID")

    c_replicas = [replica.client() for replica in replicas]
    replica_ids = [(await c_replica.execute_command("CLUSTER MYID")) for c_replica in c_replicas]

    for replica, c_replica in zip(replicas, c_replicas):
        res = await c_replica.execute_command("CLUSTER SLOTS")
        assert len(res) == 1
        assert verify_slots_result(port=replica.port, answer=res[0], replicas=[])

    res = await c_master.execute_command("CLUSTER SLOTS")
    assert verify_slots_result(port=master.port, answer=res[0], replicas=[])

    # Connect replicas to master
    for replica, c_replica in zip(replicas, c_replicas):
        rc = await c_replica.execute_command(f"REPLICAOF localhost {master.port}")
        assert rc == "OK"

    await asyncio.sleep(0.5)

    for replica, c_replica in zip(replicas, c_replicas):
        res = await c_replica.execute_command("CLUSTER SLOTS")
        assert verify_slots_result(
            port=master.port, answer=res[0], replicas=[ReplicaInfo(replica.port, id)]
        )

    res = await c_master.execute_command("CLUSTER SLOTS")
    assert verify_slots_result(
        port=master.port,
        answer=res[0],
        replicas=[],
    )

    res = await c_master_admin.execute_command("CLUSTER SLOTS")
    assert verify_slots_result(
        port=master.port,
        answer=res[0],
        replicas=[ReplicaInfo(id, replica.port) for id, replica in zip(replica_ids, replicas)],
    )

    assert await c_master.execute_command("CLUSTER NODES") == {
        f"127.0.0.1:{master.port}": {
            "connected": True,
            "epoch": "0",
            "flags": "myself,master",
            "last_ping_sent": "0",
            "last_pong_rcvd": "0",
            "master_id": "-",
            "migrations": [],
            "node_id": master_id,
            "slots": [["0", "16383"]],
        },
    }

    assert await c_master_admin.execute_command("CLUSTER NODES") == {
        f"127.0.0.1:{master.port}": {
            "connected": True,
            "epoch": "0",
            "flags": "myself,master",
            "last_ping_sent": "0",
            "last_pong_rcvd": "0",
            "master_id": "-",
            "migrations": [],
            "node_id": master_id,
            "slots": [["0", "16383"]],
        },
        f"127.0.0.1:{replicas[0].port}": {
            "connected": True,
            "epoch": "0",
            "flags": "slave",
            "last_ping_sent": "0",
            "last_pong_rcvd": "0",
            "master_id": master_id,
            "migrations": [],
            "node_id": replica_ids[0],
            "slots": [],
        },
        f"127.0.0.1:{replicas[1].port}": {
            "connected": True,
            "epoch": "0",
            "flags": "slave",
            "last_ping_sent": "0",
            "last_pong_rcvd": "0",
            "master_id": master_id,
            "migrations": [],
            "node_id": replica_ids[1],
            "slots": [],
        },
    }


@dfly_args({"proactor_threads": 4, "cluster_mode": "yes"})
async def test_cluster_managed_service_info(df_factory):
    master = df_factory.create(port=next(next_port), admin_port=next(next_port))
    replica = df_factory.create(port=next(next_port), admin_port=next(next_port))

    df_factory.start_all([master, replica])

    c_master = master.client()
    c_master_admin = master.admin_client()
    master_id = await c_master.execute_command("CLUSTER MYID")

    c_replica = replica.client()
    c_replica_admin = replica.admin_client()
    replica_id = await c_replica.execute_command("CLUSTER MYID")

    # Connect replicas to master
    rc = await c_replica_admin.execute_command(f"REPLICAOF localhost {master.port}")
    assert rc == "OK"
    await wait_available_async(c_replica)

    nodes = [await create_node_info(master)]
    nodes[0].slots = [(0, 16383)]
    nodes[0].replicas = [await create_node_info(replica)]
    await push_config(json.dumps(generate_config(nodes)), [master.client(), replica.client()])

    expected_hidden_cluster_slots = [
        [
            0,
            16383,
            [
                "127.0.0.1",
                master.port,
                master_id,
            ],
        ],
    ]
    expected_full_cluster_slots = copy.deepcopy(expected_hidden_cluster_slots)
    expected_full_cluster_slots[0].append(
        [
            "127.0.0.1",
            replica.port,
            replica_id,
        ]
    )
    assert await c_master.execute_command("CLUSTER SLOTS") == expected_full_cluster_slots
    assert await c_master_admin.execute_command("CLUSTER SLOTS") == expected_full_cluster_slots

    expected_hidden_cluster_nodes = {
        f"127.0.0.1:{master.port}": {
            "connected": True,
            "epoch": "0",
            "flags": "myself,master",
            "last_ping_sent": "0",
            "last_pong_rcvd": "0",
            "master_id": "-",
            "migrations": [],
            "node_id": master_id,
            "slots": [["0", "16383"]],
        },
    }
    expected_full_cluster_nodes = copy.deepcopy(expected_hidden_cluster_nodes)
    expected_full_cluster_nodes[f"127.0.0.1:{replica.port}"] = {
        "connected": True,
        "epoch": "0",
        "flags": "slave",
        "last_ping_sent": "0",
        "last_pong_rcvd": "0",
        "master_id": master_id,
        "migrations": [],
        "node_id": replica_id,
        "slots": [],
    }
    assert await c_master.execute_command("CLUSTER NODES") == expected_full_cluster_nodes
    assert await c_master_admin.execute_command("CLUSTER NODES") == expected_full_cluster_nodes

    expected_hidden_cluster_shards = [
        [
            "slots",
            [0, 16383],
            "nodes",
            [
                [
                    "id",
                    master_id,
                    "endpoint",
                    "127.0.0.1",
                    "ip",
                    "127.0.0.1",
                    "port",
                    master.port,
                    "role",
                    "master",
                    "replication-offset",
                    0,
                    "health",
                    "online",
                ],
            ],
        ],
    ]
    expected_full_cluster_shards = copy.deepcopy(expected_hidden_cluster_shards)
    expected_full_cluster_shards[0][3].append(
        [
            "id",
            replica_id,
            "endpoint",
            "127.0.0.1",
            "ip",
            "127.0.0.1",
            "port",
            replica.port,
            "role",
            "replica",
            "replication-offset",
            0,
            "health",
            "online",
        ]
    )
    assert await c_master.execute_command("CLUSTER SHARDS") == expected_full_cluster_shards
    assert await c_master_admin.execute_command("CLUSTER SHARDS") == expected_full_cluster_shards

    await c_master.execute_command("config set managed_service_info true")

    assert await c_master.execute_command("CLUSTER SLOTS") == expected_hidden_cluster_slots
    assert await c_master_admin.execute_command("CLUSTER SLOTS") == expected_full_cluster_slots

    assert await c_master.execute_command("CLUSTER NODES") == expected_hidden_cluster_nodes
    assert await c_master_admin.execute_command("CLUSTER NODES") == expected_full_cluster_nodes

    assert await c_master.execute_command("CLUSTER SHARDS") == expected_hidden_cluster_shards
    assert await c_master_admin.execute_command("CLUSTER SHARDS") == expected_full_cluster_shards


@dfly_args({"cluster_mode": "emulated"})
async def test_cluster_info(async_client):
    res = await async_client.execute_command("CLUSTER INFO")
    assert len(res) == 16
    assert res == {
        "cluster_current_epoch": "1",
        "cluster_known_nodes": "1",
        "cluster_my_epoch": "1",
        "cluster_size": "1",
        "cluster_slots_assigned": "16384",
        "cluster_slots_fail": "0",
        "cluster_slots_ok": "16384",
        "cluster_slots_pfail": "0",
        "cluster_state": "ok",
        "cluster_stats_messages_meet_received": "0",
        "cluster_stats_messages_ping_received": "1",
        "cluster_stats_messages_ping_sent": "1",
        "cluster_stats_messages_pong_received": "1",
        "cluster_stats_messages_pong_sent": "1",
        "cluster_stats_messages_received": "1",
        "cluster_stats_messages_sent": "1",
    }


@dfly_args({"cluster_mode": "emulated", "cluster_announce_ip": "127.0.0.2"})
@pytest.mark.asyncio
async def test_cluster_nodes(df_server, async_client):
    res = await async_client.execute_command("CLUSTER NODES")
    assert len(res) == 1
    info = res[f"127.0.0.2:{df_server.port}"]
    assert res is not None
    assert info["connected"] == True
    assert info["epoch"] == "0"
    assert info["flags"] == "myself,master"
    assert info["last_ping_sent"] == "0"
    assert info["slots"] == [["0", "16383"]]
    assert info["master_id"] == "-"


"""
Test that slot ownership changes correctly with config changes.

Add a key to node0, then move the slot ownership to node1 and see that they both behave as
intended.
Also add keys to each of them that are *not* moved, and see that they are unaffected by the move.
"""


@dfly_args({"proactor_threads": 4, "cluster_mode": "yes", "cluster_node_id": "inigo montoya"})
async def test_cluster_node_id(df_factory: DflyInstanceFactory):
    node = df_factory.create(port=next(next_port))
    df_factory.start_all([node])

    conn = node.client()
    assert "inigo montoya" == await get_node_id(conn)


@dfly_args({"proactor_threads": 4, "cluster_mode": "yes"})
async def test_cluster_slot_ownership_changes(df_factory: DflyInstanceFactory):
    # Start and configure cluster with 2 nodes
    nodes = [df_factory.create(port=next(next_port), admin_port=next(next_port)) for i in range(2)]

    df_factory.start_all(nodes)

    c_nodes = [node.client() for node in nodes]
    c_nodes_admin = [node.admin_client() for node in nodes]

    node_ids = await asyncio.gather(*(get_node_id(c) for c in c_nodes))

    config = f"""
      [
        {{
          "slot_ranges": [
            {{
              "start": 0,
              "end": LAST_SLOT_CUTOFF
            }}
          ],
          "master": {{
            "id": "{node_ids[0]}",
            "ip": "localhost",
            "port": {nodes[0].port}
          }},
          "replicas": []
        }},
        {{
          "slot_ranges": [
            {{
              "start": NEXT_SLOT_CUTOFF,
              "end": 16383
            }}
          ],
          "master": {{
            "id": "{node_ids[1]}",
            "ip": "localhost",
            "port": {nodes[1].port}
          }},
          "replicas": []
        }}
      ]
    """

    await push_config(
        config.replace("LAST_SLOT_CUTOFF", "5259").replace("NEXT_SLOT_CUTOFF", "5260"),
        c_nodes_admin,
    )

    # Slot for "KEY1" is 5259

    # Insert a key that should stay in node0
    assert await c_nodes[0].set("KEY0", "value")

    # And to node1 (so it happens that 'KEY0' belongs to 0 and 'KEY2' to 1)
    assert await c_nodes[1].set("KEY2", "value")

    # Insert a key that we will move ownership of to node1 (but without migration yet)
    assert await c_nodes[0].set("KEY1", "value")
    assert await c_nodes[0].execute_command("DBSIZE") == 2

    # Make sure that node0 owns "KEY0"
    assert (await c_nodes[0].get("KEY0")) == "value"

    # Make sure that "KEY1" is not owned by node1
    try:
        await c_nodes[1].set("KEY1", "value")
        assert False, "Should not be able to set key on non-owner cluster node"
    except redis.exceptions.ResponseError as e:
        assert e.args[0] == f"MOVED 5259 localhost:{nodes[0].port}"

    # And that node1 only has 1 key ("KEY2")
    assert await c_nodes[1].execute_command("DBSIZE") == 1

    print("Moving ownership over 5259 ('KEY1') to other node")

    await push_config(
        config.replace("LAST_SLOT_CUTOFF", "5258").replace("NEXT_SLOT_CUTOFF", "5259"),
        c_nodes_admin,
    )

    # node0 should have removed "KEY1" as it no longer owns it
    assert await c_nodes[0].execute_command("DBSIZE") == 1
    # node0 should still own "KEY0" though
    assert (await c_nodes[0].get("KEY0")) == "value"
    # node1 should still have "KEY2"
    assert await c_nodes[1].execute_command("DBSIZE") == 1

    # Now node0 should reply with MOVED for "KEY1"
    try:
        await c_nodes[0].set("KEY1", "value")
        assert False, "Should not be able to set key on non-owner cluster node"
    except redis.exceptions.ResponseError as e:
        assert e.args[0] == f"MOVED 5259 localhost:{nodes[1].port}"

    # And node1 should own it and allow using it
    assert await c_nodes[1].set("KEY1", "value")
    assert await c_nodes[1].execute_command("DBSIZE") == 2

    config = f"""
      [
        {{
          "slot_ranges": [
            {{
              "start": 0,
              "end": 16383
            }}
          ],
          "master": {{
            "id": "{node_ids[0]}",
            "ip": "localhost",
            "port": {nodes[0].port}
          }},
          "replicas": []
        }}
      ]
    """
    await push_config(config, c_nodes_admin)

    assert await c_nodes[0].execute_command("DBSIZE") == 1
    assert (await c_nodes[0].get("KEY0")) == "value"
    assert await c_nodes[1].execute_command("DBSIZE") == 0


# Tests that master commands to the replica are applied regardless of slot ownership
@dfly_args({"proactor_threads": 4, "cluster_mode": "yes"})
async def test_cluster_replica_sets_non_owned_keys(df_factory: DflyInstanceFactory):
    # Start and configure cluster with 1 master and 1 replica, both own all slots
    master = df_factory.create(admin_port=next(next_port))
    replica = df_factory.create(admin_port=next(next_port))
    df_factory.start_all([master, replica])

    async with master.client() as c_master, master.admin_client() as c_master_admin, replica.client() as c_replica, replica.admin_client() as c_replica_admin:
        master_id = await get_node_id(c_master)
        replica_id = await get_node_id(c_replica)

        config = f"""
        [
          {{
            "slot_ranges": [
              {{
                "start": 0,
                "end": 16383
              }}
            ],
            "master": {{
              "id": "{master_id}",
              "ip": "localhost",
              "port": {master.port}
            }},
            "replicas": [
              {{
                "id": "{replica_id}",
                "ip": "localhost",
                "port": {replica.port}
              }}
            ]
          }}
        ]
      """
        await push_config(config, [c_master_admin, c_replica_admin])

        # Setup replication and make sure that it works properly.
        await c_master.set("key", "value")
        await c_replica.execute_command("REPLICAOF", "localhost", master.port)
        await check_all_replicas_finished([c_replica], c_master)
        assert (await c_replica.get("key")) == "value"
        assert await c_replica.execute_command("dbsize") == 1

        # Tell the replica that it and the master no longer own any data, but don't tell that to the
        # master. This will allow us to set keys on the master and make sure that they are set in the
        # replica.

        replica_config = f"""
        [
          {{
            "slot_ranges": [],
            "master": {{
              "id": "{master_id}",
              "ip": "localhost",
              "port": {master.port}
            }},
            "replicas": [
              {{
                "id": "{replica_id}",
                "ip": "localhost",
                "port": {replica.port}
              }}
            ]
          }},
          {{
            "slot_ranges": [
              {{
                "start": 0,
                "end": 16383
              }}
            ],
            "master": {{
              "id": "non-existing-master",
              "ip": "localhost",
              "port": 1111
            }},
            "replicas": []
          }}
        ]
      """

        await push_config(replica_config, [c_replica_admin])

        # The replica should *not* have deleted the key.
        assert await c_replica.execute_command("dbsize") == 1

        # Set another key on the master, which it owns but the replica does not own.
        await c_master.set("key2", "value")
        await check_all_replicas_finished([c_replica], c_master)

        # See that the key exists in both replica and master
        assert await c_master.execute_command("dbsize") == 2
        assert await c_replica.execute_command("dbsize") == 2

        # The replica should still reply with MOVED, despite having that key.
        try:
            await c_replica.get("key2")
            assert False, "Should not be able to get key on non-owner cluster node"
        except redis.exceptions.ResponseError as e:
            assert re.match(r"MOVED \d+ localhost:1111", e.args[0])

        await push_config(replica_config, [c_master_admin])
        await asyncio.sleep(0.5)
        assert await c_master.execute_command("dbsize") == 0
        assert await c_replica.execute_command("dbsize") == 0


@dfly_args({"proactor_threads": 4, "cluster_mode": "yes"})
async def test_cluster_flush_slots_after_config_change(df_factory: DflyInstanceFactory):
    # Start and configure cluster with 1 master and 1 replica, both own all slots
    master = df_factory.create(port=next(next_port), admin_port=next(next_port))
    replica = df_factory.create(port=next(next_port), admin_port=next(next_port))
    df_factory.start_all([master, replica])

    c_master = master.client()
    c_master_admin = master.admin_client()
    master_id = await get_node_id(c_master)

    c_replica = replica.client()
    c_replica_admin = replica.admin_client()
    replica_id = await get_node_id(c_replica)

    config = f"""
      [
        {{
          "slot_ranges": [
            {{
              "start": 0,
              "end": 16383
            }}
          ],
          "master": {{
            "id": "{master_id}",
            "ip": "localhost",
            "port": {master.port}
          }},
          "replicas": [
            {{
              "id": "{replica_id}",
              "ip": "localhost",
              "port": {replica.port}
            }}
          ]
        }}
      ]
    """
    await push_config(config, [c_master_admin, c_replica_admin])

    await c_master.execute_command("debug", "populate", "100000")
    assert await c_master.execute_command("dbsize") == 100_000

    # Setup replication and make sure that it works properly.
    await c_replica.execute_command("REPLICAOF", "localhost", master.port)
    await check_all_replicas_finished([c_replica], c_master)
    assert await c_replica.execute_command("dbsize") == 100_000

    resp = await c_master_admin.execute_command("dflycluster", "getslotinfo", "slots", "0")
    assert resp[0][0] == 0
    slot_0_size = resp[0][2]
    print(f"Slot 0 size = {slot_0_size}")
    assert slot_0_size > 0

    config = f"""
      [
        {{
          "slot_ranges": [
            {{
              "start": 1,
              "end": 16383
            }}
          ],
          "master": {{
            "id": "{master_id}",
            "ip": "localhost",
            "port": {master.port}
          }},
          "replicas": [
            {{
              "id": "{replica_id}",
              "ip": "localhost",
              "port": {replica.port}
            }}
          ]
        }},
        {{
          "slot_ranges": [
            {{
              "start": 0,
              "end": 0
            }}
          ],
          "master": {{
            "id": "other-master",
            "ip": "localhost",
            "port": 9000
          }},
          "replicas": [
            {{
              "id": "other-replica",
              "ip": "localhost",
              "port": 9001
            }}
          ]
        }}
      ]
    """
    await push_config(config, [c_master_admin, c_replica_admin])

    await asyncio.sleep(0.5)

    assert await c_master.execute_command("dbsize") == (100_000 - slot_0_size)
    assert await c_replica.execute_command("dbsize") == (100_000 - slot_0_size)


@dfly_args({"proactor_threads": 4, "cluster_mode": "yes", "admin_port": 30001})
async def test_cluster_blocking_command(df_server):
    c_master = df_server.client()
    c_master_admin = df_server.admin_client()

    config = [
        {
            "slot_ranges": [{"start": 0, "end": 8000}],
            "master": {"id": await get_node_id(c_master), "ip": "10.0.0.1", "port": 7000},
            "replicas": [],
        },
        {
            "slot_ranges": [{"start": 8001, "end": 16383}],
            "master": {"id": "other", "ip": "10.0.0.2", "port": 7000},
            "replicas": [],
        },
    ]

    assert (
        await c_master_admin.execute_command("DFLYCLUSTER", "CONFIG", json.dumps(config))
    ) == "OK"

    assert (await c_master.execute_command("CLUSTER", "KEYSLOT", "keep-local")) == 3479
    assert (await c_master.execute_command("CLUSTER", "KEYSLOT", "remove-key-4")) == 6103

    v1 = asyncio.create_task(c_master.blpop("keep-local", 2))
    v2 = asyncio.create_task(c_master.blpop("remove-key-4", 2))

    await asyncio.sleep(0.1)

    config[0]["slot_ranges"][0]["end"] = 5000
    config[1]["slot_ranges"][0]["start"] = 5001
    assert (
        await c_master_admin.execute_command("DFLYCLUSTER", "CONFIG", json.dumps(config))
    ) == "OK"

    await c_master.lpush("keep-local", "WORKS")

    assert (await v1) == ("keep-local", "WORKS")
    with pytest.raises(aioredis.ResponseError) as e_info:
        await v2
    assert "MOVED" in str(e_info.value)


@dfly_args({"proactor_threads": 4, "cluster_mode": "yes"})
async def test_blocking_commands_cancel(df_factory, df_seeder_factory):
    instances = [
        df_factory.create(port=next(next_port), admin_port=next(next_port)) for i in range(2)
    ]

    df_factory.start_all(instances)

    nodes = [(await create_node_info(instance)) for instance in instances]
    nodes[0].slots = [(0, 16383)]
    nodes[1].slots = []

    await push_config(json.dumps(generate_config(nodes)), [node.admin_client for node in nodes])

    set_task = asyncio.create_task(nodes[0].client.execute_command("BZPOPMIN set1 0"))
    list_task = asyncio.create_task(nodes[0].client.execute_command("BLPOP list1 0"))

    nodes[0].migrations.append(
        MigrationInfo("127.0.0.1", nodes[1].instance.port, [(0, 16383)], nodes[1].id)
    )
    await push_config(json.dumps(generate_config(nodes)), [node.admin_client for node in nodes])

    await wait_for_status(nodes[0].admin_client, nodes[1].id, "FINISHED")

    nodes[0].migrations = []
    nodes[0].slots = []
    nodes[1].slots = [(0, 16383)]
    logging.debug("remove finished migrations")
    await push_config(json.dumps(generate_config(nodes)), [node.admin_client for node in nodes])

    with pytest.raises(aioredis.ResponseError) as set_e_info:
        await set_task
    assert f"MOVED 3037 127.0.0.1:{instances[1].port}" == str(set_e_info.value)

    with pytest.raises(aioredis.ResponseError) as list_e_info:
        await list_task
    assert f"MOVED 7141 127.0.0.1:{instances[1].port}" == str(list_e_info.value)


@pytest.mark.parametrize("set_cluster_node_id", [True, False])
@dfly_args({"proactor_threads": 4, "cluster_mode": "yes"})
async def test_cluster_native_client(
    df_factory: DflyInstanceFactory,
    df_seeder_factory: DflySeederFactory,
    set_cluster_node_id: bool,
):
    # Start and configure cluster with 3 masters and 3 replicas
    masters = [
        df_factory.create(
            port=next(next_port),
            admin_port=next(next_port),
            cluster_node_id=f"master{i}" if set_cluster_node_id else "",
        )
        for i in range(3)
    ]
    df_factory.start_all(masters)
    c_masters = [master.client() for master in masters]
    c_masters_admin = [master.admin_client() for master in masters]
    master_ids = await asyncio.gather(*(get_node_id(c) for c in c_masters_admin))

    replicas = [
        df_factory.create(
            port=next(next_port),
            admin_port=next(next_port),
            cluster_node_id=f"replica{i}" if set_cluster_node_id else "",
            replicaof=f"localhost:{masters[i].port}",
        )
        for i in range(3)
    ]
    df_factory.start_all(replicas)
    c_replicas = [replica.client() for replica in replicas]
    await asyncio.gather(*(wait_available_async(c) for c in c_replicas))
    c_replicas_admin = [replica.admin_client() for replica in replicas]
    replica_ids = await asyncio.gather(*(get_node_id(c) for c in c_replicas))

    config = f"""
      [
        {{
          "slot_ranges": [
            {{
              "start": 0,
              "end": 5000
            }}
          ],
          "master": {{
            "id": "{master_ids[0]}",
            "ip": "localhost",
            "port": {masters[0].port}
          }},
          "replicas": [
              {{
                "id": "{replica_ids[0]}",
                "ip": "localhost",
                "port": {replicas[0].port}
              }}
          ]
        }},
        {{
          "slot_ranges": [
            {{
              "start": 5001,
              "end": 10000
            }}
          ],
          "master": {{
            "id": "{master_ids[1]}",
            "ip": "localhost",
            "port": {masters[1].port}
          }},
          "replicas": [
              {{
                "id": "{replica_ids[1]}",
                "ip": "localhost",
                "port": {replicas[1].port}
              }}
          ]
        }},
        {{
          "slot_ranges": [
            {{
              "start": 10001,
              "end": 16383
            }}
          ],
          "master": {{
            "id": "{master_ids[2]}",
            "ip": "localhost",
            "port": {masters[2].port}
          }},
          "replicas": [
              {{
                "id": "{replica_ids[2]}",
                "ip": "localhost",
                "port": {replicas[2].port}
              }}
          ]
        }}
      ]
    """
    await push_config(config, c_masters_admin + c_replicas_admin)

    seeder = df_seeder_factory.create(port=masters[0].port, cluster_mode=True)
    await seeder.run(target_deviation=0.1)

    client = masters[0].cluster_client()

    assert await client.set("key0", "value") == True
    assert await client.get("key0") == "value"

    async def test_random_keys():
        for i in range(100):
            key = "key" + str(random.randint(0, 100_000))
            assert await client.set(key, "value") == True
            assert await client.get(key) == "value"

    await test_random_keys()
    await asyncio.gather(*(wait_available_async(c) for c in c_replicas))

    # Make sure that getting a value from a replica works as well.
    # We use connections directly to NOT follow 'MOVED' error, as that will redirect to the master.
    for c in c_replicas:
        try:
            assert await c.get("key0")
        except redis.exceptions.ResponseError as e:
            assert e.args[0].startswith("MOVED")

    # Push new config
    config = f"""
      [
        {{
          "slot_ranges": [
            {{
              "start": 0,
              "end": 4000
            }}
          ],
          "master": {{
            "id": "{master_ids[0]}",
            "ip": "localhost",
            "port": {masters[0].port}
          }},
          "replicas": [
              {{
                "id": "{replica_ids[0]}",
                "ip": "localhost",
                "port": {replicas[0].port}
              }}
          ]
        }},
        {{
          "slot_ranges": [
            {{
              "start": 4001,
              "end": 14000
            }}
          ],
          "master": {{
            "id": "{master_ids[1]}",
            "ip": "localhost",
            "port": {masters[1].port}
          }},
          "replicas": [
              {{
                "id": "{replica_ids[1]}",
                "ip": "localhost",
                "port": {replicas[1].port}
              }}
          ]
        }},
        {{
          "slot_ranges": [
            {{
              "start": 14001,
              "end": 16383
            }}
          ],
          "master": {{
            "id": "{master_ids[2]}",
            "ip": "localhost",
            "port": {masters[2].port}
          }},
          "replicas": [
              {{
                "id": "{replica_ids[2]}",
                "ip": "localhost",
                "port": {replicas[2].port}
              }}
          ]
        }}
      ]
    """
    await push_config(config, c_masters_admin + c_replicas_admin)

    await test_random_keys()


@dfly_args({"proactor_threads": 4, "cluster_mode": "yes"})
async def test_config_consistency(df_factory: DflyInstanceFactory):
    # Check slot migration from one node to another
    instances = [
        df_factory.create(port=next(next_port), admin_port=next(next_port)) for i in range(2)
    ]

    df_factory.start_all(instances)

    nodes = [(await create_node_info(instance)) for instance in instances]
    nodes[0].slots = [(0, 5259)]
    nodes[1].slots = [(5260, 16383)]

    await push_config(json.dumps(generate_config(nodes)), [node.admin_client for node in nodes])

    await check_for_no_state_status([node.admin_client for node in nodes])

    nodes[0].migrations.append(
        MigrationInfo("127.0.0.1", nodes[1].instance.admin_port, [(5200, 5259)], nodes[1].id)
    )

    # Push config to source node. Migration will not start until target node gets the config as well.
    logging.debug("Push migration config to source node")
    await push_config(json.dumps(generate_config(nodes)), [nodes[0].admin_client])

    # some delay to check that migration isn't started until we send config to target node
    await asyncio.sleep(0.2)

    await wait_for_status(nodes[0].admin_client, nodes[1].id, "CONNECTING")
    await check_for_no_state_status([nodes[1].admin_client])

    logging.debug("Push migration config to target node")
    await push_config(json.dumps(generate_config(nodes)), [nodes[1].admin_client])

    await wait_for_status(nodes[1].admin_client, nodes[0].id, "FINISHED")
    await wait_for_status(nodes[0].admin_client, nodes[1].id, "FINISHED")

    nodes[0].migrations = []
    nodes[0].slots = [(0, 5199)]
    nodes[1].slots = [(5200, 16383)]

    logging.debug("remove finished migrations")
    await push_config(json.dumps(generate_config(nodes)), [node.admin_client for node in nodes])

    await check_for_no_state_status([node.admin_client for node in nodes])


@dfly_args({"proactor_threads": 4, "cluster_mode": "yes"})
async def test_cluster_flushall_during_migration(
    df_factory: DflyInstanceFactory, df_seeder_factory
):
    # Check data migration from one node to another
    instances = [
        df_factory.create(
            port=next(next_port),
            admin_port=next(next_port),
            vmodule="cluster_family=9,outgoing_slot_migration=9,incoming_slot_migration=9,streamer=9",
            logtostdout=True,
        )
        for i in range(2)
    ]

    df_factory.start_all(instances)

    nodes = [(await create_node_info(instance)) for instance in instances]
    nodes[0].slots = [(0, 16383)]
    nodes[1].slots = []

    await push_config(json.dumps(generate_config(nodes)), [node.admin_client for node in nodes])

    seeder = df_seeder_factory.create(keys=10_000, port=nodes[0].instance.port, cluster_mode=True)
    await seeder.run(target_deviation=0.1)

    nodes[0].migrations.append(
        MigrationInfo("127.0.0.1", nodes[1].instance.admin_port, [(0, 16383)], nodes[1].id)
    )

    logging.debug("Start migration")
    await push_config(json.dumps(generate_config(nodes)), [node.admin_client for node in nodes])

    await nodes[0].client.execute_command("flushall")

    status1 = await nodes[1].admin_client.execute_command(
        "DFLYCLUSTER", "SLOT-MIGRATION-STATUS", nodes[0].id
    )
    assert (
        len(status1) == 0 or "FINISHED" not in status1[0]
    ), "Weak test case - finished migration too early"

    await wait_for_status(nodes[0].admin_client, nodes[1].id, "FINISHED")

    logging.debug("Finalizing migration")
    nodes[0].migrations = []
    nodes[0].slots = []
    nodes[1].slots = [(0, 16383)]
    await push_config(json.dumps(generate_config(nodes)), [node.admin_client for node in nodes])
    logging.debug("Migration finalized")

    assert await nodes[0].client.dbsize() == 0


@pytest.mark.parametrize("interrupt", [False, True])
@dfly_args({"proactor_threads": 4, "cluster_mode": "yes"})
async def test_cluster_data_migration(df_factory: DflyInstanceFactory, interrupt: bool):
    # Check data migration from one node to another
    instances = [
        df_factory.create(
            port=next(next_port),
            admin_port=next(next_port),
            vmodule="outgoing_slot_migration=9,cluster_family=9,incoming_slot_migration=9,streamer=9",
        )
        for i in range(2)
    ]

    df_factory.start_all(instances)

    nodes = [(await create_node_info(instance)) for instance in instances]
    nodes[0].slots = [(0, 9000)]
    nodes[1].slots = [(9001, 16383)]

    await push_config(json.dumps(generate_config(nodes)), [node.admin_client for node in nodes])

    for i in range(20):
        key = "KEY" + str(i)
        assert await nodes[key_slot(key) // 9001].client.set(key, "value")

    assert await nodes[0].client.execute_command("DBSIZE") == 10

    nodes[0].migrations.append(
        MigrationInfo("127.0.0.1", nodes[1].instance.admin_port, [(3000, 9000)], nodes[1].id)
    )

    logging.debug("Start migration")
    await push_config(json.dumps(generate_config(nodes)), [node.admin_client for node in nodes])

    if interrupt:  # Test nodes properly shut down with pending migration
        await asyncio.sleep(random.random())

        # random instance
        stop = random.getrandbits(1)
        keep = 1 - stop

        nodes[stop].instance.stop()

        slots = await nodes[keep].admin_client.execute_command("CLUSTER SLOTS")
        slots.sort(key=lambda cfg: cfg[0])
        assert 0 in slots[0] and 9000 in slots[0]
        assert 9001 in slots[1] and 16383 in slots[1]

        return

    await wait_for_status(nodes[1].admin_client, nodes[0].id, "FINISHED")

    for i in range(20, 22):
        key = "KEY" + str(i)
        assert await nodes[0 if (key_slot(key) // 3000) == 0 else 1].client.set(key, "value")

    status = await nodes[0].admin_client.execute_command(
        "DFLYCLUSTER", "SLOT-MIGRATION-STATUS", nodes[1].id
    )
    status[0].pop()
    assert status[0] == ["out", nodes[1].id, "FINISHED", 7]

    status = await nodes[1].admin_client.execute_command(
        "DFLYCLUSTER", "SLOT-MIGRATION-STATUS", nodes[0].id
    )
    status[0].pop()
    assert status[0] == ["in", nodes[0].id, "FINISHED", 7]

    nodes[0].migrations = []
    nodes[0].slots = [(0, 2999)]
    nodes[1].slots = [(3000, 16383)]
    logging.debug("remove finished migrations")
    await push_config(json.dumps(generate_config(nodes)), [node.admin_client for node in nodes])

    for i in range(22):
        key = "KEY" + str(i)
        assert await nodes[0 if (key_slot(key) // 3000) == 0 else 1].client.set(key, "value")

    assert await nodes[1].client.execute_command("DBSIZE") == 19

    await check_for_no_state_status([node.admin_client for node in nodes])


@dfly_args({"proactor_threads": 2, "cluster_mode": "yes", "cache_mode": "true"})
async def test_migration_with_key_ttl(df_factory):
    instances = [
        df_factory.create(port=next(next_port), admin_port=next(next_port)) for i in range(2)
    ]

    df_factory.start_all(instances)

    nodes = [(await create_node_info(instance)) for instance in instances]
    nodes[0].slots = [(0, 16383)]
    nodes[1].slots = []

    await push_config(json.dumps(generate_config(nodes)), [node.admin_client for node in nodes])

    await nodes[0].client.execute_command("set k_with_ttl v1 EX 2")
    await nodes[0].client.execute_command("set k_without_ttl v2")
    await nodes[0].client.execute_command("set k_sticky v3")
    assert await nodes[0].client.execute_command("stick k_sticky") == 1

    nodes[0].migrations.append(
        MigrationInfo("127.0.0.1", instances[1].port, [(0, 16383)], nodes[1].id)
    )
    logging.debug("Start migration")
    await push_config(json.dumps(generate_config(nodes)), [node.admin_client for node in nodes])

    await wait_for_status(nodes[0].admin_client, nodes[1].id, "FINISHED")

    nodes[0].migrations = []
    nodes[0].slots = []
    nodes[1].slots = [(0, 16383)]
    logging.debug("finalize migration")
    await push_config(json.dumps(generate_config(nodes)), [node.admin_client for node in nodes])

    assert await nodes[1].client.execute_command("get k_with_ttl") == "v1"
    assert await nodes[1].client.execute_command("get k_without_ttl") == "v2"
    assert await nodes[1].client.execute_command("get k_sticky") == "v3"
    assert await nodes[1].client.execute_command("ttl k_with_ttl") > 0
    assert await nodes[1].client.execute_command("ttl k_without_ttl") == -1
    assert await nodes[1].client.execute_command("stick k_sticky") == 0  # Sticky bit already set

    await asyncio.sleep(2)  # Force expiration

    assert await nodes[1].client.execute_command("get k_with_ttl") == None
    assert await nodes[1].client.execute_command("get k_without_ttl") == "v2"
    assert await nodes[1].client.execute_command("ttl k_with_ttl") == -2
    assert await nodes[1].client.execute_command("ttl k_without_ttl") == -1
    assert await nodes[1].client.execute_command("stick k_sticky") == 0


@dfly_args({"proactor_threads": 4, "cluster_mode": "yes"})
async def test_network_disconnect_during_migration(df_factory):
    instances = [
        df_factory.create(port=next(next_port), admin_port=next(next_port)) for i in range(2)
    ]

    df_factory.start_all(instances)

    nodes = [(await create_node_info(instance)) for instance in instances]
    nodes[0].slots = [(0, 16383)]
    nodes[1].slots = []

    await push_config(json.dumps(generate_config(nodes)), [node.admin_client for node in nodes])

    await StaticSeeder(key_target=100000).run(nodes[0].client)
    start_capture = await StaticSeeder.capture(nodes[0].client)

    proxy = Proxy("127.0.0.1", 1111, "127.0.0.1", nodes[1].instance.admin_port)
    await proxy.start()
    task = asyncio.create_task(proxy.serve())

    nodes[0].migrations.append(MigrationInfo("127.0.0.1", proxy.port, [(0, 16383)], nodes[1].id))
    try:
        logging.debug("Start migration")
        await push_config(json.dumps(generate_config(nodes)), [node.admin_client for node in nodes])

        for _ in range(10):
            await asyncio.sleep(random.randint(0, 10) / 100)
            logging.debug("drop connections")
            proxy.drop_connection()
            logging.debug(
                await nodes[0].admin_client.execute_command("DFLYCLUSTER", "SLOT-MIGRATION-STATUS")
            )
    finally:
        await wait_for_status(nodes[0].admin_client, nodes[1].id, "SYNC")
        await proxy.close(task)

    await proxy.start()

    await wait_for_status(nodes[0].admin_client, nodes[1].id, "FINISHED", 300)
    nodes[0].migrations = []
    nodes[0].slots = []
    nodes[1].slots = [(0, 16383)]
    logging.debug("remove finished migrations")
    await push_config(json.dumps(generate_config(nodes)), [node.admin_client for node in nodes])

    assert (await StaticSeeder.capture(nodes[1].client)) == start_capture
    await proxy.close()


@pytest.mark.parametrize(
    "node_count, segments, keys, huge_values",
    [
        pytest.param(3, 16, 20_000, 10),
        # 1mb effectively disables breakdown of huge values.
        # TODO: add a test that mixes huge and small values, see
        # https://github.com/dragonflydb/dragonfly/pull/4144/files/11e5e387d31bcf1bc53dfbb28cf3bcaf094d77fa#r1850130930
        pytest.param(3, 16, 20_000, 1_000_000),
        pytest.param(5, 20, 30_000, 1_000_000, marks=[pytest.mark.slow, pytest.mark.opt_only]),
    ],
)
@dfly_args({"proactor_threads": 4, "cluster_mode": "yes"})
async def test_cluster_fuzzymigration(
    df_factory: DflyInstanceFactory,
    df_seeder_factory,
    node_count: int,
    segments: int,
    keys: int,
    huge_values: int,
):
    instances = [
        df_factory.create(
            port=next(next_port),
            admin_port=next(next_port),
            vmodule="outgoing_slot_migration=9,cluster_family=9,incoming_slot_migration=9,streamer=9",
            serialization_max_chunk_size=huge_values,
            replication_stream_output_limit=10,
        )
        for i in range(node_count)
    ]
    df_factory.start_all(instances)

    nodes = [(await create_node_info(instance)) for instance in instances]

    # Generate equally sized ranges and distribute by nodes
    step = 16400 // segments
    for slot_range in [(s, min(s + step - 1, 16383)) for s in range(0, 16383, step)]:
        nodes[random.randint(0, node_count - 1)].slots.append(slot_range)

    # Push config to all nodes
    await push_config(json.dumps(generate_config(nodes)), [node.admin_client for node in nodes])

    # Fill instances with some data
    seeder = df_seeder_factory.create(keys=keys, port=nodes[0].instance.port, cluster_mode=True)
    await seeder.run(target_deviation=0.1)

    # Counter that pushes values to a list
    async def list_counter(key, client: aioredis.RedisCluster):
        try:
            for i in itertools.count(start=1):
                await client.lpush(key, i)
        except asyncio.exceptions.CancelledError:
            return

    # Start ten counters
    counter_keys = [f"_counter{i}" for i in range(10)]
    counter_connections = [nodes[0].instance.cluster_client() for _ in range(10)]
    counters = [
        asyncio.create_task(list_counter(key, conn))
        for key, conn in zip(counter_keys, counter_connections)
    ]

    # Generate capture, capture ignores counter keys
    capture = await seeder.capture()

    # Generate migration plan
    for node_idx, node in enumerate(nodes):
        random.shuffle(node.slots)

        # Decide on number of outgoing slot ranges
        outgoing = [[] for _ in range(node_count)]
        num_outgoing = random.randint(0, len(node.slots))

        # Distribute first 0..num_outgoing
        for slot_range in node.slots[:num_outgoing]:
            dest_idx = random.randint(0, node_count - 1)
            while dest_idx == node_idx:
                dest_idx = random.randint(0, node_count - 1)
            outgoing[dest_idx].append(slot_range)

        for dest_idx, dest_slots in enumerate(outgoing):
            if len(dest_slots) == 0:
                continue

            print(node_idx, "migrates to", dest_idx, "slots", dest_slots)
            node.migrations.append(
                MigrationInfo(
                    ip="127.0.0.1",
                    port=nodes[dest_idx].instance.admin_port,
                    slots=dest_slots,
                    node_id=nodes[dest_idx].id,
                )
            )

    logging.debug("start migrations")
    await push_config(json.dumps(generate_config(nodes)), [node.admin_client for node in nodes])

    logging.debug("finish migrations")

    async def all_finished():
        res = True
        for node in nodes:
            states = await node.admin_client.execute_command("DFLYCLUSTER", "SLOT-MIGRATION-STATUS")
            logging.debug(states)
            for state in states:
                direction, node_id, st, _, _ = state
                if direction == "out":
                    if st == "FINISHED":
                        m_id = [id for id, x in enumerate(node.migrations) if x.node_id == node_id][
                            0
                        ]
                        node.slots = [s for s in node.slots if s not in node.migrations[m_id].slots]
                        target_node = [n for n in nodes if n.id == node_id][0]
                        target_node.slots.extend(node.migrations[m_id].slots)
                        print(
                            "FINISH migration",
                            node.id,
                            ":",
                            node.migrations[m_id].node_id,
                            " slots:",
                            node.migrations[m_id].slots,
                        )
                        node.migrations.pop(m_id)
                        await push_config(
                            json.dumps(generate_config(nodes)),
                            [node.admin_client for node in nodes],
                        )
                    else:
                        res = False
        return res

    @assert_eventually(times=600)
    async def test_all_finished():
        assert await all_finished()

    await test_all_finished()

    for counter in counters:
        counter.cancel()
        await counter

    # Check counter consistency
    cluster_client = nodes[0].instance.cluster_client()
    for key in counter_keys:
        counter_list = await cluster_client.lrange(key, 0, -1)
        for i, j in zip(counter_list, counter_list[1:]):
            assert int(i) == int(j) + 1, f"Found inconsistent list in {key}: {counter_list}"

    # Compare capture
    assert await seeder.compare(capture, nodes[0].instance.port)

    await asyncio.gather(*[c.close() for c in counter_connections])


@dfly_args({"proactor_threads": 4, "cluster_mode": "yes"})
async def test_cluster_config_reapply(df_factory: DflyInstanceFactory):
    """Check data migration from one node to another."""
    instances = [
        df_factory.create(port=next(next_port), admin_port=next(next_port)) for i in range(2)
    ]
    df_factory.start_all(instances)

    nodes = [await create_node_info(instance) for instance in instances]
    nodes[0].slots = [(0, 8000)]
    nodes[1].slots = [(8001, 16383)]

    logging.debug("Pushing data to slot 6XXX")
    SIZE = 10_000
    await push_config(json.dumps(generate_config(nodes)), [node.admin_client for node in nodes])
    for i in range(SIZE):
        assert await nodes[0].admin_client.set(f"{{key50}}:{i}", i)  # key50 belongs to slot 6686
    assert [SIZE, 0] == [await node.admin_client.dbsize() for node in nodes]

    nodes[0].migrations = [
        MigrationInfo("127.0.0.1", instances[1].admin_port, [(6000, 8000)], nodes[1].id)
    ]
    logging.debug("Migrating slots 6000-8000")
    await push_config(json.dumps(generate_config(nodes)), [node.admin_client for node in nodes])

    await wait_for_status(nodes[0].admin_client, nodes[1].id, "FINISHED")

    assert [SIZE, SIZE] == [await node.client.dbsize() for node in nodes]

    logging.debug("Reapply config with migration")
    await push_config(json.dumps(generate_config(nodes)), [node.admin_client for node in nodes])

    await asyncio.sleep(0.1)
    assert [SIZE, SIZE] == [await node.client.dbsize() for node in nodes]

    logging.debug("Finalizing migration")
    nodes[0].migrations = []
    nodes[0].slots = [(0, 6000)]
    nodes[1].slots = [(6001, 16383)]
    await push_config(json.dumps(generate_config(nodes)), [node.admin_client for node in nodes])
    logging.debug("Migration finalized")

    await asyncio.sleep(1)
    assert [0, SIZE] == [await node.client.dbsize() for node in nodes]

    for i in range(SIZE):
        assert str(i) == await nodes[1].client.get(f"{{key50}}:{i}")


@dfly_args({"proactor_threads": 4, "cluster_mode": "yes"})
async def test_cluster_replication_migration(
    df_factory: DflyInstanceFactory, df_seeder_factory: DflySeederFactory
):
    """
    Test replication with migration. Create the following setup:

    master_1 -> replica_1, master_2 -> replica_2

    with each master owning half the slots. Let them then fully exchange their slots
    and make sure the captures on the replicas are equal.
    """
    instances = [
        df_factory.create(port=next(next_port), admin_port=next(next_port)) for i in range(4)
    ]
    df_factory.start_all(instances)

    nodes = [await create_node_info(n) for n in instances]
    m1_node, r1_node, m2_node, r2_node = nodes
    master_nodes = [m1_node, m2_node]

    # divide node slots by half
    m1_node.slots = [(0, 8000)]
    m1_node.replicas = [r1_node]
    m2_node.slots = [(8001, 16383)]
    m2_node.replicas = [r2_node]

    logging.debug("Push initial config")
    await push_config(
        json.dumps(generate_config(master_nodes)), [node.admin_client for node in nodes]
    )

    logging.debug("create data")
    seeder = df_seeder_factory.create(keys=2000, port=m1_node.instance.port, cluster_mode=True)
    await seeder.run(target_deviation=0.1)

    logging.debug("start replication")
    await r1_node.admin_client.execute_command(f"replicaof localhost {m1_node.instance.port}")
    await r2_node.admin_client.execute_command(f"replicaof localhost {m2_node.instance.port}")

    await wait_available_async(r1_node.admin_client)
    await wait_available_async(r2_node.admin_client)

    r1_capture = await seeder.capture(r1_node.instance.port)
    r2_capture = await seeder.capture(r2_node.instance.port)

    logging.debug("start migration")
    m1_node.migrations = [
        MigrationInfo("127.0.0.1", m2_node.instance.admin_port, [(0, 8000)], m2_node.id)
    ]
    m2_node.migrations = [
        MigrationInfo("127.0.0.1", m1_node.instance.admin_port, [(8001, 16383)], m1_node.id)
    ]
    await push_config(
        json.dumps(generate_config(master_nodes)), [node.admin_client for node in nodes]
    )

    await wait_for_status(m1_node.admin_client, m2_node.id, "FINISHED")
    await wait_for_status(m2_node.admin_client, m1_node.id, "FINISHED")

    logging.debug("finish migration")
    m1_node.migrations = []
    m1_node.slots = [(8001, 16383)]
    m2_node.migrations = []
    m2_node.slots = [(0, 8000)]

    await push_config(
        json.dumps(generate_config(master_nodes)), [node.admin_client for node in nodes]
    )

    # wait for replicas to catch up
    await asyncio.sleep(2)

    # ensure captures got exchanged
    assert await seeder.compare(r2_capture, r1_node.instance.port)
    assert await seeder.compare(r1_capture, r2_node.instance.port)


@dfly_args({"proactor_threads": 4, "cluster_mode": "yes"})
async def test_start_replication_during_migration(
    df_factory: DflyInstanceFactory, df_seeder_factory: DflySeederFactory
):
    """
    Test replication with migration. Create the following setup:

    master_1 do migration to master_2 and we start replication for master_1 during this migration

    in the end master_1 and replica_1 should have the same data
    """
    instances = [
        df_factory.create(port=next(next_port), admin_port=next(next_port)) for i in range(3)
    ]
    df_factory.start_all(instances)

    nodes = [await create_node_info(n) for n in instances]
    m1_node, r1_node, m2_node = nodes
    master_nodes = [m1_node, m2_node]

    m1_node.slots = [(0, 16383)]
    m1_node.replicas = [r1_node]
    m2_node.slots = []

    logging.debug("Push initial config")
    await push_config(
        json.dumps(generate_config(master_nodes)), [node.admin_client for node in nodes]
    )

    logging.debug("create data")
    seeder = df_seeder_factory.create(keys=10000, port=nodes[0].instance.port, cluster_mode=True)
    await seeder.run(target_deviation=0.1)

    logging.debug("start migration")
    m1_node.migrations = [
        MigrationInfo("127.0.0.1", m2_node.instance.admin_port, [(2001, 16383)], m2_node.id)
    ]
    await push_config(
        json.dumps(generate_config(master_nodes)), [node.admin_client for node in nodes]
    )

    logging.debug("start replication")
    await r1_node.admin_client.execute_command(f"replicaof localhost {m1_node.instance.port}")

    await wait_available_async(r1_node.admin_client)

    await wait_for_status(m1_node.admin_client, m2_node.id, "FINISHED")

    logging.debug("finish migration")
    m1_node.migrations = []
    m1_node.slots = [(0, 2000)]
    m2_node.migrations = []
    m2_node.slots = [(2001, 16383)]

    await push_config(
        json.dumps(generate_config(master_nodes)), [node.admin_client for node in nodes]
    )

    await check_all_replicas_finished([r1_node.client], m1_node.client)

    m1_capture = await seeder.capture(m1_node.instance.port)

    assert await seeder.compare(m1_capture, r1_node.instance.port)


@pytest.mark.parametrize("migration_first", [False, True])
@dfly_args({"proactor_threads": 4, "cluster_mode": "yes", "dbfilename": "snap_during_migration"})
async def test_snapshoting_during_migration(
    df_factory: DflyInstanceFactory, df_seeder_factory: DflySeederFactory, migration_first: bool
):
    """
    Test saving snapshot during migration. Create the following setups:

    1) Start saving and then run migration simultaneously
    2) Run migration and start saving simultaneously

    The result should be the same: snapshot contains all the data that existed before migration
    """
    instances = [
        df_factory.create(port=next(next_port), admin_port=next(next_port)) for i in range(2)
    ]
    df_factory.start_all(instances)

    nodes = [await create_node_info(n) for n in instances]

    nodes[0].slots = [(0, 16383)]
    nodes[1].slots = []

    logging.debug("Push initial config")
    await push_config(json.dumps(generate_config(nodes)), [node.admin_client for node in nodes])

    logging.debug("create data")
    seeder = df_seeder_factory.create(keys=10000, port=nodes[0].instance.port, cluster_mode=True)
    await seeder.run(target_deviation=0.1)

    capture_before_migration = await seeder.capture(nodes[0].instance.port)

    nodes[0].migrations = [
        MigrationInfo("127.0.0.1", nodes[1].instance.admin_port, [(0, 16383)], nodes[1].id)
    ]

    async def start_migration():
        logging.debug("start migration")
        await push_config(json.dumps(generate_config(nodes)), [node.admin_client for node in nodes])

    async def start_save():
        logging.debug("BGSAVE")
        await nodes[0].client.execute_command(f"BGSAVE")

    if migration_first:
        await start_migration()
        await asyncio.sleep(random.randint(0, 10) / 100)
        await start_save()
    else:
        await start_save()
        await asyncio.sleep(random.randint(0, 10) / 100)
        await start_migration()

    logging.debug("wait for snapshot")
    while await is_saving(nodes[0].client):
        await asyncio.sleep(0.1)

    logging.debug("wait migration finish")
    await wait_for_status(nodes[0].admin_client, nodes[1].id, "FINISHED")

    logging.debug("finish migration")
    nodes[0].migrations = []
    nodes[0].slots = []
    nodes[0].migrations = []
    nodes[0].slots = [(0, 16383)]

    await push_config(json.dumps(generate_config(nodes)), [node.admin_client for node in nodes])

    assert await seeder.compare(capture_before_migration, nodes[1].instance.port)

    await nodes[1].client.execute_command(
        "DFLY",
        "LOAD",
        "snap_during_migration-summary.dfs",
    )

    assert await seeder.compare(capture_before_migration, nodes[1].instance.port)


@dfly_args({"proactor_threads": 4, "cluster_mode": "yes"})
@pytest.mark.asyncio
async def test_cluster_migration_cancel(df_factory: DflyInstanceFactory):
    """Check data migration from one node to another."""
    instances = [
        df_factory.create(port=next(next_port), admin_port=next(next_port)) for i in range(2)
    ]
    df_factory.start_all(instances)

    nodes = [await create_node_info(instance) for instance in instances]
    nodes[0].slots = [(0, 8000)]
    nodes[1].slots = [(8001, 16383)]

    logging.debug("Pushing data to slot 6XXX")
    SIZE = 10_000
    await push_config(json.dumps(generate_config(nodes)), [node.admin_client for node in nodes])
    for i in range(SIZE):
        assert await nodes[0].client.set(f"{{key50}}:{i}", i)  # key50 belongs to slot 6686
    assert [SIZE, 0] == [await node.client.dbsize() for node in nodes]

    nodes[0].migrations = [
        MigrationInfo("127.0.0.1", instances[1].admin_port, [(6000, 8000)], nodes[1].id)
    ]
    logging.debug("Migrating slots 6000-8000")
    await push_config(json.dumps(generate_config(nodes)), [node.admin_client for node in nodes])

    logging.debug("Cancelling migration")
    nodes[0].migrations = []
    await push_config(json.dumps(generate_config(nodes)), [node.admin_client for node in nodes])
    assert SIZE == await nodes[0].client.dbsize()

    @assert_eventually
    async def node1size0():
        if await nodes[1].client.dbsize() != 0:
            logging.debug(await nodes[1].client.execute_command("keys *"))
            assert False

    await node1size0()

    logging.debug("Reissuing migration")
    nodes[0].migrations.append(
        MigrationInfo("127.0.0.1", instances[1].admin_port, [(6001, 8000)], nodes[1].id)
    )
    await push_config(json.dumps(generate_config(nodes)), [node.admin_client for node in nodes])
    await wait_for_status(nodes[0].admin_client, nodes[1].id, "FINISHED")
    assert [SIZE, SIZE] == [await node.client.dbsize() for node in nodes]

    logging.debug("Finalizing migration")
    nodes[0].migrations = []
    nodes[0].slots = [(0, 6000)]
    nodes[1].slots = [(6001, 16383)]
    await push_config(json.dumps(generate_config(nodes)), [node.admin_client for node in nodes])
    logging.debug("Migration finalized")

    while 0 != await nodes[0].client.dbsize():
        logging.debug(f"wait until source dbsize is empty")
        await asyncio.sleep(0.1)

    for i in range(SIZE):
        assert str(i) == await nodes[1].client.get(f"{{key50}}:{i}")


<<<<<<< HEAD
@pytest.mark.parametrize(
    "huge_values_threshold, seed_during_migration",
    [
        pytest.param(10, True),
        pytest.param(1_000, True),
        pytest.param(1_000_000, True),
        pytest.param(10, False),
        pytest.param(1_000, False),
        pytest.param(1_000_000, False),
    ],
)
=======
>>>>>>> 0fe5e86a
@dfly_args({"proactor_threads": 2, "cluster_mode": "yes"})
@pytest.mark.asyncio
async def test_cluster_migration_huge_container(
    df_factory: DflyInstanceFactory, huge_values_threshold: int, seed_during_migration: bool
):
    instances = [
        df_factory.create(
            port=BASE_PORT + i,
            admin_port=BASE_PORT + i + 1000,
            serialization_max_chunk_size=huge_values_threshold,
        )
        for i in range(2)
    ]
    df_factory.start_all(instances)

    nodes = [await create_node_info(instance) for instance in instances]
    nodes[0].slots = [(0, 16383)]
    nodes[1].slots = []
    client0 = nodes[0].client

    await push_config(json.dumps(generate_config(nodes)), [node.admin_client for node in nodes])

    logging.debug("Generating huge containers")
    seeder = Seeder(
        key_target=100_000,
        types=StaticSeeder.BIG_VALUE_TYPES,
        huge_value_percentage=50,
        huge_value_size=1_000_000,
    )
    # Seeder v2 does not support cluster client? Maybe we need to limit to 1 key per operation?
    seed = seeder.run(instances[0].cluster_client())

    async def get_memory(client, field):
        info = await client.info("memory")
        return info[field]

    rss = 0
    capture = ""
    if not seed_during_migration:
        await seed
        rss = await get_memory(nodes[0].client, "used_memory_rss")
        assert rss > 1_000_000_000, "Weak test case - RSS too low"
        capture = StaticSeeder.capture(client0)

    nodes[0].migrations = [
        MigrationInfo("127.0.0.1", instances[1].admin_port, [(0, 16383)], nodes[1].id)
    ]
    logging.debug("Migrating slots")
    await push_config(json.dumps(generate_config(nodes)), [node.admin_client for node in nodes])

    logging.debug("Waiting for migration to finish")
<<<<<<< HEAD
    await wait_for_status(nodes[0].admin_client, nodes[1].id, "FINISHED", timeout=30)

    if seed_during_migration:
        await seed
    else:
        # Only verify memory growth if we haven't pushed new data during migration
        new_rss = await get_memory(client0, "used_memory_peak_rss")
        logging.debug(f"new rss {new_rss}, previous rss {rss}")
        assert new_rss < rss * 1.1
        assert StaticSeeder.capture(client0) == capture
=======
    await wait_for_status(nodes[0].admin_client, nodes[1].id, "FINISHED", 30)
>>>>>>> 0fe5e86a

    await instances[0].cluster_client().close()


def parse_lag(replication_info: str):
    lags = re.findall("lag=([0-9]+)\r\n", replication_info)
    assert len(lags) == 1
    return int(lags[0])


async def await_no_lag(client: aioredis.Redis, timeout=10):
    start = time.time()
    while (time.time() - start) < timeout:
        lag = parse_lag(await client.execute_command("info replication"))
        print("current lag =", lag)
        if lag == 0:
            return
        await asyncio.sleep(0.05)

    raise RuntimeError("Lag did not reduced to 0!")


@dfly_args({"proactor_threads": 4})
async def test_replicate_cluster(df_factory: DflyInstanceFactory, df_seeder_factory):
    """
    Create dragonfly cluster of 2 nodes.
    Create additional dragonfly server in emulated mode.
    Replicate the dragonfly cluster into a single dragonfly node.
    Send traffic before replication start and while replicating.
    Promote the replica to master and check data consistency between cluster and single node.
    """
    replica = df_factory.create(admin_port=next(next_port), cluster_mode="emulated")
    cluster_nodes = [
        df_factory.create(admin_port=next(next_port), cluster_mode="yes") for i in range(2)
    ]

    # Start instances and connect clients
    df_factory.start_all(cluster_nodes + [replica])
    c_nodes = [node.client() for node in cluster_nodes]

    c_replica = replica.client()

    node_ids = await asyncio.gather(*(get_node_id(c) for c in c_nodes))
    config = f"""
      [
        {{
          "slot_ranges": [ {{ "start": 0, "end": LAST_SLOT_CUTOFF }} ],
          "master": {{ "id": "{node_ids[0]}", "ip": "localhost", "port": {cluster_nodes[0].port} }},
          "replicas": []
        }},
        {{
          "slot_ranges": [ {{ "start": NEXT_SLOT_CUTOFF, "end": 16383 }} ],
          "master": {{ "id": "{node_ids[1]}", "ip": "localhost", "port": {cluster_nodes[1].port} }},
          "replicas": []
        }}
      ]
    """

    await push_config(
        config.replace("LAST_SLOT_CUTOFF", "5259").replace("NEXT_SLOT_CUTOFF", "5260"),
        c_nodes,
    )

    # Fill instances with some data
    seeder = df_seeder_factory.create(keys=2000, port=cluster_nodes[0].port, cluster_mode=True)
    await seeder.run(target_deviation=0.1)

    fill_task = asyncio.create_task(seeder.run())

    # Start replication
    await c_replica.execute_command("REPLICAOF localhost " + str(cluster_nodes[0].port) + " 0 5259")
    await c_replica.execute_command(
        "ADDREPLICAOF localhost " + str(cluster_nodes[1].port) + " 5260 16383"
    )

    # give seeder time to run.
    await asyncio.sleep(1.0)
    # Stop seeder
    seeder.stop()
    await fill_task

    # wait for replication to finish
    await asyncio.gather(*(asyncio.create_task(await_no_lag(c)) for c in c_nodes))

    # promote replica to master and compare data
    await c_replica.execute_command("REPLICAOF NO ONE")
    capture = await seeder.capture()
    assert await seeder.compare(capture, replica.port)


async def await_stable_sync(m_client: aioredis.Redis, replica_port, timeout=10):
    start = time.time()

    async def is_stable():
        role = await m_client.execute_command("role")
        return role == [
            "master",
            [["127.0.0.1", str(replica_port), "online"]],
        ]

    while (time.time() - start) < timeout:
        if await is_stable():
            return
        await asyncio.sleep(0.05)

    raise RuntimeError("Failed to reach stable sync")


@dfly_args({"proactor_threads": 4})
async def test_replicate_disconnect_cluster(df_factory: DflyInstanceFactory, df_seeder_factory):
    """
    Create dragonfly cluster of 2 nodes and additional dragonfly server in emulated mode.
    Populate the cluster with data
    Replicate the dragonfly cluster into a single dragonfly node and wait for stable sync
    Break connection between cluster node 0 and replica and reconnect
    Promote replica to master
    Compare cluster data and replica data
    """
    replica = df_factory.create(admin_port=next(next_port), cluster_mode="emulated")
    cluster_nodes = [
        df_factory.create(admin_port=next(next_port), cluster_mode="yes") for i in range(2)
    ]

    # Start instances and connect clients
    df_factory.start_all(cluster_nodes + [replica])
    c_nodes = [node.client() for node in cluster_nodes]

    c_replica = replica.client()

    node_ids = await asyncio.gather(*(get_node_id(c) for c in c_nodes))
    config = f"""
      [
        {{
          "slot_ranges": [ {{ "start": 0, "end": LAST_SLOT_CUTOFF }} ],
          "master": {{ "id": "{node_ids[0]}", "ip": "localhost", "port": {cluster_nodes[0].port} }},
          "replicas": []
        }},
        {{
          "slot_ranges": [ {{ "start": NEXT_SLOT_CUTOFF, "end": 16383 }} ],
          "master": {{ "id": "{node_ids[1]}", "ip": "localhost", "port": {cluster_nodes[1].port} }},
          "replicas": []
        }}
      ]
    """

    await push_config(
        config.replace("LAST_SLOT_CUTOFF", "5259").replace("NEXT_SLOT_CUTOFF", "5260"),
        c_nodes,
    )

    # Fill instances with some data
    seeder = df_seeder_factory.create(keys=2000, port=cluster_nodes[0].port, cluster_mode=True)
    await seeder.run(target_deviation=0.1)

    fill_task = asyncio.create_task(seeder.run())

    proxy = Proxy("127.0.0.1", 1114, "127.0.0.1", cluster_nodes[0].port)
    await proxy.start()
    proxy_task = asyncio.create_task(proxy.serve())

    # Start replication
    await c_replica.execute_command("REPLICAOF localhost " + str(proxy.port) + " 0 5259")
    await c_replica.execute_command(
        "ADDREPLICAOF localhost " + str(cluster_nodes[1].port) + " 5260 16383"
    )

    # wait for replication to reach stable state on all nodes
    await asyncio.gather(
        *(asyncio.create_task(await_stable_sync(c, replica.port)) for c in c_nodes)
    )

    # break connection between first node and replica
    await proxy.close(proxy_task)
    await asyncio.sleep(3)

    async def is_first_master_conn_down(conn):
        info = await conn.execute_command("INFO REPLICATION")
        print(info)
        statuses = re.findall("master_link_status:(down|up)\r\n", info)
        assert len(statuses) == 2
        assert statuses[0] == "down"
        assert statuses[1] == "up"

    await is_first_master_conn_down(c_replica)

    # start connection again
    await proxy.start()
    proxy_task = asyncio.create_task(proxy.serve())

    seeder.stop()
    await fill_task

    # wait for stable sync on first master
    await await_stable_sync(c_nodes[0], replica.port)
    # wait for no lag on all cluster nodes
    await asyncio.gather(*(asyncio.create_task(await_no_lag(c)) for c in c_nodes))

    # promote replica to master and compare data
    await c_replica.execute_command("REPLICAOF NO ONE")
    capture = await seeder.capture()
    assert await seeder.compare(capture, replica.port)

    await proxy.close(proxy_task)


def is_offset_eq_master_repl_offset(replication_info: str):
    offset = re.findall("offset=([0-9]+),", replication_info)
    assert len(offset) == 1
    master_repl_offset = re.findall("master_repl_offset:([0-9]+)\r\n", replication_info)
    assert len(master_repl_offset) == 1
    return int(offset[0]) == int(master_repl_offset[0])


async def await_eq_offset(client: aioredis.Redis, timeout=20):
    start = time.time()
    while (time.time() - start) < timeout:
        if is_offset_eq_master_repl_offset(await client.execute_command("info replication")):
            return
        await asyncio.sleep(0.05)

    raise RuntimeError("offset not equal!")


@dfly_args({"proactor_threads": 4})
async def test_replicate_redis_cluster(redis_cluster, df_factory, df_seeder_factory):
    """
    Create redis cluster of 3 nodes.
    Create dragonfly server in emulated mode.
    Replicate the redis cluster into a single dragonfly node.
    Send traffic before replication start and while replicating.
    Promote the replica to master and check data consistency between cluster and single dragonfly node.
    """
    replica = df_factory.create(admin_port=next(next_port), cluster_mode="emulated")

    # Start instances and connect clients
    df_factory.start_all([replica])

    redis_cluster_nodes = redis_cluster
    node_clients = [
        aioredis.Redis(decode_responses=True, host="localhost", port=node.port)
        for node in redis_cluster_nodes
    ]

    c_replica = replica.client()

    seeder = df_seeder_factory.create(
        keys=2000, port=redis_cluster_nodes[0].port, cluster_mode=True
    )
    await seeder.run(target_deviation=0.1)

    fill_task = asyncio.create_task(seeder.run())

    # Start replication
    await c_replica.execute_command(
        "REPLICAOF localhost " + str(redis_cluster_nodes[0].port) + " 0 5460"
    )
    await asyncio.sleep(0.5)
    await c_replica.execute_command(
        "ADDREPLICAOF localhost " + str(redis_cluster_nodes[1].port) + " 5461 10922"
    )
    await asyncio.sleep(0.5)
    await c_replica.execute_command(
        "ADDREPLICAOF localhost " + str(redis_cluster_nodes[2].port) + " 10923 16383"
    )

    # give seeder time to run.
    await asyncio.sleep(0.5)
    # Stop seeder
    seeder.stop()
    await fill_task

    # wait for replication to finish
    await asyncio.gather(*(asyncio.create_task(await_eq_offset(client)) for client in node_clients))

    await c_replica.execute_command("REPLICAOF NO ONE")
    capture = await seeder.capture()
    assert await seeder.compare(capture, replica.port)


@dfly_args({"proactor_threads": 4})
async def test_replicate_disconnect_redis_cluster(redis_cluster, df_factory, df_seeder_factory):
    """
    Create redis cluster of 3 nodes.
    Create dragonfly server in emulated mode.
    Replicate the redis cluster into a single dragonfly node.
    Send traffic before replication start and while replicating.
    Close connection between dfly replica and one of master nodes and reconnect
    Send more traffic
    Promote the replica to master and check data consistency between cluster and single dragonfly node.
    """
    replica = df_factory.create(admin_port=next(next_port), cluster_mode="emulated")

    # Start instances and connect clients
    df_factory.start_all([replica])

    redis_cluster_nodes = redis_cluster
    node_clients = [
        aioredis.Redis(decode_responses=True, host="localhost", port=node.port)
        for node in redis_cluster_nodes
    ]

    c_replica = replica.client()

    seeder = df_seeder_factory.create(
        keys=1000, port=redis_cluster_nodes[0].port, cluster_mode=True
    )
    await seeder.run(target_deviation=0.1)

    fill_task = asyncio.create_task(seeder.run())

    proxy = Proxy("127.0.0.1", 1114, "127.0.0.1", redis_cluster_nodes[1].port)
    await proxy.start()
    proxy_task = asyncio.create_task(proxy.serve())

    # Start replication
    await c_replica.execute_command(
        "REPLICAOF localhost " + str(redis_cluster_nodes[0].port) + " 0 5460"
    )
    await c_replica.execute_command("ADDREPLICAOF localhost " + str(proxy.port) + " 5461 10922")
    await c_replica.execute_command(
        "ADDREPLICAOF localhost " + str(redis_cluster_nodes[2].port) + " 10923 16383"
    )

    # give seeder time to run.
    await asyncio.sleep(1)

    # break connection between second node and replica
    await proxy.close(proxy_task)
    await asyncio.sleep(3)

    # check second node connection is down
    info = await c_replica.execute_command("INFO REPLICATION")
    statuses = re.findall("master_link_status:(down|up)\r\n", info)
    assert len(statuses) == 3
    assert statuses[0] == "up"
    assert statuses[1] == "down"
    assert statuses[2] == "up"

    # start connection again
    await proxy.start()
    proxy_task = asyncio.create_task(proxy.serve())

    # give seeder more time to run
    await asyncio.sleep(1)

    # check second node connection is up
    info = await c_replica.execute_command("INFO REPLICATION")
    statuses = re.findall("master_link_status:(down|up)\r\n", info)
    assert len(statuses) == 3
    assert statuses[0] == "up"
    assert statuses[1] == "up"
    assert statuses[2] == "up"

    # give seeder time to run.
    await asyncio.sleep(1)

    # Stop seeder
    seeder.stop()
    await fill_task

    # wait for replication to finish
    await asyncio.gather(*(asyncio.create_task(await_eq_offset(client)) for client in node_clients))

    await c_replica.execute_command("REPLICAOF NO ONE")
    capture = await seeder.capture()
    assert await seeder.compare(capture, replica.port)


@pytest.mark.skip("Takes more than 10 minutes")
@dfly_args({"cluster_mode": "yes"})
async def test_cluster_memory_consumption_migration(df_factory: DflyInstanceFactory):
    # Check data migration from one node to another
    instances = [
        df_factory.create(
            maxmemory="15G",
            port=next(next_port),
            admin_port=next(next_port),
            vmodule="streamer=9",
        )
        for i in range(3)
    ]

    df_factory.start_all(instances)

    nodes = [(await create_node_info(instance)) for instance in instances]
    nodes[0].slots = [(0, 16383)]
    for i in range(1, len(instances)):
        nodes[i].slots = []

    await push_config(json.dumps(generate_config(nodes)), [node.admin_client for node in nodes])

    await nodes[0].client.execute_command("DEBUG POPULATE 5000000 test 1000 RAND SLOTS 0 16383")

    await asyncio.sleep(2)

    migration_nodes = len(instances) - 1
    slot_step = 16384 // migration_nodes
    ranges = []
    for i in range(0, migration_nodes):
        ranges.append(i * slot_step)
    ranges.append(16384)

    for i in range(1, len(instances)):
        nodes[0].migrations.append(
            MigrationInfo(
                "127.0.0.1",
                nodes[i].instance.admin_port,
                [(ranges[i - 1], ranges[i] - 1)],
                nodes[i].id,
            )
        )

    logging.debug("Start migration")
    await push_config(json.dumps(generate_config(nodes)), [node.admin_client for node in nodes])

    await wait_for_status(nodes[1].admin_client, nodes[0].id, "FINISHED", 1000)

    nodes[0].migrations = []
    nodes[0].slots = []
    for i in range(1, len(instances)):
        nodes[i].slots = [(ranges[i - 1], ranges[i] - 1)]
    logging.debug("remove finished migrations")
    await push_config(json.dumps(generate_config(nodes)), [node.admin_client for node in nodes])

    await check_for_no_state_status([node.admin_client for node in nodes])


@pytest.mark.asyncio
@dfly_args({"proactor_threads": 4, "cluster_mode": "yes"})
async def test_migration_timeout_on_sync(df_factory: DflyInstanceFactory, df_seeder_factory):
    # Timeout set to 3 seconds because we must first saturate the socket before we get the timeout
    instances = [
        df_factory.create(
            port=next(next_port),
            admin_port=next(next_port),
            replication_timeout=3000,
            vmodule="outgoing_slot_migration=9,cluster_family=9,incoming_slot_migration=9,streamer=2",
        )
        for i in range(2)
    ]

    df_factory.start_all(instances)

    nodes = [(await create_node_info(instance)) for instance in instances]
    nodes[0].slots = [(0, 16383)]
    nodes[1].slots = []

    await push_config(json.dumps(generate_config(nodes)), [node.admin_client for node in nodes])

    logging.debug("source node DEBUG POPULATE")

    await StaticSeeder(key_target=300000, data_size=1000).run(nodes[0].client)
    start_capture = await StaticSeeder.capture(nodes[0].client)

    logging.debug("Start migration")
    nodes[0].migrations.append(
        MigrationInfo("127.0.0.1", nodes[1].instance.admin_port, [(0, 16383)], nodes[1].id)
    )
    await push_config(json.dumps(generate_config(nodes)), [node.admin_client for node in nodes])

    await asyncio.sleep(random.randint(0, 50) / 100)
    await wait_for_migration_start(nodes[1].admin_client, nodes[0].id)

    logging.debug("debug migration pause")
    await nodes[1].client.execute_command("debug migration pause")

    await wait_for_error(
        nodes[0].admin_client, nodes[1].id, "JournalStreamer write operation timeout", 30
    )

    logging.debug("debug migration resume")
    await nodes[1].client.execute_command("debug migration resume")

    await wait_for_status(nodes[0].admin_client, nodes[1].id, "FINISHED", 300)
    await wait_for_status(nodes[1].admin_client, nodes[0].id, "FINISHED")

    nodes[0].migrations = []
    nodes[0].slots = []
    nodes[1].slots = [(0, 16383)]

    await push_config(json.dumps(generate_config(nodes)), [node.admin_client for node in nodes])

    assert (await StaticSeeder.capture(nodes[1].client)) == start_capture<|MERGE_RESOLUTION|>--- conflicted
+++ resolved
@@ -1969,7 +1969,6 @@
         assert str(i) == await nodes[1].client.get(f"{{key50}}:{i}")
 
 
-<<<<<<< HEAD
 @pytest.mark.parametrize(
     "huge_values_threshold, seed_during_migration",
     [
@@ -1981,8 +1980,6 @@
         pytest.param(1_000_000, False),
     ],
 )
-=======
->>>>>>> 0fe5e86a
 @dfly_args({"proactor_threads": 2, "cluster_mode": "yes"})
 @pytest.mark.asyncio
 async def test_cluster_migration_huge_container(
@@ -2034,7 +2031,6 @@
     await push_config(json.dumps(generate_config(nodes)), [node.admin_client for node in nodes])
 
     logging.debug("Waiting for migration to finish")
-<<<<<<< HEAD
     await wait_for_status(nodes[0].admin_client, nodes[1].id, "FINISHED", timeout=30)
 
     if seed_during_migration:
@@ -2045,9 +2041,6 @@
         logging.debug(f"new rss {new_rss}, previous rss {rss}")
         assert new_rss < rss * 1.1
         assert StaticSeeder.capture(client0) == capture
-=======
-    await wait_for_status(nodes[0].admin_client, nodes[1].id, "FINISHED", 30)
->>>>>>> 0fe5e86a
 
     await instances[0].cluster_client().close()
 
