import pytest
import copy
import re
import json
import redis
from binascii import crc_hqx
from redis import asyncio as aioredis
import asyncio
from dataclasses import dataclass

from .instance import DflyInstanceFactory, DflyInstance
from .utility import *
from .replication_test import check_all_replicas_finished
from redis.cluster import RedisCluster
from redis.cluster import ClusterNode
from .proxy import Proxy
from .seeder import Seeder, SeederBase, StaticSeeder

from . import dfly_args

BASE_PORT = 30001


def monotonically_increasing_port_number():
    port = BASE_PORT
    while True:
        yield port
        port = port + 1


# Create a generator object
next_port = monotonically_increasing_port_number()


async def get_memory(client, field):
    info = await client.info("memory")
    return info[field]


class RedisClusterNode:
    def __init__(self, port):
        self.port = port
        self.proc = None

    def start(self):
        self.proc = subprocess.Popen(
            [
                "redis-server-6.2.11",
                f"--port {self.port}",
                "--save ''",
                "--cluster-enabled yes",
                f"--cluster-config-file nodes_{self.port}.conf",
                "--cluster-node-timeout 5000",
                "--appendonly no",
                "--protected-mode no",
                "--repl-diskless-sync yes",
                "--repl-diskless-sync-delay 0",
            ]
        )
        logging.debug(self.proc.args)

    def stop(self):
        self.proc.terminate()
        try:
            self.proc.wait(timeout=10)
        except Exception as e:
            pass


@pytest.fixture(scope="function")
def redis_cluster(port_picker):
    # create redis client with 3 node with default slot configuration
    # node1 slots 0-5460
    # node2 slots 5461-10922
    # node3 slots 10923-16383
    ports = [port_picker.get_available_port() for i in range(3)]
    nodes = [RedisClusterNode(port) for port in ports]
    try:
        for node in nodes:
            node.start()
            time.sleep(1)
    except FileNotFoundError as e:
        skip_if_not_in_github()
        raise

    create_command = f'echo "yes" |redis-cli --cluster create {" ".join([f"127.0.0.1:{port}" for port in ports])}'
    subprocess.run(create_command, shell=True)
    time.sleep(4)
    yield nodes
    for node in nodes:
        node.stop()


@dataclass
class MigrationInfo:
    ip: str
    port: int
    slots: list
    node_id: str


@dataclass
class NodeInfo:
    id: str
    instance: DflyInstance
    client: aioredis.Redis
    admin_client: aioredis.Redis
    slots: list
    migrations: list
    replicas: list


async def create_node_info(instance) -> NodeInfo:
    client = instance.client()
    node_id = await get_node_id(client)
    ninfo = NodeInfo(
        id=node_id,
        instance=instance,
        client=client,
        admin_client=instance.admin_client(),
        slots=[],
        migrations=[],
        replicas=[],
    )
    return ninfo


def generate_config(nodes):
    return [
        {
            "slot_ranges": [{"start": s, "end": e} for (s, e) in node.slots],
            "master": {
                "id": node.id,
                "ip": "127.0.0.1",
                "port": node.instance.port,
            },
            "replicas": [
                {
                    "id": replica.id,
                    "ip": "127.0.0.1",
                    "port": replica.instance.port,
                }
                for replica in node.replicas
            ],
            "migrations": [
                {
                    "slot_ranges": [{"start": s, "end": e} for (s, e) in m.slots],
                    "node_id": m.node_id,
                    "ip": m.ip,
                    "port": m.port,
                }
                for m in node.migrations
            ],
        }
        for node in nodes
    ]


async def push_config(config, admin_connections):
    logging.debug("Pushing config %s", config)
    res = await asyncio.gather(
        *(c_admin.execute_command("DFLYCLUSTER", "CONFIG", config) for c_admin in admin_connections)
    )
    assert all([r == "OK" for r in res])


async def wait_for_status(admin_client, node_id, status, timeout=10):
    get_status = lambda: admin_client.execute_command(
        "DFLYCLUSTER", "SLOT-MIGRATION-STATUS", node_id
    )

    if not isinstance(status, list):
        status = [status]

    async for states, breaker in tick_timer(get_status, timeout=timeout):
        with breaker:
            assert len(states) != 0 and all(state[2] in status for state in states), states


async def wait_for_error(admin_client, node_id, error, timeout=10):
    get_status = lambda: admin_client.execute_command(
        "DFLYCLUSTER", "SLOT-MIGRATION-STATUS", node_id
    )

    async for states, breaker in tick_timer(get_status, timeout=timeout):
        with breaker:
            assert len(states) != 0 and all(error == state[4] for state in states), states


async def wait_for_migration_start(admin_client, node_id):
    while (
        len(await admin_client.execute_command("DFLYCLUSTER", "SLOT-MIGRATION-STATUS", node_id))
        == 0
    ):
        await asyncio.sleep(0.1)


async def check_for_no_state_status(admin_clients):
    for client in admin_clients:
        state = await client.execute_command("DFLYCLUSTER", "SLOT-MIGRATION-STATUS")
        if len(state) != 0:
            logging.debug(f"SLOT-MIGRATION-STATUS is {state}, instead of NO_STATE")
            assert False


def key_slot(key_str) -> int:
    key = str.encode(key_str)
    return crc_hqx(key, 0) % 16384


async def get_node_id(connection):
    id = await connection.execute_command("CLUSTER MYID")
    assert isinstance(id, str)
    return id


def stop_and_get_restore_log(instance):
    instance.stop()
    lines = instance.find_in_logs("RestoreStreamer LSN")
    assert len(lines) == 1
    line = lines[0]
    logging.debug(f"Streamer log line: {line}")
    return line


def extract_int_after_prefix(prefix, line):
    match = re.search(prefix + "(\\d+)", line)
    assert match
    return int(match.group(1))


@dfly_args({})
class TestNotEmulated:
    async def test_cluster_commands_fails_when_not_emulate(self, async_client: aioredis.Redis):
        with pytest.raises(aioredis.ResponseError) as respErr:
            await async_client.execute_command("CLUSTER HELP")
        assert "cluster_mode" in str(respErr.value)

        with pytest.raises(aioredis.ResponseError) as respErr:
            await async_client.execute_command("CLUSTER SLOTS")
        assert "emulated" in str(respErr.value)


@dfly_args({"cluster_mode": "emulated"})
class TestEmulated:
    def test_cluster_slots_command(self, df_server, cluster_client: redis.RedisCluster):
        expected = {(0, 16383): {"primary": ("127.0.0.1", df_server.port), "replicas": []}}
        res = cluster_client.execute_command("CLUSTER SLOTS")
        assert expected == res

    def test_cluster_help_command(self, cluster_client: redis.RedisCluster):
        # `target_nodes` is necessary because CLUSTER HELP is not mapped on redis-py
        res = cluster_client.execute_command("CLUSTER HELP", target_nodes=redis.RedisCluster.RANDOM)
        assert "HELP" in res
        assert "SLOTS" in res

    def test_cluster_pipeline(self, cluster_client: redis.RedisCluster):
        pipeline = cluster_client.pipeline()
        pipeline.set("foo", "bar")
        pipeline.get("foo")
        val = pipeline.execute()
        assert val == [True, "bar"]


# Unfortunately we can't test --announce_port here because that causes the Python Cluster client to
# throw if it can't access the port in `CLUSTER SLOTS` :|
@dfly_args({"cluster_mode": "emulated", "cluster_announce_ip": "127.0.0.2"})
class TestEmulatedWithAnnounceIp:
    def test_cluster_slots_command(self, df_server, cluster_client: redis.RedisCluster):
        expected = {(0, 16383): {"primary": ("127.0.0.2", df_server.port), "replicas": []}}
        res = cluster_client.execute_command("CLUSTER SLOTS")
        assert expected == res


@dataclass
class ReplicaInfo:
    id: string
    port: int


def verify_slots_result(port: int, answer: list, replicas) -> bool:
    def is_local_host(ip: str) -> bool:
        return ip == "127.0.0.1" or ip == "localhost"

    assert answer[0] == 0  # start shard
    assert answer[1] == 16383  # last shard

    info = answer[2]
    assert len(info) == 3
    ip_addr = info[0]
    assert is_local_host(ip_addr)
    assert info[1] == port

    # Replicas
    assert len(answer) == 3 + len(replicas)
    for i in range(3, len(replicas)):
        replica = replicas[i - 3]
        rep_info = answer[i]
        assert len(rep_info) == 3
        ip_addr = rep_info[0]
        assert is_local_host(ip_addr)
        assert rep_info[1] == replica.port
        assert rep_info[2] == replica.id

    return True


# --managed_service_info means that Dragonfly is running in a managed service, so some details
# are hidden from users, see https://github.com/dragonflydb/dragonfly/issues/4173
@dfly_args({"proactor_threads": 4, "cluster_mode": "emulated", "managed_service_info": "true"})
async def test_emulated_cluster_with_replicas(df_factory):
    master = df_factory.create(port=next(next_port), admin_port=next(next_port))
    replicas = [df_factory.create(port=next(next_port), logtostdout=True) for i in range(1, 3)]

    df_factory.start_all([master, *replicas])

    c_master = master.client()
    c_master_admin = master.admin_client()
    master_id = await c_master.execute_command("CLUSTER MYID")

    c_replicas = [replica.client() for replica in replicas]
    replica_ids = [(await c_replica.execute_command("CLUSTER MYID")) for c_replica in c_replicas]

    for replica, c_replica in zip(replicas, c_replicas):
        res = await c_replica.execute_command("CLUSTER SLOTS")
        assert len(res) == 1
        assert verify_slots_result(port=replica.port, answer=res[0], replicas=[])

    res = await c_master.execute_command("CLUSTER SLOTS")
    assert verify_slots_result(port=master.port, answer=res[0], replicas=[])

    # Connect replicas to master
    for replica, c_replica in zip(replicas, c_replicas):
        rc = await c_replica.execute_command(f"REPLICAOF localhost {master.port}")
        assert rc == "OK"

    await asyncio.sleep(0.5)

    for replica, c_replica in zip(replicas, c_replicas):
        res = await c_replica.execute_command("CLUSTER SLOTS")
        assert verify_slots_result(
            port=master.port, answer=res[0], replicas=[ReplicaInfo(replica.port, id)]
        )

    res = await c_master.execute_command("CLUSTER SLOTS")
    assert verify_slots_result(
        port=master.port,
        answer=res[0],
        replicas=[],
    )

    res = await c_master_admin.execute_command("CLUSTER SLOTS")
    assert verify_slots_result(
        port=master.port,
        answer=res[0],
        replicas=[ReplicaInfo(id, replica.port) for id, replica in zip(replica_ids, replicas)],
    )

    assert await c_master.execute_command("CLUSTER NODES") == {
        f"127.0.0.1:{master.port}": {
            "connected": True,
            "epoch": "0",
            "flags": "myself,master",
            "hostname": "",
            "last_ping_sent": "0",
            "last_pong_rcvd": "0",
            "master_id": "-",
            "migrations": [],
            "node_id": master_id,
            "slots": [["0", "16383"]],
        },
    }

    assert await c_master_admin.execute_command("CLUSTER NODES") == {
        f"127.0.0.1:{master.port}": {
            "connected": True,
            "epoch": "0",
            "flags": "myself,master",
            "hostname": "",
            "last_ping_sent": "0",
            "last_pong_rcvd": "0",
            "master_id": "-",
            "migrations": [],
            "node_id": master_id,
            "slots": [["0", "16383"]],
        },
        f"127.0.0.1:{replicas[0].port}": {
            "connected": True,
            "epoch": "0",
            "flags": "slave",
            "hostname": "",
            "last_ping_sent": "0",
            "last_pong_rcvd": "0",
            "master_id": master_id,
            "migrations": [],
            "node_id": replica_ids[0],
            "slots": [],
        },
        f"127.0.0.1:{replicas[1].port}": {
            "connected": True,
            "epoch": "0",
            "flags": "slave",
            "hostname": "",
            "last_ping_sent": "0",
            "last_pong_rcvd": "0",
            "master_id": master_id,
            "migrations": [],
            "node_id": replica_ids[1],
            "slots": [],
        },
    }


@dfly_args({"proactor_threads": 4, "cluster_mode": "yes"})
async def test_cluster_managed_service_info(df_factory):
    master = df_factory.create(port=next(next_port), admin_port=next(next_port))
    replica = df_factory.create(port=next(next_port), admin_port=next(next_port))

    df_factory.start_all([master, replica])

    c_master = master.client()
    c_master_admin = master.admin_client()
    master_id = await c_master.execute_command("CLUSTER MYID")

    c_replica = replica.client()
    c_replica_admin = replica.admin_client()
    replica_id = await c_replica.execute_command("CLUSTER MYID")

    # Connect replicas to master
    rc = await c_replica_admin.execute_command(f"REPLICAOF localhost {master.port}")
    assert rc == "OK"
    await wait_available_async(c_replica)

    nodes = [await create_node_info(master)]
    nodes[0].slots = [(0, 16383)]
    nodes[0].replicas = [await create_node_info(replica)]
    await push_config(json.dumps(generate_config(nodes)), [master.client(), replica.client()])

    expected_hidden_cluster_slots = [
        [
            0,
            16383,
            [
                "127.0.0.1",
                master.port,
                master_id,
            ],
        ],
    ]
    expected_full_cluster_slots = copy.deepcopy(expected_hidden_cluster_slots)
    expected_full_cluster_slots[0].append(
        [
            "127.0.0.1",
            replica.port,
            replica_id,
        ]
    )
    assert await c_master.execute_command("CLUSTER SLOTS") == expected_full_cluster_slots
    assert await c_master_admin.execute_command("CLUSTER SLOTS") == expected_full_cluster_slots

    expected_hidden_cluster_nodes = {
        f"127.0.0.1:{master.port}": {
            "connected": True,
            "epoch": "0",
            "flags": "myself,master",
            "hostname": "",
            "last_ping_sent": "0",
            "last_pong_rcvd": "0",
            "master_id": "-",
            "migrations": [],
            "node_id": master_id,
            "slots": [["0", "16383"]],
        },
    }
    expected_full_cluster_nodes = copy.deepcopy(expected_hidden_cluster_nodes)
    expected_full_cluster_nodes[f"127.0.0.1:{replica.port}"] = {
        "connected": True,
        "epoch": "0",
        "flags": "slave",
        "hostname": "",
        "last_ping_sent": "0",
        "last_pong_rcvd": "0",
        "master_id": master_id,
        "migrations": [],
        "node_id": replica_id,
        "slots": [],
    }
    assert await c_master.execute_command("CLUSTER NODES") == expected_full_cluster_nodes
    assert await c_master_admin.execute_command("CLUSTER NODES") == expected_full_cluster_nodes

    expected_hidden_cluster_shards = [
        [
            "slots",
            [0, 16383],
            "nodes",
            [
                [
                    "id",
                    master_id,
                    "endpoint",
                    "127.0.0.1",
                    "ip",
                    "127.0.0.1",
                    "port",
                    master.port,
                    "role",
                    "master",
                    "replication-offset",
                    0,
                    "health",
                    "online",
                ],
            ],
        ],
    ]
    expected_full_cluster_shards = copy.deepcopy(expected_hidden_cluster_shards)
    expected_full_cluster_shards[0][3].append(
        [
            "id",
            replica_id,
            "endpoint",
            "127.0.0.1",
            "ip",
            "127.0.0.1",
            "port",
            replica.port,
            "role",
            "replica",
            "replication-offset",
            0,
            "health",
            "online",
        ]
    )
    assert await c_master.execute_command("CLUSTER SHARDS") == expected_full_cluster_shards
    assert await c_master_admin.execute_command("CLUSTER SHARDS") == expected_full_cluster_shards

    await c_master.execute_command("config set managed_service_info true")

    assert await c_master.execute_command("CLUSTER SLOTS") == expected_hidden_cluster_slots
    assert await c_master_admin.execute_command("CLUSTER SLOTS") == expected_full_cluster_slots

    assert await c_master.execute_command("CLUSTER NODES") == expected_hidden_cluster_nodes
    assert await c_master_admin.execute_command("CLUSTER NODES") == expected_full_cluster_nodes

    assert await c_master.execute_command("CLUSTER SHARDS") == expected_hidden_cluster_shards
    assert await c_master_admin.execute_command("CLUSTER SHARDS") == expected_full_cluster_shards


@dfly_args({"cluster_mode": "emulated"})
async def test_cluster_info(async_client):
    res = await async_client.execute_command("CLUSTER INFO")
    assert len(res) == 16
    assert res == {
        "cluster_current_epoch": "1",
        "cluster_known_nodes": "1",
        "cluster_my_epoch": "1",
        "cluster_size": "1",
        "cluster_slots_assigned": "16384",
        "cluster_slots_fail": "0",
        "cluster_slots_ok": "16384",
        "cluster_slots_pfail": "0",
        "cluster_state": "ok",
        "cluster_stats_messages_meet_received": "0",
        "cluster_stats_messages_ping_received": "1",
        "cluster_stats_messages_ping_sent": "1",
        "cluster_stats_messages_pong_received": "1",
        "cluster_stats_messages_pong_sent": "1",
        "cluster_stats_messages_received": "1",
        "cluster_stats_messages_sent": "1",
    }


@dfly_args({"cluster_mode": "emulated", "cluster_announce_ip": "127.0.0.2"})
@pytest.mark.asyncio
async def test_cluster_nodes(df_server, async_client):
    res = await async_client.execute_command("CLUSTER NODES")
    assert len(res) == 1
    info = res[f"127.0.0.2:{df_server.port}"]
    assert res is not None
    assert info["connected"] == True
    assert info["epoch"] == "0"
    assert info["flags"] == "myself,master"
    assert info["last_ping_sent"] == "0"
    assert info["slots"] == [["0", "16383"]]
    assert info["master_id"] == "-"


"""
Test that slot ownership changes correctly with config changes.

Add a key to node0, then move the slot ownership to node1 and see that they both behave as
intended.
Also add keys to each of them that are *not* moved, and see that they are unaffected by the move.
"""


@dfly_args({"proactor_threads": 4, "cluster_mode": "yes", "cluster_node_id": "inigo montoya"})
async def test_cluster_node_id(df_factory: DflyInstanceFactory):
    node = df_factory.create(port=next(next_port))
    df_factory.start_all([node])

    conn = node.client()
    assert "inigo montoya" == await get_node_id(conn)


@dfly_args({"proactor_threads": 4, "cluster_mode": "yes"})
async def test_cluster_slot_ownership_changes(df_factory: DflyInstanceFactory):
    # Start and configure cluster with 2 nodes
    nodes = [df_factory.create(port=next(next_port), admin_port=next(next_port)) for i in range(2)]

    df_factory.start_all(nodes)

    c_nodes = [node.client() for node in nodes]
    c_nodes_admin = [node.admin_client() for node in nodes]

    node_ids = await asyncio.gather(*(get_node_id(c) for c in c_nodes))

    config = f"""
      [
        {{
          "slot_ranges": [
            {{
              "start": 0,
              "end": LAST_SLOT_CUTOFF
            }}
          ],
          "master": {{
            "id": "{node_ids[0]}",
            "ip": "localhost",
            "port": {nodes[0].port}
          }},
          "replicas": []
        }},
        {{
          "slot_ranges": [
            {{
              "start": NEXT_SLOT_CUTOFF,
              "end": 16383
            }}
          ],
          "master": {{
            "id": "{node_ids[1]}",
            "ip": "localhost",
            "port": {nodes[1].port}
          }},
          "replicas": []
        }}
      ]
    """

    await push_config(
        config.replace("LAST_SLOT_CUTOFF", "5259").replace("NEXT_SLOT_CUTOFF", "5260"),
        c_nodes_admin,
    )

    # Slot for "KEY1" is 5259

    # Insert a key that should stay in node0
    assert await c_nodes[0].set("KEY0", "value")

    # And to node1 (so it happens that 'KEY0' belongs to 0 and 'KEY2' to 1)
    assert await c_nodes[1].set("KEY2", "value")

    # Insert a key that we will move ownership of to node1 (but without migration yet)
    assert await c_nodes[0].set("KEY1", "value")
    assert await c_nodes[0].execute_command("DBSIZE") == 2

    # Make sure that node0 owns "KEY0"
    assert (await c_nodes[0].get("KEY0")) == "value"

    # Make sure that "KEY1" is not owned by node1
    with pytest.raises(redis.exceptions.ResponseError) as e:
        await c_nodes[1].set("KEY1", "value")

    assert e.value.args[0] == f"MOVED 5259 localhost:{nodes[0].port}"

    # And that node1 only has 1 key ("KEY2")
    assert await c_nodes[1].execute_command("DBSIZE") == 1

    print("Moving ownership over 5259 ('KEY1') to other node")

    await push_config(
        config.replace("LAST_SLOT_CUTOFF", "5258").replace("NEXT_SLOT_CUTOFF", "5259"),
        c_nodes_admin,
    )

    # node0 should have removed "KEY1" as it no longer owns it
    assert await c_nodes[0].execute_command("DBSIZE") == 1
    # node0 should still own "KEY0" though
    assert (await c_nodes[0].get("KEY0")) == "value"
    # node1 should still have "KEY2"
    assert await c_nodes[1].execute_command("DBSIZE") == 1

    # Now node0 should reply with MOVED for "KEY1"
    with pytest.raises(redis.exceptions.ResponseError) as e:
        await c_nodes[0].set("KEY1", "value")

    assert e.value.args[0] == f"MOVED 5259 localhost:{nodes[1].port}"

    # And node1 should own it and allow using it
    assert await c_nodes[1].set("KEY1", "value")
    assert await c_nodes[1].execute_command("DBSIZE") == 2

    config = f"""
      [
        {{
          "slot_ranges": [
            {{
              "start": 0,
              "end": 16383
            }}
          ],
          "master": {{
            "id": "{node_ids[0]}",
            "ip": "localhost",
            "port": {nodes[0].port}
          }},
          "replicas": []
        }}
      ]
    """
    await push_config(config, c_nodes_admin)

    assert await c_nodes[0].execute_command("DBSIZE") == 1
    assert (await c_nodes[0].get("KEY0")) == "value"
    assert await c_nodes[1].execute_command("DBSIZE") == 0


# Tests that master commands to the replica are applied regardless of slot ownership
@dfly_args({"proactor_threads": 4, "cluster_mode": "yes"})
async def test_cluster_replica_sets_non_owned_keys(df_factory: DflyInstanceFactory):
    # Start and configure cluster with 1 master and 1 replica, both own all slots
    master = df_factory.create(admin_port=next(next_port))
    replica = df_factory.create(admin_port=next(next_port))
    df_factory.start_all([master, replica])

    async with master.client() as c_master, master.admin_client() as c_master_admin, replica.client() as c_replica, replica.admin_client() as c_replica_admin:
        master_id = await get_node_id(c_master)
        replica_id = await get_node_id(c_replica)

        config = f"""
        [
          {{
            "slot_ranges": [
              {{
                "start": 0,
                "end": 16383
              }}
            ],
            "master": {{
              "id": "{master_id}",
              "ip": "localhost",
              "port": {master.port}
            }},
            "replicas": [
              {{
                "id": "{replica_id}",
                "ip": "localhost",
                "port": {replica.port}
              }}
            ]
          }}
        ]
      """
        await push_config(config, [c_master_admin, c_replica_admin])

        # Setup replication and make sure that it works properly.
        await c_master.set("key", "value")
        await c_replica.execute_command("REPLICAOF", "localhost", master.port)
        await check_all_replicas_finished([c_replica], c_master)
        assert (await c_replica.get("key")) == "value"
        assert await c_replica.execute_command("dbsize") == 1

        # Tell the replica that it and the master no longer own any data, but don't tell that to the
        # master. This will allow us to set keys on the master and make sure that they are set in the
        # replica.

        replica_config = f"""
        [
          {{
            "slot_ranges": [],
            "master": {{
              "id": "{master_id}",
              "ip": "localhost",
              "port": {master.port}
            }},
            "replicas": [
              {{
                "id": "{replica_id}",
                "ip": "localhost",
                "port": {replica.port}
              }}
            ]
          }},
          {{
            "slot_ranges": [
              {{
                "start": 0,
                "end": 16383
              }}
            ],
            "master": {{
              "id": "non-existing-master",
              "ip": "localhost",
              "port": 1111
            }},
            "replicas": []
          }}
        ]
      """

        await push_config(replica_config, [c_replica_admin])

        # The replica should *not* have deleted the key.
        assert await c_replica.execute_command("dbsize") == 1

        # Set another key on the master, which it owns but the replica does not own.
        await c_master.set("key2", "value")
        await check_all_replicas_finished([c_replica], c_master)

        # See that the key exists in both replica and master
        assert await c_master.execute_command("dbsize") == 2
        assert await c_replica.execute_command("dbsize") == 2

        # The replica should still reply with MOVED, despite having that key.
        with pytest.raises(redis.exceptions.ResponseError) as e:
            await c_replica.get("key2")
            assert False, "Should not be able to get key on non-owner cluster node"

        assert re.match(r"MOVED \d+ localhost:1111", e.value.args[0])

        await push_config(replica_config, [c_master_admin])
        await asyncio.sleep(0.5)
        assert await c_master.execute_command("dbsize") == 0
        assert await c_replica.execute_command("dbsize") == 0


@dfly_args({"proactor_threads": 4, "cluster_mode": "yes"})
async def test_cluster_flush_slots_after_config_change(df_factory: DflyInstanceFactory):
    # Start and configure cluster with 1 master and 1 replica, both own all slots
    master = df_factory.create(port=next(next_port), admin_port=next(next_port))
    replica = df_factory.create(port=next(next_port), admin_port=next(next_port))
    df_factory.start_all([master, replica])

    c_master = master.client()
    c_master_admin = master.admin_client()
    master_id = await get_node_id(c_master)

    c_replica = replica.client()
    c_replica_admin = replica.admin_client()
    replica_id = await get_node_id(c_replica)

    config = f"""
      [
        {{
          "slot_ranges": [
            {{
              "start": 0,
              "end": 16383
            }}
          ],
          "master": {{
            "id": "{master_id}",
            "ip": "localhost",
            "port": {master.port}
          }},
          "replicas": [
            {{
              "id": "{replica_id}",
              "ip": "localhost",
              "port": {replica.port}
            }}
          ]
        }}
      ]
    """
    await push_config(config, [c_master_admin, c_replica_admin])

    await c_master.execute_command("debug", "populate", "100000")
    assert await c_master.execute_command("dbsize") == 100_000

    # Setup replication and make sure that it works properly.
    await c_replica.execute_command("REPLICAOF", "localhost", master.port)
    await check_all_replicas_finished([c_replica], c_master)
    assert await c_replica.execute_command("dbsize") == 100_000

    resp = await c_master_admin.execute_command("dflycluster", "getslotinfo", "slots", "0")
    assert resp[0][0] == 0
    slot_0_size = resp[0][2]
    print(f"Slot 0 size = {slot_0_size}")
    assert slot_0_size > 0

    config = f"""
      [
        {{
          "slot_ranges": [
            {{
              "start": 1,
              "end": 16383
            }}
          ],
          "master": {{
            "id": "{master_id}",
            "ip": "localhost",
            "port": {master.port}
          }},
          "replicas": [
            {{
              "id": "{replica_id}",
              "ip": "localhost",
              "port": {replica.port}
            }}
          ]
        }},
        {{
          "slot_ranges": [
            {{
              "start": 0,
              "end": 0
            }}
          ],
          "master": {{
            "id": "other-master",
            "ip": "localhost",
            "port": 9000
          }},
          "replicas": [
            {{
              "id": "other-replica",
              "ip": "localhost",
              "port": 9001
            }}
          ]
        }}
      ]
    """
    await push_config(config, [c_master_admin, c_replica_admin])

    await asyncio.sleep(0.5)

    assert await c_master.execute_command("dbsize") == (100_000 - slot_0_size)
    assert await c_replica.execute_command("dbsize") == (100_000 - slot_0_size)


@dfly_args({"proactor_threads": 4, "cluster_mode": "yes", "admin_port": next(next_port)})
async def test_cluster_blocking_command(df_server):
    c_master = df_server.client()
    c_master_admin = df_server.admin_client()

    config = [
        {
            "slot_ranges": [{"start": 0, "end": 8000}],
            "master": {"id": await get_node_id(c_master), "ip": "10.0.0.1", "port": 7000},
            "replicas": [],
        },
        {
            "slot_ranges": [{"start": 8001, "end": 16383}],
            "master": {"id": "other", "ip": "10.0.0.2", "port": 7000},
            "replicas": [],
        },
    ]

    assert (
        await c_master_admin.execute_command("DFLYCLUSTER", "CONFIG", json.dumps(config))
    ) == "OK"

    assert (await c_master.execute_command("CLUSTER", "KEYSLOT", "keep-local")) == 3479
    assert (await c_master.execute_command("CLUSTER", "KEYSLOT", "remove-key-4")) == 6103

    v1 = asyncio.create_task(c_master.blpop("keep-local", 2))
    v2 = asyncio.create_task(c_master.blpop("remove-key-4", 2))

    await asyncio.sleep(0.1)

    config[0]["slot_ranges"][0]["end"] = 5000
    config[1]["slot_ranges"][0]["start"] = 5001
    assert (
        await c_master_admin.execute_command("DFLYCLUSTER", "CONFIG", json.dumps(config))
    ) == "OK"

    await c_master.lpush("keep-local", "WORKS")

    assert (await v1) == ("keep-local", "WORKS")
    with pytest.raises(aioredis.ResponseError) as e_info:
        await v2
    assert "MOVED" in str(e_info.value)


@dfly_args({"proactor_threads": 4, "cluster_mode": "yes"})
async def test_blocking_commands_cancel(df_factory, df_seeder_factory):
    instances = [
        df_factory.create(port=next(next_port), admin_port=next(next_port)) for i in range(2)
    ]

    df_factory.start_all(instances)

    nodes = [(await create_node_info(instance)) for instance in instances]
    nodes[0].slots = [(0, 16383)]
    nodes[1].slots = []

    await push_config(json.dumps(generate_config(nodes)), [node.admin_client for node in nodes])

    set_task = asyncio.create_task(nodes[0].client.execute_command("BZPOPMIN set1 0"))
    list_task = asyncio.create_task(nodes[0].client.execute_command("BLPOP list1 0"))

    nodes[0].migrations.append(
        MigrationInfo("127.0.0.1", nodes[1].instance.port, [(0, 16383)], nodes[1].id)
    )
    await push_config(json.dumps(generate_config(nodes)), [node.admin_client for node in nodes])

    await wait_for_status(nodes[0].admin_client, nodes[1].id, "FINISHED")

    nodes[0].migrations = []
    nodes[0].slots = []
    nodes[1].slots = [(0, 16383)]
    logging.debug("remove finished migrations")
    await push_config(json.dumps(generate_config(nodes)), [node.admin_client for node in nodes])

    with pytest.raises(aioredis.ResponseError) as set_e_info:
        await set_task
    assert f"MOVED 3037 127.0.0.1:{instances[1].port}" == str(set_e_info.value)

    with pytest.raises(aioredis.ResponseError) as list_e_info:
        await list_task
    assert f"MOVED 7141 127.0.0.1:{instances[1].port}" == str(list_e_info.value)


@pytest.mark.parametrize("set_cluster_node_id", [True, False])
@dfly_args({"proactor_threads": 4, "cluster_mode": "yes"})
async def test_cluster_native_client(
    df_factory: DflyInstanceFactory,
    df_seeder_factory: DflySeederFactory,
    set_cluster_node_id: bool,
):
    # Start and configure cluster with 3 masters and 3 replicas
    masters = [
        df_factory.create(
            port=next(next_port),
            admin_port=next(next_port),
            cluster_node_id=f"master{i}" if set_cluster_node_id else "",
        )
        for i in range(3)
    ]
    df_factory.start_all(masters)
    c_masters_admin = [master.admin_client() for master in masters]
    master_ids = await asyncio.gather(*(get_node_id(c) for c in c_masters_admin))

    replicas = [
        df_factory.create(
            port=next(next_port),
            admin_port=next(next_port),
            cluster_node_id=f"replica{i}" if set_cluster_node_id else "",
            replicaof=f"localhost:{masters[i].port}",
        )
        for i in range(3)
    ]
    df_factory.start_all(replicas)
    c_replicas = [replica.client() for replica in replicas]
    await asyncio.gather(*(wait_available_async(c) for c in c_replicas))
    c_replicas_admin = [replica.admin_client() for replica in replicas]
    replica_ids = await asyncio.gather(*(get_node_id(c) for c in c_replicas))

    config = f"""
      [
        {{
          "slot_ranges": [
            {{
              "start": 0,
              "end": 5000
            }}
          ],
          "master": {{
            "id": "{master_ids[0]}",
            "ip": "localhost",
            "port": {masters[0].port}
          }},
          "replicas": [
              {{
                "id": "{replica_ids[0]}",
                "ip": "localhost",
                "port": {replicas[0].port}
              }}
          ]
        }},
        {{
          "slot_ranges": [
            {{
              "start": 5001,
              "end": 10000
            }}
          ],
          "master": {{
            "id": "{master_ids[1]}",
            "ip": "localhost",
            "port": {masters[1].port}
          }},
          "replicas": [
              {{
                "id": "{replica_ids[1]}",
                "ip": "localhost",
                "port": {replicas[1].port}
              }}
          ]
        }},
        {{
          "slot_ranges": [
            {{
              "start": 10001,
              "end": 16383
            }}
          ],
          "master": {{
            "id": "{master_ids[2]}",
            "ip": "localhost",
            "port": {masters[2].port}
          }},
          "replicas": [
              {{
                "id": "{replica_ids[2]}",
                "ip": "localhost",
                "port": {replicas[2].port}
              }}
          ]
        }}
      ]
    """
    await push_config(config, c_masters_admin + c_replicas_admin)

    seeder = df_seeder_factory.create(port=masters[0].port, cluster_mode=True)
    await seeder.run(target_deviation=0.1)

    client = masters[0].cluster_client()

    assert await client.set("key0", "value") == True
    assert await client.get("key0") == "value"

    async def test_random_keys():
        for i in range(100):
            key = "key" + str(random.randint(0, 100_000))
            assert await client.set(key, "value") == True
            assert await client.get(key) == "value"

    await test_random_keys()
    await asyncio.gather(*(wait_available_async(c) for c in c_replicas))

    # Make sure that getting a value from a replica works as well.
    # We use connections directly to NOT follow 'MOVED' error, as that will redirect to the master.
    for c in c_replicas:
        try:
            assert await c.get("key0")
        except redis.exceptions.ResponseError as e:
            assert e.args[0].startswith("MOVED")

    # Push new config
    config = f"""
      [
        {{
          "slot_ranges": [
            {{
              "start": 0,
              "end": 4000
            }}
          ],
          "master": {{
            "id": "{master_ids[0]}",
            "ip": "localhost",
            "port": {masters[0].port}
          }},
          "replicas": [
              {{
                "id": "{replica_ids[0]}",
                "ip": "localhost",
                "port": {replicas[0].port}
              }}
          ]
        }},
        {{
          "slot_ranges": [
            {{
              "start": 4001,
              "end": 14000
            }}
          ],
          "master": {{
            "id": "{master_ids[1]}",
            "ip": "localhost",
            "port": {masters[1].port}
          }},
          "replicas": [
              {{
                "id": "{replica_ids[1]}",
                "ip": "localhost",
                "port": {replicas[1].port}
              }}
          ]
        }},
        {{
          "slot_ranges": [
            {{
              "start": 14001,
              "end": 16383
            }}
          ],
          "master": {{
            "id": "{master_ids[2]}",
            "ip": "localhost",
            "port": {masters[2].port}
          }},
          "replicas": [
              {{
                "id": "{replica_ids[2]}",
                "ip": "localhost",
                "port": {replicas[2].port}
              }}
          ]
        }}
      ]
    """
    await push_config(config, c_masters_admin + c_replicas_admin)

    await test_random_keys()


@dfly_args({"proactor_threads": 4, "cluster_mode": "yes"})
async def test_config_consistency(df_factory: DflyInstanceFactory):
    # Check slot migration from one node to another
    instances = [
        df_factory.create(port=next(next_port), admin_port=next(next_port)) for i in range(2)
    ]

    df_factory.start_all(instances)

    nodes = [(await create_node_info(instance)) for instance in instances]
    nodes[0].slots = [(0, 5259)]
    nodes[1].slots = [(5260, 16383)]

    await push_config(json.dumps(generate_config(nodes)), [node.admin_client for node in nodes])

    await check_for_no_state_status([node.admin_client for node in nodes])

    nodes[0].migrations.append(
        MigrationInfo("127.0.0.1", nodes[1].instance.admin_port, [(5200, 5259)], nodes[1].id)
    )

    # Push config to source node. Migration will not start until target node gets the config as well.
    logging.debug("Push migration config to source node")
    await push_config(json.dumps(generate_config(nodes)), [nodes[0].admin_client])

    # some delay to check that migration isn't started until we send config to target node
    await asyncio.sleep(0.2)

    await wait_for_status(nodes[0].admin_client, nodes[1].id, "CONNECTING")
    await check_for_no_state_status([nodes[1].admin_client])

    logging.debug("Push migration config to target node")
    await push_config(json.dumps(generate_config(nodes)), [nodes[1].admin_client])

    await wait_for_status(nodes[1].admin_client, nodes[0].id, "FINISHED")
    await wait_for_status(nodes[0].admin_client, nodes[1].id, "FINISHED")

    nodes[0].migrations = []
    nodes[0].slots = [(0, 5199)]
    nodes[1].slots = [(5200, 16383)]

    logging.debug("remove finished migrations")
    await push_config(json.dumps(generate_config(nodes)), [node.admin_client for node in nodes])

    await check_for_no_state_status([node.admin_client for node in nodes])


@dfly_args({"proactor_threads": 4, "cluster_mode": "yes"})
async def test_cluster_flushall_during_migration(
    df_factory: DflyInstanceFactory, df_seeder_factory
):
    # Check data migration from one node to another
    instances = [
        df_factory.create(
            port=next(next_port),
            admin_port=next(next_port),
            vmodule="cluster_family=2,outgoing_slot_migration=2,incoming_slot_migration=2,streamer=2",
            logtostdout=True,
        )
        for i in range(2)
    ]

    df_factory.start_all(instances)

    nodes = [(await create_node_info(instance)) for instance in instances]
    nodes[0].slots = [(0, 16383)]
    nodes[1].slots = []

    await push_config(json.dumps(generate_config(nodes)), [node.admin_client for node in nodes])

    seeder = df_seeder_factory.create(keys=10_000, port=nodes[0].instance.port, cluster_mode=True)
    await seeder.run(target_deviation=0.1)

    nodes[0].migrations.append(
        MigrationInfo("127.0.0.1", nodes[1].instance.admin_port, [(0, 16383)], nodes[1].id)
    )

    logging.debug("Start migration")
    await push_config(json.dumps(generate_config(nodes)), [node.admin_client for node in nodes])

    await nodes[0].client.execute_command("flushall")

    status1 = await nodes[1].admin_client.execute_command(
        "DFLYCLUSTER", "SLOT-MIGRATION-STATUS", nodes[0].id
    )
    assert (
        len(status1) == 0 or "FINISHED" not in status1[0]
    ), "Weak test case - finished migration too early"

    await wait_for_status(nodes[0].admin_client, nodes[1].id, "FINISHED")

    logging.debug("Finalizing migration")
    nodes[0].migrations = []
    nodes[0].slots = []
    nodes[1].slots = [(0, 16383)]
    await push_config(json.dumps(generate_config(nodes)), [node.admin_client for node in nodes])
    logging.debug("Migration finalized")

    assert await nodes[0].client.dbsize() == 0


@pytest.mark.parametrize("interrupt", [False, True])
@dfly_args({"proactor_threads": 4, "cluster_mode": "yes"})
async def test_cluster_data_migration(df_factory: DflyInstanceFactory, interrupt: bool):
    # Check data migration from one node to another
    instances = [
        df_factory.create(
            port=next(next_port),
            admin_port=next(next_port),
            vmodule="outgoing_slot_migration=2,cluster_family=2,incoming_slot_migration=2,streamer=2",
        )
        for i in range(2)
    ]

    df_factory.start_all(instances)

    nodes = [(await create_node_info(instance)) for instance in instances]
    nodes[0].slots = [(0, 9000)]
    nodes[1].slots = [(9001, 16383)]

    await push_config(json.dumps(generate_config(nodes)), [node.admin_client for node in nodes])

    for i in range(20):
        key = "KEY" + str(i)
        assert await nodes[key_slot(key) // 9001].client.set(key, "value")

    assert await nodes[0].client.execute_command("DBSIZE") == 10

    nodes[0].migrations.append(
        MigrationInfo("127.0.0.1", nodes[1].instance.admin_port, [(3000, 9000)], nodes[1].id)
    )

    logging.debug("Start migration")
    await push_config(json.dumps(generate_config(nodes)), [node.admin_client for node in nodes])

    if interrupt:  # Test nodes properly shut down with pending migration
        await asyncio.sleep(random.random())

        # random instance
        stop = random.getrandbits(1)
        keep = 1 - stop

        nodes[stop].instance.stop()

        slots = await nodes[keep].admin_client.execute_command("CLUSTER SLOTS")
        slots.sort(key=lambda cfg: cfg[0])
        assert 0 in slots[0] and 9000 in slots[0]
        assert 9001 in slots[1] and 16383 in slots[1]

        return

    await wait_for_status(nodes[1].admin_client, nodes[0].id, "FINISHED")

    for i in range(20, 22):
        key = "KEY" + str(i)
        assert await nodes[0 if (key_slot(key) // 3000) == 0 else 1].client.set(key, "value")

    status = await nodes[0].admin_client.execute_command(
        "DFLYCLUSTER", "SLOT-MIGRATION-STATUS", nodes[1].id
    )
    status[0].pop()
    assert status[0] == ["out", nodes[1].id, "FINISHED", 7]

    status = await nodes[1].admin_client.execute_command(
        "DFLYCLUSTER", "SLOT-MIGRATION-STATUS", nodes[0].id
    )
    status[0].pop()
    assert status[0] == ["in", nodes[0].id, "FINISHED", 7]

    nodes[0].migrations = []
    nodes[0].slots = [(0, 2999)]
    nodes[1].slots = [(3000, 16383)]
    logging.debug("remove finished migrations")
    await push_config(json.dumps(generate_config(nodes)), [node.admin_client for node in nodes])

    for i in range(22):
        key = "KEY" + str(i)
        assert await nodes[0 if (key_slot(key) // 3000) == 0 else 1].client.set(key, "value")

    assert await nodes[1].client.execute_command("DBSIZE") == 19

    await check_for_no_state_status([node.admin_client for node in nodes])


@dfly_args({"proactor_threads": 2, "cluster_mode": "yes", "cache_mode": "true"})
async def test_migration_with_key_ttl(df_factory):
    instances = [
        df_factory.create(port=next(next_port), admin_port=next(next_port)) for i in range(2)
    ]

    df_factory.start_all(instances)

    nodes = [(await create_node_info(instance)) for instance in instances]
    nodes[0].slots = [(0, 16383)]
    nodes[1].slots = []

    await push_config(json.dumps(generate_config(nodes)), [node.admin_client for node in nodes])

    await nodes[0].client.execute_command("set k_with_ttl v1 EX 2")
    await nodes[0].client.execute_command("set k_without_ttl v2")
    await nodes[0].client.execute_command("set k_sticky v3")
    assert await nodes[0].client.execute_command("stick k_sticky") == 1

    nodes[0].migrations.append(
        MigrationInfo("127.0.0.1", instances[1].port, [(0, 16383)], nodes[1].id)
    )
    logging.debug("Start migration")
    await push_config(json.dumps(generate_config(nodes)), [node.admin_client for node in nodes])

    await wait_for_status(nodes[0].admin_client, nodes[1].id, "FINISHED")

    nodes[0].migrations = []
    nodes[0].slots = []
    nodes[1].slots = [(0, 16383)]
    logging.debug("finalize migration")
    await push_config(json.dumps(generate_config(nodes)), [node.admin_client for node in nodes])

    assert await nodes[1].client.execute_command("get k_with_ttl") == "v1"
    assert await nodes[1].client.execute_command("get k_without_ttl") == "v2"
    assert await nodes[1].client.execute_command("get k_sticky") == "v3"
    assert await nodes[1].client.execute_command("ttl k_with_ttl") > 0
    assert await nodes[1].client.execute_command("ttl k_without_ttl") == -1
    assert await nodes[1].client.execute_command("stick k_sticky") == 0  # Sticky bit already set

    await asyncio.sleep(2)  # Force expiration

    assert await nodes[1].client.execute_command("get k_with_ttl") == None
    assert await nodes[1].client.execute_command("get k_without_ttl") == "v2"
    assert await nodes[1].client.execute_command("ttl k_with_ttl") == -2
    assert await nodes[1].client.execute_command("ttl k_without_ttl") == -1
    assert await nodes[1].client.execute_command("stick k_sticky") == 0


@pytest.mark.exclude_epoll
@dfly_args({"proactor_threads": 4, "cluster_mode": "yes", "migration_finalization_timeout_ms": 5})
async def test_network_disconnect_during_migration(df_factory):
    instances = [
        df_factory.create(
            port=next(next_port),
            admin_port=next(next_port),
            vmodule="cluster_family=9,outgoing_slot_migration=9,incoming_slot_migration=9",
        )
        for i in range(2)
    ]

    df_factory.start_all(instances)

    nodes = [(await create_node_info(instance)) for instance in instances]
    nodes[0].slots = [(0, 16383)]
    nodes[1].slots = []

    await push_config(json.dumps(generate_config(nodes)), [node.admin_client for node in nodes])

    await StaticSeeder(key_target=100000).run(nodes[0].client)
    start_capture = await StaticSeeder.capture(nodes[0].client)

    proxy = Proxy("127.0.0.1", next(next_port), "127.0.0.1", nodes[1].instance.admin_port)
    await proxy.start()
    task = asyncio.create_task(proxy.serve())

    nodes[0].migrations.append(MigrationInfo("127.0.0.1", proxy.port, [(0, 16383)], nodes[1].id))
    try:
        logging.debug("Start migration")
        await push_config(json.dumps(generate_config(nodes)), [node.admin_client for node in nodes])

        for _ in range(10):
            await asyncio.sleep(random.randint(0, 10) / 100)
            logging.debug("drop connections")
            proxy.drop_connection()
            logging.debug(
                await nodes[0].admin_client.execute_command("DFLYCLUSTER", "SLOT-MIGRATION-STATUS")
            )

        await wait_for_status(nodes[0].admin_client, nodes[1].id, "SYNC", 20)
    finally:
        await proxy.close(task)

    await proxy.start()
    task = asyncio.create_task(proxy.serve())
    try:
        await wait_for_status(nodes[0].admin_client, nodes[1].id, "FINISHED", 300)
        nodes[0].migrations = []
        nodes[0].slots = []
        nodes[1].slots = [(0, 16383)]
        logging.debug("remove finished migrations")
        await push_config(json.dumps(generate_config(nodes)), [node.admin_client for node in nodes])

        assert (await StaticSeeder.capture(nodes[1].client)) == start_capture
    finally:
        await proxy.close(task)


@pytest.mark.parametrize(
    "node_count, segments, keys, huge_values, cache_mode",
    [
        pytest.param(3, 16, 20_000, 10, "false"),
        pytest.param(3, 16, 20_000, 10, "true"),
        # 1mb effectively disables breakdown of huge values.
        # TODO: add a test that mixes huge and small values, see
        # https://github.com/dragonflydb/dragonfly/pull/4144/files/11e5e387d31bcf1bc53dfbb28cf3bcaf094d77fa#r1850130930
        pytest.param(3, 16, 20_000, 1_000_000, "true"),
        pytest.param(3, 16, 20_000, 1_000_000, "false"),
        pytest.param(
            5, 20, 30_000, 1_000_000, "false", marks=[pytest.mark.slow, pytest.mark.opt_only]
        ),
    ],
)
@dfly_args({"proactor_threads": 4, "cluster_mode": "yes"})
async def test_cluster_fuzzymigration(
    df_factory: DflyInstanceFactory,
    df_seeder_factory,
    node_count: int,
    segments: int,
    keys: int,
    huge_values: int,
    cache_mode: string,
):
    instances = [
        df_factory.create(
            port=next(next_port),
            admin_port=next(next_port),
            vmodule="outgoing_slot_migration=2,cluster_family=2,incoming_slot_migration=2,streamer=2",
            serialization_max_chunk_size=huge_values,
            replication_stream_output_limit=10,
            cache_mode=cache_mode,
        )
        for i in range(node_count)
    ]
    df_factory.start_all(instances)

    nodes = [(await create_node_info(instance)) for instance in instances]

    # Generate equally sized ranges and distribute by nodes
    step = 16400 // segments
    for slot_range in [(s, min(s + step - 1, 16383)) for s in range(0, 16383, step)]:
        nodes[random.randint(0, node_count - 1)].slots.append(slot_range)

    # Push config to all nodes
    await push_config(json.dumps(generate_config(nodes)), [node.admin_client for node in nodes])

    # Fill instances with some data
    seeder = df_seeder_factory.create(
        keys=keys, port=nodes[0].instance.port, cluster_mode=True, mirror_to_fake_redis=True
    )
    seed_task = asyncio.create_task(seeder.run())

    # Counter that pushes values to a list
    async def list_counter(key, client: aioredis.RedisCluster):
        try:
            for i in itertools.count(start=1):
                await client.lpush(key, i)
        except asyncio.exceptions.CancelledError:
            return

    # Start ten counters
    counter_keys = [f"_counter{i}" for i in range(10)]
    counter_connections = [nodes[0].instance.cluster_client() for _ in range(10)]
    counters = [
        asyncio.create_task(list_counter(key, conn))
        for key, conn in zip(counter_keys, counter_connections)
    ]

    # Generate migration plan
    for node_idx, node in enumerate(nodes):
        random.shuffle(node.slots)

        # Decide on number of outgoing slot ranges
        outgoing = [[] for _ in range(node_count)]
        num_outgoing = random.randint(0, len(node.slots))

        # Distribute first 0..num_outgoing
        for slot_range in node.slots[:num_outgoing]:
            dest_idx = random.randint(0, node_count - 1)
            while dest_idx == node_idx:
                dest_idx = random.randint(0, node_count - 1)
            outgoing[dest_idx].append(slot_range)

        for dest_idx, dest_slots in enumerate(outgoing):
            if len(dest_slots) == 0:
                continue

            print(node_idx, "migrates to", dest_idx, "slots", dest_slots)
            node.migrations.append(
                MigrationInfo(
                    ip="127.0.0.1",
                    port=nodes[dest_idx].instance.admin_port,
                    slots=dest_slots,
                    node_id=nodes[dest_idx].id,
                )
            )

    logging.debug("start migrations")
    await push_config(json.dumps(generate_config(nodes)), [node.admin_client for node in nodes])

    logging.debug("finish migrations")

    async def all_finished():
        res = True
        for node in nodes:
            states = await node.admin_client.execute_command("DFLYCLUSTER", "SLOT-MIGRATION-STATUS")
            logging.debug(states)
            for state in states:
                direction, node_id, st, _, _ = state
                if direction == "out":
                    if st == "FINISHED":
                        m_id = [id for id, x in enumerate(node.migrations) if x.node_id == node_id][
                            0
                        ]
                        node.slots = [s for s in node.slots if s not in node.migrations[m_id].slots]
                        target_node = [n for n in nodes if n.id == node_id][0]
                        target_node.slots.extend(node.migrations[m_id].slots)
                        print(
                            "FINISH migration",
                            node.id,
                            ":",
                            node.migrations[m_id].node_id,
                            " slots:",
                            node.migrations[m_id].slots,
                        )
                        node.migrations.pop(m_id)
                        await push_config(
                            json.dumps(generate_config(nodes)),
                            [node.admin_client for node in nodes],
                        )
                    else:
                        res = False
        return res

    @assert_eventually(times=600)
    async def test_all_finished():
        assert await all_finished()

    await test_all_finished()

    for counter in counters:
        counter.cancel()
        await counter

    # Check counter consistency
    cluster_client = nodes[0].instance.cluster_client()
    for key in counter_keys:
        counter_list = await cluster_client.lrange(key, 0, -1)
        for i, j in zip(counter_list, counter_list[1:]):
            assert int(i) == int(j) + 1, f"Found inconsistent list in {key}: {counter_list}"

    # Compare to fake redis, capture ignores counter keys
    seeder.stop()
    await seed_task
    fake_capture = await seeder.capture_fake_redis()

    assert await seeder.compare(fake_capture, nodes[0].instance.port)

    await asyncio.gather(*[c.aclose() for c in counter_connections])


@dfly_args({"proactor_threads": 4, "cluster_mode": "yes"})
async def test_cluster_config_reapply(df_factory: DflyInstanceFactory):
    """Check data migration from one node to another."""
    instances = [
        df_factory.create(port=next(next_port), admin_port=next(next_port)) for i in range(2)
    ]
    df_factory.start_all(instances)

    nodes = [await create_node_info(instance) for instance in instances]
    nodes[0].slots = [(0, 8000)]
    nodes[1].slots = [(8001, 16383)]

    logging.debug("Pushing data to slot 6XXX")
    SIZE = 10_000
    await push_config(json.dumps(generate_config(nodes)), [node.admin_client for node in nodes])
    for i in range(SIZE):
        assert await nodes[0].admin_client.set(f"{{key50}}:{i}", i)  # key50 belongs to slot 6686
    assert [SIZE, 0] == [await node.admin_client.dbsize() for node in nodes]

    nodes[0].migrations = [
        MigrationInfo("127.0.0.1", instances[1].admin_port, [(6000, 8000)], nodes[1].id)
    ]
    logging.debug("Migrating slots 6000-8000")
    await push_config(json.dumps(generate_config(nodes)), [node.admin_client for node in nodes])

    await wait_for_status(nodes[0].admin_client, nodes[1].id, "FINISHED")

    assert [SIZE, SIZE] == [await node.client.dbsize() for node in nodes]

    logging.debug("Reapply config with migration")
    await push_config(json.dumps(generate_config(nodes)), [node.admin_client for node in nodes])

    await asyncio.sleep(0.1)
    assert [SIZE, SIZE] == [await node.client.dbsize() for node in nodes]

    logging.debug("Finalizing migration")
    nodes[0].migrations = []
    nodes[0].slots = [(0, 6000)]
    nodes[1].slots = [(6001, 16383)]
    await push_config(json.dumps(generate_config(nodes)), [node.admin_client for node in nodes])
    logging.debug("Migration finalized")

    await asyncio.sleep(1)
    assert [0, SIZE] == [await node.client.dbsize() for node in nodes]

    for i in range(SIZE):
        assert str(i) == await nodes[1].client.get(f"{{key50}}:{i}")


@dfly_args({"proactor_threads": 4, "cluster_mode": "yes"})
async def test_cluster_replication_migration(
    df_factory: DflyInstanceFactory, df_seeder_factory: DflySeederFactory
):
    """
    Test replication with migration. Create the following setup:

    master_1 -> replica_1, master_2 -> replica_2

    with each master owning half the slots. Let them then fully exchange their slots
    and make sure the captures on the replicas are equal.
    """
    instances = [
        df_factory.create(port=next(next_port), admin_port=next(next_port)) for i in range(4)
    ]
    df_factory.start_all(instances)

    nodes = [await create_node_info(n) for n in instances]
    m1_node, r1_node, m2_node, r2_node = nodes
    master_nodes = [m1_node, m2_node]

    # divide node slots by half
    m1_node.slots = [(0, 8000)]
    m1_node.replicas = [r1_node]
    m2_node.slots = [(8001, 16383)]
    m2_node.replicas = [r2_node]

    logging.debug("Push initial config")
    await push_config(
        json.dumps(generate_config(master_nodes)), [node.admin_client for node in nodes]
    )

    logging.debug("create data")
    seeder = df_seeder_factory.create(
        keys=2000, port=m1_node.instance.port, cluster_mode=True, mirror_to_fake_redis=True
    )
    seed = asyncio.create_task(seeder.run())

    logging.debug("start replication")
    await r1_node.admin_client.execute_command(f"replicaof localhost {m1_node.instance.port}")
    await r2_node.admin_client.execute_command(f"replicaof localhost {m2_node.instance.port}")

    await wait_available_async(r1_node.admin_client)
    await wait_available_async(r2_node.admin_client)

    logging.debug("start migration")
    m1_node.migrations = [
        MigrationInfo("127.0.0.1", m2_node.instance.admin_port, [(0, 8000)], m2_node.id)
    ]
    m2_node.migrations = [
        MigrationInfo("127.0.0.1", m1_node.instance.admin_port, [(8001, 16383)], m1_node.id)
    ]
    await push_config(
        json.dumps(generate_config(master_nodes)), [node.admin_client for node in nodes]
    )

    await wait_for_status(m1_node.admin_client, m2_node.id, "FINISHED")
    await wait_for_status(m2_node.admin_client, m1_node.id, "FINISHED")

    logging.debug("finish migration")
    m1_node.migrations = []
    m1_node.slots = [(8001, 16383)]
    m2_node.migrations = []
    m2_node.slots = [(0, 8000)]

    await push_config(
        json.dumps(generate_config(master_nodes)), [node.admin_client for node in nodes]
    )

    # wait for replicas to catch up
    await asyncio.sleep(2)

    # ensure captures got exchanged
    seeder.stop()
    await seed
    fake_capture = await seeder.capture_fake_redis()
    assert await seeder.compare(fake_capture, r1_node.instance.port)


@pytest.mark.skip("Flaky test")
@dfly_args({"proactor_threads": 4, "cluster_mode": "yes"})
async def test_start_replication_during_migration(
    df_factory: DflyInstanceFactory, df_seeder_factory: DflySeederFactory
):
    """
    Test replication with migration. Create the following setup:

    master_1 do migration to master_2 and we start replication for master_1 during this migration

    in the end master_1 and replica_1 should have the same data
    """
    instances = [
        df_factory.create(port=next(next_port), admin_port=next(next_port)) for i in range(3)
    ]
    df_factory.start_all(instances)

    nodes = [await create_node_info(n) for n in instances]
    m1_node, r1_node, m2_node = nodes
    master_nodes = [m1_node, m2_node]

    m1_node.slots = [(0, 16383)]
    m1_node.replicas = [r1_node]
    m2_node.slots = []

    logging.debug("Push initial config")
    await push_config(
        json.dumps(generate_config(master_nodes)), [node.admin_client for node in nodes]
    )

    logging.debug("create data")
    seeder = df_seeder_factory.create(
        keys=10000, port=nodes[0].instance.port, cluster_mode=True, mirror_to_fake_redis=True
    )
    seed = asyncio.create_task(seeder.run())

    logging.debug("start migration")
    m1_node.migrations = [
        MigrationInfo("127.0.0.1", m2_node.instance.admin_port, [(2001, 16383)], m2_node.id)
    ]
    await push_config(
        json.dumps(generate_config(master_nodes)), [node.admin_client for node in nodes]
    )

    logging.debug("start replication")
    await r1_node.admin_client.execute_command(f"replicaof localhost {m1_node.instance.port}")

    await wait_available_async(r1_node.admin_client)

    await wait_for_status(m1_node.admin_client, m2_node.id, "FINISHED")

    logging.debug("finish migration")
    m1_node.migrations = []
    m1_node.slots = [(0, 2000)]
    m2_node.migrations = []
    m2_node.slots = [(2001, 16383)]

    await push_config(
        json.dumps(generate_config(master_nodes)), [node.admin_client for node in nodes]
    )

    await check_all_replicas_finished([r1_node.client], m1_node.client)

    seeder.stop()
    await seed
    fake_capture = await seeder.capture_fake_redis()
    assert await seeder.compare(fake_capture, r1_node.instance.port)


@dfly_args({"proactor_threads": 4, "cluster_mode": "yes"})
async def test_keys_expiration_during_migration(df_factory: DflyInstanceFactory):
    # Check data migration from one node to another with expiration
    instances = [
        df_factory.create(port=next(next_port), admin_port=next(next_port)) for i in range(2)
    ]

    df_factory.start_all(instances)

    nodes = [(await create_node_info(instance)) for instance in instances]
    nodes[0].slots = [(0, 16383)]
    nodes[1].slots = []

    await push_config(json.dumps(generate_config(nodes)), [node.admin_client for node in nodes])

    logging.debug("Start seeder")
    await nodes[0].client.execute_command("debug", "populate", "100", "foo", "100", "RAND")

    capture_before = await StaticSeeder.capture(nodes[0].client)

    seeder = ExpirySeeder(timeout=4)
    seeder_task = asyncio.create_task(seeder.run(nodes[0].client))
    await seeder.wait_until_n_inserts(500)

    logging.debug("Start migration")
    nodes[0].migrations.append(
        MigrationInfo("127.0.0.1", nodes[1].instance.admin_port, [(0, 16383)], nodes[1].id)
    )
    await push_config(json.dumps(generate_config(nodes)), [node.admin_client for node in nodes])

    await wait_for_status(nodes[1].admin_client, nodes[0].id, "FINISHED")

    logging.debug("Stop seeders")
    seeder.stop()
    await seeder_task

    logging.debug("finish migration")
    nodes[0].slots = []
    nodes[1].slots = [(0, 16383)]
    await push_config(json.dumps(generate_config(nodes)), [node.admin_client for node in nodes])

    # wait to expire all keys
    await asyncio.sleep(5)

    assert await StaticSeeder.capture(nodes[1].client) == capture_before

    stats = await nodes[1].client.info("STATS")
    assert stats["expired_keys"] > 0


@pytest.mark.parametrize("migration_first", [False, True])
@dfly_args({"proactor_threads": 4, "cluster_mode": "yes"})
async def test_snapshoting_during_migration(
    df_factory: DflyInstanceFactory, df_seeder_factory: DflySeederFactory, migration_first: bool
):
    """
    Test saving snapshot during migration. Create the following setups:

    1) Start saving and then run migration simultaneously
    2) Run migration and start saving simultaneously

    The result should be the same: snapshot contains all the data that existed before migration
    """
    dbfilename = f"snap_{tmp_file_name()}"
    instances = [
        df_factory.create(
            dbfilename=dbfilename if i == 0 else "",
            port=next(next_port),
            admin_port=next(next_port),
        )
        for i in range(2)
    ]
    df_factory.start_all(instances)

    nodes = [await create_node_info(n) for n in instances]

    nodes[0].slots = [(0, 16383)]
    nodes[1].slots = []

    logging.debug("Push initial config")
    await push_config(json.dumps(generate_config(nodes)), [node.admin_client for node in nodes])

    logging.debug("create data")
    seeder = df_seeder_factory.create(
        keys=10000, port=nodes[0].instance.port, cluster_mode=True, mirror_to_fake_redis=True
    )
    seed = asyncio.create_task(seeder.run())

    nodes[0].migrations = [
        MigrationInfo("127.0.0.1", nodes[1].instance.admin_port, [(0, 16383)], nodes[1].id)
    ]

    async def start_migration():
        logging.debug("start migration")
        await push_config(json.dumps(generate_config(nodes)), [node.admin_client for node in nodes])

    async def start_save():
        logging.debug("BGSAVE")
        await nodes[0].client.execute_command(f"BGSAVE")

    if migration_first:
        await start_migration()
        await asyncio.sleep(random.randint(0, 10) / 100)
        await start_save()
    else:
        await start_save()
        await asyncio.sleep(random.randint(0, 10) / 100)
        await start_migration()

    logging.debug("wait for snapshot")
    while await is_saving(nodes[0].client):
        await asyncio.sleep(0.1)

    logging.debug("wait migration finish")
    await wait_for_status(nodes[0].admin_client, nodes[1].id, "FINISHED")

    logging.debug("finish migration")
    nodes[0].migrations = []
    nodes[0].slots = []
    nodes[1].migrations = []
    nodes[1].slots = [(0, 16383)]

    await push_config(json.dumps(generate_config(nodes)), [node.admin_client for node in nodes])

    seeder.stop()
    await seed
    fake_capture = await seeder.capture_fake_redis()
    assert await seeder.compare(fake_capture, nodes[1].instance.port)

    await nodes[1].client.execute_command(
        "DFLY",
        "LOAD",
        f"{dbfilename}-summary.dfs",
    )

    # TODO: We can't compare the post-loaded data as is, because it might have changed by now.
    # We can try to use FakeRedis with the StaticSeeder comparison here.


@pytest.mark.exclude_epoll
@dfly_args({"proactor_threads": 4, "cluster_mode": "yes"})
@pytest.mark.asyncio
async def test_cluster_migration_cancel(df_factory: DflyInstanceFactory):
    """Check data migration from one node to another."""
    instances = [
        df_factory.create(port=next(next_port), admin_port=next(next_port)) for i in range(2)
    ]
    df_factory.start_all(instances)

    nodes = [await create_node_info(instance) for instance in instances]
    nodes[0].slots = [(0, 8000)]
    nodes[1].slots = [(8001, 16383)]

    logging.debug("Pushing data to slot 6XXX")
    SIZE = 10_000
    await push_config(json.dumps(generate_config(nodes)), [node.admin_client for node in nodes])
    for i in range(SIZE):
        assert await nodes[0].client.set(f"{{key50}}:{i}", i)  # key50 belongs to slot 6686
    assert [SIZE, 0] == [await node.client.dbsize() for node in nodes]

    nodes[0].migrations = [
        MigrationInfo("127.0.0.1", instances[1].admin_port, [(6000, 8000)], nodes[1].id)
    ]
    logging.debug("Migrating slots 6000-8000")
    await push_config(json.dumps(generate_config(nodes)), [node.admin_client for node in nodes])

    logging.debug("Cancelling migration")
    nodes[0].migrations = []
    await push_config(json.dumps(generate_config(nodes)), [node.admin_client for node in nodes])
    assert SIZE == await nodes[0].client.dbsize()

    @assert_eventually
    async def node1size0():
        if await nodes[1].client.dbsize() != 0:
            logging.debug(await nodes[1].client.execute_command("keys *"))
            assert False

    await node1size0()

    logging.debug("Reissuing migration")
    nodes[0].migrations.append(
        MigrationInfo("127.0.0.1", instances[1].admin_port, [(6001, 8000)], nodes[1].id)
    )
    await push_config(json.dumps(generate_config(nodes)), [node.admin_client for node in nodes])
    await wait_for_status(nodes[0].admin_client, nodes[1].id, "FINISHED")
    assert [SIZE, SIZE] == [await node.client.dbsize() for node in nodes]

    logging.debug("Finalizing migration")
    nodes[0].migrations = []
    nodes[0].slots = [(0, 6000)]
    nodes[1].slots = [(6001, 16383)]
    await push_config(json.dumps(generate_config(nodes)), [node.admin_client for node in nodes])
    logging.debug("Migration finalized")

    while 0 != await nodes[0].client.dbsize():
        logging.debug(f"wait until source dbsize is empty")
        await asyncio.sleep(0.1)

    for i in range(SIZE):
        assert str(i) == await nodes[1].client.get(f"{{key50}}:{i}")


@dfly_args({"proactor_threads": 2, "cluster_mode": "yes"})
@pytest.mark.asyncio
@pytest.mark.opt_only
@pytest.mark.exclude_epoll
async def test_cluster_migration_huge_container(df_factory: DflyInstanceFactory):
    instances = [
        df_factory.create(port=next(next_port), admin_port=next(next_port)) for i in range(2)
    ]
    df_factory.start_all(instances)

    nodes = [await create_node_info(instance) for instance in instances]
    nodes[0].slots = [(0, 16383)]
    nodes[1].slots = []

    await push_config(json.dumps(generate_config(nodes)), [node.admin_client for node in nodes])

    logging.debug("Generating huge containers")
    seeder = StaticSeeder(
        key_target=100,
        data_size=10_000_000,
        collection_size=10_000,
        variance=1,
        samples=1,
        types=["LIST", "HASH", "SET", "ZSET", "STRING"],
    )
    await seeder.run(nodes[0].client)
    source_data = await StaticSeeder.capture(nodes[0].client)

    mem_before = await get_memory(nodes[0].client, "used_memory_rss")

    nodes[0].migrations = [
        MigrationInfo("127.0.0.1", instances[1].admin_port, [(0, 16383)], nodes[1].id)
    ]
    logging.debug("Migrating slots")
    await push_config(json.dumps(generate_config(nodes)), [node.admin_client for node in nodes])

    logging.debug("Waiting for migration to finish")
    await wait_for_status(nodes[0].admin_client, nodes[1].id, "FINISHED", timeout=300)

    target_data = await StaticSeeder.capture(nodes[1].client)
    assert source_data == target_data

    # Get peak memory, because migration removes the data
    mem_after = await get_memory(nodes[0].client, "used_memory_peak_rss")
    logging.debug(f"Memory before {mem_before} after {mem_after}")
    assert mem_after < mem_before * 1.1

    line = stop_and_get_restore_log(nodes[0].instance)

    # 'with X commands' - how many breakdowns we used for the keys
    assert extract_int_after_prefix("with ", line) > 500_000

    assert extract_int_after_prefix("Keys skipped ", line) == 0
    assert extract_int_after_prefix("buckets skipped ", line) == 0
    assert extract_int_after_prefix("keys written ", line) > 90

    # We don't send updates during the migration
    assert extract_int_after_prefix("buckets on_db_update ", line) == 0


@dfly_args({"proactor_threads": 2, "cluster_mode": "yes"})
@pytest.mark.parametrize("chunk_size", [1_000_000, 30])
@pytest.mark.asyncio
async def test_cluster_migration_while_seeding(
    df_factory: DflyInstanceFactory, df_seeder_factory: DflySeederFactory, chunk_size
):
    instances = [
        df_factory.create(
            port=next(next_port),
            admin_port=next(next_port),
            serialization_max_chunk_size=chunk_size,
        )
        for _ in range(2)
    ]
    df_factory.start_all(instances)

    nodes = [await create_node_info(instance) for instance in instances]
    nodes[0].slots = [(0, 16383)]
    nodes[1].slots = []
    client0 = nodes[0].client

    await push_config(json.dumps(generate_config(nodes)), [node.admin_client for node in nodes])

    logging.debug("Seeding cluster")
    seeder = df_seeder_factory.create(
        keys=10_000, port=instances[0].port, cluster_mode=True, mirror_to_fake_redis=True
    )
    await seeder.run(target_deviation=0.1)

    seed = asyncio.create_task(seeder.run())
    await asyncio.sleep(1)

    nodes[0].migrations = [
        MigrationInfo("127.0.0.1", instances[1].admin_port, [(0, 16383)], nodes[1].id)
    ]
    logging.debug("Migrating slots")
    await push_config(json.dumps(generate_config(nodes)), [node.admin_client for node in nodes])

    logging.debug("Waiting for migration to finish")
    await wait_for_status(nodes[0].admin_client, nodes[1].id, "FINISHED", timeout=300)
    logging.debug("Migration finished")

    logging.debug("Finalizing migration")
    nodes[0].slots = []
    nodes[1].slots = [(0, 16383)]
    await push_config(json.dumps(generate_config(nodes)), [node.admin_client for node in nodes])

    await asyncio.sleep(1)  # Let seeder feed dest before migration finishes

    seeder.stop()
    await seed
    logging.debug("Seeding finished")

    assert (
        await get_memory(client0, "used_memory_peak_rss")
        < await get_memory(client0, "used_memory_rss") * 1.1
    )

    capture = await seeder.capture_fake_redis()
    assert await seeder.compare(capture, instances[1].port)

    line = stop_and_get_restore_log(nodes[0].instance)
    assert extract_int_after_prefix("Keys skipped ", line) == 0
    assert extract_int_after_prefix("buckets skipped ", line) > 0
    assert extract_int_after_prefix("keys written ", line) >= 9_000
    assert extract_int_after_prefix("buckets on_db_update ", line) > 0


@dfly_args({"proactor_threads": 2, "cluster_mode": "yes"})
@pytest.mark.asyncio
async def test_cluster_migrations_sequence(
    df_factory: DflyInstanceFactory, df_seeder_factory: DflySeederFactory
):
    instances = [
        df_factory.create(port=next(next_port), admin_port=next(next_port)) for _ in range(2)
    ]
    df_factory.start_all(instances)

    nodes = [await create_node_info(instance) for instance in instances]
    nodes[0].slots = [(0, 16383)]
    nodes[1].slots = []

    await push_config(json.dumps(generate_config(nodes)), [node.admin_client for node in nodes])

    logging.debug("Seeding cluster")
    seeder = df_seeder_factory.create(
        keys=10_000, port=instances[0].port, cluster_mode=True, mirror_to_fake_redis=True
    )
    await seeder.run(target_deviation=0.1)

    seed = asyncio.create_task(seeder.run())
    await asyncio.sleep(1)

    slot_step = 500
    nodes[0].migrations = [
        MigrationInfo("127.0.0.1", instances[1].admin_port, [(0, slot_step - 1)], nodes[1].id)
    ]
    logging.debug("Migrating slots")
    await push_config(json.dumps(generate_config(nodes)), [node.admin_client for node in nodes])

    for i in range(slot_step, 16301, slot_step):
        logging.debug("Waiting for migration to finish")
        await wait_for_status(nodes[0].admin_client, nodes[1].id, "FINISHED", timeout=10)

        nodes[0].slots = [(i, 16383)]
        nodes[1].slots = [(0, i - 1)]
        end_slot = min(i + slot_step - 1, 16383)
        nodes[0].migrations = [
            MigrationInfo("127.0.0.1", instances[1].admin_port, [(i, end_slot)], nodes[1].id)
        ]

        await push_config(json.dumps(generate_config(nodes)), [node.admin_client for node in nodes])

    logging.debug("Waiting for migration to finish")
    await wait_for_status(nodes[0].admin_client, nodes[1].id, "FINISHED", timeout=10)
    await push_config(json.dumps(generate_config(nodes)), [node.admin_client for node in nodes])

    logging.debug("Finalizing migration")
    nodes[0].slots = []
    nodes[1].slots = [(0, 16383)]
    nodes[0].migrations = []
    await push_config(json.dumps(generate_config(nodes)), [node.admin_client for node in nodes])

    logging.debug("stop seeding")
    seeder.stop()
    await seed

    capture = await seeder.capture_fake_redis()
    assert await seeder.compare(capture, instances[1].port)


def parse_lag(replication_info: str):
    lags = re.findall("lag=([0-9]+)\r\n", replication_info)
    assert len(lags) == 1
    return int(lags[0])


async def await_no_lag(client: aioredis.Redis, timeout=10):
    start = time.time()
    while (time.time() - start) < timeout:
        lag = parse_lag(await client.execute_command("info replication"))
        print("current lag =", lag)
        if lag == 0:
            return
        await asyncio.sleep(0.05)

    raise RuntimeError("Lag did not reduced to 0!")


@dfly_args({"proactor_threads": 4})
async def test_replicate_cluster(df_factory: DflyInstanceFactory, df_seeder_factory):
    """
    Create dragonfly cluster of 2 nodes.
    Create additional dragonfly server in emulated mode.
    Replicate the dragonfly cluster into a single dragonfly node.
    Send traffic before replication start and while replicating.
    Promote the replica to master and check data consistency between cluster and single node.
    """
    replica = df_factory.create(admin_port=next(next_port), cluster_mode="emulated")
    cluster_nodes = [
        df_factory.create(admin_port=next(next_port), cluster_mode="yes") for i in range(2)
    ]

    # Start instances and connect clients
    df_factory.start_all(cluster_nodes + [replica])
    c_nodes = [node.client() for node in cluster_nodes]

    c_replica = replica.client()

    node_ids = await asyncio.gather(*(get_node_id(c) for c in c_nodes))
    config = f"""
      [
        {{
          "slot_ranges": [ {{ "start": 0, "end": LAST_SLOT_CUTOFF }} ],
          "master": {{ "id": "{node_ids[0]}", "ip": "localhost", "port": {cluster_nodes[0].port} }},
          "replicas": []
        }},
        {{
          "slot_ranges": [ {{ "start": NEXT_SLOT_CUTOFF, "end": 16383 }} ],
          "master": {{ "id": "{node_ids[1]}", "ip": "localhost", "port": {cluster_nodes[1].port} }},
          "replicas": []
        }}
      ]
    """

    await push_config(
        config.replace("LAST_SLOT_CUTOFF", "5259").replace("NEXT_SLOT_CUTOFF", "5260"),
        c_nodes,
    )

    # Fill instances with some data
    seeder = df_seeder_factory.create(
        keys=2000, port=cluster_nodes[0].port, cluster_mode=True, mirror_to_fake_redis=True
    )
    await seeder.run(target_deviation=0.1)

    fill_task = asyncio.create_task(seeder.run())

    # Start replication
    await c_replica.execute_command("REPLICAOF localhost " + str(cluster_nodes[0].port) + " 0 5259")
    await c_replica.execute_command(
        "ADDREPLICAOF localhost " + str(cluster_nodes[1].port) + " 5260 16383"
    )

    # give seeder time to run.
    await asyncio.sleep(1.0)
    # Stop seeder
    seeder.stop()
    await fill_task

    # wait for replication to finish
    await asyncio.gather(*(asyncio.create_task(await_no_lag(c)) for c in c_nodes))

    # promote replica to master and compare data
    await c_replica.execute_command("REPLICAOF NO ONE")
    capture = await seeder.capture()
    assert await seeder.compare(capture, replica.port)
    fake_capture = await seeder.capture_fake_redis()
    assert await seeder.compare(fake_capture, replica.port)


async def await_stable_sync(m_client: aioredis.Redis, replica_port, timeout=10):
    start = time.time()

    async def is_stable():
        role = await m_client.execute_command("role")
        return role == [
            "master",
            [["127.0.0.1", str(replica_port), "online"]],
        ]

    while (time.time() - start) < timeout:
        if await is_stable():
            return
        await asyncio.sleep(0.05)

    raise RuntimeError("Failed to reach stable sync")


@dfly_args({"proactor_threads": 4})
async def test_replicate_disconnect_cluster(df_factory: DflyInstanceFactory, df_seeder_factory):
    """
    Create dragonfly cluster of 2 nodes and additional dragonfly server in emulated mode.
    Populate the cluster with data
    Replicate the dragonfly cluster into a single dragonfly node and wait for stable sync
    Break connection between cluster node 0 and replica and reconnect
    Promote replica to master
    Compare cluster data and replica data
    """
    replica = df_factory.create(admin_port=next(next_port), cluster_mode="emulated")
    cluster_nodes = [
        df_factory.create(admin_port=next(next_port), cluster_mode="yes") for i in range(2)
    ]

    # Start instances and connect clients
    df_factory.start_all(cluster_nodes + [replica])
    c_nodes = [node.client() for node in cluster_nodes]

    c_replica = replica.client()

    node_ids = await asyncio.gather(*(get_node_id(c) for c in c_nodes))
    config = f"""
      [
        {{
          "slot_ranges": [ {{ "start": 0, "end": LAST_SLOT_CUTOFF }} ],
          "master": {{ "id": "{node_ids[0]}", "ip": "localhost", "port": {cluster_nodes[0].port} }},
          "replicas": []
        }},
        {{
          "slot_ranges": [ {{ "start": NEXT_SLOT_CUTOFF, "end": 16383 }} ],
          "master": {{ "id": "{node_ids[1]}", "ip": "localhost", "port": {cluster_nodes[1].port} }},
          "replicas": []
        }}
      ]
    """

    await push_config(
        config.replace("LAST_SLOT_CUTOFF", "5259").replace("NEXT_SLOT_CUTOFF", "5260"),
        c_nodes,
    )

    # Fill instances with some data
    seeder = df_seeder_factory.create(
        keys=2000, port=cluster_nodes[0].port, cluster_mode=True, mirror_to_fake_redis=True
    )
    await seeder.run(target_deviation=0.1)

    fill_task = asyncio.create_task(seeder.run())

    proxy = Proxy("127.0.0.1", next(next_port), "127.0.0.1", cluster_nodes[0].port)
    await proxy.start()
    proxy_task = asyncio.create_task(proxy.serve())

    # Start replication
    await c_replica.execute_command("REPLICAOF localhost " + str(proxy.port) + " 0 5259")
    await c_replica.execute_command(
        "ADDREPLICAOF localhost " + str(cluster_nodes[1].port) + " 5260 16383"
    )

    # wait for replication to reach stable state on all nodes
    await asyncio.gather(
        *(asyncio.create_task(await_stable_sync(c, replica.port)) for c in c_nodes)
    )

    # break connection between first node and replica
    await proxy.close(proxy_task)
    await asyncio.sleep(3)

    async def is_first_master_conn_down(conn):
        info = await conn.execute_command("INFO REPLICATION")
        print(info)
        statuses = re.findall("master_link_status:(down|up)\r\n", info)
        assert len(statuses) == 2
        assert statuses[0] == "down"
        assert statuses[1] == "up"

    await is_first_master_conn_down(c_replica)

    # start connection again
    await proxy.start()
    proxy_task = asyncio.create_task(proxy.serve())

    seeder.stop()
    await fill_task

    # wait for stable sync on first master
    await await_stable_sync(c_nodes[0], replica.port)
    # wait for no lag on all cluster nodes
    await asyncio.gather(*(asyncio.create_task(await_no_lag(c)) for c in c_nodes))

    # promote replica to master and compare data
    await c_replica.execute_command("REPLICAOF NO ONE")
    capture = await seeder.capture()
    assert await seeder.compare(capture, replica.port)
    fake_capture = await seeder.capture_fake_redis()
    assert await seeder.compare(fake_capture, replica.port)

    await proxy.close(proxy_task)


def is_offset_eq_master_repl_offset(replication_info: str):
    offset = re.findall("offset=([0-9]+),", replication_info)
    assert len(offset) == 1
    master_repl_offset = re.findall("master_repl_offset:([0-9]+)\r\n", replication_info)
    assert len(master_repl_offset) == 1
    return int(offset[0]) == int(master_repl_offset[0])


async def await_eq_offset(client: aioredis.Redis, timeout=20):
    start = time.time()
    while (time.time() - start) < timeout:
        if is_offset_eq_master_repl_offset(await client.execute_command("info replication")):
            return
        await asyncio.sleep(0.05)

    raise RuntimeError("offset not equal!")


@dfly_args({"proactor_threads": 4})
async def test_replicate_redis_cluster(redis_cluster, df_factory, df_seeder_factory):
    """
    Create redis cluster of 3 nodes.
    Create dragonfly server in emulated mode.
    Replicate the redis cluster into a single dragonfly node.
    Send traffic before replication start and while replicating.
    Promote the replica to master and check data consistency between cluster and single dragonfly node.
    """
    replica = df_factory.create(admin_port=next(next_port), cluster_mode="emulated")

    # Start instances and connect clients
    df_factory.start_all([replica])

    redis_cluster_nodes = redis_cluster
    node_clients = [
        aioredis.Redis(decode_responses=True, host="localhost", port=node.port)
        for node in redis_cluster_nodes
    ]

    c_replica = replica.client()

    seeder = df_seeder_factory.create(
        keys=2000, port=redis_cluster_nodes[0].port, cluster_mode=True
    )
    await seeder.run(target_deviation=0.1)

    fill_task = asyncio.create_task(seeder.run())

    # Start replication
    await c_replica.execute_command(
        "REPLICAOF localhost " + str(redis_cluster_nodes[0].port) + " 0 5460"
    )
    await asyncio.sleep(0.5)
    await c_replica.execute_command(
        "ADDREPLICAOF localhost " + str(redis_cluster_nodes[1].port) + " 5461 10922"
    )
    await asyncio.sleep(0.5)
    await c_replica.execute_command(
        "ADDREPLICAOF localhost " + str(redis_cluster_nodes[2].port) + " 10923 16383"
    )

    # give seeder time to run.
    await asyncio.sleep(0.5)
    # Stop seeder
    seeder.stop()
    await fill_task

    # wait for replication to finish
    await asyncio.gather(*(asyncio.create_task(await_eq_offset(client)) for client in node_clients))

    await c_replica.execute_command("REPLICAOF NO ONE")
    capture = await seeder.capture()
    assert await seeder.compare(capture, replica.port)


@pytest.mark.skip("Flaky test")
@dfly_args({"proactor_threads": 4})
async def test_replicate_disconnect_redis_cluster(redis_cluster, df_factory, df_seeder_factory):
    """
    Create redis cluster of 3 nodes.
    Create dragonfly server in emulated mode.
    Replicate the redis cluster into a single dragonfly node.
    Send traffic before replication start and while replicating.
    Close connection between dfly replica and one of master nodes and reconnect
    Send more traffic
    Promote the replica to master and check data consistency between cluster and single dragonfly node.
    """
    replica = df_factory.create(admin_port=next(next_port), cluster_mode="emulated")

    # Start instances and connect clients
    df_factory.start_all([replica])

    redis_cluster_nodes = redis_cluster
    node_clients = [
        aioredis.Redis(decode_responses=True, host="localhost", port=node.port)
        for node in redis_cluster_nodes
    ]

    c_replica = replica.client()

    seeder = df_seeder_factory.create(
        keys=1000, port=redis_cluster_nodes[0].port, cluster_mode=True
    )
    await seeder.run(target_deviation=0.1)

    fill_task = asyncio.create_task(seeder.run())

    proxy = Proxy("127.0.0.1", next(next_port), "127.0.0.1", redis_cluster_nodes[1].port)
    await proxy.start()
    proxy_task = asyncio.create_task(proxy.serve())

    # Start replication
    await c_replica.execute_command(
        "REPLICAOF localhost " + str(redis_cluster_nodes[0].port) + " 0 5460"
    )
    await c_replica.execute_command("ADDREPLICAOF localhost " + str(proxy.port) + " 5461 10922")
    await c_replica.execute_command(
        "ADDREPLICAOF localhost " + str(redis_cluster_nodes[2].port) + " 10923 16383"
    )

    # give seeder time to run.
    await asyncio.sleep(1)

    # break connection between second node and replica
    await proxy.close(proxy_task)
    await asyncio.sleep(3)

    # check second node connection is down
    info = await c_replica.execute_command("INFO REPLICATION")
    statuses = re.findall("master_link_status:(down|up)\r\n", info)
    assert len(statuses) == 3
    assert statuses[0] == "up"
    assert statuses[1] == "down"
    assert statuses[2] == "up"

    # start connection again
    await proxy.start()
    proxy_task = asyncio.create_task(proxy.serve())

    # give seeder more time to run
    await asyncio.sleep(1)

    # check second node connection is up
    info = await c_replica.execute_command("INFO REPLICATION")
    statuses = re.findall("master_link_status:(down|up)\r\n", info)
    assert len(statuses) == 3
    assert statuses[0] == "up"
    assert statuses[1] == "up"
    assert statuses[2] == "up"

    # give seeder time to run.
    await asyncio.sleep(1)

    # Stop seeder
    seeder.stop()
    await fill_task

    # wait for replication to finish
    await asyncio.gather(*(asyncio.create_task(await_eq_offset(client)) for client in node_clients))

    await c_replica.execute_command("REPLICAOF NO ONE")
    capture = await seeder.capture()
    assert await seeder.compare(capture, replica.port)
    await proxy.close(proxy_task)


@pytest.mark.skip("Takes more than 10 minutes")
@dfly_args({"cluster_mode": "yes"})
async def test_cluster_memory_consumption_migration(df_factory: DflyInstanceFactory):
    # Check data migration from one node to another
    instances = [
        df_factory.create(
            maxmemory="15G",
            port=next(next_port),
            admin_port=next(next_port),
            vmodule="streamer=2",
        )
        for i in range(3)
    ]

    df_factory.start_all(instances)

    nodes = [(await create_node_info(instance)) for instance in instances]
    nodes[0].slots = [(0, 16383)]
    for i in range(1, len(instances)):
        nodes[i].slots = []

    await push_config(json.dumps(generate_config(nodes)), [node.admin_client for node in nodes])

    await nodes[0].client.execute_command("DEBUG POPULATE 5000000 test 1000 RAND SLOTS 0 16383")

    await asyncio.sleep(2)

    migration_nodes = len(instances) - 1
    slot_step = 16384 // migration_nodes
    ranges = []
    for i in range(0, migration_nodes):
        ranges.append(i * slot_step)
    ranges.append(16384)

    for i in range(1, len(instances)):
        nodes[0].migrations.append(
            MigrationInfo(
                "127.0.0.1",
                nodes[i].instance.admin_port,
                [(ranges[i - 1], ranges[i] - 1)],
                nodes[i].id,
            )
        )

    logging.debug("Start migration")
    await push_config(json.dumps(generate_config(nodes)), [node.admin_client for node in nodes])

    await wait_for_status(nodes[1].admin_client, nodes[0].id, "FINISHED", 1000)

    nodes[0].migrations = []
    nodes[0].slots = []
    for i in range(1, len(instances)):
        nodes[i].slots = [(ranges[i - 1], ranges[i] - 1)]
    logging.debug("remove finished migrations")
    await push_config(json.dumps(generate_config(nodes)), [node.admin_client for node in nodes])

    await check_for_no_state_status([node.admin_client for node in nodes])


@pytest.mark.exclude_epoll
@pytest.mark.asyncio
@dfly_args({"proactor_threads": 4, "cluster_mode": "yes"})
async def test_migration_timeout_on_sync(df_factory: DflyInstanceFactory, df_seeder_factory):
    # Timeout set to 3 seconds because we must first saturate the socket before we get the timeout
    instances = [
        df_factory.create(
            port=next(next_port),
            admin_port=next(next_port),
            replication_timeout=3000,
            vmodule="outgoing_slot_migration=2,cluster_family=2,incoming_slot_migration=2,streamer=2",
        )
        for i in range(2)
    ]

    df_factory.start_all(instances)

    nodes = [(await create_node_info(instance)) for instance in instances]
    nodes[0].slots = [(0, 16383)]
    nodes[1].slots = []

    await push_config(json.dumps(generate_config(nodes)), [node.admin_client for node in nodes])

    logging.debug("source node DEBUG POPULATE")

    await StaticSeeder(key_target=300000, data_size=1000).run(nodes[0].client)
    start_capture = await StaticSeeder.capture(nodes[0].client)

    logging.debug("Start migration")
    nodes[0].migrations.append(
        MigrationInfo("127.0.0.1", nodes[1].instance.admin_port, [(0, 16383)], nodes[1].id)
    )
    await push_config(json.dumps(generate_config(nodes)), [node.admin_client for node in nodes])

    await asyncio.sleep(random.randint(0, 50) / 100)
    await wait_for_migration_start(nodes[1].admin_client, nodes[0].id)

    logging.debug("debug migration pause")
    await nodes[1].client.execute_command("debug migration pause")

    await wait_for_error(
        nodes[0].admin_client, nodes[1].id, "JournalStreamer write operation timeout", 30
    )

    logging.debug("debug migration resume")
    await nodes[1].client.execute_command("debug migration resume")

    await wait_for_status(nodes[0].admin_client, nodes[1].id, "FINISHED", 300)
    await wait_for_status(nodes[1].admin_client, nodes[0].id, "FINISHED")

    nodes[0].migrations = []
    nodes[0].slots = []
    nodes[1].slots = [(0, 16383)]

    await push_config(json.dumps(generate_config(nodes)), [node.admin_client for node in nodes])

    assert (await StaticSeeder.capture(nodes[1].client)) == start_capture


"""
Test cluster node distributing its slots into 2 other nodes.
In this test we start migrating to the second node only after the first one finished to
reproduce the bug found in issue #4455
"""


@pytest.mark.asyncio
@dfly_args({"proactor_threads": 4, "cluster_mode": "yes"})
async def test_migration_one_after_another(df_factory: DflyInstanceFactory, df_seeder_factory):
    # 1. Create cluster of 3 nodes with all slots allocated to first node.
    instances = [
        df_factory.create(
            port=next(next_port),
            admin_port=next(next_port),
            vmodule="outgoing_slot_migration=2,cluster_family=2,incoming_slot_migration=2,streamer=2",
        )
        for i in range(3)
    ]
    df_factory.start_all(instances)

    nodes = [(await create_node_info(instance)) for instance in instances]
    nodes[0].slots = [(0, 16383)]
    nodes[1].slots = []
    nodes[2].slots = []
    await push_config(json.dumps(generate_config(nodes)), [node.admin_client for node in nodes])

    logging.debug("DEBUG POPULATE first node")
    key_num = 100000
    await StaticSeeder(key_target=key_num, data_size=100).run(nodes[0].client)
    dbsize_node0 = await nodes[0].client.dbsize()
    assert dbsize_node0 > (key_num * 0.95)

    # 2. Start migrating part of the slots from first node to second
    logging.debug("Start first migration")
    nodes[0].migrations.append(
        MigrationInfo("127.0.0.1", nodes[1].instance.admin_port, [(0, 16300)], nodes[1].id)
    )
    await push_config(json.dumps(generate_config(nodes)), [node.admin_client for node in nodes])

    # 3. Wait for migratin finish
    await wait_for_status(nodes[0].admin_client, nodes[1].id, "FINISHED", timeout=50)
    await wait_for_status(nodes[1].admin_client, nodes[0].id, "FINISHED", timeout=50)

    nodes[0].migrations = []
    nodes[0].slots = [(16301, 16383)]
    nodes[1].slots = [(0, 16300)]
    nodes[2].slots = []
    await push_config(json.dumps(generate_config(nodes)), [node.admin_client for node in nodes])

    # 4. Start migrating remaind slots from first node to third node
    logging.debug("Start second migration")
    nodes[0].migrations.append(
        MigrationInfo("127.0.0.1", nodes[2].instance.admin_port, [(16301, 16383)], nodes[2].id)
    )
    await push_config(json.dumps(generate_config(nodes)), [node.admin_client for node in nodes])

    # 5. Wait for migratin finish
    await wait_for_status(nodes[0].admin_client, nodes[2].id, "FINISHED", timeout=10)
    await wait_for_status(nodes[2].admin_client, nodes[0].id, "FINISHED", timeout=10)

    nodes[0].migrations = []
    nodes[0].slots = []
    nodes[1].slots = [(0, 16300)]
    nodes[2].slots = [(16301, 16383)]
    await push_config(json.dumps(generate_config(nodes)), [node.admin_client for node in nodes])

    # 6. Check all data was migrated
    # Using dbsize to check all the data was migrated to the other nodes.
    # Note: we can not use the seeder capture as we migrate the data to 2 different nodes.
    # TODO: improve the migration conrrectness by running the seeder capture on slot range (requiers changes in capture script).
    dbsize_node1 = await nodes[1].client.dbsize()
    dbsize_node2 = await nodes[2].client.dbsize()
    assert dbsize_node1 + dbsize_node2 == dbsize_node0
    assert dbsize_node2 > 0 and dbsize_node1 > 0


"""
Test cluster node distributing its slots into 3 other nodes.
In this test we randomize the slot ranges that are migrated to each node
For each migration we start migration, wait for it to finish and once it is finished we send migration finalization config
"""


@pytest.mark.slow
@pytest.mark.exclude_epoll
@pytest.mark.asyncio
@dfly_args({"proactor_threads": 4, "cluster_mode": "yes"})
async def test_migration_rebalance_node(df_factory: DflyInstanceFactory, df_seeder_factory):
    # 1. Create cluster of 3 nodes with all slots allocated to first node.
    instances = [
        df_factory.create(
            port=next(next_port),
            admin_port=next(next_port),
            vmodule="outgoing_slot_migration=2,cluster_family=2,incoming_slot_migration=2,streamer=2",
        )
        for i in range(4)
    ]
    df_factory.start_all(instances)

    def create_random_ranges():
        # Generate 2 random breakpoints within the range
        breakpoints = sorted(random.sample(range(1, 16382), 2))
        ranges = [
            (0, breakpoints[0] - 1),
            (breakpoints[0], breakpoints[1] - 1),
            (breakpoints[1], 16383),
        ]
        return ranges

    # Create 3 random ranges from 0 to 16383
    random_ranges = create_random_ranges()

    nodes = [(await create_node_info(instance)) for instance in instances]
    nodes[0].slots = random_ranges
    nodes[1].slots = []
    nodes[2].slots = []
    nodes[3].slots = []
    await push_config(json.dumps(generate_config(nodes)), [node.admin_client for node in nodes])

    key_num = 100000
    logging.debug(f"DEBUG POPULATE first node with number of keys: {key_num}")
    await StaticSeeder(key_target=key_num, data_size=100).run(nodes[0].client)
    dbsize_node0 = await nodes[0].client.dbsize()
    assert dbsize_node0 > (key_num * 0.95)

    logging.debug("start seeding")
    # Running seeder with pipeline mode when finalizing migrations leads to errors
    # TODO: I believe that changing the seeder to generate pipeline command only on specific slot will fix the problem
    seeder = df_seeder_factory.create(
        keys=50_000,
        port=instances[0].port,
        cluster_mode=True,
        pipeline=False,
        mirror_to_fake_redis=True,
    )
    await seeder.run(target_deviation=0.1)
    seed = asyncio.create_task(seeder.run())

    migration_info = [
        MigrationInfo("127.0.0.1", nodes[1].instance.admin_port, [random_ranges[0]], nodes[1].id),
        MigrationInfo("127.0.0.1", nodes[2].instance.admin_port, [random_ranges[1]], nodes[2].id),
        MigrationInfo("127.0.0.1", nodes[3].instance.admin_port, [random_ranges[2]], nodes[3].id),
    ]

    nodes_lock = asyncio.Lock()

    async def do_migration(index):
        await asyncio.sleep(random.randint(1, 10) / 5)
        async with nodes_lock:
            logging.debug(f"Start migration from node {index}")
            nodes[0].migrations.append(migration_info[index - 1])
            await push_config(
                json.dumps(generate_config(nodes)), [node.admin_client for node in nodes]
            )

        logging.debug(f"wait migration from node {index}")
        await wait_for_status(nodes[0].admin_client, nodes[index].id, "FINISHED", timeout=50)
        await wait_for_status(nodes[index].admin_client, nodes[0].id, "FINISHED", timeout=50)
        logging.debug(f"finished migration from node {index}")
        await asyncio.sleep(random.randint(1, 5) / 5)
        async with nodes_lock:
            logging.debug(f"Finalize migration from node {index}")
            nodes[index].slots = migration_info[index - 1].slots
            nodes[0].slots.remove(migration_info[index - 1].slots[0])
            nodes[0].migrations.remove(migration_info[index - 1])
            await push_config(
                json.dumps(generate_config(nodes)), [node.admin_client for node in nodes]
            )

    all_migrations = [asyncio.create_task(do_migration(i)) for i in range(1, 4)]
    for migration in all_migrations:
        await migration

    logging.debug("stop seeding")
    seeder.stop()
    await seed
    capture = await seeder.capture_fake_redis()
    assert await seeder.compare(capture, nodes[1].instance.port)


@dfly_args({"proactor_threads": 2, "cluster_mode": "yes"})
async def test_cluster_sharded_pub_sub(df_factory: DflyInstanceFactory):
    nodes = [df_factory.create(port=next(next_port)) for i in range(2)]
    df_factory.start_all(nodes)

    c_nodes = [node.client() for node in nodes]

    nodes_info = [(await create_node_info(instance)) for instance in nodes]
    nodes_info[0].slots = [(0, 16383)]
    nodes_info[1].slots = []

    await push_config(json.dumps(generate_config(nodes_info)), [node.client for node in nodes_info])
    # channel name kostas crc is at slot 2883 which is part of the first node.
    with pytest.raises(redis.exceptions.ResponseError) as moved_error:
        await c_nodes[1].execute_command("SSUBSCRIBE kostas")

    assert str(moved_error.value) == f"MOVED 2833 127.0.0.1:{nodes[0].port}"

    node_a = ClusterNode("localhost", nodes[0].port)
    node_b = ClusterNode("localhost", nodes[1].port)

    consumer_client = RedisCluster(startup_nodes=[node_a, node_b])
    consumer = consumer_client.pubsub()
    consumer.ssubscribe("kostas")

    await c_nodes[0].execute_command("SPUBLISH kostas hello")

    # Consume subscription message result from above
    message = consumer.get_sharded_message(target_node=node_a)
    assert message == {"type": "subscribe", "pattern": None, "channel": b"kostas", "data": 1}

    message = consumer.get_sharded_message(target_node=node_a)
    assert message == {"type": "message", "pattern": None, "channel": b"kostas", "data": b"hello"}

    consumer.sunsubscribe("kostas")
    await c_nodes[0].execute_command("SPUBLISH kostas new_message")
    message = consumer.get_sharded_message(target_node=node_a)
    assert message == {"type": "unsubscribe", "pattern": None, "channel": b"kostas", "data": 0}


@dfly_args({"proactor_threads": 2, "cluster_mode": "yes"})
<<<<<<< HEAD
async def test_cluster_migration_errors_num(df_factory: DflyInstanceFactory):
    # create cluster with several nodes and create migrations from one node to others
    # but config propagated only to source node to get errors for migrations
    # number of errors should be the same as number of target nodes
    nodes = [
        df_factory.create(
            port=next(next_port),
            admin_port=next(next_port),
            vmodule="cluster_family=2,outgoing_slot_migration=2,incoming_slot_migration=2",
        )
        for i in range(3)
    ]
    df_factory.start_all(nodes)

    c_nodes = [node.client() for node in nodes]

    nodes_info = [(await create_node_info(instance)) for instance in nodes]
    nodes_info[0].slots = [(0, 16383)]
    nodes_info[1].slots = []
    nodes_info[2].slots = []

    await push_config(json.dumps(generate_config(nodes_info)), c_nodes)

    async def wait_for_errors_num(client, err_num, timeout=10):
        cluster_info = lambda: client.info("CLUSTER")

        async for info, breaker in tick_timer(cluster_info, timeout=timeout):
            with breaker:
                assert info["migration_errors_total"] == err_num

    await wait_for_errors_num(c_nodes[0], 0)

    nodes_info[0].migrations.append(
        MigrationInfo("127.0.0.1", nodes_info[1].instance.admin_port, [(0, 100)], nodes_info[1].id)
    )

    await push_config(json.dumps(generate_config(nodes_info)), [c_nodes[0]])

    await wait_for_errors_num(c_nodes[0], 1)
    # the migration process attempt to start migration in a second so we get more errors
    await wait_for_errors_num(c_nodes[0], 2)
=======
async def test_cluster_sharded_pub_sub_migration(df_factory: DflyInstanceFactory):
    instances = [df_factory.create(port=next(next_port)) for i in range(2)]
    df_factory.start_all(instances)

    c_nodes = [instance.client() for instance in instances]

    nodes = [(await create_node_info(instance)) for instance in instances]
    nodes[0].slots = [(0, 16383)]
    nodes[1].slots = []

    await push_config(json.dumps(generate_config(nodes)), [node.client for node in nodes])

    # Setup producer and consumer
    node_a = ClusterNode("localhost", instances[0].port)
    node_b = ClusterNode("localhost", instances[1].port)

    consumer_client = RedisCluster(startup_nodes=[node_a, node_b])
    consumer = consumer_client.pubsub()
    consumer.ssubscribe("kostas")

    # Push new config
    nodes[0].migrations.append(
        MigrationInfo("127.0.0.1", nodes[1].instance.port, [(0, 16383)], nodes[1].id)
    )
    await push_config(json.dumps(generate_config(nodes)), [node.client for node in nodes])

    await wait_for_status(nodes[0].client, nodes[1].id, "FINISHED")

    nodes[0].migrations = []
    nodes[0].slots = []
    nodes[1].slots = [(0, 16383)]
    logging.debug("remove finished migrations")
    await push_config(json.dumps(generate_config(nodes)), [node.client for node in nodes])

    # channel name kostas crc is at slot 2883 which is part of the second now.
    with pytest.raises(redis.exceptions.ResponseError) as moved_error:
        await c_nodes[0].execute_command("SSUBSCRIBE kostas")

    assert str(moved_error.value) == f"MOVED 2833 127.0.0.1:{instances[1].port}"

    # Consume subscription message result from above
    message = consumer.get_sharded_message(target_node=node_a)
    assert message == {"type": "subscribe", "pattern": None, "channel": b"kostas", "data": 1}
    message = consumer.get_sharded_message(target_node=node_a)
    assert message == {"type": "unsubscribe", "pattern": None, "channel": b"kostas", "data": 0}
>>>>>>> a213d96b
<|MERGE_RESOLUTION|>--- conflicted
+++ resolved
@@ -2981,7 +2981,6 @@
 
 
 @dfly_args({"proactor_threads": 2, "cluster_mode": "yes"})
-<<<<<<< HEAD
 async def test_cluster_migration_errors_num(df_factory: DflyInstanceFactory):
     # create cluster with several nodes and create migrations from one node to others
     # but config propagated only to source node to get errors for migrations
@@ -3023,7 +3022,9 @@
     await wait_for_errors_num(c_nodes[0], 1)
     # the migration process attempt to start migration in a second so we get more errors
     await wait_for_errors_num(c_nodes[0], 2)
-=======
+
+
+@dfly_args({"proactor_threads": 2, "cluster_mode": "yes"})
 async def test_cluster_sharded_pub_sub_migration(df_factory: DflyInstanceFactory):
     instances = [df_factory.create(port=next(next_port)) for i in range(2)]
     df_factory.start_all(instances)
@@ -3068,5 +3069,4 @@
     message = consumer.get_sharded_message(target_node=node_a)
     assert message == {"type": "subscribe", "pattern": None, "channel": b"kostas", "data": 1}
     message = consumer.get_sharded_message(target_node=node_a)
-    assert message == {"type": "unsubscribe", "pattern": None, "channel": b"kostas", "data": 0}
->>>>>>> a213d96b
+    assert message == {"type": "unsubscribe", "pattern": None, "channel": b"kostas", "data": 0}