import pytest
import re
import json
import redis
from binascii import crc_hqx
from redis import asyncio as aioredis
import asyncio
from dataclasses import dataclass

from .instance import DflyInstanceFactory, DflyInstance
from .utility import *
from .replication_test import check_all_replicas_finished
from redis.cluster import RedisCluster
from redis.cluster import ClusterNode
from .proxy import Proxy
from .seeder import SeederBase

from . import dfly_args

BASE_PORT = 30001


class RedisClusterNode:
    def __init__(self, port):
        self.port = port
        self.proc = None

    def start(self):
        self.proc = subprocess.Popen(
            [
                "redis-server-6.2.11",
                f"--port {self.port}",
                "--save ''",
                "--cluster-enabled yes",
                f"--cluster-config-file nodes_{self.port}.conf",
                "--cluster-node-timeout 5000",
                "--appendonly no",
                "--protected-mode no",
                "--repl-diskless-sync yes",
                "--repl-diskless-sync-delay 0",
            ]
        )
        logging.debug(self.proc.args)

    def stop(self):
        self.proc.terminate()
        try:
            self.proc.wait(timeout=10)
        except Exception as e:
            pass


@pytest.fixture(scope="function")
def redis_cluster(port_picker):
    # create redis client with 3 node with default slot configuration
    # node1 slots 0-5460
    # node2 slots 5461-10922
    # node3 slots 10923-16383
    ports = [port_picker.get_available_port() for i in range(3)]
    nodes = [RedisClusterNode(port) for port in ports]
    try:
        for node in nodes:
            node.start()
            time.sleep(1)
    except FileNotFoundError as e:
        skip_if_not_in_github()
        raise

    create_command = f'echo "yes" |redis-cli --cluster create {" ".join([f"127.0.0.1:{port}" for port in ports])}'
    subprocess.run(create_command, shell=True)
    time.sleep(4)
    yield nodes
    for node in nodes:
        node.stop()


@dataclass
class MigrationInfo:
    ip: str
    port: int
    slots: list
    node_id: str


@dataclass
class NodeInfo:
    id: str
    instance: DflyInstance
    client: aioredis.Redis
    admin_client: aioredis.Redis
    slots: list
    migrations: list
    replicas: list


async def create_node_info(instance) -> NodeInfo:
    client = instance.client()
    node_id = await get_node_id(client)
    ninfo = NodeInfo(
        id=node_id,
        instance=instance,
        client=client,
        admin_client=instance.admin_client(),
        slots=[],
        migrations=[],
        replicas=[],
    )
    return ninfo


def generate_config(nodes):
    return [
        {
            "slot_ranges": [{"start": s, "end": e} for (s, e) in node.slots],
            "master": {
                "id": node.id,
                "ip": "127.0.0.1",
                "port": node.instance.port,
            },
            "replicas": [
                {
                    "id": replica.id,
                    "ip": "127.0.0.1",
                    "port": replica.instance.port,
                }
                for replica in node.replicas
            ],
            "migrations": [
                {
                    "slot_ranges": [{"start": s, "end": e} for (s, e) in m.slots],
                    "node_id": m.node_id,
                    "ip": m.ip,
                    "port": m.port,
                }
                for m in node.migrations
            ],
        }
        for node in nodes
    ]


async def push_config(config, admin_connections):
    logging.debug("Pushing config %s", config)
    res = await asyncio.gather(
        *(c_admin.execute_command("DFLYCLUSTER", "CONFIG", config) for c_admin in admin_connections)
    )
    assert all([r == "OK" for r in res])


async def wait_for_status(admin_client, node_id, status, timeout=10):
    get_status = lambda: admin_client.execute_command(
        "DFLYCLUSTER", "SLOT-MIGRATION-STATUS", node_id
    )

    async for states, breaker in tick_timer(get_status, timeout=timeout):
        if type(states) != list:
            states = [states]
        with breaker:
            assert all(status in state for state in states), states


async def check_for_no_state_status(admin_clients):
    for client in admin_clients:
        state = await client.execute_command("DFLYCLUSTER", "SLOT-MIGRATION-STATUS")
        if state != "NO_STATE":
            logging.debug(f"SLOT-MIGRATION-STATUS is {state}, instead of NO_STATE")
            assert False


def key_slot(key_str) -> int:
    key = str.encode(key_str)
    return crc_hqx(key, 0) % 16384


async def get_node_id(connection):
    id = await connection.execute_command("CLUSTER MYID")
    assert isinstance(id, str)
    return id


@dfly_args({})
class TestNotEmulated:
    async def test_cluster_commands_fails_when_not_emulate(self, async_client: aioredis.Redis):
        with pytest.raises(aioredis.ResponseError) as respErr:
            await async_client.execute_command("CLUSTER HELP")
        assert "cluster_mode" in str(respErr.value)

        with pytest.raises(aioredis.ResponseError) as respErr:
            await async_client.execute_command("CLUSTER SLOTS")
        assert "emulated" in str(respErr.value)


@dfly_args({"cluster_mode": "emulated"})
class TestEmulated:
    def test_cluster_slots_command(self, df_server, cluster_client: redis.RedisCluster):
        expected = {(0, 16383): {"primary": ("127.0.0.1", df_server.port), "replicas": []}}
        res = cluster_client.execute_command("CLUSTER SLOTS")
        assert expected == res

    def test_cluster_help_command(self, cluster_client: redis.RedisCluster):
        # `target_nodes` is necessary because CLUSTER HELP is not mapped on redis-py
        res = cluster_client.execute_command("CLUSTER HELP", target_nodes=redis.RedisCluster.RANDOM)
        assert "HELP" in res
        assert "SLOTS" in res

    def test_cluster_pipeline(self, cluster_client: redis.RedisCluster):
        pipeline = cluster_client.pipeline()
        pipeline.set("foo", "bar")
        pipeline.get("foo")
        val = pipeline.execute()
        assert val == [True, "bar"]


# Unfortunately we can't test --announce_port here because that causes the Python Cluster client to
# throw if it can't access the port in `CLUSTER SLOTS` :|
@dfly_args({"cluster_mode": "emulated", "announce_ip": "127.0.0.2"})
class TestEmulatedWithAnnounceIp:
    def test_cluster_slots_command(self, df_server, cluster_client: redis.RedisCluster):
        expected = {(0, 16383): {"primary": ("127.0.0.2", df_server.port), "replicas": []}}
        res = cluster_client.execute_command("CLUSTER SLOTS")
        assert expected == res


@dataclass
class ReplicaInfo:
    id: string
    port: int


def verify_slots_result(port: int, answer: list, replicas) -> bool:
    def is_local_host(ip: str) -> bool:
        return ip == "127.0.0.1" or ip == "localhost"

    assert answer[0] == 0  # start shard
    assert answer[1] == 16383  # last shard

    info = answer[2]
    assert len(info) == 3
    ip_addr = str(info[0], "utf-8")
    assert is_local_host(ip_addr)
    assert info[1] == port

    # Replicas
    assert len(answer) == 3 + len(replicas)
    for i in range(3, len(replicas)):
        replica = replicas[i - 3]
        rep_info = answer[i]
        assert len(rep_info) == 3
        ip_addr = str(rep_info[0], "utf-8")
        assert is_local_host(ip_addr)
        assert rep_info[1] == replica.port
        assert rep_info[2] == replica.id

    return True


@dfly_args({"proactor_threads": 4, "cluster_mode": "emulated"})
async def test_emulated_cluster_with_replicas(df_factory):
    master = df_factory.create(port=BASE_PORT)
    replicas = [df_factory.create(port=BASE_PORT + i, logtostdout=True) for i in range(1, 3)]

    df_factory.start_all([master, *replicas])

    c_master = aioredis.Redis(port=master.port)
    master_id = (await c_master.execute_command("CLUSTER MYID")).decode("utf-8")

    c_replicas = [aioredis.Redis(port=replica.port) for replica in replicas]
    replica_ids = [
        (await c_replica.execute_command("CLUSTER MYID")).decode("utf-8")
        for c_replica in c_replicas
    ]

    for replica, c_replica in zip(replicas, c_replicas):
        res = await c_replica.execute_command("CLUSTER SLOTS")
        assert len(res) == 1
        assert verify_slots_result(port=replica.port, answer=res[0], replicas=[])

    res = await c_master.execute_command("CLUSTER SLOTS")
    assert verify_slots_result(port=master.port, answer=res[0], replicas=[])

    # Connect replicas to master
    for replica, c_replica in zip(replicas, c_replicas):
        rc = await c_replica.execute_command(f"REPLICAOF localhost {master.port}")
        assert str(rc, "utf-8") == "OK"

    await asyncio.sleep(0.5)

    for replica, c_replica in zip(replicas, c_replicas):
        res = await c_replica.execute_command("CLUSTER SLOTS")
        assert verify_slots_result(
            port=master.port, answer=res[0], replicas=[ReplicaInfo(replica.port, id)]
        )

    res = await c_master.execute_command("CLUSTER SLOTS")
    assert verify_slots_result(
        port=master.port,
        answer=res[0],
        replicas=[ReplicaInfo(id, replica.port) for id, replica in zip(replica_ids, replicas)],
    )

    assert await c_master.execute_command("CLUSTER NODES") == {
        f"127.0.0.1:{master.port}": {
            "connected": True,
            "epoch": "0",
            "flags": "myself,master",
            "last_ping_sent": "0",
            "last_pong_rcvd": "0",
            "master_id": "-",
            "migrations": [],
            "node_id": master_id,
            "slots": [["0", "16383"]],
        },
        f"127.0.0.1:{replicas[0].port}": {
            "connected": True,
            "epoch": "0",
            "flags": "slave",
            "last_ping_sent": "0",
            "last_pong_rcvd": "0",
            "master_id": master_id,
            "migrations": [],
            "node_id": replica_ids[0],
            "slots": [],
        },
        f"127.0.0.1:{replicas[1].port}": {
            "connected": True,
            "epoch": "0",
            "flags": "slave",
            "last_ping_sent": "0",
            "last_pong_rcvd": "0",
            "master_id": master_id,
            "migrations": [],
            "node_id": replica_ids[1],
            "slots": [],
        },
    }

    await close_clients(c_master, *c_replicas)


@dfly_args({"cluster_mode": "emulated"})
async def test_cluster_info(async_client):
    res = await async_client.execute_command("CLUSTER INFO")
    assert len(res) == 16
    assert res == {
        "cluster_current_epoch": "1",
        "cluster_known_nodes": "1",
        "cluster_my_epoch": "1",
        "cluster_size": "1",
        "cluster_slots_assigned": "16384",
        "cluster_slots_fail": "0",
        "cluster_slots_ok": "16384",
        "cluster_slots_pfail": "0",
        "cluster_state": "ok",
        "cluster_stats_messages_meet_received": "0",
        "cluster_stats_messages_ping_received": "1",
        "cluster_stats_messages_ping_sent": "1",
        "cluster_stats_messages_pong_received": "1",
        "cluster_stats_messages_pong_sent": "1",
        "cluster_stats_messages_received": "1",
        "cluster_stats_messages_sent": "1",
    }


@dfly_args({"cluster_mode": "emulated", "announce_ip": "127.0.0.2"})
@pytest.mark.asyncio
async def test_cluster_nodes(df_server, async_client):
    res = await async_client.execute_command("CLUSTER NODES")
    assert len(res) == 1
    info = res[f"127.0.0.2:{df_server.port}"]
    assert res is not None
    assert info["connected"] == True
    assert info["epoch"] == "0"
    assert info["flags"] == "myself,master"
    assert info["last_ping_sent"] == "0"
    assert info["slots"] == [["0", "16383"]]
    assert info["master_id"] == "-"


"""
Test that slot ownership changes correctly with config changes.

Add a key to node0, then move the slot ownership to node1 and see that they both behave as
intended.
Also add keys to each of them that are *not* moved, and see that they are unaffected by the move.
"""


@dfly_args({"proactor_threads": 4, "cluster_mode": "yes", "cluster_node_id": "inigo montoya"})
async def test_cluster_node_id(df_factory: DflyInstanceFactory):
    node = df_factory.create(port=BASE_PORT)
    df_factory.start_all([node])

    conn = node.client()
    assert "inigo montoya" == await get_node_id(conn)

    await close_clients(conn)


@dfly_args({"proactor_threads": 4, "cluster_mode": "yes"})
async def test_cluster_slot_ownership_changes(df_factory: DflyInstanceFactory):
    # Start and configure cluster with 2 nodes
    nodes = [
        df_factory.create(port=BASE_PORT + i, admin_port=BASE_PORT + i + 1000) for i in range(2)
    ]

    df_factory.start_all(nodes)

    c_nodes = [node.client() for node in nodes]
    c_nodes_admin = [node.admin_client() for node in nodes]

    node_ids = await asyncio.gather(*(get_node_id(c) for c in c_nodes))

    config = f"""
      [
        {{
          "slot_ranges": [
            {{
              "start": 0,
              "end": LAST_SLOT_CUTOFF
            }}
          ],
          "master": {{
            "id": "{node_ids[0]}",
            "ip": "localhost",
            "port": {nodes[0].port}
          }},
          "replicas": []
        }},
        {{
          "slot_ranges": [
            {{
              "start": NEXT_SLOT_CUTOFF,
              "end": 16383
            }}
          ],
          "master": {{
            "id": "{node_ids[1]}",
            "ip": "localhost",
            "port": {nodes[1].port}
          }},
          "replicas": []
        }}
      ]
    """

    await push_config(
        config.replace("LAST_SLOT_CUTOFF", "5259").replace("NEXT_SLOT_CUTOFF", "5260"),
        c_nodes_admin,
    )

    # Slot for "KEY1" is 5259

    # Insert a key that should stay in node0
    assert await c_nodes[0].set("KEY0", "value")

    # And to node1 (so it happens that 'KEY0' belongs to 0 and 'KEY2' to 1)
    assert await c_nodes[1].set("KEY2", "value")

    # Insert a key that we will move ownership of to node1 (but without migration yet)
    assert await c_nodes[0].set("KEY1", "value")
    assert await c_nodes[0].execute_command("DBSIZE") == 2

    # Make sure that node0 owns "KEY0"
    assert (await c_nodes[0].get("KEY0")) == "value"

    # Make sure that "KEY1" is not owned by node1
    try:
        await c_nodes[1].set("KEY1", "value")
        assert False, "Should not be able to set key on non-owner cluster node"
    except redis.exceptions.ResponseError as e:
        assert e.args[0] == "MOVED 5259 localhost:30001"

    # And that node1 only has 1 key ("KEY2")
    assert await c_nodes[1].execute_command("DBSIZE") == 1

    print("Moving ownership over 5259 ('KEY1') to other node")

    await push_config(
        config.replace("LAST_SLOT_CUTOFF", "5258").replace("NEXT_SLOT_CUTOFF", "5259"),
        c_nodes_admin,
    )

    # node0 should have removed "KEY1" as it no longer owns it
    assert await c_nodes[0].execute_command("DBSIZE") == 1
    # node0 should still own "KEY0" though
    assert (await c_nodes[0].get("KEY0")) == "value"
    # node1 should still have "KEY2"
    assert await c_nodes[1].execute_command("DBSIZE") == 1

    # Now node0 should reply with MOVED for "KEY1"
    try:
        await c_nodes[0].set("KEY1", "value")
        assert False, "Should not be able to set key on non-owner cluster node"
    except redis.exceptions.ResponseError as e:
        assert e.args[0] == "MOVED 5259 localhost:30002"

    # And node1 should own it and allow using it
    assert await c_nodes[1].set("KEY1", "value")
    assert await c_nodes[1].execute_command("DBSIZE") == 2

    config = f"""
      [
        {{
          "slot_ranges": [
            {{
              "start": 0,
              "end": 16383
            }}
          ],
          "master": {{
            "id": "{node_ids[0]}",
            "ip": "localhost",
            "port": {nodes[0].port}
          }},
          "replicas": []
        }}
      ]
    """
    await push_config(config, c_nodes_admin)

    assert await c_nodes[0].execute_command("DBSIZE") == 1
    assert (await c_nodes[0].get("KEY0")) == "value"
    assert await c_nodes[1].execute_command("DBSIZE") == 0

    await close_clients(*c_nodes, *c_nodes_admin)


# Tests that master commands to the replica are applied regardless of slot ownership
@dfly_args({"proactor_threads": 4, "cluster_mode": "yes"})
async def test_cluster_replica_sets_non_owned_keys(df_factory: DflyInstanceFactory):
    # Start and configure cluster with 1 master and 1 replica, both own all slots
    master = df_factory.create(admin_port=BASE_PORT + 1000)
    replica = df_factory.create(admin_port=BASE_PORT + 1001)
    df_factory.start_all([master, replica])

    async with master.client() as c_master, master.admin_client() as c_master_admin, replica.client() as c_replica, replica.admin_client() as c_replica_admin:
        master_id = await get_node_id(c_master)
        replica_id = await get_node_id(c_replica)

        config = f"""
        [
          {{
            "slot_ranges": [
              {{
                "start": 0,
                "end": 16383
              }}
            ],
            "master": {{
              "id": "{master_id}",
              "ip": "localhost",
              "port": {master.port}
            }},
            "replicas": [
              {{
                "id": "{replica_id}",
                "ip": "localhost",
                "port": {replica.port}
              }}
            ]
          }}
        ]
      """
        await push_config(config, [c_master_admin, c_replica_admin])

        # Setup replication and make sure that it works properly.
        await c_master.set("key", "value")
        await c_replica.execute_command("REPLICAOF", "localhost", master.port)
        await check_all_replicas_finished([c_replica], c_master)
        assert (await c_replica.get("key")) == "value"
        assert await c_replica.execute_command("dbsize") == 1

        # Tell the replica that it and the master no longer own any data, but don't tell that to the
        # master. This will allow us to set keys on the master and make sure that they are set in the
        # replica.

        replica_config = f"""
        [
          {{
            "slot_ranges": [],
            "master": {{
              "id": "{master_id}",
              "ip": "localhost",
              "port": {master.port}
            }},
            "replicas": [
              {{
                "id": "{replica_id}",
                "ip": "localhost",
                "port": {replica.port}
              }}
            ]
          }},
          {{
            "slot_ranges": [
              {{
                "start": 0,
                "end": 16383
              }}
            ],
            "master": {{
              "id": "non-existing-master",
              "ip": "localhost",
              "port": 1111
            }},
            "replicas": []
          }}
        ]
      """

        await push_config(replica_config, [c_replica_admin])

        # The replica should *not* have deleted the key.
        assert await c_replica.execute_command("dbsize") == 1

        # Set another key on the master, which it owns but the replica does not own.
        await c_master.set("key2", "value")
        await check_all_replicas_finished([c_replica], c_master)

        # See that the key exists in both replica and master
        assert await c_master.execute_command("dbsize") == 2
        assert await c_replica.execute_command("dbsize") == 2

        # The replica should still reply with MOVED, despite having that key.
        try:
            await c_replica.get("key2")
            assert False, "Should not be able to get key on non-owner cluster node"
        except redis.exceptions.ResponseError as e:
            assert re.match(r"MOVED \d+ localhost:1111", e.args[0])

        await push_config(replica_config, [c_master_admin])
        await asyncio.sleep(0.5)
        assert await c_master.execute_command("dbsize") == 0
        assert await c_replica.execute_command("dbsize") == 0

        await close_clients(c_master, c_master_admin, c_replica, c_replica_admin)


@dfly_args({"proactor_threads": 4, "cluster_mode": "yes"})
async def test_cluster_flush_slots_after_config_change(df_factory: DflyInstanceFactory):
    # Start and configure cluster with 1 master and 1 replica, both own all slots
    master = df_factory.create(port=BASE_PORT, admin_port=BASE_PORT + 1000)
    replica = df_factory.create(port=BASE_PORT + 1, admin_port=BASE_PORT + 1001)
    df_factory.start_all([master, replica])

    c_master = master.client()
    c_master_admin = master.admin_client()
    master_id = await get_node_id(c_master)

    c_replica = replica.client()
    c_replica_admin = replica.admin_client()
    replica_id = await get_node_id(c_replica)

    config = f"""
      [
        {{
          "slot_ranges": [
            {{
              "start": 0,
              "end": 16383
            }}
          ],
          "master": {{
            "id": "{master_id}",
            "ip": "localhost",
            "port": {master.port}
          }},
          "replicas": [
            {{
              "id": "{replica_id}",
              "ip": "localhost",
              "port": {replica.port}
            }}
          ]
        }}
      ]
    """
    await push_config(config, [c_master_admin, c_replica_admin])

    await c_master.execute_command("debug", "populate", "100000")
    assert await c_master.execute_command("dbsize") == 100_000

    # Setup replication and make sure that it works properly.
    await c_replica.execute_command("REPLICAOF", "localhost", master.port)
    await check_all_replicas_finished([c_replica], c_master)
    assert await c_replica.execute_command("dbsize") == 100_000

    resp = await c_master_admin.execute_command("dflycluster", "getslotinfo", "slots", "0")
    assert resp[0][0] == 0
    slot_0_size = resp[0][2]
    print(f"Slot 0 size = {slot_0_size}")
    assert slot_0_size > 0

    config = f"""
      [
        {{
          "slot_ranges": [
            {{
              "start": 1,
              "end": 16383
            }}
          ],
          "master": {{
            "id": "{master_id}",
            "ip": "localhost",
            "port": {master.port}
          }},
          "replicas": [
            {{
              "id": "{replica_id}",
              "ip": "localhost",
              "port": {replica.port}
            }}
          ]
        }},
        {{
          "slot_ranges": [
            {{
              "start": 0,
              "end": 0
            }}
          ],
          "master": {{
            "id": "other-master",
            "ip": "localhost",
            "port": 9000
          }},
          "replicas": [
            {{
              "id": "other-replica",
              "ip": "localhost",
              "port": 9001
            }}
          ]
        }}
      ]
    """
    await push_config(config, [c_master_admin, c_replica_admin])

    await asyncio.sleep(0.5)

    assert await c_master.execute_command("dbsize") == (100_000 - slot_0_size)
    assert await c_replica.execute_command("dbsize") == (100_000 - slot_0_size)

    await close_clients(c_master, c_master_admin, c_replica, c_replica_admin)


@dfly_args({"proactor_threads": 4, "cluster_mode": "yes", "admin_port": 30001})
async def test_cluster_blocking_command(df_server):
    c_master = df_server.client()
    c_master_admin = df_server.admin_client()

    config = [
        {
            "slot_ranges": [{"start": 0, "end": 8000}],
            "master": {"id": await get_node_id(c_master), "ip": "10.0.0.1", "port": 7000},
            "replicas": [],
        },
        {
            "slot_ranges": [{"start": 8001, "end": 16383}],
            "master": {"id": "other", "ip": "10.0.0.2", "port": 7000},
            "replicas": [],
        },
    ]

    assert (
        await c_master_admin.execute_command("DFLYCLUSTER", "CONFIG", json.dumps(config))
    ) == "OK"

    assert (await c_master.execute_command("CLUSTER", "KEYSLOT", "keep-local")) == 3479
    assert (await c_master.execute_command("CLUSTER", "KEYSLOT", "remove-key-4")) == 6103

    v1 = asyncio.create_task(c_master.blpop("keep-local", 2))
    v2 = asyncio.create_task(c_master.blpop("remove-key-4", 2))

    await asyncio.sleep(0.1)

    config[0]["slot_ranges"][0]["end"] = 5000
    config[1]["slot_ranges"][0]["start"] = 5001
    assert (
        await c_master_admin.execute_command("DFLYCLUSTER", "CONFIG", json.dumps(config))
    ) == "OK"

    await c_master.lpush("keep-local", "WORKS")

    assert (await v1) == ("keep-local", "WORKS")
    with pytest.raises(aioredis.ResponseError) as e_info:
        await v2
    assert "MOVED" in str(e_info.value)

    await close_clients(c_master, c_master_admin)


@dfly_args({"proactor_threads": 4, "cluster_mode": "yes"})
async def test_blocking_commands_cancel(df_factory, df_seeder_factory):
    instances = [
        df_factory.create(port=BASE_PORT + i, admin_port=BASE_PORT + i + 1000) for i in range(2)
    ]

    df_factory.start_all(instances)

    nodes = [(await create_node_info(instance)) for instance in instances]
    nodes[0].slots = [(0, 16383)]
    nodes[1].slots = []

    await push_config(json.dumps(generate_config(nodes)), [node.admin_client for node in nodes])

    set_task = asyncio.create_task(nodes[0].client.execute_command("BZPOPMIN set1 0"))
    list_task = asyncio.create_task(nodes[0].client.execute_command("BLPOP list1 0"))

    nodes[0].migrations.append(
        MigrationInfo("127.0.0.1", nodes[1].instance.port, [(0, 16383)], nodes[1].id)
    )
    await push_config(json.dumps(generate_config(nodes)), [node.admin_client for node in nodes])

    await wait_for_status(nodes[0].admin_client, nodes[1].id, "FINISHED")

    nodes[0].migrations = []
    nodes[0].slots = []
    nodes[1].slots = [(0, 16383)]
    logging.debug("remove finished migrations")
    await push_config(json.dumps(generate_config(nodes)), [node.admin_client for node in nodes])

    with pytest.raises(aioredis.ResponseError) as set_e_info:
        await set_task
    assert "MOVED 3037 127.0.0.1:30002" == str(set_e_info.value)

    with pytest.raises(aioredis.ResponseError) as list_e_info:
        await list_task
    assert "MOVED 7141 127.0.0.1:30002" == str(list_e_info.value)

    await close_clients(*[node.client for node in nodes], *[node.admin_client for node in nodes])


@pytest.mark.parametrize("set_cluster_node_id", [True, False])
@dfly_args({"proactor_threads": 4, "cluster_mode": "yes"})
async def test_cluster_native_client(
    df_factory: DflyInstanceFactory,
    df_seeder_factory: DflySeederFactory,
    set_cluster_node_id: bool,
):
    # Start and configure cluster with 3 masters and 3 replicas
    masters = [
        df_factory.create(
            port=BASE_PORT + i,
            admin_port=BASE_PORT + i + 1000,
            cluster_node_id=f"master{i}" if set_cluster_node_id else "",
        )
        for i in range(3)
    ]
    df_factory.start_all(masters)
    c_masters = [aioredis.Redis(port=master.port) for master in masters]
    c_masters_admin = [master.admin_client() for master in masters]
    master_ids = await asyncio.gather(*(get_node_id(c) for c in c_masters_admin))

    replicas = [
        df_factory.create(
            port=BASE_PORT + 100 + i,
            admin_port=BASE_PORT + i + 1100,
            cluster_node_id=f"replica{i}" if set_cluster_node_id else "",
            replicaof=f"localhost:{BASE_PORT + i}",
        )
        for i in range(3)
    ]
    df_factory.start_all(replicas)
    c_replicas = [replica.client() for replica in replicas]
    await asyncio.gather(*(wait_available_async(c) for c in c_replicas))
    c_replicas_admin = [replica.admin_client() for replica in replicas]
    replica_ids = await asyncio.gather(*(get_node_id(c) for c in c_replicas))

    config = f"""
      [
        {{
          "slot_ranges": [
            {{
              "start": 0,
              "end": 5000
            }}
          ],
          "master": {{
            "id": "{master_ids[0]}",
            "ip": "localhost",
            "port": {masters[0].port}
          }},
          "replicas": [
              {{
                "id": "{replica_ids[0]}",
                "ip": "localhost",
                "port": {replicas[0].port}
              }}
          ]
        }},
        {{
          "slot_ranges": [
            {{
              "start": 5001,
              "end": 10000
            }}
          ],
          "master": {{
            "id": "{master_ids[1]}",
            "ip": "localhost",
            "port": {masters[1].port}
          }},
          "replicas": [
              {{
                "id": "{replica_ids[1]}",
                "ip": "localhost",
                "port": {replicas[1].port}
              }}
          ]
        }},
        {{
          "slot_ranges": [
            {{
              "start": 10001,
              "end": 16383
            }}
          ],
          "master": {{
            "id": "{master_ids[2]}",
            "ip": "localhost",
            "port": {masters[2].port}
          }},
          "replicas": [
              {{
                "id": "{replica_ids[2]}",
                "ip": "localhost",
                "port": {replicas[2].port}
              }}
          ]
        }}
      ]
    """
    await push_config(config, c_masters_admin + c_replicas_admin)

    seeder = df_seeder_factory.create(port=masters[0].port, cluster_mode=True)
    await seeder.run(target_deviation=0.1)

    client = aioredis.RedisCluster(decode_responses=True, host="localhost", port=masters[0].port)

    assert await client.set("key0", "value") == True
    assert await client.get("key0") == "value"

    async def test_random_keys():
        for i in range(100):
            key = "key" + str(random.randint(0, 100_000))
            assert await client.set(key, "value") == True
            assert await client.get(key) == "value"

    await test_random_keys()
    await asyncio.gather(*(wait_available_async(c) for c in c_replicas))

    # Make sure that getting a value from a replica works as well.
    # We use connections directly to NOT follow 'MOVED' error, as that will redirect to the master.
    for c in c_replicas:
        try:
            assert await c.get("key0")
        except redis.exceptions.ResponseError as e:
            assert e.args[0].startswith("MOVED")

    # Push new config
    config = f"""
      [
        {{
          "slot_ranges": [
            {{
              "start": 0,
              "end": 4000
            }}
          ],
          "master": {{
            "id": "{master_ids[0]}",
            "ip": "localhost",
            "port": {masters[0].port}
          }},
          "replicas": [
              {{
                "id": "{replica_ids[0]}",
                "ip": "localhost",
                "port": {replicas[0].port}
              }}
          ]
        }},
        {{
          "slot_ranges": [
            {{
              "start": 4001,
              "end": 14000
            }}
          ],
          "master": {{
            "id": "{master_ids[1]}",
            "ip": "localhost",
            "port": {masters[1].port}
          }},
          "replicas": [
              {{
                "id": "{replica_ids[1]}",
                "ip": "localhost",
                "port": {replicas[1].port}
              }}
          ]
        }},
        {{
          "slot_ranges": [
            {{
              "start": 14001,
              "end": 16383
            }}
          ],
          "master": {{
            "id": "{master_ids[2]}",
            "ip": "localhost",
            "port": {masters[2].port}
          }},
          "replicas": [
              {{
                "id": "{replica_ids[2]}",
                "ip": "localhost",
                "port": {replicas[2].port}
              }}
          ]
        }}
      ]
    """
    await push_config(config, c_masters_admin + c_replicas_admin)

    await test_random_keys()
    await close_clients(client, *c_masters, *c_masters_admin, *c_replicas, *c_replicas_admin)


@dfly_args({"proactor_threads": 4, "cluster_mode": "yes"})
async def test_config_consistency(df_factory: DflyInstanceFactory):
    # Check slot migration from one node to another
    instances = [
        df_factory.create(port=BASE_PORT + i, admin_port=BASE_PORT + i + 1000) for i in range(2)
    ]

    df_factory.start_all(instances)

    nodes = [(await create_node_info(instance)) for instance in instances]
    nodes[0].slots = [(0, 5259)]
    nodes[1].slots = [(5260, 16383)]

    await push_config(json.dumps(generate_config(nodes)), [node.admin_client for node in nodes])

    await check_for_no_state_status([node.admin_client for node in nodes])

    nodes[0].migrations.append(
        MigrationInfo("127.0.0.1", nodes[1].instance.admin_port, [(5200, 5259)], nodes[1].id)
    )

    # Push config to source node. Migration will not start until target node gets the config as well.
    logging.debug("Push migration config to source node")
    await push_config(json.dumps(generate_config(nodes)), [nodes[0].admin_client])

    # some delay to check that migration isn't started until we send config to target node
    await asyncio.sleep(0.2)

    await wait_for_status(nodes[0].admin_client, nodes[1].id, "CONNECTING")
    await wait_for_status(nodes[1].admin_client, nodes[0].id, "NO_STATE")

    logging.debug("Push migration config to target node")
    await push_config(json.dumps(generate_config(nodes)), [nodes[1].admin_client])

    await wait_for_status(nodes[1].admin_client, nodes[0].id, "FINISHED")
    await wait_for_status(nodes[0].admin_client, nodes[1].id, "FINISHED")

    nodes[0].migrations = []
    nodes[0].slots = [(0, 5199)]
    nodes[1].slots = [(5200, 16383)]

    logging.debug("remove finished migrations")
    await push_config(json.dumps(generate_config(nodes)), [node.admin_client for node in nodes])

    await check_for_no_state_status([node.admin_client for node in nodes])
    await close_clients(*[node.client for node in nodes], *[node.admin_client for node in nodes])


@dfly_args({"proactor_threads": 4, "cluster_mode": "yes"})
async def test_cluster_flushall_during_migration(
    df_factory: DflyInstanceFactory, df_seeder_factory
):
    # Check data migration from one node to another
    instances = [
        df_factory.create(
            port=BASE_PORT + i,
            admin_port=BASE_PORT + i + 1000,
            vmodule="cluster_family=9,cluster_slot_migration=9,outgoing_slot_migration=9,incoming_slot_migration=9",
            logtostdout=True,
        )
        for i in range(2)
    ]

    df_factory.start_all(instances)

    nodes = [(await create_node_info(instance)) for instance in instances]
    nodes[0].slots = [(0, 16383)]
    nodes[1].slots = []

    await push_config(json.dumps(generate_config(nodes)), [node.admin_client for node in nodes])

    seeder = df_seeder_factory.create(keys=10_000, port=nodes[0].instance.port, cluster_mode=True)
    await seeder.run(target_deviation=0.1)

    nodes[0].migrations.append(
        MigrationInfo("127.0.0.1", nodes[1].instance.admin_port, [(0, 16383)], nodes[1].id)
    )

    logging.debug("Start migration")
    await push_config(json.dumps(generate_config(nodes)), [node.admin_client for node in nodes])

    await nodes[0].client.execute_command("flushall")

    assert (
        "FINISHED"
        not in (
            await nodes[1].admin_client.execute_command(
                "DFLYCLUSTER", "SLOT-MIGRATION-STATUS", nodes[0].id
            )
        )[0]
    ), "Weak test case - finished migration too early"

    await wait_for_status(nodes[0].admin_client, nodes[1].id, "FINISHED")

    logging.debug("Finalizing migration")
    nodes[0].migrations = []
    nodes[0].slots = []
    nodes[1].slots = [(0, 16383)]
    await push_config(json.dumps(generate_config(nodes)), [node.admin_client for node in nodes])
    logging.debug("Migration finalized")

    assert await nodes[0].client.dbsize() == 0

    await close_clients(*[node.client for node in nodes], *[node.admin_client for node in nodes])


@pytest.mark.parametrize("interrupt", [False, True])
@dfly_args({"proactor_threads": 4, "cluster_mode": "yes"})
async def test_cluster_data_migration(df_factory: DflyInstanceFactory, interrupt: bool):
    # Check data migration from one node to another
    instances = [
        df_factory.create(port=BASE_PORT + i, admin_port=BASE_PORT + i + 1000) for i in range(2)
    ]

    df_factory.start_all(instances)

    nodes = [(await create_node_info(instance)) for instance in instances]
    nodes[0].slots = [(0, 9000)]
    nodes[1].slots = [(9001, 16383)]

    await push_config(json.dumps(generate_config(nodes)), [node.admin_client for node in nodes])

    for i in range(20):
        key = "KEY" + str(i)
        assert await nodes[key_slot(key) // 9001].client.set(key, "value")

    assert await nodes[0].client.execute_command("DBSIZE") == 10

    nodes[0].migrations.append(
        MigrationInfo("127.0.0.1", nodes[1].instance.admin_port, [(3000, 9000)], nodes[1].id)
    )

    logging.debug("Start migration")
    await push_config(json.dumps(generate_config(nodes)), [node.admin_client for node in nodes])

    if interrupt:  # Test nodes properly shut down with pending migration
        await asyncio.sleep(random.random())

        # random instance
        stop = random.getrandbits(1)
        keep = 1 - stop

        nodes[stop].instance.stop()

        slots = await nodes[keep].admin_client.execute_command("CLUSTER SLOTS")
        slots.sort(key=lambda cfg: cfg[0])
        assert 0 in slots[0] and 9000 in slots[0]
        assert 9001 in slots[1] and 16383 in slots[1]

        await close_clients(*[n.client for n in nodes], *[n.admin_client for n in nodes])
        return

    await wait_for_status(nodes[1].admin_client, nodes[0].id, "FINISHED")

    for i in range(20, 22):
        key = "KEY" + str(i)
        assert await nodes[0 if (key_slot(key) // 3000) == 0 else 1].client.set(key, "value")

    assert (
        await nodes[0].admin_client.execute_command(
            "DFLYCLUSTER", "SLOT-MIGRATION-STATUS", nodes[1].id
        )
    )[0].startswith(f"out {nodes[1].id} FINISHED keys:7")
    assert (
        await nodes[1].admin_client.execute_command(
            "DFLYCLUSTER", "SLOT-MIGRATION-STATUS", nodes[0].id
        )
    )[0].startswith(f"in {nodes[0].id} FINISHED keys:7")

    nodes[0].migrations = []
    nodes[0].slots = [(0, 2999)]
    nodes[1].slots = [(3000, 16383)]
    logging.debug("remove finished migrations")
    await push_config(json.dumps(generate_config(nodes)), [node.admin_client for node in nodes])

    for i in range(22):
        key = "KEY" + str(i)
        assert await nodes[0 if (key_slot(key) // 3000) == 0 else 1].client.set(key, "value")

    assert await nodes[1].client.execute_command("DBSIZE") == 19

    await check_for_no_state_status([node.admin_client for node in nodes])
    await close_clients(*[node.client for node in nodes], *[node.admin_client for node in nodes])


@dfly_args({"proactor_threads": 2, "cluster_mode": "yes", "cache_mode": "true"})
async def test_migration_with_key_ttl(df_factory):
    instances = [
        df_factory.create(port=BASE_PORT + i, admin_port=BASE_PORT + i + 1000) for i in range(2)
    ]

    df_factory.start_all(instances)

    nodes = [(await create_node_info(instance)) for instance in instances]
    nodes[0].slots = [(0, 16383)]
    nodes[1].slots = []

    await push_config(json.dumps(generate_config(nodes)), [node.admin_client for node in nodes])

    await nodes[0].client.execute_command("set k_with_ttl v1 EX 2")
    await nodes[0].client.execute_command("set k_without_ttl v2")
    await nodes[0].client.execute_command("set k_sticky v3")
    assert await nodes[0].client.execute_command("stick k_sticky") == 1

    nodes[0].migrations.append(
        MigrationInfo("127.0.0.1", instances[1].port, [(0, 16383)], nodes[1].id)
    )
    logging.debug("Start migration")
    await push_config(json.dumps(generate_config(nodes)), [node.admin_client for node in nodes])

    await wait_for_status(nodes[0].admin_client, nodes[1].id, "FINISHED")

    nodes[0].migrations = []
    nodes[0].slots = []
    nodes[1].slots = [(0, 16383)]
    logging.debug("finalize migration")
    await push_config(json.dumps(generate_config(nodes)), [node.admin_client for node in nodes])

    assert await nodes[1].client.execute_command("get k_with_ttl") == "v1"
    assert await nodes[1].client.execute_command("get k_without_ttl") == "v2"
    assert await nodes[1].client.execute_command("get k_sticky") == "v3"
    assert await nodes[1].client.execute_command("ttl k_with_ttl") > 0
    assert await nodes[1].client.execute_command("ttl k_without_ttl") == -1
    assert await nodes[1].client.execute_command("stick k_sticky") == 0  # Sticky bit already set

    await asyncio.sleep(2)  # Force expiration

    assert await nodes[1].client.execute_command("get k_with_ttl") == None
    assert await nodes[1].client.execute_command("get k_without_ttl") == "v2"
    assert await nodes[1].client.execute_command("ttl k_with_ttl") == -2
    assert await nodes[1].client.execute_command("ttl k_without_ttl") == -1
    assert await nodes[1].client.execute_command("stick k_sticky") == 0

    await close_clients(*[node.client for node in nodes], *[node.admin_client for node in nodes])


@dfly_args({"proactor_threads": 4, "cluster_mode": "yes"})
async def test_network_disconnect_during_migration(df_factory, df_seeder_factory):
    instances = [
        df_factory.create(port=BASE_PORT + i, admin_port=BASE_PORT + i + 1000) for i in range(2)
    ]

    df_factory.start_all(instances)

    nodes = [(await create_node_info(instance)) for instance in instances]
    nodes[0].slots = [(0, 16383)]
    nodes[1].slots = []

    await push_config(json.dumps(generate_config(nodes)), [node.admin_client for node in nodes])

    seeder = df_seeder_factory.create(keys=30000, port=nodes[0].instance.port, cluster_mode=True)

    await seeder.run(target_deviation=0.1)

    proxy = Proxy("127.0.0.1", 1111, "127.0.0.1", nodes[1].instance.admin_port)
    await proxy.start()
    task = asyncio.create_task(proxy.serve())

    nodes[0].migrations.append(MigrationInfo("127.0.0.1", proxy.port, [(0, 16383)], nodes[1].id))
    try:
        logging.debug("Start migration")
        await push_config(json.dumps(generate_config(nodes)), [node.admin_client for node in nodes])

        for _ in range(10):
            await asyncio.sleep(random.randint(0, 10) / 20)
            logging.debug("drop connections")
            proxy.drop_connection()
            logging.debug(
                await nodes[0].admin_client.execute_command("DFLYCLUSTER", "SLOT-MIGRATION-STATUS")
            )
    finally:
        await proxy.close(task)

    nodes[0].migrations = []
    nodes[0].slots = []
    nodes[1].slots = [(0, 16383)]
    logging.debug("remove finished migrations")
    await push_config(json.dumps(generate_config(nodes)), [node.admin_client for node in nodes])

    capture = await seeder.capture()
    assert await seeder.compare(capture, nodes[1].instance.port)

    await close_clients(*[node.client for node in nodes], *[node.admin_client for node in nodes])


@pytest.mark.skip("Unstable")
@pytest.mark.parametrize(
    "node_count, segments, keys",
    [
        pytest.param(3, 16, 20_000),
        pytest.param(5, 20, 30_000, marks=[pytest.mark.slow, pytest.mark.opt_only]),
    ],
)
@dfly_args({"proactor_threads": 4, "cluster_mode": "yes"})
async def test_cluster_fuzzymigration(
    df_factory: DflyInstanceFactory,
    df_seeder_factory,
    node_count: int,
    segments: int,
    keys: int,
):
    instances = [
        df_factory.create(
            port=BASE_PORT + i,
            admin_port=BASE_PORT + i + 1000,
            vmodule="outgoing_slot_migration=9,cluster_family=9,incoming_slot_migration=9",
        )
        for i in range(node_count)
    ]
    df_factory.start_all(instances)

    nodes = [(await create_node_info(instance)) for instance in instances]

    # Generate equally sized ranges and distribute by nodes
    step = 16400 // segments
    for slot_range in [(s, min(s + step - 1, 16383)) for s in range(0, 16383, step)]:
        nodes[random.randint(0, node_count - 1)].slots.append(slot_range)

    # Push config to all nodes
    await push_config(json.dumps(generate_config(nodes)), [node.admin_client for node in nodes])

    # Fill instances with some data
    seeder = df_seeder_factory.create(keys=keys, port=nodes[0].instance.port, cluster_mode=True)
    await seeder.run(target_deviation=0.1)

    # Counter that pushes values to a list
    async def list_counter(key, client: aioredis.RedisCluster):
        try:
            for i in itertools.count(start=1):
                await client.lpush(key, i)
        except asyncio.exceptions.CancelledError:
            return

    # Start ten counters
    counter_keys = [f"_counter{i}" for i in range(10)]
    counter_connections = [
        aioredis.RedisCluster(host="localhost", port=nodes[0].instance.port) for _ in range(10)
    ]
    counters = [
        asyncio.create_task(list_counter(key, conn))
        for key, conn in zip(counter_keys, counter_connections)
    ]

    # Generate capture, capture ignores counter keys
    capture = await seeder.capture()

    # Generate migration plan
    for node_idx, node in enumerate(nodes):
        random.shuffle(node.slots)

        # Decide on number of outgoing slot ranges
        outgoing = [[] for _ in range(node_count)]
        num_outgoing = random.randint(0, len(node.slots))

        # Distribute first 0..num_outgoing
        for slot_range in node.slots[:num_outgoing]:
            dest_idx = random.randint(0, node_count - 1)
            while dest_idx == node_idx:
                dest_idx = random.randint(0, node_count - 1)
            outgoing[dest_idx].append(slot_range)

        for dest_idx, dest_slots in enumerate(outgoing):
            if len(dest_slots) == 0:
                continue

            print(node_idx, "migrates to", dest_idx, "slots", dest_slots)
            node.migrations.append(
                MigrationInfo(
                    ip="127.0.0.1",
                    port=nodes[dest_idx].instance.admin_port,
                    slots=dest_slots,
                    node_id=nodes[dest_idx].id,
                )
            )

    logging.debug("start migrations")
    await push_config(json.dumps(generate_config(nodes)), [node.admin_client for node in nodes])

    logging.debug("finish migrations")

    async def all_finished():
        res = True
        for node in nodes:
            states = await node.admin_client.execute_command("DFLYCLUSTER", "SLOT-MIGRATION-STATUS")
            if states != "NO_STATE":
                logging.debug(states)
            for state in states:
                parsed_state = re.search("([a-z]+) ([a-z0-9]+) ([A-Z]+)", state)
                if parsed_state == None:
                    continue
                direction, node_id, st = parsed_state.group(1, 2, 3)
                if direction == "out":
                    if st == "FINISHED":
                        m_id = [id for id, x in enumerate(node.migrations) if x.node_id == node_id][
                            0
                        ]
                        node.slots = [s for s in node.slots if s not in node.migrations[m_id].slots]
                        target_node = [n for n in nodes if n.id == node_id][0]
                        target_node.slots.extend(node.migrations[m_id].slots)
                        print(
                            "FINISH migration",
                            node.id,
                            ":",
                            node.migrations[m_id].node_id,
                            " slots:",
                            node.migrations[m_id].slots,
                        )
                        node.migrations.pop(m_id)
                        await push_config(
                            json.dumps(generate_config(nodes)),
                            [node.admin_client for node in nodes],
                        )
                    else:
                        res = False
        return res

    @assert_eventually(times=500)
    async def test_all_finished():
        assert await all_finished()

    await test_all_finished()

    for counter in counters:
        counter.cancel()
        await counter

    # Check counter consistency
    cluster_client = aioredis.RedisCluster(host="localhost", port=nodes[0].instance.port)
    for key in counter_keys:
        counter_list = await cluster_client.lrange(key, 0, -1)
        for i, j in zip(counter_list, counter_list[1:]):
            assert int(i) == int(j) + 1, f"Found inconsistent list in {key}: {counter_list}"

    # Compare capture
    assert await seeder.compare(capture, nodes[0].instance.port)

    await asyncio.gather(*[c.close() for c in counter_connections])
    await close_clients(
        cluster_client, *[node.admin_client for node in nodes], *[node.client for node in nodes]
    )


@dfly_args({"proactor_threads": 4, "cluster_mode": "yes"})
async def test_cluster_config_reapply(df_factory: DflyInstanceFactory):
    """Check data migration from one node to another."""
    instances = [
        df_factory.create(port=BASE_PORT + i, admin_port=BASE_PORT + i + 1000) for i in range(2)
    ]
    df_factory.start_all(instances)

    nodes = [await create_node_info(instance) for instance in instances]
    nodes[0].slots = [(0, 8000)]
    nodes[1].slots = [(8001, 16383)]

    logging.debug("Pushing data to slot 6XXX")
    SIZE = 10_000
    await push_config(json.dumps(generate_config(nodes)), [node.admin_client for node in nodes])
    for i in range(SIZE):
        assert await nodes[0].admin_client.set(f"{{key50}}:{i}", i)  # key50 belongs to slot 6686
    assert [SIZE, 0] == [await node.admin_client.dbsize() for node in nodes]

    nodes[0].migrations = [
        MigrationInfo("127.0.0.1", instances[1].admin_port, [(6000, 8000)], nodes[1].id)
    ]
    logging.debug("Migrating slots 6000-8000")
    await push_config(json.dumps(generate_config(nodes)), [node.admin_client for node in nodes])

    await wait_for_status(nodes[0].admin_client, nodes[1].id, "FINISHED")

    assert [SIZE, SIZE] == [await node.client.dbsize() for node in nodes]

    logging.debug("Reapply config with migration")
    await push_config(json.dumps(generate_config(nodes)), [node.admin_client for node in nodes])

    await asyncio.sleep(0.1)
    assert [SIZE, SIZE] == [await node.client.dbsize() for node in nodes]

    logging.debug("Finalizing migration")
    nodes[0].migrations = []
    nodes[0].slots = [(0, 6000)]
    nodes[1].slots = [(6001, 16383)]
    await push_config(json.dumps(generate_config(nodes)), [node.admin_client for node in nodes])
    logging.debug("Migration finalized")

    await asyncio.sleep(1)
    assert [0, SIZE] == [await node.client.dbsize() for node in nodes]

    for i in range(SIZE):
        assert str(i) == await nodes[1].client.get(f"{{key50}}:{i}")

    await close_clients(*[node.client for node in nodes], *[node.admin_client for node in nodes])


@pytest.mark.skip("broken")
@dfly_args({"proactor_threads": 4, "cluster_mode": "yes"})
async def test_cluster_replication_migration(
    df_factory: DflyInstanceFactory, df_seeder_factory: DflySeederFactory
):
    """
    Test replication with migration. Create the following setup:

    master_1 -> replica_1, master_2 -> replica_2

    with each master owning half the slots. Let them then fully exchange their slots
    and make sure the captures on the replicas are equal.
    """
    instances = [
        df_factory.create(port=BASE_PORT + i, admin_port=BASE_PORT + 1000 + i) for i in range(4)
    ]
    df_factory.start_all(instances)

    nodes = [await create_node_info(n) for n in instances]
    m1_node, r1_node, m2_node, r2_node = nodes
    master_nodes = [m1_node, m2_node]

    # divide node slots by half
    m1_node.slots = [(0, 8000)]
    m1_node.replicas = [r1_node]
    m2_node.slots = [(8001, 16383)]
    m2_node.replicas = [r2_node]

    # push this config
    await push_config(
        json.dumps(generate_config(master_nodes)), [node.admin_client for node in nodes]
    )

    # generate some data with seederv1
<<<<<<< HEAD
    seeder = df_seeder_factory.create(keys=2000, port=instances[0].port, cluster_mode=True)
=======
    seeder = df_seeder_factory.create(keys=2000, port=m1.port, cluster_mode=True)
>>>>>>> 3f5d4f89
    await seeder.run(target_deviation=0.1)

    # start replication from replicas
    await r1_node.admin_client.execute_command(f"replicaof localhost {m1_node.instance.port}")
    await r2_node.admin_client.execute_command(f"replicaof localhost {m2_node.instance.port}")

    await wait_available_async(r1_node.client)
    await wait_available_async(r2_node.client)

    # Create caputres on the replicas with v2 seeder
    r1_caputre = await SeederBase.capture(r1_node.admin_client)
    r2_caputre = await SeederBase.capture(r2_node.admin_client)

    # add migration and update config
    m1_node.migrations = [
        MigrationInfo("127.0.0.1", m2_node.instance.admin_port, [(0, 8000)], m2_node.id)
    ]
    m2_node.migrations = [
        MigrationInfo("127.0.0.1", m1_node.instance.admin_port, [(8001, 16383)], m1_node.id)
    ]
    await push_config(
        json.dumps(generate_config(master_nodes)), [node.admin_client for node in nodes]
    )

    # wait for migration to finish
    await wait_for_status(m1_node.admin_client, m2_node.id, "FINISHED")
    await wait_for_status(m2_node.admin_client, m1_node.id, "FINISHED")

    m1_node.slots, m2_node.slots = m2_node.slots, m1_node.slots
    m1_node.migrations = []
    m2_node.migrations = []
    await push_config(
        json.dumps(generate_config(master_nodes)), [node.admin_client for node in nodes]
    )

    # wait for replicas to catch up
    await await_no_lag(m1_node.admin_client)
    await await_no_lag(m2_node.admin_client)

    # ensure captures got exchanged
    assert (await SeederBase.capture(r1_node.admin_client)) == r2_caputre
    assert (await SeederBase.capture(r2_node.admin_client)) == r1_caputre


@dfly_args({"proactor_threads": 4, "cluster_mode": "yes"})
async def test_cluster_migration_cancel(df_factory: DflyInstanceFactory):
    """Check data migration from one node to another."""
    instances = [
        df_factory.create(port=BASE_PORT + i, admin_port=BASE_PORT + i + 1000) for i in range(2)
    ]
    df_factory.start_all(instances)

    nodes = [await create_node_info(instance) for instance in instances]
    nodes[0].slots = [(0, 8000)]
    nodes[1].slots = [(8001, 16383)]

    logging.debug("Pushing data to slot 6XXX")
    SIZE = 10_000
    await push_config(json.dumps(generate_config(nodes)), [node.admin_client for node in nodes])
    for i in range(SIZE):
        assert await nodes[0].client.set(f"{{key50}}:{i}", i)  # key50 belongs to slot 6686
    assert [SIZE, 0] == [await node.client.dbsize() for node in nodes]

    nodes[0].migrations = [
        MigrationInfo("127.0.0.1", instances[1].admin_port, [(6000, 8000)], nodes[1].id)
    ]
    logging.debug("Migrating slots 6000-8000")
    await push_config(json.dumps(generate_config(nodes)), [node.admin_client for node in nodes])

    logging.debug("Cancelling migration")
    nodes[0].migrations = []
    await push_config(json.dumps(generate_config(nodes)), [node.admin_client for node in nodes])
    assert SIZE == await nodes[0].client.dbsize()

    @assert_eventually
    async def node1size0():
        assert await nodes[1].client.dbsize() == 0

    await node1size0()

    logging.debug("Reissuing migration")
    nodes[0].migrations.append(
        MigrationInfo("127.0.0.1", instances[1].admin_port, [(6001, 8000)], nodes[1].id)
    )
    await push_config(json.dumps(generate_config(nodes)), [node.admin_client for node in nodes])
    await wait_for_status(nodes[0].admin_client, nodes[1].id, "FINISHED")
    assert [SIZE, SIZE] == [await node.client.dbsize() for node in nodes]

    logging.debug("Finalizing migration")
    nodes[0].migrations = []
    nodes[0].slots = [(0, 6000)]
    nodes[1].slots = [(6001, 16383)]
    await push_config(json.dumps(generate_config(nodes)), [node.admin_client for node in nodes])
    logging.debug("Migration finalized")

    while 0 != await nodes[0].client.dbsize():
        logging.debug(f"wait until source dbsize is empty")
        await asyncio.sleep(0.1)

    for i in range(SIZE):
        assert str(i) == await nodes[1].client.get(f"{{key50}}:{i}")

    await close_clients(*[node.client for node in nodes], *[node.admin_client for node in nodes])


def parse_lag(replication_info: str):
    lags = re.findall("lag=([0-9]+)\r\n", replication_info)
    assert len(lags) == 1
    return int(lags[0])


async def await_no_lag(client: aioredis.Redis, timeout=10):
    start = time.time()
    while (time.time() - start) < timeout:
        lag = parse_lag(await client.execute_command("info replication"))
        print("current lag =", lag)
        if lag == 0:
            return
        await asyncio.sleep(0.05)

    raise RuntimeError("Lag did not reduced to 0!")


@dfly_args({"proactor_threads": 4})
async def test_replicate_cluster(df_factory: DflyInstanceFactory, df_seeder_factory):
    """
    Create dragonfly cluster of 2 nodes.
    Create additional dragonfly server in emulated mode.
    Replicate the dragonfly cluster into a single dragonfly node.
    Send traffic before replication start and while replicating.
    Promote the replica to master and check data consistency between cluster and single node.
    """
    replica = df_factory.create(admin_port=BASE_PORT, cluster_mode="emulated")
    cluster_nodes = [
        df_factory.create(admin_port=BASE_PORT + i + 1, cluster_mode="yes") for i in range(2)
    ]

    # Start instances and connect clients
    df_factory.start_all(cluster_nodes + [replica])
    c_nodes = [node.client() for node in cluster_nodes]

    c_replica = replica.client()

    node_ids = await asyncio.gather(*(get_node_id(c) for c in c_nodes))
    config = f"""
      [
        {{
          "slot_ranges": [ {{ "start": 0, "end": LAST_SLOT_CUTOFF }} ],
          "master": {{ "id": "{node_ids[0]}", "ip": "localhost", "port": {cluster_nodes[0].port} }},
          "replicas": []
        }},
        {{
          "slot_ranges": [ {{ "start": NEXT_SLOT_CUTOFF, "end": 16383 }} ],
          "master": {{ "id": "{node_ids[1]}", "ip": "localhost", "port": {cluster_nodes[1].port} }},
          "replicas": []
        }}
      ]
    """

    await push_config(
        config.replace("LAST_SLOT_CUTOFF", "5259").replace("NEXT_SLOT_CUTOFF", "5260"),
        c_nodes,
    )

    # Fill instances with some data
    seeder = df_seeder_factory.create(keys=2000, port=cluster_nodes[0].port, cluster_mode=True)
    await seeder.run(target_deviation=0.1)

    fill_task = asyncio.create_task(seeder.run())

    # Start replication
    await c_replica.execute_command("REPLICAOF localhost " + str(cluster_nodes[0].port) + " 0 5259")
    await c_replica.execute_command(
        "ADDREPLICAOF localhost " + str(cluster_nodes[1].port) + " 5260 16383"
    )

    # give seeder time to run.
    await asyncio.sleep(1.0)
    # Stop seeder
    seeder.stop()
    await fill_task

    # wait for replication to finish
    await asyncio.gather(*(asyncio.create_task(await_no_lag(c)) for c in c_nodes))

    # promote replica to master and compare data
    await c_replica.execute_command("REPLICAOF NO ONE")
    capture = await seeder.capture()
    assert await seeder.compare(capture, replica.port)

    await disconnect_clients(*c_nodes, c_replica)


async def await_stable_sync(m_client: aioredis.Redis, replica_port, timeout=10):
    start = time.time()

    async def is_stable():
        role = await m_client.execute_command("role")
        return role == [
            "master",
            [["127.0.0.1", str(replica_port), "online"]],
        ]

    while (time.time() - start) < timeout:
        if await is_stable():
            return
        await asyncio.sleep(0.05)

    raise RuntimeError("Failed to reach stable sync")


@dfly_args({"proactor_threads": 4})
async def test_replicate_disconnect_cluster(df_factory: DflyInstanceFactory, df_seeder_factory):
    """
    Create dragonfly cluster of 2 nodes and additional dragonfly server in emulated mode.
    Populate the cluster with data
    Replicate the dragonfly cluster into a single dragonfly node and wait for stable sync
    Break connection between cluster node 0 and replica and reconnect
    Promote replica to master
    Compare cluster data and replica data
    """
    replica = df_factory.create(admin_port=BASE_PORT, cluster_mode="emulated")
    cluster_nodes = [
        df_factory.create(admin_port=BASE_PORT + i + 1, cluster_mode="yes") for i in range(2)
    ]

    # Start instances and connect clients
    df_factory.start_all(cluster_nodes + [replica])
    c_nodes = [node.client() for node in cluster_nodes]

    c_replica = replica.client()

    node_ids = await asyncio.gather(*(get_node_id(c) for c in c_nodes))
    config = f"""
      [
        {{
          "slot_ranges": [ {{ "start": 0, "end": LAST_SLOT_CUTOFF }} ],
          "master": {{ "id": "{node_ids[0]}", "ip": "localhost", "port": {cluster_nodes[0].port} }},
          "replicas": []
        }},
        {{
          "slot_ranges": [ {{ "start": NEXT_SLOT_CUTOFF, "end": 16383 }} ],
          "master": {{ "id": "{node_ids[1]}", "ip": "localhost", "port": {cluster_nodes[1].port} }},
          "replicas": []
        }}
      ]
    """

    await push_config(
        config.replace("LAST_SLOT_CUTOFF", "5259").replace("NEXT_SLOT_CUTOFF", "5260"),
        c_nodes,
    )

    # Fill instances with some data
    seeder = df_seeder_factory.create(keys=2000, port=cluster_nodes[0].port, cluster_mode=True)
    await seeder.run(target_deviation=0.1)

    fill_task = asyncio.create_task(seeder.run())

    proxy = Proxy("127.0.0.1", 1114, "127.0.0.1", cluster_nodes[0].port)
    await proxy.start()
    proxy_task = asyncio.create_task(proxy.serve())

    # Start replication
    await c_replica.execute_command("REPLICAOF localhost " + str(proxy.port) + " 0 5259")
    await c_replica.execute_command(
        "ADDREPLICAOF localhost " + str(cluster_nodes[1].port) + " 5260 16383"
    )

    # wait for replication to reach stable state on all nodes
    await asyncio.gather(
        *(asyncio.create_task(await_stable_sync(c, replica.port)) for c in c_nodes)
    )

    # break connection between first node and replica
    await proxy.close(proxy_task)
    await asyncio.sleep(3)

    async def is_first_master_conn_down(conn):
        info = await conn.execute_command("INFO REPLICATION")
        print(info)
        statuses = re.findall("master_link_status:(down|up)\r\n", info)
        assert len(statuses) == 2
        assert statuses[0] == "down"
        assert statuses[1] == "up"

    await is_first_master_conn_down(c_replica)

    # start connection again
    await proxy.start()
    proxy_task = asyncio.create_task(proxy.serve())

    seeder.stop()
    await fill_task

    # wait for stable sync on first master
    await await_stable_sync(c_nodes[0], replica.port)
    # wait for no lag on all cluster nodes
    await asyncio.gather(*(asyncio.create_task(await_no_lag(c)) for c in c_nodes))

    # promote replica to master and compare data
    await c_replica.execute_command("REPLICAOF NO ONE")
    capture = await seeder.capture()
    assert await seeder.compare(capture, replica.port)

    await disconnect_clients(*c_nodes, c_replica)
    await proxy.close(proxy_task)


def is_offset_eq_master_repl_offset(replication_info: str):
    offset = re.findall("offset=([0-9]+),", replication_info)
    assert len(offset) == 1
    master_repl_offset = re.findall("master_repl_offset:([0-9]+)\r\n", replication_info)
    assert len(master_repl_offset) == 1
    return int(offset[0]) == int(master_repl_offset[0])


async def await_eq_offset(client: aioredis.Redis, timeout=20):
    start = time.time()
    while (time.time() - start) < timeout:
        if is_offset_eq_master_repl_offset(await client.execute_command("info replication")):
            return
        await asyncio.sleep(0.05)

    raise RuntimeError("offset not equal!")


@dfly_args({"proactor_threads": 4})
async def test_replicate_redis_cluster(redis_cluster, df_factory, df_seeder_factory):
    """
    Create redis cluster of 3 nodes.
    Create dragonfly server in emulated mode.
    Replicate the redis cluster into a single dragonfly node.
    Send traffic before replication start and while replicating.
    Promote the replica to master and check data consistency between cluster and single dragonfly node.
    """
    replica = df_factory.create(admin_port=BASE_PORT, cluster_mode="emulated")

    # Start instances and connect clients
    df_factory.start_all([replica])

    redis_cluster_nodes = redis_cluster
    node_clients = [
        aioredis.Redis(decode_responses=True, host="localhost", port=node.port)
        for node in redis_cluster_nodes
    ]

    c_replica = replica.client()

    seeder = df_seeder_factory.create(
        keys=2000, port=redis_cluster_nodes[0].port, cluster_mode=True
    )
    await seeder.run(target_deviation=0.1)

    fill_task = asyncio.create_task(seeder.run())

    # Start replication
    await c_replica.execute_command(
        "REPLICAOF localhost " + str(redis_cluster_nodes[0].port) + " 0 5460"
    )
    await asyncio.sleep(0.5)
    await c_replica.execute_command(
        "ADDREPLICAOF localhost " + str(redis_cluster_nodes[1].port) + " 5461 10922"
    )
    await asyncio.sleep(0.5)
    await c_replica.execute_command(
        "ADDREPLICAOF localhost " + str(redis_cluster_nodes[2].port) + " 10923 16383"
    )

    # give seeder time to run.
    await asyncio.sleep(0.5)
    # Stop seeder
    seeder.stop()
    await fill_task

    # wait for replication to finish
    await asyncio.gather(*(asyncio.create_task(await_eq_offset(client)) for client in node_clients))

    await c_replica.execute_command("REPLICAOF NO ONE")
    capture = await seeder.capture()
    assert await seeder.compare(capture, replica.port)

    await disconnect_clients(c_replica, *node_clients)


@dfly_args({"proactor_threads": 4})
async def test_replicate_disconnect_redis_cluster(redis_cluster, df_factory, df_seeder_factory):
    """
    Create redis cluster of 3 nodes.
    Create dragonfly server in emulated mode.
    Replicate the redis cluster into a single dragonfly node.
    Send traffic before replication start and while replicating.
    Close connection between dfly replica and one of master nodes and reconnect
    Send more traffic
    Promote the replica to master and check data consistency between cluster and single dragonfly node.
    """
    replica = df_factory.create(admin_port=BASE_PORT, cluster_mode="emulated")

    # Start instances and connect clients
    df_factory.start_all([replica])

    redis_cluster_nodes = redis_cluster
    node_clients = [
        aioredis.Redis(decode_responses=True, host="localhost", port=node.port)
        for node in redis_cluster_nodes
    ]

    c_replica = replica.client()

    seeder = df_seeder_factory.create(
        keys=1000, port=redis_cluster_nodes[0].port, cluster_mode=True
    )
    await seeder.run(target_deviation=0.1)

    fill_task = asyncio.create_task(seeder.run())

    proxy = Proxy("127.0.0.1", 1114, "127.0.0.1", redis_cluster_nodes[1].port)
    await proxy.start()
    proxy_task = asyncio.create_task(proxy.serve())

    # Start replication
    await c_replica.execute_command(
        "REPLICAOF localhost " + str(redis_cluster_nodes[0].port) + " 0 5460"
    )
    await c_replica.execute_command("ADDREPLICAOF localhost " + str(proxy.port) + " 5461 10922")
    await c_replica.execute_command(
        "ADDREPLICAOF localhost " + str(redis_cluster_nodes[2].port) + " 10923 16383"
    )

    # give seeder time to run.
    await asyncio.sleep(1)

    # break connection between second node and replica
    await proxy.close(proxy_task)
    await asyncio.sleep(3)

    # check second node connection is down
    info = await c_replica.execute_command("INFO REPLICATION")
    statuses = re.findall("master_link_status:(down|up)\r\n", info)
    assert len(statuses) == 3
    assert statuses[0] == "up"
    assert statuses[1] == "down"
    assert statuses[2] == "up"

    # start connection again
    await proxy.start()
    proxy_task = asyncio.create_task(proxy.serve())

    # give seeder more time to run
    await asyncio.sleep(1)

    # check second node connection is up
    info = await c_replica.execute_command("INFO REPLICATION")
    statuses = re.findall("master_link_status:(down|up)\r\n", info)
    assert len(statuses) == 3
    assert statuses[0] == "up"
    assert statuses[1] == "up"
    assert statuses[2] == "up"

    # give seeder time to run.
    await asyncio.sleep(1)

    # Stop seeder
    seeder.stop()
    await fill_task

    # wait for replication to finish
    await asyncio.gather(*(asyncio.create_task(await_eq_offset(client)) for client in node_clients))

    await c_replica.execute_command("REPLICAOF NO ONE")
    capture = await seeder.capture()
    assert await seeder.compare(capture, replica.port)

    await disconnect_clients(c_replica, *node_clients)<|MERGE_RESOLUTION|>--- conflicted
+++ resolved
@@ -1523,7 +1523,6 @@
     await close_clients(*[node.client for node in nodes], *[node.admin_client for node in nodes])
 
 
-@pytest.mark.skip("broken")
 @dfly_args({"proactor_threads": 4, "cluster_mode": "yes"})
 async def test_cluster_replication_migration(
     df_factory: DflyInstanceFactory, df_seeder_factory: DflySeederFactory
@@ -1556,12 +1555,7 @@
         json.dumps(generate_config(master_nodes)), [node.admin_client for node in nodes]
     )
 
-    # generate some data with seederv1
-<<<<<<< HEAD
     seeder = df_seeder_factory.create(keys=2000, port=instances[0].port, cluster_mode=True)
-=======
-    seeder = df_seeder_factory.create(keys=2000, port=m1.port, cluster_mode=True)
->>>>>>> 3f5d4f89
     await seeder.run(target_deviation=0.1)
 
     # start replication from replicas
