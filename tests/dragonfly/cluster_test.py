--- conflicted
+++ resolved
@@ -2938,7 +2938,8 @@
     logging.debug("stop seeding")
     seeder.stop()
     await seed
-<<<<<<< HEAD
+    capture = await seeder.capture_fake_redis()
+    assert await seeder.compare(capture, nodes[1].instance.port)
 
 
 @dfly_args({"proactor_threads": 2, "cluster_mode": "yes"})
@@ -2978,8 +2979,4 @@
     consumer.sunsubscribe("kostas")
     await c_nodes[0].execute_command("SPUBLISH kostas new_message")
     message = consumer.get_sharded_message(target_node=node_a)
-    assert message == {"type": "unsubscribe", "pattern": None, "channel": b"kostas", "data": 0}
-=======
-    capture = await seeder.capture_fake_redis()
-    assert await seeder.compare(capture, nodes[1].instance.port)
->>>>>>> 52d88c23
+    assert message == {"type": "unsubscribe", "pattern": None, "channel": b"kostas", "data": 0}