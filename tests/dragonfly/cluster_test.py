import pytest
import re
import json
import redis
from redis import asyncio as aioredis
import asyncio

from .instance import DflyInstanceFactory, DflyInstance
from .utility import *
from .replication_test import check_all_replicas_finished

from . import dfly_args

BASE_PORT = 30001


async def push_config(config, admin_connections):
    logging.debug("Pushing config %s", config)
    res = await asyncio.gather(
        *(c_admin.execute_command("DFLYCLUSTER", "CONFIG", config) for c_admin in admin_connections)
    )
    assert all([r == "OK" for r in res])


async def get_node_id(admin_connection):
    id = await admin_connection.execute_command("DFLYCLUSTER MYID")
    assert isinstance(id, str)
    return id


@dfly_args({})
class TestNotEmulated:
    async def test_cluster_commands_fails_when_not_emulate(self, async_client: aioredis.Redis):
        with pytest.raises(aioredis.ResponseError) as respErr:
            await async_client.execute_command("CLUSTER HELP")
        assert "cluster_mode" in str(respErr.value)

        with pytest.raises(aioredis.ResponseError) as respErr:
            await async_client.execute_command("CLUSTER SLOTS")
        assert "emulated" in str(respErr.value)


@dfly_args({"cluster_mode": "emulated"})
class TestEmulated:
    def test_cluster_slots_command(self, df_server, cluster_client: redis.RedisCluster):
        expected = {(0, 16383): {"primary": ("127.0.0.1", df_server.port), "replicas": []}}
        res = cluster_client.execute_command("CLUSTER SLOTS")
        assert expected == res

    def test_cluster_help_command(self, cluster_client: redis.RedisCluster):
        # `target_nodes` is necessary because CLUSTER HELP is not mapped on redis-py
        res = cluster_client.execute_command("CLUSTER HELP", target_nodes=redis.RedisCluster.RANDOM)
        assert "HELP" in res
        assert "SLOTS" in res

    def test_cluster_pipeline(self, cluster_client: redis.RedisCluster):
        pipeline = cluster_client.pipeline()
        pipeline.set("foo", "bar")
        pipeline.get("foo")
        val = pipeline.execute()
        assert val == [True, "bar"]


@dfly_args({"cluster_mode": "emulated", "cluster_announce_ip": "127.0.0.2"})
class TestEmulatedWithAnnounceIp:
    def test_cluster_slots_command(self, df_server, cluster_client: redis.RedisCluster):
        expected = {(0, 16383): {"primary": ("127.0.0.2", df_server.port), "replicas": []}}
        res = cluster_client.execute_command("CLUSTER SLOTS")
        assert expected == res


def verify_slots_result(
    ip: str, port: int, answer: list, rep_ip: str = None, rep_port: int = None
) -> bool:
    def is_local_host(ip: str) -> bool:
        return ip == "127.0.0.1" or ip == "localhost"

    assert answer[0] == 0  # start shard
    assert answer[1] == 16383  # last shard
    if rep_ip is not None:
        assert len(answer) == 4  # the network info
        rep_info = answer[3]
        assert len(rep_info) == 3
        ip_addr = str(rep_info[0], "utf-8")
        assert ip_addr == rep_ip or (is_local_host(ip_addr) and is_local_host(ip))
        assert rep_info[1] == rep_port
    else:
        assert len(answer) == 3
    info = answer[2]
    assert len(info) == 3
    ip_addr = str(info[0], "utf-8")
    assert ip_addr == ip or (is_local_host(ip_addr) and is_local_host(ip))
    assert info[1] == port
    return True


@dfly_args({"proactor_threads": 4, "cluster_mode": "emulated"})
async def test_cluster_slots_in_replicas(df_local_factory):
    master = df_local_factory.create(port=BASE_PORT)
    replica = df_local_factory.create(port=BASE_PORT + 1, logtostdout=True)

    df_local_factory.start_all([master, replica])

    c_master = aioredis.Redis(port=master.port)
    c_replica = aioredis.Redis(port=replica.port)

    res = await c_replica.execute_command("CLUSTER SLOTS")
    assert len(res) == 1
    assert verify_slots_result(ip="127.0.0.1", port=replica.port, answer=res[0])
    res = await c_master.execute_command("CLUSTER SLOTS")
    assert verify_slots_result(ip="127.0.0.1", port=master.port, answer=res[0])

    # Connect replica to master
    rc = await c_replica.execute_command(f"REPLICAOF localhost {master.port}")
    assert str(rc, "utf-8") == "OK"
    await asyncio.sleep(0.5)
    res = await c_replica.execute_command("CLUSTER SLOTS")
    assert verify_slots_result(
        ip="127.0.0.1", port=master.port, answer=res[0], rep_ip="127.0.0.1", rep_port=replica.port
    )
    res = await c_master.execute_command("CLUSTER SLOTS")
    assert verify_slots_result(
        ip="127.0.0.1", port=master.port, answer=res[0], rep_ip="127.0.0.1", rep_port=replica.port
    )

    await close_clients(c_master, c_replica)


@dfly_args({"cluster_mode": "emulated", "cluster_announce_ip": "127.0.0.2"})
async def test_cluster_info(async_client):
    res = await async_client.execute_command("CLUSTER INFO")
    assert len(res) == 16
    assert res == {
        "cluster_current_epoch": "1",
        "cluster_known_nodes": "1",
        "cluster_my_epoch": "1",
        "cluster_size": "1",
        "cluster_slots_assigned": "16384",
        "cluster_slots_fail": "0",
        "cluster_slots_ok": "16384",
        "cluster_slots_pfail": "0",
        "cluster_state": "ok",
        "cluster_stats_messages_meet_received": "0",
        "cluster_stats_messages_ping_received": "1",
        "cluster_stats_messages_ping_sent": "1",
        "cluster_stats_messages_pong_received": "1",
        "cluster_stats_messages_pong_sent": "1",
        "cluster_stats_messages_received": "1",
        "cluster_stats_messages_sent": "1",
    }


@dfly_args({"cluster_mode": "emulated", "cluster_announce_ip": "127.0.0.2"})
@pytest.mark.asyncio
async def test_cluster_nodes(df_server, async_client):
    res = await async_client.execute_command("CLUSTER NODES")
    assert len(res) == 1
    info = res[f"127.0.0.2:{df_server.port}"]
    assert res is not None
    assert info["connected"] == True
    assert info["epoch"] == "0"
    assert info["flags"] == "myself,master"
    assert info["last_ping_sent"] == "0"
    assert info["slots"] == [["0", "16383"]]
    assert info["master_id"] == "-"


"""
Test that slot ownership changes correctly with config changes.

Add a key to node0, then move the slot ownership to node1 and see that they both behave as
intended.
Also add keys to each of them that are *not* moved, and see that they are unaffected by the move.
"""


@dfly_args({"proactor_threads": 4, "cluster_mode": "yes"})
async def test_cluster_slot_ownership_changes(df_local_factory: DflyInstanceFactory):
    # Start and configure cluster with 2 nodes
    nodes = [
        df_local_factory.create(port=BASE_PORT + i, admin_port=BASE_PORT + i + 1000)
        for i in range(2)
    ]

    df_local_factory.start_all(nodes)

    c_nodes = [node.client() for node in nodes]
    c_nodes_admin = [node.admin_client() for node in nodes]

    node_ids = await asyncio.gather(*(get_node_id(c) for c in c_nodes_admin))

    config = f"""
      [
        {{
          "slot_ranges": [
            {{
              "start": 0,
              "end": LAST_SLOT_CUTOFF
            }}
          ],
          "master": {{
            "id": "{node_ids[0]}",
            "ip": "localhost",
            "port": {nodes[0].port}
          }},
          "replicas": []
        }},
        {{
          "slot_ranges": [
            {{
              "start": NEXT_SLOT_CUTOFF,
              "end": 16383
            }}
          ],
          "master": {{
            "id": "{node_ids[1]}",
            "ip": "localhost",
            "port": {nodes[1].port}
          }},
          "replicas": []
        }}
      ]
    """

    await push_config(
        config.replace("LAST_SLOT_CUTOFF", "5259").replace("NEXT_SLOT_CUTOFF", "5260"),
        c_nodes_admin,
    )

    # Slot for "KEY1" is 5259

    # Insert a key that should stay in node0
    assert await c_nodes[0].set("KEY0", "value")

    # And to node1 (so it happens that 'KEY0' belongs to 0 and 'KEY2' to 1)
    assert await c_nodes[1].set("KEY2", "value")

    # Insert a key that we will move ownership of to node1 (but without migration yet)
    assert await c_nodes[0].set("KEY1", "value")
    assert await c_nodes[0].execute_command("DBSIZE") == 2

    # Make sure that node0 owns "KEY0"
    assert (await c_nodes[0].get("KEY0")) == "value"

    # Make sure that "KEY1" is not owned by node1
    try:
        await c_nodes[1].set("KEY1", "value")
        assert False, "Should not be able to set key on non-owner cluster node"
    except redis.exceptions.ResponseError as e:
        assert e.args[0] == "MOVED 5259 localhost:30001"

    # And that node1 only has 1 key ("KEY2")
    assert await c_nodes[1].execute_command("DBSIZE") == 1

    print("Moving ownership over 5259 ('KEY1') to other node")

    await push_config(
        config.replace("LAST_SLOT_CUTOFF", "5258").replace("NEXT_SLOT_CUTOFF", "5259"),
        c_nodes_admin,
    )

    # node0 should have removed "KEY1" as it no longer owns it
    assert await c_nodes[0].execute_command("DBSIZE") == 1
    # node0 should still own "KEY0" though
    assert (await c_nodes[0].get("KEY0")) == "value"
    # node1 should still have "KEY2"
    assert await c_nodes[1].execute_command("DBSIZE") == 1

    # Now node0 should reply with MOVED for "KEY1"
    try:
        await c_nodes[0].set("KEY1", "value")
        assert False, "Should not be able to set key on non-owner cluster node"
    except redis.exceptions.ResponseError as e:
        assert e.args[0] == "MOVED 5259 localhost:30002"

    # And node1 should own it and allow using it
    assert await c_nodes[1].set("KEY1", "value")
    assert await c_nodes[1].execute_command("DBSIZE") == 2

    config = f"""
      [
        {{
          "slot_ranges": [
            {{
              "start": 0,
              "end": 16383
            }}
          ],
          "master": {{
            "id": "{node_ids[0]}",
            "ip": "localhost",
            "port": {nodes[0].port}
          }},
          "replicas": []
        }}
      ]
    """
    await push_config(config, c_nodes_admin)

    assert await c_nodes[0].execute_command("DBSIZE") == 1
    assert (await c_nodes[0].get("KEY0")) == "value"
    assert await c_nodes[1].execute_command("DBSIZE") == 0

    await close_clients(*c_nodes, *c_nodes_admin)


# Tests that master commands to the replica are applied regardless of slot ownership
@dfly_args({"proactor_threads": 4, "cluster_mode": "yes"})
async def test_cluster_replica_sets_non_owned_keys(df_local_factory):
    # Start and configure cluster with 1 master and 1 replica, both own all slots
    master = df_local_factory.create(admin_port=BASE_PORT + 1000)
    replica = df_local_factory.create(admin_port=BASE_PORT + 1001)
    df_local_factory.start_all([master, replica])

    async with master.client() as c_master, master.admin_client() as c_master_admin, replica.client() as c_replica, replica.admin_client() as c_replica_admin:
        master_id = await get_node_id(c_master_admin)
        replica_id = await get_node_id(c_replica_admin)

        config = f"""
        [
          {{
            "slot_ranges": [
              {{
                "start": 0,
                "end": 16383
              }}
            ],
            "master": {{
              "id": "{master_id}",
              "ip": "localhost",
              "port": {master.port}
            }},
            "replicas": [
              {{
                "id": "{replica_id}",
                "ip": "localhost",
                "port": {replica.port}
              }}
            ]
          }}
        ]
      """
        await push_config(config, [c_master_admin, c_replica_admin])

        # Setup replication and make sure that it works properly.
        await c_master.set("key", "value")
        await c_replica.execute_command("REPLICAOF", "localhost", master.port)
        await check_all_replicas_finished([c_replica], c_master)
        assert (await c_replica.get("key")) == "value"
        assert await c_replica.execute_command("dbsize") == 1

        # Tell the replica that it and the master no longer own any data, but don't tell that to the
        # master. This will allow us to set keys on the master and make sure that they are set in the
        # replica.

        replica_config = f"""
        [
          {{
            "slot_ranges": [],
            "master": {{
              "id": "{master_id}",
              "ip": "localhost",
              "port": {master.port}
            }},
            "replicas": [
              {{
                "id": "{replica_id}",
                "ip": "localhost",
                "port": {replica.port}
              }}
            ]
          }},
          {{
            "slot_ranges": [
              {{
                "start": 0,
                "end": 16383
              }}
            ],
            "master": {{
              "id": "non-existing-master",
              "ip": "localhost",
              "port": 1111
            }},
            "replicas": []
          }}
        ]
      """

        await push_config(replica_config, [c_replica_admin])

        # The replica should *not* have deleted the key.
        assert await c_replica.execute_command("dbsize") == 1

        # Set another key on the master, which it owns but the replica does not own.
        await c_master.set("key2", "value")
        await check_all_replicas_finished([c_replica], c_master)

        # See that the key exists in both replica and master
        assert await c_master.execute_command("dbsize") == 2
        assert await c_replica.execute_command("dbsize") == 2

        # The replica should still reply with MOVED, despite having that key.
        try:
            await c_replica.get("key2")
            assert False, "Should not be able to get key on non-owner cluster node"
        except redis.exceptions.ResponseError as e:
            assert re.match(r"MOVED \d+ localhost:1111", e.args[0])

        await push_config(replica_config, [c_master_admin])
        await asyncio.sleep(0.5)
        assert await c_master.execute_command("dbsize") == 0
        assert await c_replica.execute_command("dbsize") == 0

        await close_clients(c_master, c_master_admin, c_replica, c_replica_admin)


@dfly_args({"proactor_threads": 4, "cluster_mode": "yes"})
async def test_cluster_flush_slots_after_config_change(df_local_factory: DflyInstanceFactory):
    # Start and configure cluster with 1 master and 1 replica, both own all slots
    master = df_local_factory.create(port=BASE_PORT, admin_port=BASE_PORT + 1000)
    replica = df_local_factory.create(port=BASE_PORT + 1, admin_port=BASE_PORT + 1001)
    df_local_factory.start_all([master, replica])

    c_master = master.client()
    c_master_admin = master.admin_client()
    master_id = await get_node_id(c_master_admin)

    c_replica = replica.client()
    c_replica_admin = replica.admin_client()
    replica_id = await get_node_id(c_replica_admin)

    config = f"""
      [
        {{
          "slot_ranges": [
            {{
              "start": 0,
              "end": 16383
            }}
          ],
          "master": {{
            "id": "{master_id}",
            "ip": "localhost",
            "port": {master.port}
          }},
          "replicas": [
            {{
              "id": "{replica_id}",
              "ip": "localhost",
              "port": {replica.port}
            }}
          ]
        }}
      ]
    """
    await push_config(config, [c_master_admin, c_replica_admin])

    await c_master.execute_command("debug", "populate", "100000")
    assert await c_master.execute_command("dbsize") == 100_000

    # Setup replication and make sure that it works properly.
    await c_replica.execute_command("REPLICAOF", "localhost", master.port)
    await check_all_replicas_finished([c_replica], c_master)
    assert await c_replica.execute_command("dbsize") == 100_000

    resp = await c_master_admin.execute_command("dflycluster", "getslotinfo", "slots", "0")
    assert resp[0][0] == 0
    slot_0_size = resp[0][2]
    print(f"Slot 0 size = {slot_0_size}")
    assert slot_0_size > 0

    config = f"""
      [
        {{
          "slot_ranges": [
            {{
              "start": 1,
              "end": 16383
            }}
          ],
          "master": {{
            "id": "{master_id}",
            "ip": "localhost",
            "port": {master.port}
          }},
          "replicas": [
            {{
              "id": "{replica_id}",
              "ip": "localhost",
              "port": {replica.port}
            }}
          ]
        }},
        {{
          "slot_ranges": [
            {{
              "start": 0,
              "end": 0
            }}
          ],
          "master": {{
            "id": "other-master",
            "ip": "localhost",
            "port": 9000
          }},
          "replicas": [
            {{
              "id": "other-replica",
              "ip": "localhost",
              "port": 9001
            }}
          ]
        }}
      ]
    """
    await push_config(config, [c_master_admin, c_replica_admin])

    await asyncio.sleep(0.5)

    assert await c_master.execute_command("dbsize") == (100_000 - slot_0_size)
    assert await c_replica.execute_command("dbsize") == (100_000 - slot_0_size)

    await close_clients(c_master, c_master_admin, c_replica, c_replica_admin)


@dfly_args({"proactor_threads": 4, "cluster_mode": "yes", "admin_port": 30001})
async def test_cluster_blocking_command(df_server):
    c_master = df_server.client()
    c_master_admin = df_server.admin_client()

    config = [
        {
            "slot_ranges": [{"start": 0, "end": 8000}],
            "master": {"id": await get_node_id(c_master_admin), "ip": "10.0.0.1", "port": 7000},
            "replicas": [],
        },
        {
            "slot_ranges": [{"start": 8001, "end": 16383}],
            "master": {"id": "other", "ip": "10.0.0.2", "port": 7000},
            "replicas": [],
        },
    ]

    assert (
        await c_master_admin.execute_command("DFLYCLUSTER", "CONFIG", json.dumps(config))
    ) == "OK"

    assert (await c_master.execute_command("CLUSTER", "KEYSLOT", "keep-local")) == 3479
    assert (await c_master.execute_command("CLUSTER", "KEYSLOT", "remove-key-4")) == 6103

    v1 = asyncio.create_task(c_master.blpop("keep-local", 2))
    v2 = asyncio.create_task(c_master.blpop("remove-key-4", 2))

    await asyncio.sleep(0.1)

    config[0]["slot_ranges"][0]["end"] = 5000
    config[1]["slot_ranges"][0]["start"] = 5001
    assert (
        await c_master_admin.execute_command("DFLYCLUSTER", "CONFIG", json.dumps(config))
    ) == "OK"

    await c_master.lpush("keep-local", "WORKS")

    assert (await v1) == ("keep-local", "WORKS")
    with pytest.raises(aioredis.ResponseError) as e_info:
        await v2
    assert "MOVED" in str(e_info.value)

    await close_clients(c_master, c_master_admin)


@dfly_args({"proactor_threads": 4, "cluster_mode": "yes"})
async def test_cluster_native_client(
    df_local_factory: DflyInstanceFactory,
    df_seeder_factory: DflySeederFactory,
):
    # Start and configure cluster with 3 masters and 3 replicas
    masters = [
        df_local_factory.create(port=BASE_PORT + i, admin_port=BASE_PORT + i + 1000)
        for i in range(3)
    ]
    df_local_factory.start_all(masters)
    c_masters = [aioredis.Redis(port=master.port) for master in masters]
    c_masters_admin = [master.admin_client() for master in masters]
    master_ids = await asyncio.gather(*(get_node_id(c) for c in c_masters_admin))

    replicas = [
        df_local_factory.create(port=BASE_PORT + 100 + i, admin_port=BASE_PORT + i + 1100)
        for i in range(3)
    ]
    df_local_factory.start_all(replicas)
    c_replicas = [replica.client() for replica in replicas]
    c_replicas_admin = [replica.admin_client() for replica in replicas]
    replica_ids = await asyncio.gather(*(get_node_id(c) for c in c_replicas_admin))

    config = f"""
      [
        {{
          "slot_ranges": [
            {{
              "start": 0,
              "end": 5000
            }}
          ],
          "master": {{
            "id": "{master_ids[0]}",
            "ip": "localhost",
            "port": {masters[0].port}
          }},
          "replicas": [
              {{
                "id": "{replica_ids[0]}",
                "ip": "localhost",
                "port": {replicas[0].port}
              }}
          ]
        }},
        {{
          "slot_ranges": [
            {{
              "start": 5001,
              "end": 10000
            }}
          ],
          "master": {{
            "id": "{master_ids[1]}",
            "ip": "localhost",
            "port": {masters[1].port}
          }},
          "replicas": [
              {{
                "id": "{replica_ids[1]}",
                "ip": "localhost",
                "port": {replicas[1].port}
              }}
          ]
        }},
        {{
          "slot_ranges": [
            {{
              "start": 10001,
              "end": 16383
            }}
          ],
          "master": {{
            "id": "{master_ids[2]}",
            "ip": "localhost",
            "port": {masters[2].port}
          }},
          "replicas": [
              {{
                "id": "{replica_ids[2]}",
                "ip": "localhost",
                "port": {replicas[2].port}
              }}
          ]
        }}
      ]
    """
    await push_config(config, c_masters_admin + c_replicas_admin)

    seeder = df_seeder_factory.create(port=masters[0].port, cluster_mode=True)
    await seeder.run(target_deviation=0.1)

    client = aioredis.RedisCluster(decode_responses=True, host="localhost", port=masters[0].port)

    assert await client.set("key0", "value") == True
    assert await client.get("key0") == "value"

    async def test_random_keys():
        for i in range(100):
            key = "key" + str(random.randint(0, 100_000))
            assert await client.set(key, "value") == True
            assert await client.get(key) == "value"

    await test_random_keys()
    await asyncio.gather(*(wait_available_async(c) for c in c_replicas))

    # Make sure that getting a value from a replica works as well.
    replica_response = await client.execute_command(
        "get", "key0", target_nodes=aioredis.RedisCluster.REPLICAS
    )
    assert "value" in replica_response.values()

    # Push new config
    config = f"""
      [
        {{
          "slot_ranges": [
            {{
              "start": 0,
              "end": 4000
            }}
          ],
          "master": {{
            "id": "{master_ids[0]}",
            "ip": "localhost",
            "port": {masters[0].port}
          }},
          "replicas": [
              {{
                "id": "{replica_ids[0]}",
                "ip": "localhost",
                "port": {replicas[0].port}
              }}
          ]
        }},
        {{
          "slot_ranges": [
            {{
              "start": 4001,
              "end": 14000
            }}
          ],
          "master": {{
            "id": "{master_ids[1]}",
            "ip": "localhost",
            "port": {masters[1].port}
          }},
          "replicas": [
              {{
                "id": "{replica_ids[1]}",
                "ip": "localhost",
                "port": {replicas[1].port}
              }}
          ]
        }},
        {{
          "slot_ranges": [
            {{
              "start": 14001,
              "end": 16383
            }}
          ],
          "master": {{
            "id": "{master_ids[2]}",
            "ip": "localhost",
            "port": {masters[2].port}
          }},
          "replicas": [
              {{
                "id": "{replica_ids[2]}",
                "ip": "localhost",
                "port": {replicas[2].port}
              }}
          ]
        }}
      ]
    """
    await push_config(config, c_masters_admin + c_replicas_admin)

    await test_random_keys()
    await close_clients(client, *c_masters, *c_masters_admin, *c_replicas, *c_replicas_admin)


@dfly_args({"proactor_threads": 4, "cluster_mode": "yes"})
async def test_cluster_slot_migration(df_local_factory: DflyInstanceFactory):
    # Check slot migration from one node to another
    nodes = [
        df_local_factory.create(port=BASE_PORT + i, admin_port=BASE_PORT + i + 1000)
        for i in range(2)
    ]

    df_local_factory.start_all(nodes)

    c_nodes = [node.client() for node in nodes]
    c_nodes_admin = [node.admin_client() for node in nodes]

    node_ids = await asyncio.gather(*(get_node_id(c) for c in c_nodes_admin))

    config = f"""
      [
        {{
          "slot_ranges": [ {{ "start": 0, "end": LAST_SLOT_CUTOFF }} ],
          "master": {{ "id": "{node_ids[0]}", "ip": "localhost", "port": {nodes[0].port} }},
          "replicas": []
        }},
        {{
          "slot_ranges": [ {{ "start": NEXT_SLOT_CUTOFF, "end": 16383 }} ],
          "master": {{ "id": "{node_ids[1]}", "ip": "localhost", "port": {nodes[1].port} }},
          "replicas": []
        }}
      ]
    """

    await push_config(
        config.replace("LAST_SLOT_CUTOFF", "5259").replace("NEXT_SLOT_CUTOFF", "5260"),
        c_nodes_admin,
    )

    status = await c_nodes_admin[1].execute_command(
        "DFLYCLUSTER", "SLOT-MIGRATION-STATUS", "127.0.0.1", str(nodes[0].admin_port)
    )
    assert "NO_STATE" == status

    res = await c_nodes_admin[1].execute_command(
        "DFLYCLUSTER", "START-SLOT-MIGRATION", "127.0.0.1", str(nodes[0].admin_port), "5200", "5259"
    )
    assert 1 == res

    while (
        await c_nodes_admin[1].execute_command(
            "DFLYCLUSTER", "SLOT-MIGRATION-STATUS", "127.0.0.1", str(nodes[0].admin_port)
        )
        != "STABLE_SYNC"
    ):
        await asyncio.sleep(0.05)

    status = await c_nodes_admin[0].execute_command(
        "DFLYCLUSTER", "SLOT-MIGRATION-STATUS", "127.0.0.1", str(nodes[1].port)
    )
    assert "STABLE_SYNC" == status

    status = await c_nodes_admin[0].execute_command("DFLYCLUSTER", "SLOT-MIGRATION-STATUS")
    assert ["out 127.0.0.1:30002 STABLE_SYNC"] == status

    try:
        await c_nodes_admin[1].execute_command(
            "DFLYCLUSTER",
            "START-SLOT-MIGRATION",
            "127.0.0.1",
            str(nodes[0].admin_port),
            "5000",
            "5200",
        )
        assert False, "Should not be able to start slot migration"
    except redis.exceptions.ResponseError as e:
        assert e.args[0] == "Can't start the migration, another one is in progress"

    await push_config(
        config.replace("LAST_SLOT_CUTOFF", "5259").replace("NEXT_SLOT_CUTOFF", "5260"),
        c_nodes_admin,
    )

    await close_clients(*c_nodes, *c_nodes_admin)


@dfly_args({"proactor_threads": 4, "cluster_mode": "yes"})
async def test_cluster_data_migration(df_local_factory: DflyInstanceFactory):
    # Check data migration from one node to another
    nodes = [
        df_local_factory.create(port=BASE_PORT + i, admin_port=BASE_PORT + i + 1000)
        for i in range(2)
    ]

    df_local_factory.start_all(nodes)

    c_nodes = [node.client() for node in nodes]
    c_nodes_admin = [node.admin_client() for node in nodes]

    node_ids = await asyncio.gather(*(get_node_id(c) for c in c_nodes_admin))

    config = f"""
      [
        {{
          "slot_ranges": [ {{ "start": 0, "end": LAST_SLOT_CUTOFF }} ],
          "master": {{ "id": "{node_ids[0]}", "ip": "localhost", "port": {nodes[0].port} }},
          "replicas": []
        }},
        {{
          "slot_ranges": [ {{ "start": NEXT_SLOT_CUTOFF, "end": 16383 }} ],
          "master": {{ "id": "{node_ids[1]}", "ip": "localhost", "port": {nodes[1].port} }},
          "replicas": []
        }}
      ]
    """

    await push_config(
        config.replace("LAST_SLOT_CUTOFF", "9000").replace("NEXT_SLOT_CUTOFF", "9001"),
        c_nodes_admin,
    )

    assert await c_nodes[1].set("KEY2", "value")
    assert await c_nodes[1].set("KEY3", "value")

    assert await c_nodes[1].set("KEY6", "value")
    assert await c_nodes[1].set("KEY7", "value")
    assert await c_nodes[0].set("KEY8", "value")
    assert await c_nodes[0].set("KEY9", "value")
    assert await c_nodes[1].set("KEY10", "value")
    assert await c_nodes[1].set("KEY11", "value")
    assert await c_nodes[0].set("KEY12", "value")
    assert await c_nodes[0].set("KEY13", "value")
    assert await c_nodes[1].set("KEY14", "value")
    assert await c_nodes[1].set("KEY15", "value")
    assert await c_nodes[0].set("KEY16", "value")
    assert await c_nodes[0].set("KEY17", "value")
    assert await c_nodes[1].set("KEY18", "value")
    assert await c_nodes[1].set("KEY19", "value")

    res = await c_nodes_admin[1].execute_command(
        "DFLYCLUSTER", "START-SLOT-MIGRATION", "127.0.0.1", str(nodes[0].admin_port), "3000", "9000"
    )
    assert 1 == res

    assert await c_nodes[0].set("KEY0", "value")
    assert await c_nodes[0].set("KEY1", "value")

    while (
        await c_nodes_admin[1].execute_command(
            "DFLYCLUSTER", "SLOT-MIGRATION-STATUS", "127.0.0.1", str(nodes[0].admin_port)
        )
        != "STABLE_SYNC"
    ):
        await asyncio.sleep(0.05)

    assert await c_nodes[0].set("KEY4", "value")
    assert await c_nodes[0].set("KEY5", "value")
    assert await c_nodes[0].execute_command("DBSIZE") == 10

    # TODO remove when we add slot blocking
    await asyncio.sleep(0.5)

    res = await c_nodes_admin[0].execute_command("DFLYCLUSTER", "SLOT-MIGRATION-FINALIZE", "1")
    assert "OK" == res

    await asyncio.sleep(0.5)

    while (
        await c_nodes_admin[1].execute_command(
            "DFLYCLUSTER", "SLOT-MIGRATION-STATUS", "127.0.0.1", str(nodes[0].admin_port)
        )
        != "FINISHED"
    ):
        await asyncio.sleep(0.05)

    await push_config(
        config.replace("LAST_SLOT_CUTOFF", "2999").replace("NEXT_SLOT_CUTOFF", "3000"),
        c_nodes_admin,
    )

    assert await c_nodes[0].get("KEY0") == "value"
    assert await c_nodes[1].get("KEY1") == "value"
    assert await c_nodes[1].get("KEY2") == "value"
    assert await c_nodes[1].get("KEY3") == "value"
    assert await c_nodes[0].get("KEY4") == "value"
    assert await c_nodes[1].get("KEY5") == "value"
    assert await c_nodes[1].get("KEY6") == "value"
    assert await c_nodes[1].get("KEY7") == "value"
    assert await c_nodes[0].get("KEY8") == "value"
    assert await c_nodes[1].get("KEY9") == "value"
    assert await c_nodes[1].get("KEY10") == "value"
    assert await c_nodes[1].get("KEY11") == "value"
    assert await c_nodes[1].get("KEY12") == "value"
    assert await c_nodes[1].get("KEY13") == "value"
    assert await c_nodes[1].get("KEY14") == "value"
    assert await c_nodes[1].get("KEY15") == "value"
    assert await c_nodes[1].get("KEY16") == "value"
    assert await c_nodes[1].get("KEY17") == "value"
    assert await c_nodes[1].get("KEY18") == "value"
    assert await c_nodes[1].get("KEY19") == "value"
    assert await c_nodes[1].execute_command("DBSIZE") == 17

<<<<<<< HEAD
    await c_nodes_admin[0].close()
    await c_nodes_admin[1].close()


from dataclasses import dataclass


@dataclass
class NodeInfo:
    instance: DflyInstance
    client: aioredis.Redis
    admin_client: aioredis.Redis
    slots: list
    next_slots: list
    sync_ids: list


@dfly_args({"proactor_threads": 4, "cluster_mode": "yes"})
async def test_cluster_fuzzymigration(df_local_factory: DflyInstanceFactory, df_seeder_factory):
    node_count = 3
    instances = [
        df_local_factory.create(port=BASE_PORT + i, admin_port=BASE_PORT + i + 1000)
        for i in range(node_count)
    ]
    df_local_factory.start_all(instances)

    nodes = [
        NodeInfo(
            instance=instance,
            client=instance.client(),
            admin_client=instance.admin_client(),
            slots=[],
            next_slots=[],
            sync_ids=[],
        )
        for instance in instances
    ]

    cluster_client = aioredis.RedisCluster(host="localhost", port=nodes[0].instance.port)

    async def generate_config():
        return [
            {
                "slot_ranges": [{"start": s, "end": e} for (s, e) in node.slots],
                "master": {
                    "id": await get_node_id(node.admin_client),
                    "ip": "localhost",
                    "port": node.instance.port,
                },
                "replicas": [],
            }
            for node in nodes
        ]

    # Generate equally sized ranges and distribute by nodes
    step = 1000
    for slot_range in [(s, min(s + step - 1, 16383)) for s in range(0, 16383, step)]:
        nodes[random.randint(0, node_count - 1)].slots.append(slot_range)

    # Push config to all nodes
    await push_config(json.dumps(await generate_config()), [node.admin_client for node in nodes])

    # Fill instances with some data
    seeder = df_seeder_factory.create(port=nodes[0].instance.port, cluster_mode=True)
    await seeder.run(target_deviation=0.1)

    fill_task = asyncio.create_task(seeder.run())

    # Generate migration plan
    for node_idx, node in enumerate(nodes):
        random.shuffle(node.slots)

        # Decide on number of outgoing slot ranges
        outgoing = [[] for _ in range(node_count)]
        num_outgoing = random.randint(0, len(node.slots))

        # Distribute first 0..num_outgoing
        for slot_range in node.slots[:num_outgoing]:
            dest_idx = random.randint(0, node_count - 1)
            while dest_idx == node_idx:
                dest_idx = random.randint(0, node_count - 1)
            outgoing[dest_idx].append(slot_range)

        for dest_idx, dest_slots in enumerate(outgoing):
            if len(dest_slots) == 0:
                continue

            print(node_idx, "migrates to", dest_idx, "slots", dest_slots)
            sync_id = await nodes[dest_idx].admin_client.execute_command(
                "DFLYCLUSTER",
                "START-SLOT-MIGRATION",
                "127.0.0.1",
                node.instance.admin_port,
                *itertools.chain(*dest_slots),
            )

            nodes[dest_idx].sync_ids.append(sync_id)
            nodes[dest_idx].next_slots.extend(dest_slots)

        keeping = node.slots[num_outgoing:]
        node.next_slots.extend(keeping)

    # Busy loop for migrations to finish - all in stable state
    iterations = 0
    while True:
        for node in nodes:
            states = await node.admin_client.execute_command("DFLYCLUSTER", "SLOT-MIGRATION-STATUS")
            print(states)
            if not all(s.endswith("STABLE_SYNC") for s in states):
                break
        else:
            break

        iterations += 1
        assert iterations < 100

        await asyncio.sleep(0.1)

    # Give seeder one more second
    await asyncio.sleep(1.0)

    # Stop seeder
    seeder.stop()
    await fill_task

    # Counter that pushes values to a list
    async def list_counter(key, client: aioredis.RedisCluster):
        for i in itertools.count(start=1):
            await client.lpush(key, i)

    # Start ten counters
    counter_keys = [f"_counter{i}" for i in range(10)]
    counters = [asyncio.create_task(list_counter(key, cluster_client)) for key in counter_keys]

    # Finalize slot migration
    for node in nodes:
        results = await asyncio.gather(
            *(
                node.admin_client.execute_command("DFLYCLUSTER", "SLOT-MIGRATION-FINALIZE", sync_id)
                for sync_id in node.sync_ids
            )
        )
        assert all(res == "OK" for res in results)

    # Stop counters
    for counter in counters:
        counter.cancel()
        await counter

    # Generate capture, capture ignores counter keys
    capture = await seeder.capture()

    # Transfer nodes
    for node in nodes:
        node.slots = node.next_slots
        node.new_slots = []

    # Push new config
    await push_config(json.dumps(await generate_config()), [node.admin_client for node in nodes])

    # Check counter consitency
    for key in counter_keys:
        counter_list = await cluster_client.lrange(key, 0, -1)
        for i, j in zip(counter_list, counter_list[1:]):
            assert i + 1 == j

    # Compare capture
    assert await seeder.compare(capture, nodes[0].instance.port)
=======
    await close_clients(*c_nodes, *c_nodes_admin)
>>>>>>> 72f651d5
<|MERGE_RESOLUTION|>--- conflicted
+++ resolved
@@ -952,9 +952,9 @@
     assert await c_nodes[1].get("KEY19") == "value"
     assert await c_nodes[1].execute_command("DBSIZE") == 17
 
-<<<<<<< HEAD
     await c_nodes_admin[0].close()
     await c_nodes_admin[1].close()
+    await close_clients(*c_nodes, *c_nodes_admin)
 
 
 from dataclasses import dataclass
@@ -1120,7 +1120,4 @@
             assert i + 1 == j
 
     # Compare capture
-    assert await seeder.compare(capture, nodes[0].instance.port)
-=======
-    await close_clients(*c_nodes, *c_nodes_admin)
->>>>>>> 72f651d5
+    assert await seeder.compare(capture, nodes[0].instance.port)