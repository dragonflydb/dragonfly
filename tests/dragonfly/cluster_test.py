import pytest
import copy
import re
import json
import redis
from binascii import crc_hqx
from redis import asyncio as aioredis
import asyncio
from dataclasses import dataclass

from .instance import DflyInstanceFactory, DflyInstance
from .utility import *
from .replication_test import check_all_replicas_finished
from redis.cluster import RedisCluster
from redis.cluster import ClusterNode
from .proxy import Proxy
from .seeder import Seeder, SeederBase, StaticSeeder

from . import dfly_args

BASE_PORT = 30001


def monotonically_increasing_port_number():
    port = BASE_PORT
    while True:
        yield port
        port = port + 1


# Create a generator object
next_port = monotonically_increasing_port_number()


async def get_memory(client, field):
    info = await client.info("memory")
    return info[field]


class RedisClusterNode:
    def __init__(self, port):
        self.port = port
        self.proc = None

    def start(self):
        self.proc = subprocess.Popen(
            [
                "redis-server-6.2.11",
                f"--port {self.port}",
                "--save ''",
                "--cluster-enabled yes",
                f"--cluster-config-file nodes_{self.port}.conf",
                "--cluster-node-timeout 5000",
                "--appendonly no",
                "--protected-mode no",
                "--repl-diskless-sync yes",
                "--repl-diskless-sync-delay 0",
            ]
        )
        logging.debug(self.proc.args)

    def stop(self):
        self.proc.terminate()
        try:
            self.proc.wait(timeout=10)
        except Exception as e:
            pass


@pytest.fixture(scope="function")
def redis_cluster(port_picker):
    # create redis client with 3 node with default slot configuration
    # node1 slots 0-5460
    # node2 slots 5461-10922
    # node3 slots 10923-16383
    ports = [port_picker.get_available_port() for i in range(3)]
    nodes = [RedisClusterNode(port) for port in ports]
    try:
        for node in nodes:
            node.start()
            time.sleep(1)
    except FileNotFoundError as e:
        skip_if_not_in_github()
        raise

    create_command = f'echo "yes" |redis-cli --cluster create {" ".join([f"127.0.0.1:{port}" for port in ports])}'
    subprocess.run(create_command, shell=True)
    time.sleep(4)
    yield nodes
    for node in nodes:
        node.stop()


@dataclass
class MigrationInfo:
    ip: str
    port: int
    slots: list
    node_id: str


@dataclass
class NodeInfo:
    id: str
    instance: DflyInstance
    client: aioredis.Redis
    admin_client: aioredis.Redis
    slots: list
    migrations: list
    replicas: list


async def create_node_info(instance) -> NodeInfo:
    client = instance.client()
    node_id = await get_node_id(client)
    ninfo = NodeInfo(
        id=node_id,
        instance=instance,
        client=client,
        admin_client=instance.admin_client(),
        slots=[],
        migrations=[],
        replicas=[],
    )
    return ninfo


def generate_config(nodes):
    return [
        {
            "slot_ranges": [{"start": s, "end": e} for (s, e) in node.slots],
            "master": {
                "id": node.id,
                "ip": "127.0.0.1",
                "port": node.instance.port,
            },
            "replicas": [
                {
                    "id": replica.id,
                    "ip": "127.0.0.1",
                    "port": replica.instance.port,
                }
                for replica in node.replicas
            ],
            "migrations": [
                {
                    "slot_ranges": [{"start": s, "end": e} for (s, e) in m.slots],
                    "node_id": m.node_id,
                    "ip": m.ip,
                    "port": m.port,
                }
                for m in node.migrations
            ],
        }
        for node in nodes
    ]


async def push_config(config, admin_connections):
    logging.debug("Pushing config %s", config)
    res = await asyncio.gather(
        *(c_admin.execute_command("DFLYCLUSTER", "CONFIG", config) for c_admin in admin_connections)
    )
    assert all([r == "OK" for r in res])


async def wait_for_status(admin_client, node_id, status, timeout=10):
    get_status = lambda: admin_client.execute_command(
        "DFLYCLUSTER", "SLOT-MIGRATION-STATUS", node_id
    )

    if not isinstance(status, list):
        status = [status]

    async for states, breaker in tick_timer(get_status, timeout=timeout):
        with breaker:
            assert len(states) != 0 and all(state[2] in status for state in states), states


async def wait_for_error(admin_client, node_id, error, timeout=10):
    get_status = lambda: admin_client.execute_command(
        "DFLYCLUSTER", "SLOT-MIGRATION-STATUS", node_id
    )

    async for states, breaker in tick_timer(get_status, timeout=timeout):
        with breaker:
            assert len(states) != 0 and all(error == state[4] for state in states), states


async def wait_for_migration_start(admin_client, node_id):
    while (
        len(await admin_client.execute_command("DFLYCLUSTER", "SLOT-MIGRATION-STATUS", node_id))
        == 0
    ):
        await asyncio.sleep(0.1)


async def check_for_no_state_status(admin_clients):
    for client in admin_clients:
        state = await client.execute_command("DFLYCLUSTER", "SLOT-MIGRATION-STATUS")
        if len(state) != 0:
            logging.debug(f"SLOT-MIGRATION-STATUS is {state}, instead of NO_STATE")
            assert False


def key_slot(key_str) -> int:
    key = str.encode(key_str)
    return crc_hqx(key, 0) % 16384


async def get_node_id(connection):
    id = await connection.execute_command("CLUSTER MYID")
    assert isinstance(id, str)
    return id


def stop_and_get_restore_log(instance):
    instance.stop()
    lines = instance.find_in_logs("RestoreStreamer LSN")
    assert len(lines) == 1
    line = lines[0]
    logging.debug(f"Streamer log line: {line}")
    return line


def extract_int_after_prefix(prefix, line):
    match = re.search(prefix + "(\\d+)", line)
    assert match
    return int(match.group(1))


@dfly_args({})
class TestNotEmulated:
    async def test_cluster_commands_fails_when_not_emulate(self, async_client: aioredis.Redis):
        with pytest.raises(aioredis.ResponseError) as respErr:
            await async_client.execute_command("CLUSTER HELP")
        assert "cluster_mode" in str(respErr.value)

        with pytest.raises(aioredis.ResponseError) as respErr:
            await async_client.execute_command("CLUSTER SLOTS")
        assert "emulated" in str(respErr.value)


@dfly_args({"cluster_mode": "emulated"})
class TestEmulated:
    def test_cluster_slots_command(self, df_server, cluster_client: redis.RedisCluster):
        expected = {(0, 16383): {"primary": ("127.0.0.1", df_server.port), "replicas": []}}
        res = cluster_client.execute_command("CLUSTER SLOTS")
        assert expected == res

    def test_cluster_help_command(self, cluster_client: redis.RedisCluster):
        # `target_nodes` is necessary because CLUSTER HELP is not mapped on redis-py
        res = cluster_client.execute_command("CLUSTER HELP", target_nodes=redis.RedisCluster.RANDOM)
        assert "HELP" in res
        assert "SLOTS" in res

    def test_cluster_pipeline(self, cluster_client: redis.RedisCluster):
        pipeline = cluster_client.pipeline()
        pipeline.set("foo", "bar")
        pipeline.get("foo")
        val = pipeline.execute()
        assert val == [True, "bar"]


# Unfortunately we can't test --announce_port here because that causes the Python Cluster client to
# throw if it can't access the port in `CLUSTER SLOTS` :|
@dfly_args({"cluster_mode": "emulated", "cluster_announce_ip": "127.0.0.2"})
class TestEmulatedWithAnnounceIp:
    def test_cluster_slots_command(self, df_server, cluster_client: redis.RedisCluster):
        expected = {(0, 16383): {"primary": ("127.0.0.2", df_server.port), "replicas": []}}
        res = cluster_client.execute_command("CLUSTER SLOTS")
        assert expected == res


@dataclass
class ReplicaInfo:
    id: string
    port: int


def verify_slots_result(port: int, answer: list, replicas) -> bool:
    def is_local_host(ip: str) -> bool:
        return ip == "127.0.0.1" or ip == "localhost"

    assert answer[0] == 0  # start shard
    assert answer[1] == 16383  # last shard

    info = answer[2]
    assert len(info) == 3
    ip_addr = info[0]
    assert is_local_host(ip_addr)
    assert info[1] == port

    # Replicas
    assert len(answer) == 3 + len(replicas)
    for i in range(3, len(replicas)):
        replica = replicas[i - 3]
        rep_info = answer[i]
        assert len(rep_info) == 3
        ip_addr = rep_info[0]
        assert is_local_host(ip_addr)
        assert rep_info[1] == replica.port
        assert rep_info[2] == replica.id

    return True


# --managed_service_info means that Dragonfly is running in a managed service, so some details
# are hidden from users, see https://github.com/dragonflydb/dragonfly/issues/4173
@dfly_args({"proactor_threads": 4, "cluster_mode": "emulated", "managed_service_info": "true"})
async def test_emulated_cluster_with_replicas(df_factory):
    master = df_factory.create(port=next(next_port), admin_port=next(next_port))
    replicas = [df_factory.create(port=next(next_port), logtostdout=True) for i in range(1, 3)]

    df_factory.start_all([master, *replicas])

    c_master = master.client()
    c_master_admin = master.admin_client()
    master_id = await c_master.execute_command("CLUSTER MYID")

    c_replicas = [replica.client() for replica in replicas]
    replica_ids = [(await c_replica.execute_command("CLUSTER MYID")) for c_replica in c_replicas]

    for replica, c_replica in zip(replicas, c_replicas):
        res = await c_replica.execute_command("CLUSTER SLOTS")
        assert len(res) == 1
        assert verify_slots_result(port=replica.port, answer=res[0], replicas=[])

    res = await c_master.execute_command("CLUSTER SLOTS")
    assert verify_slots_result(port=master.port, answer=res[0], replicas=[])

    # Connect replicas to master
    for replica, c_replica in zip(replicas, c_replicas):
        rc = await c_replica.execute_command(f"REPLICAOF localhost {master.port}")
        assert rc == "OK"

    await asyncio.sleep(0.5)

    for replica, c_replica in zip(replicas, c_replicas):
        res = await c_replica.execute_command("CLUSTER SLOTS")
        assert verify_slots_result(
            port=master.port, answer=res[0], replicas=[ReplicaInfo(replica.port, id)]
        )

    res = await c_master.execute_command("CLUSTER SLOTS")
    assert verify_slots_result(
        port=master.port,
        answer=res[0],
        replicas=[],
    )

    res = await c_master_admin.execute_command("CLUSTER SLOTS")
    assert verify_slots_result(
        port=master.port,
        answer=res[0],
        replicas=[ReplicaInfo(id, replica.port) for id, replica in zip(replica_ids, replicas)],
    )

    assert await c_master.execute_command("CLUSTER NODES") == {
        f"127.0.0.1:{master.port}": {
            "connected": True,
            "epoch": "0",
            "flags": "myself,master",
            "hostname": "",
            "last_ping_sent": "0",
            "last_pong_rcvd": "0",
            "master_id": "-",
            "migrations": [],
            "node_id": master_id,
            "slots": [["0", "16383"]],
        },
    }

    assert await c_master_admin.execute_command("CLUSTER NODES") == {
        f"127.0.0.1:{master.port}": {
            "connected": True,
            "epoch": "0",
            "flags": "myself,master",
            "hostname": "",
            "last_ping_sent": "0",
            "last_pong_rcvd": "0",
            "master_id": "-",
            "migrations": [],
            "node_id": master_id,
            "slots": [["0", "16383"]],
        },
        f"127.0.0.1:{replicas[0].port}": {
            "connected": True,
            "epoch": "0",
            "flags": "slave",
            "hostname": "",
            "last_ping_sent": "0",
            "last_pong_rcvd": "0",
            "master_id": master_id,
            "migrations": [],
            "node_id": replica_ids[0],
            "slots": [],
        },
        f"127.0.0.1:{replicas[1].port}": {
            "connected": True,
            "epoch": "0",
            "flags": "slave",
            "hostname": "",
            "last_ping_sent": "0",
            "last_pong_rcvd": "0",
            "master_id": master_id,
            "migrations": [],
            "node_id": replica_ids[1],
            "slots": [],
        },
    }


@dfly_args({"proactor_threads": 4, "cluster_mode": "yes"})
async def test_cluster_managed_service_info(df_factory):
    master = df_factory.create(port=next(next_port), admin_port=next(next_port))
    replica = df_factory.create(port=next(next_port), admin_port=next(next_port))

    df_factory.start_all([master, replica])

    c_master = master.client()
    c_master_admin = master.admin_client()
    master_id = await c_master.execute_command("CLUSTER MYID")

    c_replica = replica.client()
    c_replica_admin = replica.admin_client()
    replica_id = await c_replica.execute_command("CLUSTER MYID")

    # Connect replicas to master
    rc = await c_replica_admin.execute_command(f"REPLICAOF localhost {master.port}")
    assert rc == "OK"
    await wait_available_async(c_replica)

    nodes = [await create_node_info(master)]
    nodes[0].slots = [(0, 16383)]
    nodes[0].replicas = [await create_node_info(replica)]
    await push_config(json.dumps(generate_config(nodes)), [master.client(), replica.client()])

    expected_hidden_cluster_slots = [
        [
            0,
            16383,
            [
                "127.0.0.1",
                master.port,
                master_id,
            ],
        ],
    ]
    expected_full_cluster_slots = copy.deepcopy(expected_hidden_cluster_slots)
    expected_full_cluster_slots[0].append(
        [
            "127.0.0.1",
            replica.port,
            replica_id,
        ]
    )
    assert await c_master.execute_command("CLUSTER SLOTS") == expected_full_cluster_slots
    assert await c_master_admin.execute_command("CLUSTER SLOTS") == expected_full_cluster_slots

    expected_hidden_cluster_nodes = {
        f"127.0.0.1:{master.port}": {
            "connected": True,
            "epoch": "0",
            "flags": "myself,master",
            "hostname": "",
            "last_ping_sent": "0",
            "last_pong_rcvd": "0",
            "master_id": "-",
            "migrations": [],
            "node_id": master_id,
            "slots": [["0", "16383"]],
        },
    }
    expected_full_cluster_nodes = copy.deepcopy(expected_hidden_cluster_nodes)
    expected_full_cluster_nodes[f"127.0.0.1:{replica.port}"] = {
        "connected": True,
        "epoch": "0",
        "flags": "slave",
        "hostname": "",
        "last_ping_sent": "0",
        "last_pong_rcvd": "0",
        "master_id": master_id,
        "migrations": [],
        "node_id": replica_id,
        "slots": [],
    }
    assert await c_master.execute_command("CLUSTER NODES") == expected_full_cluster_nodes
    assert await c_master_admin.execute_command("CLUSTER NODES") == expected_full_cluster_nodes

    expected_hidden_cluster_shards = [
        [
            "slots",
            [0, 16383],
            "nodes",
            [
                [
                    "id",
                    master_id,
                    "endpoint",
                    "127.0.0.1",
                    "ip",
                    "127.0.0.1",
                    "port",
                    master.port,
                    "role",
                    "master",
                    "replication-offset",
                    0,
                    "health",
                    "online",
                ],
            ],
        ],
    ]
    expected_full_cluster_shards = copy.deepcopy(expected_hidden_cluster_shards)
    expected_full_cluster_shards[0][3].append(
        [
            "id",
            replica_id,
            "endpoint",
            "127.0.0.1",
            "ip",
            "127.0.0.1",
            "port",
            replica.port,
            "role",
            "replica",
            "replication-offset",
            0,
            "health",
            "online",
        ]
    )
    assert await c_master.execute_command("CLUSTER SHARDS") == expected_full_cluster_shards
    assert await c_master_admin.execute_command("CLUSTER SHARDS") == expected_full_cluster_shards

    await c_master.execute_command("config set managed_service_info true")

    assert await c_master.execute_command("CLUSTER SLOTS") == expected_hidden_cluster_slots
    assert await c_master_admin.execute_command("CLUSTER SLOTS") == expected_full_cluster_slots

    assert await c_master.execute_command("CLUSTER NODES") == expected_hidden_cluster_nodes
    assert await c_master_admin.execute_command("CLUSTER NODES") == expected_full_cluster_nodes

    assert await c_master.execute_command("CLUSTER SHARDS") == expected_hidden_cluster_shards
    assert await c_master_admin.execute_command("CLUSTER SHARDS") == expected_full_cluster_shards


@dfly_args({"cluster_mode": "emulated"})
async def test_cluster_info(async_client):
    res = await async_client.execute_command("CLUSTER INFO")
    assert len(res) == 16
    assert res == {
        "cluster_current_epoch": "1",
        "cluster_known_nodes": "1",
        "cluster_my_epoch": "1",
        "cluster_size": "1",
        "cluster_slots_assigned": "16384",
        "cluster_slots_fail": "0",
        "cluster_slots_ok": "16384",
        "cluster_slots_pfail": "0",
        "cluster_state": "ok",
        "cluster_stats_messages_meet_received": "0",
        "cluster_stats_messages_ping_received": "1",
        "cluster_stats_messages_ping_sent": "1",
        "cluster_stats_messages_pong_received": "1",
        "cluster_stats_messages_pong_sent": "1",
        "cluster_stats_messages_received": "1",
        "cluster_stats_messages_sent": "1",
    }


@dfly_args({"cluster_mode": "emulated", "cluster_announce_ip": "127.0.0.2"})
@pytest.mark.asyncio
async def test_cluster_nodes(df_server, async_client):
    res = await async_client.execute_command("CLUSTER NODES")
    assert len(res) == 1
    info = res[f"127.0.0.2:{df_server.port}"]
    assert res is not None
    assert info["connected"] == True
    assert info["epoch"] == "0"
    assert info["flags"] == "myself,master"
    assert info["last_ping_sent"] == "0"
    assert info["slots"] == [["0", "16383"]]
    assert info["master_id"] == "-"


"""
Test that slot ownership changes correctly with config changes.

Add a key to node0, then move the slot ownership to node1 and see that they both behave as
intended.
Also add keys to each of them that are *not* moved, and see that they are unaffected by the move.
"""


@dfly_args({"proactor_threads": 4, "cluster_mode": "yes", "cluster_node_id": "inigo montoya"})
async def test_cluster_node_id(df_factory: DflyInstanceFactory):
    node = df_factory.create(port=next(next_port))
    df_factory.start_all([node])

    conn = node.client()
    assert "inigo montoya" == await get_node_id(conn)


@dfly_args({"proactor_threads": 4, "cluster_mode": "yes"})
async def test_cluster_slot_ownership_changes(df_factory: DflyInstanceFactory):
    # Start and configure cluster with 2 nodes
    nodes = [df_factory.create(port=next(next_port), admin_port=next(next_port)) for i in range(2)]

    df_factory.start_all(nodes)

    c_nodes = [node.client() for node in nodes]
    c_nodes_admin = [node.admin_client() for node in nodes]

    node_ids = await asyncio.gather(*(get_node_id(c) for c in c_nodes))

    config = f"""
      [
        {{
          "slot_ranges": [
            {{
              "start": 0,
              "end": LAST_SLOT_CUTOFF
            }}
          ],
          "master": {{
            "id": "{node_ids[0]}",
            "ip": "localhost",
            "port": {nodes[0].port}
          }},
          "replicas": []
        }},
        {{
          "slot_ranges": [
            {{
              "start": NEXT_SLOT_CUTOFF,
              "end": 16383
            }}
          ],
          "master": {{
            "id": "{node_ids[1]}",
            "ip": "localhost",
            "port": {nodes[1].port}
          }},
          "replicas": []
        }}
      ]
    """

    await push_config(
        config.replace("LAST_SLOT_CUTOFF", "5259").replace("NEXT_SLOT_CUTOFF", "5260"),
        c_nodes_admin,
    )

    # Slot for "KEY1" is 5259

    # Insert a key that should stay in node0
    assert await c_nodes[0].set("KEY0", "value")

    # And to node1 (so it happens that 'KEY0' belongs to 0 and 'KEY2' to 1)
    assert await c_nodes[1].set("KEY2", "value")

    # Insert a key that we will move ownership of to node1 (but without migration yet)
    assert await c_nodes[0].set("KEY1", "value")
    assert await c_nodes[0].execute_command("DBSIZE") == 2

    # Make sure that node0 owns "KEY0"
    assert (await c_nodes[0].get("KEY0")) == "value"

    # Make sure that "KEY1" is not owned by node1
    try:
        await c_nodes[1].set("KEY1", "value")
        assert False, "Should not be able to set key on non-owner cluster node"
    except redis.exceptions.ResponseError as e:
        assert e.args[0] == f"MOVED 5259 localhost:{nodes[0].port}"

    # And that node1 only has 1 key ("KEY2")
    assert await c_nodes[1].execute_command("DBSIZE") == 1

    print("Moving ownership over 5259 ('KEY1') to other node")

    await push_config(
        config.replace("LAST_SLOT_CUTOFF", "5258").replace("NEXT_SLOT_CUTOFF", "5259"),
        c_nodes_admin,
    )

    # node0 should have removed "KEY1" as it no longer owns it
    assert await c_nodes[0].execute_command("DBSIZE") == 1
    # node0 should still own "KEY0" though
    assert (await c_nodes[0].get("KEY0")) == "value"
    # node1 should still have "KEY2"
    assert await c_nodes[1].execute_command("DBSIZE") == 1

    # Now node0 should reply with MOVED for "KEY1"
    try:
        await c_nodes[0].set("KEY1", "value")
        assert False, "Should not be able to set key on non-owner cluster node"
    except redis.exceptions.ResponseError as e:
        assert e.args[0] == f"MOVED 5259 localhost:{nodes[1].port}"

    # And node1 should own it and allow using it
    assert await c_nodes[1].set("KEY1", "value")
    assert await c_nodes[1].execute_command("DBSIZE") == 2

    config = f"""
      [
        {{
          "slot_ranges": [
            {{
              "start": 0,
              "end": 16383
            }}
          ],
          "master": {{
            "id": "{node_ids[0]}",
            "ip": "localhost",
            "port": {nodes[0].port}
          }},
          "replicas": []
        }}
      ]
    """
    await push_config(config, c_nodes_admin)

    assert await c_nodes[0].execute_command("DBSIZE") == 1
    assert (await c_nodes[0].get("KEY0")) == "value"
    assert await c_nodes[1].execute_command("DBSIZE") == 0


# Tests that master commands to the replica are applied regardless of slot ownership
@dfly_args({"proactor_threads": 4, "cluster_mode": "yes"})
async def test_cluster_replica_sets_non_owned_keys(df_factory: DflyInstanceFactory):
    # Start and configure cluster with 1 master and 1 replica, both own all slots
    master = df_factory.create(admin_port=next(next_port))
    replica = df_factory.create(admin_port=next(next_port))
    df_factory.start_all([master, replica])

    async with master.client() as c_master, master.admin_client() as c_master_admin, replica.client() as c_replica, replica.admin_client() as c_replica_admin:
        master_id = await get_node_id(c_master)
        replica_id = await get_node_id(c_replica)

        config = f"""
        [
          {{
            "slot_ranges": [
              {{
                "start": 0,
                "end": 16383
              }}
            ],
            "master": {{
              "id": "{master_id}",
              "ip": "localhost",
              "port": {master.port}
            }},
            "replicas": [
              {{
                "id": "{replica_id}",
                "ip": "localhost",
                "port": {replica.port}
              }}
            ]
          }}
        ]
      """
        await push_config(config, [c_master_admin, c_replica_admin])

        # Setup replication and make sure that it works properly.
        await c_master.set("key", "value")
        await c_replica.execute_command("REPLICAOF", "localhost", master.port)
        await check_all_replicas_finished([c_replica], c_master)
        assert (await c_replica.get("key")) == "value"
        assert await c_replica.execute_command("dbsize") == 1

        # Tell the replica that it and the master no longer own any data, but don't tell that to the
        # master. This will allow us to set keys on the master and make sure that they are set in the
        # replica.

        replica_config = f"""
        [
          {{
            "slot_ranges": [],
            "master": {{
              "id": "{master_id}",
              "ip": "localhost",
              "port": {master.port}
            }},
            "replicas": [
              {{
                "id": "{replica_id}",
                "ip": "localhost",
                "port": {replica.port}
              }}
            ]
          }},
          {{
            "slot_ranges": [
              {{
                "start": 0,
                "end": 16383
              }}
            ],
            "master": {{
              "id": "non-existing-master",
              "ip": "localhost",
              "port": 1111
            }},
            "replicas": []
          }}
        ]
      """

        await push_config(replica_config, [c_replica_admin])

        # The replica should *not* have deleted the key.
        assert await c_replica.execute_command("dbsize") == 1

        # Set another key on the master, which it owns but the replica does not own.
        await c_master.set("key2", "value")
        await check_all_replicas_finished([c_replica], c_master)

        # See that the key exists in both replica and master
        assert await c_master.execute_command("dbsize") == 2
        assert await c_replica.execute_command("dbsize") == 2

        # The replica should still reply with MOVED, despite having that key.
        try:
            await c_replica.get("key2")
            assert False, "Should not be able to get key on non-owner cluster node"
        except redis.exceptions.ResponseError as e:
            assert re.match(r"MOVED \d+ localhost:1111", e.args[0])

        await push_config(replica_config, [c_master_admin])
        await asyncio.sleep(0.5)
        assert await c_master.execute_command("dbsize") == 0
        assert await c_replica.execute_command("dbsize") == 0


@dfly_args({"proactor_threads": 4, "cluster_mode": "yes"})
async def test_cluster_flush_slots_after_config_change(df_factory: DflyInstanceFactory):
    # Start and configure cluster with 1 master and 1 replica, both own all slots
    master = df_factory.create(port=next(next_port), admin_port=next(next_port))
    replica = df_factory.create(port=next(next_port), admin_port=next(next_port))
    df_factory.start_all([master, replica])

    c_master = master.client()
    c_master_admin = master.admin_client()
    master_id = await get_node_id(c_master)

    c_replica = replica.client()
    c_replica_admin = replica.admin_client()
    replica_id = await get_node_id(c_replica)

    config = f"""
      [
        {{
          "slot_ranges": [
            {{
              "start": 0,
              "end": 16383
            }}
          ],
          "master": {{
            "id": "{master_id}",
            "ip": "localhost",
            "port": {master.port}
          }},
          "replicas": [
            {{
              "id": "{replica_id}",
              "ip": "localhost",
              "port": {replica.port}
            }}
          ]
        }}
      ]
    """
    await push_config(config, [c_master_admin, c_replica_admin])

    await c_master.execute_command("debug", "populate", "100000")
    assert await c_master.execute_command("dbsize") == 100_000

    # Setup replication and make sure that it works properly.
    await c_replica.execute_command("REPLICAOF", "localhost", master.port)
    await check_all_replicas_finished([c_replica], c_master)
    assert await c_replica.execute_command("dbsize") == 100_000

    resp = await c_master_admin.execute_command("dflycluster", "getslotinfo", "slots", "0")
    assert resp[0][0] == 0
    slot_0_size = resp[0][2]
    print(f"Slot 0 size = {slot_0_size}")
    assert slot_0_size > 0

    config = f"""
      [
        {{
          "slot_ranges": [
            {{
              "start": 1,
              "end": 16383
            }}
          ],
          "master": {{
            "id": "{master_id}",
            "ip": "localhost",
            "port": {master.port}
          }},
          "replicas": [
            {{
              "id": "{replica_id}",
              "ip": "localhost",
              "port": {replica.port}
            }}
          ]
        }},
        {{
          "slot_ranges": [
            {{
              "start": 0,
              "end": 0
            }}
          ],
          "master": {{
            "id": "other-master",
            "ip": "localhost",
            "port": 9000
          }},
          "replicas": [
            {{
              "id": "other-replica",
              "ip": "localhost",
              "port": 9001
            }}
          ]
        }}
      ]
    """
    await push_config(config, [c_master_admin, c_replica_admin])

    await asyncio.sleep(0.5)

    assert await c_master.execute_command("dbsize") == (100_000 - slot_0_size)
    assert await c_replica.execute_command("dbsize") == (100_000 - slot_0_size)


@dfly_args({"proactor_threads": 4, "cluster_mode": "yes", "admin_port": next(next_port)})
async def test_cluster_blocking_command(df_server):
    c_master = df_server.client()
    c_master_admin = df_server.admin_client()

    config = [
        {
            "slot_ranges": [{"start": 0, "end": 8000}],
            "master": {"id": await get_node_id(c_master), "ip": "10.0.0.1", "port": 7000},
            "replicas": [],
        },
        {
            "slot_ranges": [{"start": 8001, "end": 16383}],
            "master": {"id": "other", "ip": "10.0.0.2", "port": 7000},
            "replicas": [],
        },
    ]

    assert (
        await c_master_admin.execute_command("DFLYCLUSTER", "CONFIG", json.dumps(config))
    ) == "OK"

    assert (await c_master.execute_command("CLUSTER", "KEYSLOT", "keep-local")) == 3479
    assert (await c_master.execute_command("CLUSTER", "KEYSLOT", "remove-key-4")) == 6103

    v1 = asyncio.create_task(c_master.blpop("keep-local", 2))
    v2 = asyncio.create_task(c_master.blpop("remove-key-4", 2))

    await asyncio.sleep(0.1)

    config[0]["slot_ranges"][0]["end"] = 5000
    config[1]["slot_ranges"][0]["start"] = 5001
    assert (
        await c_master_admin.execute_command("DFLYCLUSTER", "CONFIG", json.dumps(config))
    ) == "OK"

    await c_master.lpush("keep-local", "WORKS")

    assert (await v1) == ("keep-local", "WORKS")
    with pytest.raises(aioredis.ResponseError) as e_info:
        await v2
    assert "MOVED" in str(e_info.value)


@dfly_args({"proactor_threads": 4, "cluster_mode": "yes"})
async def test_blocking_commands_cancel(df_factory, df_seeder_factory):
    instances = [
        df_factory.create(port=next(next_port), admin_port=next(next_port)) for i in range(2)
    ]

    df_factory.start_all(instances)

    nodes = [(await create_node_info(instance)) for instance in instances]
    nodes[0].slots = [(0, 16383)]
    nodes[1].slots = []

    await push_config(json.dumps(generate_config(nodes)), [node.admin_client for node in nodes])

    set_task = asyncio.create_task(nodes[0].client.execute_command("BZPOPMIN set1 0"))
    list_task = asyncio.create_task(nodes[0].client.execute_command("BLPOP list1 0"))

    nodes[0].migrations.append(
        MigrationInfo("127.0.0.1", nodes[1].instance.port, [(0, 16383)], nodes[1].id)
    )
    await push_config(json.dumps(generate_config(nodes)), [node.admin_client for node in nodes])

    await wait_for_status(nodes[0].admin_client, nodes[1].id, "FINISHED")

    nodes[0].migrations = []
    nodes[0].slots = []
    nodes[1].slots = [(0, 16383)]
    logging.debug("remove finished migrations")
    await push_config(json.dumps(generate_config(nodes)), [node.admin_client for node in nodes])

    with pytest.raises(aioredis.ResponseError) as set_e_info:
        await set_task
    assert f"MOVED 3037 127.0.0.1:{instances[1].port}" == str(set_e_info.value)

    with pytest.raises(aioredis.ResponseError) as list_e_info:
        await list_task
    assert f"MOVED 7141 127.0.0.1:{instances[1].port}" == str(list_e_info.value)


@pytest.mark.parametrize("set_cluster_node_id", [True, False])
@dfly_args({"proactor_threads": 4, "cluster_mode": "yes"})
async def test_cluster_native_client(
    df_factory: DflyInstanceFactory,
    df_seeder_factory: DflySeederFactory,
    set_cluster_node_id: bool,
):
    # Start and configure cluster with 3 masters and 3 replicas
    masters = [
        df_factory.create(
            port=next(next_port),
            admin_port=next(next_port),
            cluster_node_id=f"master{i}" if set_cluster_node_id else "",
        )
        for i in range(3)
    ]
    df_factory.start_all(masters)
    c_masters_admin = [master.admin_client() for master in masters]
    master_ids = await asyncio.gather(*(get_node_id(c) for c in c_masters_admin))

    replicas = [
        df_factory.create(
            port=next(next_port),
            admin_port=next(next_port),
            cluster_node_id=f"replica{i}" if set_cluster_node_id else "",
            replicaof=f"localhost:{masters[i].port}",
        )
        for i in range(3)
    ]
    df_factory.start_all(replicas)
    c_replicas = [replica.client() for replica in replicas]
    await asyncio.gather(*(wait_available_async(c) for c in c_replicas))
    c_replicas_admin = [replica.admin_client() for replica in replicas]
    replica_ids = await asyncio.gather(*(get_node_id(c) for c in c_replicas))

    config = f"""
      [
        {{
          "slot_ranges": [
            {{
              "start": 0,
              "end": 5000
            }}
          ],
          "master": {{
            "id": "{master_ids[0]}",
            "ip": "localhost",
            "port": {masters[0].port}
          }},
          "replicas": [
              {{
                "id": "{replica_ids[0]}",
                "ip": "localhost",
                "port": {replicas[0].port}
              }}
          ]
        }},
        {{
          "slot_ranges": [
            {{
              "start": 5001,
              "end": 10000
            }}
          ],
          "master": {{
            "id": "{master_ids[1]}",
            "ip": "localhost",
            "port": {masters[1].port}
          }},
          "replicas": [
              {{
                "id": "{replica_ids[1]}",
                "ip": "localhost",
                "port": {replicas[1].port}
              }}
          ]
        }},
        {{
          "slot_ranges": [
            {{
              "start": 10001,
              "end": 16383
            }}
          ],
          "master": {{
            "id": "{master_ids[2]}",
            "ip": "localhost",
            "port": {masters[2].port}
          }},
          "replicas": [
              {{
                "id": "{replica_ids[2]}",
                "ip": "localhost",
                "port": {replicas[2].port}
              }}
          ]
        }}
      ]
    """
    await push_config(config, c_masters_admin + c_replicas_admin)

    seeder = df_seeder_factory.create(port=masters[0].port, cluster_mode=True)
    await seeder.run(target_deviation=0.1)

    client = masters[0].cluster_client()

    assert await client.set("key0", "value") == True
    assert await client.get("key0") == "value"

    async def test_random_keys():
        for i in range(100):
            key = "key" + str(random.randint(0, 100_000))
            assert await client.set(key, "value") == True
            assert await client.get(key) == "value"

    await test_random_keys()
    await asyncio.gather(*(wait_available_async(c) for c in c_replicas))

    # Make sure that getting a value from a replica works as well.
    # We use connections directly to NOT follow 'MOVED' error, as that will redirect to the master.
    for c in c_replicas:
        try:
            assert await c.get("key0")
        except redis.exceptions.ResponseError as e:
            assert e.args[0].startswith("MOVED")

    # Push new config
    config = f"""
      [
        {{
          "slot_ranges": [
            {{
              "start": 0,
              "end": 4000
            }}
          ],
          "master": {{
            "id": "{master_ids[0]}",
            "ip": "localhost",
            "port": {masters[0].port}
          }},
          "replicas": [
              {{
                "id": "{replica_ids[0]}",
                "ip": "localhost",
                "port": {replicas[0].port}
              }}
          ]
        }},
        {{
          "slot_ranges": [
            {{
              "start": 4001,
              "end": 14000
            }}
          ],
          "master": {{
            "id": "{master_ids[1]}",
            "ip": "localhost",
            "port": {masters[1].port}
          }},
          "replicas": [
              {{
                "id": "{replica_ids[1]}",
                "ip": "localhost",
                "port": {replicas[1].port}
              }}
          ]
        }},
        {{
          "slot_ranges": [
            {{
              "start": 14001,
              "end": 16383
            }}
          ],
          "master": {{
            "id": "{master_ids[2]}",
            "ip": "localhost",
            "port": {masters[2].port}
          }},
          "replicas": [
              {{
                "id": "{replica_ids[2]}",
                "ip": "localhost",
                "port": {replicas[2].port}
              }}
          ]
        }}
      ]
    """
    await push_config(config, c_masters_admin + c_replicas_admin)

    await test_random_keys()


@dfly_args({"proactor_threads": 4, "cluster_mode": "yes"})
async def test_config_consistency(df_factory: DflyInstanceFactory):
    # Check slot migration from one node to another
    instances = [
        df_factory.create(port=next(next_port), admin_port=next(next_port)) for i in range(2)
    ]

    df_factory.start_all(instances)

    nodes = [(await create_node_info(instance)) for instance in instances]
    nodes[0].slots = [(0, 5259)]
    nodes[1].slots = [(5260, 16383)]

    await push_config(json.dumps(generate_config(nodes)), [node.admin_client for node in nodes])

    await check_for_no_state_status([node.admin_client for node in nodes])

    nodes[0].migrations.append(
        MigrationInfo("127.0.0.1", nodes[1].instance.admin_port, [(5200, 5259)], nodes[1].id)
    )

    # Push config to source node. Migration will not start until target node gets the config as well.
    logging.debug("Push migration config to source node")
    await push_config(json.dumps(generate_config(nodes)), [nodes[0].admin_client])

    # some delay to check that migration isn't started until we send config to target node
    await asyncio.sleep(0.2)

    await wait_for_status(nodes[0].admin_client, nodes[1].id, "CONNECTING")
    await check_for_no_state_status([nodes[1].admin_client])

    logging.debug("Push migration config to target node")
    await push_config(json.dumps(generate_config(nodes)), [nodes[1].admin_client])

    await wait_for_status(nodes[1].admin_client, nodes[0].id, "FINISHED")
    await wait_for_status(nodes[0].admin_client, nodes[1].id, "FINISHED")

    nodes[0].migrations = []
    nodes[0].slots = [(0, 5199)]
    nodes[1].slots = [(5200, 16383)]

    logging.debug("remove finished migrations")
    await push_config(json.dumps(generate_config(nodes)), [node.admin_client for node in nodes])

    await check_for_no_state_status([node.admin_client for node in nodes])


@dfly_args({"proactor_threads": 4, "cluster_mode": "yes"})
async def test_cluster_flushall_during_migration(
    df_factory: DflyInstanceFactory, df_seeder_factory
):
    # Check data migration from one node to another
    instances = [
        df_factory.create(
            port=next(next_port),
            admin_port=next(next_port),
            vmodule="cluster_family=2,outgoing_slot_migration=2,incoming_slot_migration=2,streamer=2",
            logtostdout=True,
        )
        for i in range(2)
    ]

    df_factory.start_all(instances)

    nodes = [(await create_node_info(instance)) for instance in instances]
    nodes[0].slots = [(0, 16383)]
    nodes[1].slots = []

    await push_config(json.dumps(generate_config(nodes)), [node.admin_client for node in nodes])

    seeder = df_seeder_factory.create(keys=10_000, port=nodes[0].instance.port, cluster_mode=True)
    await seeder.run(target_deviation=0.1)

    nodes[0].migrations.append(
        MigrationInfo("127.0.0.1", nodes[1].instance.admin_port, [(0, 16383)], nodes[1].id)
    )

    logging.debug("Start migration")
    await push_config(json.dumps(generate_config(nodes)), [node.admin_client for node in nodes])

    await nodes[0].client.execute_command("flushall")

    status1 = await nodes[1].admin_client.execute_command(
        "DFLYCLUSTER", "SLOT-MIGRATION-STATUS", nodes[0].id
    )
    assert (
        len(status1) == 0 or "FINISHED" not in status1[0]
    ), "Weak test case - finished migration too early"

    await wait_for_status(nodes[0].admin_client, nodes[1].id, "FINISHED")

    logging.debug("Finalizing migration")
    nodes[0].migrations = []
    nodes[0].slots = []
    nodes[1].slots = [(0, 16383)]
    await push_config(json.dumps(generate_config(nodes)), [node.admin_client for node in nodes])
    logging.debug("Migration finalized")

    assert await nodes[0].client.dbsize() == 0


@pytest.mark.parametrize("interrupt", [False, True])
@dfly_args({"proactor_threads": 4, "cluster_mode": "yes"})
async def test_cluster_data_migration(df_factory: DflyInstanceFactory, interrupt: bool):
    # Check data migration from one node to another
    instances = [
        df_factory.create(
            port=next(next_port),
            admin_port=next(next_port),
            vmodule="outgoing_slot_migration=2,cluster_family=2,incoming_slot_migration=2,streamer=2",
        )
        for i in range(2)
    ]

    df_factory.start_all(instances)

    nodes = [(await create_node_info(instance)) for instance in instances]
    nodes[0].slots = [(0, 9000)]
    nodes[1].slots = [(9001, 16383)]

    await push_config(json.dumps(generate_config(nodes)), [node.admin_client for node in nodes])

    for i in range(20):
        key = "KEY" + str(i)
        assert await nodes[key_slot(key) // 9001].client.set(key, "value")

    assert await nodes[0].client.execute_command("DBSIZE") == 10

    nodes[0].migrations.append(
        MigrationInfo("127.0.0.1", nodes[1].instance.admin_port, [(3000, 9000)], nodes[1].id)
    )

    logging.debug("Start migration")
    await push_config(json.dumps(generate_config(nodes)), [node.admin_client for node in nodes])

    if interrupt:  # Test nodes properly shut down with pending migration
        await asyncio.sleep(random.random())

        # random instance
        stop = random.getrandbits(1)
        keep = 1 - stop

        nodes[stop].instance.stop()

        slots = await nodes[keep].admin_client.execute_command("CLUSTER SLOTS")
        slots.sort(key=lambda cfg: cfg[0])
        assert 0 in slots[0] and 9000 in slots[0]
        assert 9001 in slots[1] and 16383 in slots[1]

        return

    await wait_for_status(nodes[1].admin_client, nodes[0].id, "FINISHED")

    for i in range(20, 22):
        key = "KEY" + str(i)
        assert await nodes[0 if (key_slot(key) // 3000) == 0 else 1].client.set(key, "value")

    status = await nodes[0].admin_client.execute_command(
        "DFLYCLUSTER", "SLOT-MIGRATION-STATUS", nodes[1].id
    )
    status[0].pop()
    assert status[0] == ["out", nodes[1].id, "FINISHED", 7]

    status = await nodes[1].admin_client.execute_command(
        "DFLYCLUSTER", "SLOT-MIGRATION-STATUS", nodes[0].id
    )
    status[0].pop()
    assert status[0] == ["in", nodes[0].id, "FINISHED", 7]

    nodes[0].migrations = []
    nodes[0].slots = [(0, 2999)]
    nodes[1].slots = [(3000, 16383)]
    logging.debug("remove finished migrations")
    await push_config(json.dumps(generate_config(nodes)), [node.admin_client for node in nodes])

    for i in range(22):
        key = "KEY" + str(i)
        assert await nodes[0 if (key_slot(key) // 3000) == 0 else 1].client.set(key, "value")

    assert await nodes[1].client.execute_command("DBSIZE") == 19

    await check_for_no_state_status([node.admin_client for node in nodes])


@dfly_args({"proactor_threads": 2, "cluster_mode": "yes", "cache_mode": "true"})
async def test_migration_with_key_ttl(df_factory):
    instances = [
        df_factory.create(port=next(next_port), admin_port=next(next_port)) for i in range(2)
    ]

    df_factory.start_all(instances)

    nodes = [(await create_node_info(instance)) for instance in instances]
    nodes[0].slots = [(0, 16383)]
    nodes[1].slots = []

    await push_config(json.dumps(generate_config(nodes)), [node.admin_client for node in nodes])

    await nodes[0].client.execute_command("set k_with_ttl v1 EX 2")
    await nodes[0].client.execute_command("set k_without_ttl v2")
    await nodes[0].client.execute_command("set k_sticky v3")
    assert await nodes[0].client.execute_command("stick k_sticky") == 1

    nodes[0].migrations.append(
        MigrationInfo("127.0.0.1", instances[1].port, [(0, 16383)], nodes[1].id)
    )
    logging.debug("Start migration")
    await push_config(json.dumps(generate_config(nodes)), [node.admin_client for node in nodes])

    await wait_for_status(nodes[0].admin_client, nodes[1].id, "FINISHED")

    nodes[0].migrations = []
    nodes[0].slots = []
    nodes[1].slots = [(0, 16383)]
    logging.debug("finalize migration")
    await push_config(json.dumps(generate_config(nodes)), [node.admin_client for node in nodes])

    assert await nodes[1].client.execute_command("get k_with_ttl") == "v1"
    assert await nodes[1].client.execute_command("get k_without_ttl") == "v2"
    assert await nodes[1].client.execute_command("get k_sticky") == "v3"
    assert await nodes[1].client.execute_command("ttl k_with_ttl") > 0
    assert await nodes[1].client.execute_command("ttl k_without_ttl") == -1
    assert await nodes[1].client.execute_command("stick k_sticky") == 0  # Sticky bit already set

    await asyncio.sleep(2)  # Force expiration

    assert await nodes[1].client.execute_command("get k_with_ttl") == None
    assert await nodes[1].client.execute_command("get k_without_ttl") == "v2"
    assert await nodes[1].client.execute_command("ttl k_with_ttl") == -2
    assert await nodes[1].client.execute_command("ttl k_without_ttl") == -1
    assert await nodes[1].client.execute_command("stick k_sticky") == 0


@pytest.mark.exclude_epoll
@dfly_args({"proactor_threads": 4, "cluster_mode": "yes", "migration_finalization_timeout_ms": 5})
async def test_network_disconnect_during_migration(df_factory):
    instances = [
        df_factory.create(
            port=next(next_port),
            admin_port=next(next_port),
            vmodule="cluster_family=9,outgoing_slot_migration=9,incoming_slot_migration=9",
        )
        for i in range(2)
    ]

    df_factory.start_all(instances)

    nodes = [(await create_node_info(instance)) for instance in instances]
    nodes[0].slots = [(0, 16383)]
    nodes[1].slots = []

    await push_config(json.dumps(generate_config(nodes)), [node.admin_client for node in nodes])

    await StaticSeeder(key_target=100000).run(nodes[0].client)
    start_capture = await StaticSeeder.capture(nodes[0].client)

    proxy = Proxy("127.0.0.1", next(next_port), "127.0.0.1", nodes[1].instance.admin_port)
    await proxy.start()
    task = asyncio.create_task(proxy.serve())

    nodes[0].migrations.append(MigrationInfo("127.0.0.1", proxy.port, [(0, 16383)], nodes[1].id))
    try:
        logging.debug("Start migration")
        await push_config(json.dumps(generate_config(nodes)), [node.admin_client for node in nodes])

        for _ in range(10):
            await asyncio.sleep(random.randint(0, 10) / 100)
            logging.debug("drop connections")
            proxy.drop_connection()
            logging.debug(
                await nodes[0].admin_client.execute_command("DFLYCLUSTER", "SLOT-MIGRATION-STATUS")
            )

        await wait_for_status(nodes[0].admin_client, nodes[1].id, "SYNC", 20)
    finally:
        await proxy.close(task)

    await proxy.start()
    task = asyncio.create_task(proxy.serve())
    try:
        await wait_for_status(nodes[0].admin_client, nodes[1].id, "FINISHED", 300)
        nodes[0].migrations = []
        nodes[0].slots = []
        nodes[1].slots = [(0, 16383)]
        logging.debug("remove finished migrations")
        await push_config(json.dumps(generate_config(nodes)), [node.admin_client for node in nodes])

        assert (await StaticSeeder.capture(nodes[1].client)) == start_capture
    finally:
        await proxy.close(task)


@pytest.mark.parametrize(
    "node_count, segments, keys, huge_values, cache_mode",
    [
        pytest.param(3, 16, 20_000, 10, "false"),
        pytest.param(3, 16, 20_000, 10, "true"),
        # 1mb effectively disables breakdown of huge values.
        # TODO: add a test that mixes huge and small values, see
        # https://github.com/dragonflydb/dragonfly/pull/4144/files/11e5e387d31bcf1bc53dfbb28cf3bcaf094d77fa#r1850130930
        pytest.param(3, 16, 20_000, 1_000_000, "true"),
        pytest.param(3, 16, 20_000, 1_000_000, "false"),
        pytest.param(
            5, 20, 30_000, 1_000_000, "false", marks=[pytest.mark.slow, pytest.mark.opt_only]
        ),
    ],
)
@dfly_args({"proactor_threads": 4, "cluster_mode": "yes"})
async def test_cluster_fuzzymigration(
    df_factory: DflyInstanceFactory,
    df_seeder_factory,
    node_count: int,
    segments: int,
    keys: int,
    huge_values: int,
    cache_mode: string,
):
    instances = [
        df_factory.create(
            port=next(next_port),
            admin_port=next(next_port),
            vmodule="outgoing_slot_migration=2,cluster_family=2,incoming_slot_migration=2,streamer=2",
            serialization_max_chunk_size=huge_values,
            replication_stream_output_limit=10,
            cache_mode=cache_mode,
        )
        for i in range(node_count)
    ]
    df_factory.start_all(instances)

    nodes = [(await create_node_info(instance)) for instance in instances]

    # Generate equally sized ranges and distribute by nodes
    step = 16400 // segments
    for slot_range in [(s, min(s + step - 1, 16383)) for s in range(0, 16383, step)]:
        nodes[random.randint(0, node_count - 1)].slots.append(slot_range)

    # Push config to all nodes
    await push_config(json.dumps(generate_config(nodes)), [node.admin_client for node in nodes])

    # Fill instances with some data
    seeder = df_seeder_factory.create(
        keys=keys, port=nodes[0].instance.port, cluster_mode=True, mirror_to_fake_redis=True
    )
    seed_task = asyncio.create_task(seeder.run())

    # Counter that pushes values to a list
    async def list_counter(key, client: aioredis.RedisCluster):
        try:
            for i in itertools.count(start=1):
                await client.lpush(key, i)
        except asyncio.exceptions.CancelledError:
            return

    # Start ten counters
    counter_keys = [f"_counter{i}" for i in range(10)]
    counter_connections = [nodes[0].instance.cluster_client() for _ in range(10)]
    counters = [
        asyncio.create_task(list_counter(key, conn))
        for key, conn in zip(counter_keys, counter_connections)
    ]

    # Generate migration plan
    for node_idx, node in enumerate(nodes):
        random.shuffle(node.slots)

        # Decide on number of outgoing slot ranges
        outgoing = [[] for _ in range(node_count)]
        num_outgoing = random.randint(0, len(node.slots))

        # Distribute first 0..num_outgoing
        for slot_range in node.slots[:num_outgoing]:
            dest_idx = random.randint(0, node_count - 1)
            while dest_idx == node_idx:
                dest_idx = random.randint(0, node_count - 1)
            outgoing[dest_idx].append(slot_range)

        for dest_idx, dest_slots in enumerate(outgoing):
            if len(dest_slots) == 0:
                continue

            print(node_idx, "migrates to", dest_idx, "slots", dest_slots)
            node.migrations.append(
                MigrationInfo(
                    ip="127.0.0.1",
                    port=nodes[dest_idx].instance.admin_port,
                    slots=dest_slots,
                    node_id=nodes[dest_idx].id,
                )
            )

    logging.debug("start migrations")
    await push_config(json.dumps(generate_config(nodes)), [node.admin_client for node in nodes])

    logging.debug("finish migrations")

    async def all_finished():
        res = True
        for node in nodes:
            states = await node.admin_client.execute_command("DFLYCLUSTER", "SLOT-MIGRATION-STATUS")
            logging.debug(states)
            for state in states:
                direction, node_id, st, _, _ = state
                if direction == "out":
                    if st == "FINISHED":
                        m_id = [id for id, x in enumerate(node.migrations) if x.node_id == node_id][
                            0
                        ]
                        node.slots = [s for s in node.slots if s not in node.migrations[m_id].slots]
                        target_node = [n for n in nodes if n.id == node_id][0]
                        target_node.slots.extend(node.migrations[m_id].slots)
                        print(
                            "FINISH migration",
                            node.id,
                            ":",
                            node.migrations[m_id].node_id,
                            " slots:",
                            node.migrations[m_id].slots,
                        )
                        node.migrations.pop(m_id)
                        await push_config(
                            json.dumps(generate_config(nodes)),
                            [node.admin_client for node in nodes],
                        )
                    else:
                        res = False
        return res

    @assert_eventually(times=600)
    async def test_all_finished():
        assert await all_finished()

    await test_all_finished()

    for counter in counters:
        counter.cancel()
        await counter

    # Check counter consistency
    cluster_client = nodes[0].instance.cluster_client()
    for key in counter_keys:
        counter_list = await cluster_client.lrange(key, 0, -1)
        for i, j in zip(counter_list, counter_list[1:]):
            assert int(i) == int(j) + 1, f"Found inconsistent list in {key}: {counter_list}"

    # Compare to fake redis, capture ignores counter keys
    seeder.stop()
    await seed_task
    fake_capture = await seeder.capture_fake_redis()

    assert await seeder.compare(fake_capture, nodes[0].instance.port)

    await asyncio.gather(*[c.aclose() for c in counter_connections])


@dfly_args({"proactor_threads": 4, "cluster_mode": "yes"})
async def test_cluster_config_reapply(df_factory: DflyInstanceFactory):
    """Check data migration from one node to another."""
    instances = [
        df_factory.create(port=next(next_port), admin_port=next(next_port)) for i in range(2)
    ]
    df_factory.start_all(instances)

    nodes = [await create_node_info(instance) for instance in instances]
    nodes[0].slots = [(0, 8000)]
    nodes[1].slots = [(8001, 16383)]

    logging.debug("Pushing data to slot 6XXX")
    SIZE = 10_000
    await push_config(json.dumps(generate_config(nodes)), [node.admin_client for node in nodes])
    for i in range(SIZE):
        assert await nodes[0].admin_client.set(f"{{key50}}:{i}", i)  # key50 belongs to slot 6686
    assert [SIZE, 0] == [await node.admin_client.dbsize() for node in nodes]

    nodes[0].migrations = [
        MigrationInfo("127.0.0.1", instances[1].admin_port, [(6000, 8000)], nodes[1].id)
    ]
    logging.debug("Migrating slots 6000-8000")
    await push_config(json.dumps(generate_config(nodes)), [node.admin_client for node in nodes])

    await wait_for_status(nodes[0].admin_client, nodes[1].id, "FINISHED")

    assert [SIZE, SIZE] == [await node.client.dbsize() for node in nodes]

    logging.debug("Reapply config with migration")
    await push_config(json.dumps(generate_config(nodes)), [node.admin_client for node in nodes])

    await asyncio.sleep(0.1)
    assert [SIZE, SIZE] == [await node.client.dbsize() for node in nodes]

    logging.debug("Finalizing migration")
    nodes[0].migrations = []
    nodes[0].slots = [(0, 6000)]
    nodes[1].slots = [(6001, 16383)]
    await push_config(json.dumps(generate_config(nodes)), [node.admin_client for node in nodes])
    logging.debug("Migration finalized")

    await asyncio.sleep(1)
    assert [0, SIZE] == [await node.client.dbsize() for node in nodes]

    for i in range(SIZE):
        assert str(i) == await nodes[1].client.get(f"{{key50}}:{i}")


@dfly_args({"proactor_threads": 4, "cluster_mode": "yes"})
async def test_cluster_replication_migration(
    df_factory: DflyInstanceFactory, df_seeder_factory: DflySeederFactory
):
    """
    Test replication with migration. Create the following setup:

    master_1 -> replica_1, master_2 -> replica_2

    with each master owning half the slots. Let them then fully exchange their slots
    and make sure the captures on the replicas are equal.
    """
    instances = [
        df_factory.create(port=next(next_port), admin_port=next(next_port)) for i in range(4)
    ]
    df_factory.start_all(instances)

    nodes = [await create_node_info(n) for n in instances]
    m1_node, r1_node, m2_node, r2_node = nodes
    master_nodes = [m1_node, m2_node]

    # divide node slots by half
    m1_node.slots = [(0, 8000)]
    m1_node.replicas = [r1_node]
    m2_node.slots = [(8001, 16383)]
    m2_node.replicas = [r2_node]

    logging.debug("Push initial config")
    await push_config(
        json.dumps(generate_config(master_nodes)), [node.admin_client for node in nodes]
    )

    logging.debug("create data")
    seeder = df_seeder_factory.create(
        keys=2000, port=m1_node.instance.port, cluster_mode=True, mirror_to_fake_redis=True
    )
    seed = asyncio.create_task(seeder.run())

    logging.debug("start replication")
    await r1_node.admin_client.execute_command(f"replicaof localhost {m1_node.instance.port}")
    await r2_node.admin_client.execute_command(f"replicaof localhost {m2_node.instance.port}")

    await wait_available_async(r1_node.admin_client)
    await wait_available_async(r2_node.admin_client)

    logging.debug("start migration")
    m1_node.migrations = [
        MigrationInfo("127.0.0.1", m2_node.instance.admin_port, [(0, 8000)], m2_node.id)
    ]
    m2_node.migrations = [
        MigrationInfo("127.0.0.1", m1_node.instance.admin_port, [(8001, 16383)], m1_node.id)
    ]
    await push_config(
        json.dumps(generate_config(master_nodes)), [node.admin_client for node in nodes]
    )

    await wait_for_status(m1_node.admin_client, m2_node.id, "FINISHED")
    await wait_for_status(m2_node.admin_client, m1_node.id, "FINISHED")

    logging.debug("finish migration")
    m1_node.migrations = []
    m1_node.slots = [(8001, 16383)]
    m2_node.migrations = []
    m2_node.slots = [(0, 8000)]

    await push_config(
        json.dumps(generate_config(master_nodes)), [node.admin_client for node in nodes]
    )

    # wait for replicas to catch up
    await asyncio.sleep(2)

    # ensure captures got exchanged
    seeder.stop()
    await seed
    fake_capture = await seeder.capture_fake_redis()
    assert await seeder.compare(fake_capture, r1_node.instance.port)


@pytest.mark.skip("Flaky test")
@dfly_args({"proactor_threads": 4, "cluster_mode": "yes"})
async def test_start_replication_during_migration(
    df_factory: DflyInstanceFactory, df_seeder_factory: DflySeederFactory
):
    """
    Test replication with migration. Create the following setup:

    master_1 do migration to master_2 and we start replication for master_1 during this migration

    in the end master_1 and replica_1 should have the same data
    """
    instances = [
        df_factory.create(port=next(next_port), admin_port=next(next_port)) for i in range(3)
    ]
    df_factory.start_all(instances)

    nodes = [await create_node_info(n) for n in instances]
    m1_node, r1_node, m2_node = nodes
    master_nodes = [m1_node, m2_node]

    m1_node.slots = [(0, 16383)]
    m1_node.replicas = [r1_node]
    m2_node.slots = []

    logging.debug("Push initial config")
    await push_config(
        json.dumps(generate_config(master_nodes)), [node.admin_client for node in nodes]
    )

    logging.debug("create data")
    seeder = df_seeder_factory.create(
        keys=10000, port=nodes[0].instance.port, cluster_mode=True, mirror_to_fake_redis=True
    )
    seed = asyncio.create_task(seeder.run())

    logging.debug("start migration")
    m1_node.migrations = [
        MigrationInfo("127.0.0.1", m2_node.instance.admin_port, [(2001, 16383)], m2_node.id)
    ]
    await push_config(
        json.dumps(generate_config(master_nodes)), [node.admin_client for node in nodes]
    )

    logging.debug("start replication")
    await r1_node.admin_client.execute_command(f"replicaof localhost {m1_node.instance.port}")

    await wait_available_async(r1_node.admin_client)

    await wait_for_status(m1_node.admin_client, m2_node.id, "FINISHED")

    logging.debug("finish migration")
    m1_node.migrations = []
    m1_node.slots = [(0, 2000)]
    m2_node.migrations = []
    m2_node.slots = [(2001, 16383)]

    await push_config(
        json.dumps(generate_config(master_nodes)), [node.admin_client for node in nodes]
    )

    await check_all_replicas_finished([r1_node.client], m1_node.client)

    seeder.stop()
    await seed
    fake_capture = await seeder.capture_fake_redis()
    assert await seeder.compare(fake_capture, r1_node.instance.port)


@dfly_args({"proactor_threads": 4, "cluster_mode": "yes"})
async def test_keys_expiration_during_migration(df_factory: DflyInstanceFactory):
    # Check data migration from one node to another with expiration
    instances = [
        df_factory.create(port=next(next_port), admin_port=next(next_port)) for i in range(2)
    ]

    df_factory.start_all(instances)

    nodes = [(await create_node_info(instance)) for instance in instances]
    nodes[0].slots = [(0, 16383)]
    nodes[1].slots = []

    await push_config(json.dumps(generate_config(nodes)), [node.admin_client for node in nodes])

    logging.debug("Start seeder")
    await nodes[0].client.execute_command("debug", "populate", "100", "foo", "100", "RAND")

    capture_before = await StaticSeeder.capture(nodes[0].client)

    seeder = ExpirySeeder(timeout=4)
    seeder_task = asyncio.create_task(seeder.run(nodes[0].client))
    await seeder.wait_until_n_inserts(500)

    logging.debug("Start migration")
    nodes[0].migrations.append(
        MigrationInfo("127.0.0.1", nodes[1].instance.admin_port, [(0, 16383)], nodes[1].id)
    )
    await push_config(json.dumps(generate_config(nodes)), [node.admin_client for node in nodes])

    await wait_for_status(nodes[1].admin_client, nodes[0].id, "FINISHED")

    logging.debug("Stop seeders")
    seeder.stop()
    await seeder_task

    logging.debug("finish migration")
    nodes[0].slots = []
    nodes[1].slots = [(0, 16383)]
    await push_config(json.dumps(generate_config(nodes)), [node.admin_client for node in nodes])

    # wait to expire all keys
    await asyncio.sleep(5)

    assert await StaticSeeder.capture(nodes[1].client) == capture_before

    stats = await nodes[1].client.info("STATS")
    assert stats["expired_keys"] > 0


@pytest.mark.parametrize("migration_first", [False, True])
@dfly_args({"proactor_threads": 4, "cluster_mode": "yes"})
async def test_snapshoting_during_migration(
    df_factory: DflyInstanceFactory, df_seeder_factory: DflySeederFactory, migration_first: bool
):
    """
    Test saving snapshot during migration. Create the following setups:

    1) Start saving and then run migration simultaneously
    2) Run migration and start saving simultaneously

    The result should be the same: snapshot contains all the data that existed before migration
    """
    dbfilename = f"snap_{tmp_file_name()}"
    instances = [
        df_factory.create(
            dbfilename=dbfilename if i == 0 else "",
            port=next(next_port),
            admin_port=next(next_port),
        )
        for i in range(2)
    ]
    df_factory.start_all(instances)

    nodes = [await create_node_info(n) for n in instances]

    nodes[0].slots = [(0, 16383)]
    nodes[1].slots = []

    logging.debug("Push initial config")
    await push_config(json.dumps(generate_config(nodes)), [node.admin_client for node in nodes])

    logging.debug("create data")
    seeder = df_seeder_factory.create(
        keys=10000, port=nodes[0].instance.port, cluster_mode=True, mirror_to_fake_redis=True
    )
    seed = asyncio.create_task(seeder.run())

    nodes[0].migrations = [
        MigrationInfo("127.0.0.1", nodes[1].instance.admin_port, [(0, 16383)], nodes[1].id)
    ]

    async def start_migration():
        logging.debug("start migration")
        await push_config(json.dumps(generate_config(nodes)), [node.admin_client for node in nodes])

    async def start_save():
        logging.debug("BGSAVE")
        await nodes[0].client.execute_command(f"BGSAVE")

    if migration_first:
        await start_migration()
        await asyncio.sleep(random.randint(0, 10) / 100)
        await start_save()
    else:
        await start_save()
        await asyncio.sleep(random.randint(0, 10) / 100)
        await start_migration()

    logging.debug("wait for snapshot")
    while await is_saving(nodes[0].client):
        await asyncio.sleep(0.1)

    logging.debug("wait migration finish")
    await wait_for_status(nodes[0].admin_client, nodes[1].id, "FINISHED")

    logging.debug("finish migration")
    nodes[0].migrations = []
    nodes[0].slots = []
    nodes[1].migrations = []
    nodes[1].slots = [(0, 16383)]

    await push_config(json.dumps(generate_config(nodes)), [node.admin_client for node in nodes])

    seeder.stop()
    await seed
    fake_capture = await seeder.capture_fake_redis()
    assert await seeder.compare(fake_capture, nodes[1].instance.port)

    await nodes[1].client.execute_command(
        "DFLY",
        "LOAD",
        f"{dbfilename}-summary.dfs",
    )

    # TODO: We can't compare the post-loaded data as is, because it might have changed by now.
    # We can try to use FakeRedis with the StaticSeeder comparison here.


@pytest.mark.exclude_epoll
@dfly_args({"proactor_threads": 4, "cluster_mode": "yes"})
@pytest.mark.asyncio
async def test_cluster_migration_cancel(df_factory: DflyInstanceFactory):
    """Check data migration from one node to another."""
    instances = [
        df_factory.create(port=next(next_port), admin_port=next(next_port)) for i in range(2)
    ]
    df_factory.start_all(instances)

    nodes = [await create_node_info(instance) for instance in instances]
    nodes[0].slots = [(0, 8000)]
    nodes[1].slots = [(8001, 16383)]

    logging.debug("Pushing data to slot 6XXX")
    SIZE = 10_000
    await push_config(json.dumps(generate_config(nodes)), [node.admin_client for node in nodes])
    for i in range(SIZE):
        assert await nodes[0].client.set(f"{{key50}}:{i}", i)  # key50 belongs to slot 6686
    assert [SIZE, 0] == [await node.client.dbsize() for node in nodes]

    nodes[0].migrations = [
        MigrationInfo("127.0.0.1", instances[1].admin_port, [(6000, 8000)], nodes[1].id)
    ]
    logging.debug("Migrating slots 6000-8000")
    await push_config(json.dumps(generate_config(nodes)), [node.admin_client for node in nodes])

    logging.debug("Cancelling migration")
    nodes[0].migrations = []
    await push_config(json.dumps(generate_config(nodes)), [node.admin_client for node in nodes])
    assert SIZE == await nodes[0].client.dbsize()

    @assert_eventually
    async def node1size0():
        if await nodes[1].client.dbsize() != 0:
            logging.debug(await nodes[1].client.execute_command("keys *"))
            assert False

    await node1size0()

    logging.debug("Reissuing migration")
    nodes[0].migrations.append(
        MigrationInfo("127.0.0.1", instances[1].admin_port, [(6001, 8000)], nodes[1].id)
    )
    await push_config(json.dumps(generate_config(nodes)), [node.admin_client for node in nodes])
    await wait_for_status(nodes[0].admin_client, nodes[1].id, "FINISHED")
    assert [SIZE, SIZE] == [await node.client.dbsize() for node in nodes]

    logging.debug("Finalizing migration")
    nodes[0].migrations = []
    nodes[0].slots = [(0, 6000)]
    nodes[1].slots = [(6001, 16383)]
    await push_config(json.dumps(generate_config(nodes)), [node.admin_client for node in nodes])
    logging.debug("Migration finalized")

    while 0 != await nodes[0].client.dbsize():
        logging.debug(f"wait until source dbsize is empty")
        await asyncio.sleep(0.1)

    for i in range(SIZE):
        assert str(i) == await nodes[1].client.get(f"{{key50}}:{i}")


@dfly_args({"proactor_threads": 2, "cluster_mode": "yes"})
@pytest.mark.asyncio
@pytest.mark.opt_only
@pytest.mark.exclude_epoll
async def test_cluster_migration_huge_container(df_factory: DflyInstanceFactory):
    instances = [
        df_factory.create(port=next(next_port), admin_port=next(next_port)) for i in range(2)
    ]
    df_factory.start_all(instances)

    nodes = [await create_node_info(instance) for instance in instances]
    nodes[0].slots = [(0, 16383)]
    nodes[1].slots = []

    await push_config(json.dumps(generate_config(nodes)), [node.admin_client for node in nodes])

    logging.debug("Generating huge containers")
    seeder = StaticSeeder(
        key_target=100,
        data_size=10_000_000,
        collection_size=10_000,
        variance=1,
        samples=1,
        types=["LIST", "HASH", "SET", "ZSET", "STRING"],
    )
    await seeder.run(nodes[0].client)
    source_data = await StaticSeeder.capture(nodes[0].client)

    mem_before = await get_memory(nodes[0].client, "used_memory_rss")

    nodes[0].migrations = [
        MigrationInfo("127.0.0.1", instances[1].admin_port, [(0, 16383)], nodes[1].id)
    ]
    logging.debug("Migrating slots")
    await push_config(json.dumps(generate_config(nodes)), [node.admin_client for node in nodes])

    logging.debug("Waiting for migration to finish")
    await wait_for_status(nodes[0].admin_client, nodes[1].id, "FINISHED", timeout=300)

    target_data = await StaticSeeder.capture(nodes[1].client)
    assert source_data == target_data

    # Get peak memory, because migration removes the data
    mem_after = await get_memory(nodes[0].client, "used_memory_peak_rss")
    logging.debug(f"Memory before {mem_before} after {mem_after}")
    assert mem_after < mem_before * 1.1

    line = stop_and_get_restore_log(nodes[0].instance)

    # 'with X commands' - how many breakdowns we used for the keys
    assert extract_int_after_prefix("with ", line) > 500_000

    assert extract_int_after_prefix("Keys skipped ", line) == 0
    assert extract_int_after_prefix("buckets skipped ", line) == 0
    assert extract_int_after_prefix("keys written ", line) > 90

    # We don't send updates during the migration
    assert extract_int_after_prefix("buckets on_db_update ", line) == 0


@dfly_args({"proactor_threads": 2, "cluster_mode": "yes"})
@pytest.mark.parametrize("chunk_size", [1_000_000, 30])
@pytest.mark.asyncio
async def test_cluster_migration_while_seeding(
    df_factory: DflyInstanceFactory, df_seeder_factory: DflySeederFactory, chunk_size
):
    instances = [
        df_factory.create(
            port=next(next_port),
            admin_port=next(next_port),
            serialization_max_chunk_size=chunk_size,
        )
        for _ in range(2)
    ]
    df_factory.start_all(instances)

    nodes = [await create_node_info(instance) for instance in instances]
    nodes[0].slots = [(0, 16383)]
    nodes[1].slots = []
    client0 = nodes[0].client

    await push_config(json.dumps(generate_config(nodes)), [node.admin_client for node in nodes])

    logging.debug("Seeding cluster")
    seeder = df_seeder_factory.create(
        keys=10_000, port=instances[0].port, cluster_mode=True, mirror_to_fake_redis=True
    )
    await seeder.run(target_deviation=0.1)

    seed = asyncio.create_task(seeder.run())
    await asyncio.sleep(1)

    nodes[0].migrations = [
        MigrationInfo("127.0.0.1", instances[1].admin_port, [(0, 16383)], nodes[1].id)
    ]
    logging.debug("Migrating slots")
    await push_config(json.dumps(generate_config(nodes)), [node.admin_client for node in nodes])

    logging.debug("Waiting for migration to finish")
    await wait_for_status(nodes[0].admin_client, nodes[1].id, "FINISHED", timeout=300)
    logging.debug("Migration finished")

    logging.debug("Finalizing migration")
    nodes[0].slots = []
    nodes[1].slots = [(0, 16383)]
    await push_config(json.dumps(generate_config(nodes)), [node.admin_client for node in nodes])

    await asyncio.sleep(1)  # Let seeder feed dest before migration finishes

    seeder.stop()
    await seed
    logging.debug("Seeding finished")

    assert (
        await get_memory(client0, "used_memory_peak_rss")
        < await get_memory(client0, "used_memory_rss") * 1.1
    )

    capture = await seeder.capture_fake_redis()
    assert await seeder.compare(capture, instances[1].port)

    line = stop_and_get_restore_log(nodes[0].instance)
    assert extract_int_after_prefix("Keys skipped ", line) == 0
    assert extract_int_after_prefix("buckets skipped ", line) > 0
    assert extract_int_after_prefix("keys written ", line) >= 9_000
    assert extract_int_after_prefix("buckets on_db_update ", line) > 0


@dfly_args({"proactor_threads": 2, "cluster_mode": "yes"})
@pytest.mark.asyncio
async def test_cluster_migrations_sequence(
    df_factory: DflyInstanceFactory, df_seeder_factory: DflySeederFactory
):
    instances = [
        df_factory.create(port=next(next_port), admin_port=next(next_port)) for _ in range(2)
    ]
    df_factory.start_all(instances)

    nodes = [await create_node_info(instance) for instance in instances]
    nodes[0].slots = [(0, 16383)]
    nodes[1].slots = []

    await push_config(json.dumps(generate_config(nodes)), [node.admin_client for node in nodes])

    logging.debug("Seeding cluster")
    seeder = df_seeder_factory.create(
        keys=10_000, port=instances[0].port, cluster_mode=True, mirror_to_fake_redis=True
    )
    await seeder.run(target_deviation=0.1)

    seed = asyncio.create_task(seeder.run())
    await asyncio.sleep(1)

    slot_step = 500
    nodes[0].migrations = [
        MigrationInfo("127.0.0.1", instances[1].admin_port, [(0, slot_step - 1)], nodes[1].id)
    ]
    logging.debug("Migrating slots")
    await push_config(json.dumps(generate_config(nodes)), [node.admin_client for node in nodes])

    for i in range(slot_step, 16301, slot_step):
        logging.debug("Waiting for migration to finish")
        await wait_for_status(nodes[0].admin_client, nodes[1].id, "FINISHED", timeout=10)

        nodes[0].slots = [(i, 16383)]
        nodes[1].slots = [(0, i - 1)]
        end_slot = min(i + slot_step - 1, 16383)
        nodes[0].migrations = [
            MigrationInfo("127.0.0.1", instances[1].admin_port, [(i, end_slot)], nodes[1].id)
        ]

        await push_config(json.dumps(generate_config(nodes)), [node.admin_client for node in nodes])

    logging.debug("Waiting for migration to finish")
    await wait_for_status(nodes[0].admin_client, nodes[1].id, "FINISHED", timeout=10)
    await push_config(json.dumps(generate_config(nodes)), [node.admin_client for node in nodes])

    logging.debug("Finalizing migration")
    nodes[0].slots = []
    nodes[1].slots = [(0, 16383)]
    nodes[0].migrations = []
    await push_config(json.dumps(generate_config(nodes)), [node.admin_client for node in nodes])

    logging.debug("stop seeding")
    seeder.stop()
    await seed

    capture = await seeder.capture_fake_redis()
    assert await seeder.compare(capture, instances[1].port)


def parse_lag(replication_info: str):
    lags = re.findall("lag=([0-9]+)\r\n", replication_info)
    assert len(lags) == 1
    return int(lags[0])


async def await_no_lag(client: aioredis.Redis, timeout=10):
    start = time.time()
    while (time.time() - start) < timeout:
        lag = parse_lag(await client.execute_command("info replication"))
        print("current lag =", lag)
        if lag == 0:
            return
        await asyncio.sleep(0.05)

    raise RuntimeError("Lag did not reduced to 0!")


@dfly_args({"proactor_threads": 4})
async def test_replicate_cluster(df_factory: DflyInstanceFactory, df_seeder_factory):
    """
    Create dragonfly cluster of 2 nodes.
    Create additional dragonfly server in emulated mode.
    Replicate the dragonfly cluster into a single dragonfly node.
    Send traffic before replication start and while replicating.
    Promote the replica to master and check data consistency between cluster and single node.
    """
    replica = df_factory.create(admin_port=next(next_port), cluster_mode="emulated")
    cluster_nodes = [
        df_factory.create(admin_port=next(next_port), cluster_mode="yes") for i in range(2)
    ]

    # Start instances and connect clients
    df_factory.start_all(cluster_nodes + [replica])
    c_nodes = [node.client() for node in cluster_nodes]

    c_replica = replica.client()

    node_ids = await asyncio.gather(*(get_node_id(c) for c in c_nodes))
    config = f"""
      [
        {{
          "slot_ranges": [ {{ "start": 0, "end": LAST_SLOT_CUTOFF }} ],
          "master": {{ "id": "{node_ids[0]}", "ip": "localhost", "port": {cluster_nodes[0].port} }},
          "replicas": []
        }},
        {{
          "slot_ranges": [ {{ "start": NEXT_SLOT_CUTOFF, "end": 16383 }} ],
          "master": {{ "id": "{node_ids[1]}", "ip": "localhost", "port": {cluster_nodes[1].port} }},
          "replicas": []
        }}
      ]
    """

    await push_config(
        config.replace("LAST_SLOT_CUTOFF", "5259").replace("NEXT_SLOT_CUTOFF", "5260"),
        c_nodes,
    )

    # Fill instances with some data
    seeder = df_seeder_factory.create(
        keys=2000, port=cluster_nodes[0].port, cluster_mode=True, mirror_to_fake_redis=True
    )
    await seeder.run(target_deviation=0.1)

    fill_task = asyncio.create_task(seeder.run())

    # Start replication
    await c_replica.execute_command("REPLICAOF localhost " + str(cluster_nodes[0].port) + " 0 5259")
    await c_replica.execute_command(
        "ADDREPLICAOF localhost " + str(cluster_nodes[1].port) + " 5260 16383"
    )

    # give seeder time to run.
    await asyncio.sleep(1.0)
    # Stop seeder
    seeder.stop()
    await fill_task

    # wait for replication to finish
    await asyncio.gather(*(asyncio.create_task(await_no_lag(c)) for c in c_nodes))

    # promote replica to master and compare data
    await c_replica.execute_command("REPLICAOF NO ONE")
    capture = await seeder.capture()
    assert await seeder.compare(capture, replica.port)
    fake_capture = await seeder.capture_fake_redis()
    assert await seeder.compare(fake_capture, replica.port)


async def await_stable_sync(m_client: aioredis.Redis, replica_port, timeout=10):
    start = time.time()

    async def is_stable():
        role = await m_client.execute_command("role")
        return role == [
            "master",
            [["127.0.0.1", str(replica_port), "online"]],
        ]

    while (time.time() - start) < timeout:
        if await is_stable():
            return
        await asyncio.sleep(0.05)

    raise RuntimeError("Failed to reach stable sync")


@dfly_args({"proactor_threads": 4})
async def test_replicate_disconnect_cluster(df_factory: DflyInstanceFactory, df_seeder_factory):
    """
    Create dragonfly cluster of 2 nodes and additional dragonfly server in emulated mode.
    Populate the cluster with data
    Replicate the dragonfly cluster into a single dragonfly node and wait for stable sync
    Break connection between cluster node 0 and replica and reconnect
    Promote replica to master
    Compare cluster data and replica data
    """
    replica = df_factory.create(admin_port=next(next_port), cluster_mode="emulated")
    cluster_nodes = [
        df_factory.create(admin_port=next(next_port), cluster_mode="yes") for i in range(2)
    ]

    # Start instances and connect clients
    df_factory.start_all(cluster_nodes + [replica])
    c_nodes = [node.client() for node in cluster_nodes]

    c_replica = replica.client()

    node_ids = await asyncio.gather(*(get_node_id(c) for c in c_nodes))
    config = f"""
      [
        {{
          "slot_ranges": [ {{ "start": 0, "end": LAST_SLOT_CUTOFF }} ],
          "master": {{ "id": "{node_ids[0]}", "ip": "localhost", "port": {cluster_nodes[0].port} }},
          "replicas": []
        }},
        {{
          "slot_ranges": [ {{ "start": NEXT_SLOT_CUTOFF, "end": 16383 }} ],
          "master": {{ "id": "{node_ids[1]}", "ip": "localhost", "port": {cluster_nodes[1].port} }},
          "replicas": []
        }}
      ]
    """

    await push_config(
        config.replace("LAST_SLOT_CUTOFF", "5259").replace("NEXT_SLOT_CUTOFF", "5260"),
        c_nodes,
    )

    # Fill instances with some data
    seeder = df_seeder_factory.create(
        keys=2000, port=cluster_nodes[0].port, cluster_mode=True, mirror_to_fake_redis=True
    )
    await seeder.run(target_deviation=0.1)

    fill_task = asyncio.create_task(seeder.run())

    proxy = Proxy("127.0.0.1", next(next_port), "127.0.0.1", cluster_nodes[0].port)
    await proxy.start()
    proxy_task = asyncio.create_task(proxy.serve())

    # Start replication
    await c_replica.execute_command("REPLICAOF localhost " + str(proxy.port) + " 0 5259")
    await c_replica.execute_command(
        "ADDREPLICAOF localhost " + str(cluster_nodes[1].port) + " 5260 16383"
    )

    # wait for replication to reach stable state on all nodes
    await asyncio.gather(
        *(asyncio.create_task(await_stable_sync(c, replica.port)) for c in c_nodes)
    )

    # break connection between first node and replica
    await proxy.close(proxy_task)
    await asyncio.sleep(3)

    async def is_first_master_conn_down(conn):
        info = await conn.execute_command("INFO REPLICATION")
        print(info)
        statuses = re.findall("master_link_status:(down|up)\r\n", info)
        assert len(statuses) == 2
        assert statuses[0] == "down"
        assert statuses[1] == "up"

    await is_first_master_conn_down(c_replica)

    # start connection again
    await proxy.start()
    proxy_task = asyncio.create_task(proxy.serve())

    seeder.stop()
    await fill_task

    # wait for stable sync on first master
    await await_stable_sync(c_nodes[0], replica.port)
    # wait for no lag on all cluster nodes
    await asyncio.gather(*(asyncio.create_task(await_no_lag(c)) for c in c_nodes))

    # promote replica to master and compare data
    await c_replica.execute_command("REPLICAOF NO ONE")
    capture = await seeder.capture()
    assert await seeder.compare(capture, replica.port)
    fake_capture = await seeder.capture_fake_redis()
    assert await seeder.compare(fake_capture, replica.port)

    await proxy.close(proxy_task)


def is_offset_eq_master_repl_offset(replication_info: str):
    offset = re.findall("offset=([0-9]+),", replication_info)
    assert len(offset) == 1
    master_repl_offset = re.findall("master_repl_offset:([0-9]+)\r\n", replication_info)
    assert len(master_repl_offset) == 1
    return int(offset[0]) == int(master_repl_offset[0])


async def await_eq_offset(client: aioredis.Redis, timeout=20):
    start = time.time()
    while (time.time() - start) < timeout:
        if is_offset_eq_master_repl_offset(await client.execute_command("info replication")):
            return
        await asyncio.sleep(0.05)

    raise RuntimeError("offset not equal!")


@dfly_args({"proactor_threads": 4})
async def test_replicate_redis_cluster(redis_cluster, df_factory, df_seeder_factory):
    """
    Create redis cluster of 3 nodes.
    Create dragonfly server in emulated mode.
    Replicate the redis cluster into a single dragonfly node.
    Send traffic before replication start and while replicating.
    Promote the replica to master and check data consistency between cluster and single dragonfly node.
    """
    replica = df_factory.create(admin_port=next(next_port), cluster_mode="emulated")

    # Start instances and connect clients
    df_factory.start_all([replica])

    redis_cluster_nodes = redis_cluster
    node_clients = [
        aioredis.Redis(decode_responses=True, host="localhost", port=node.port)
        for node in redis_cluster_nodes
    ]

    c_replica = replica.client()

    seeder = df_seeder_factory.create(
        keys=2000, port=redis_cluster_nodes[0].port, cluster_mode=True
    )
    await seeder.run(target_deviation=0.1)

    fill_task = asyncio.create_task(seeder.run())

    # Start replication
    await c_replica.execute_command(
        "REPLICAOF localhost " + str(redis_cluster_nodes[0].port) + " 0 5460"
    )
    await asyncio.sleep(0.5)
    await c_replica.execute_command(
        "ADDREPLICAOF localhost " + str(redis_cluster_nodes[1].port) + " 5461 10922"
    )
    await asyncio.sleep(0.5)
    await c_replica.execute_command(
        "ADDREPLICAOF localhost " + str(redis_cluster_nodes[2].port) + " 10923 16383"
    )

    # give seeder time to run.
    await asyncio.sleep(0.5)
    # Stop seeder
    seeder.stop()
    await fill_task

    # wait for replication to finish
    await asyncio.gather(*(asyncio.create_task(await_eq_offset(client)) for client in node_clients))

    await c_replica.execute_command("REPLICAOF NO ONE")
    capture = await seeder.capture()
    assert await seeder.compare(capture, replica.port)


@pytest.mark.skip("Flaky test")
@dfly_args({"proactor_threads": 4})
async def test_replicate_disconnect_redis_cluster(redis_cluster, df_factory, df_seeder_factory):
    """
    Create redis cluster of 3 nodes.
    Create dragonfly server in emulated mode.
    Replicate the redis cluster into a single dragonfly node.
    Send traffic before replication start and while replicating.
    Close connection between dfly replica and one of master nodes and reconnect
    Send more traffic
    Promote the replica to master and check data consistency between cluster and single dragonfly node.
    """
    replica = df_factory.create(admin_port=next(next_port), cluster_mode="emulated")

    # Start instances and connect clients
    df_factory.start_all([replica])

    redis_cluster_nodes = redis_cluster
    node_clients = [
        aioredis.Redis(decode_responses=True, host="localhost", port=node.port)
        for node in redis_cluster_nodes
    ]

    c_replica = replica.client()

    seeder = df_seeder_factory.create(
        keys=1000, port=redis_cluster_nodes[0].port, cluster_mode=True
    )
    await seeder.run(target_deviation=0.1)

    fill_task = asyncio.create_task(seeder.run())

    proxy = Proxy("127.0.0.1", next(next_port), "127.0.0.1", redis_cluster_nodes[1].port)
    await proxy.start()
    proxy_task = asyncio.create_task(proxy.serve())

    # Start replication
    await c_replica.execute_command(
        "REPLICAOF localhost " + str(redis_cluster_nodes[0].port) + " 0 5460"
    )
    await c_replica.execute_command("ADDREPLICAOF localhost " + str(proxy.port) + " 5461 10922")
    await c_replica.execute_command(
        "ADDREPLICAOF localhost " + str(redis_cluster_nodes[2].port) + " 10923 16383"
    )

    # give seeder time to run.
    await asyncio.sleep(1)

    # break connection between second node and replica
    await proxy.close(proxy_task)
    await asyncio.sleep(3)

    # check second node connection is down
    info = await c_replica.execute_command("INFO REPLICATION")
    statuses = re.findall("master_link_status:(down|up)\r\n", info)
    assert len(statuses) == 3
    assert statuses[0] == "up"
    assert statuses[1] == "down"
    assert statuses[2] == "up"

    # start connection again
    await proxy.start()
    proxy_task = asyncio.create_task(proxy.serve())

    # give seeder more time to run
    await asyncio.sleep(1)

    # check second node connection is up
    info = await c_replica.execute_command("INFO REPLICATION")
    statuses = re.findall("master_link_status:(down|up)\r\n", info)
    assert len(statuses) == 3
    assert statuses[0] == "up"
    assert statuses[1] == "up"
    assert statuses[2] == "up"

    # give seeder time to run.
    await asyncio.sleep(1)

    # Stop seeder
    seeder.stop()
    await fill_task

    # wait for replication to finish
    await asyncio.gather(*(asyncio.create_task(await_eq_offset(client)) for client in node_clients))

    await c_replica.execute_command("REPLICAOF NO ONE")
    capture = await seeder.capture()
    assert await seeder.compare(capture, replica.port)
    await proxy.close(proxy_task)


@pytest.mark.skip("Takes more than 10 minutes")
@dfly_args({"cluster_mode": "yes"})
async def test_cluster_memory_consumption_migration(df_factory: DflyInstanceFactory):
    # Check data migration from one node to another
    instances = [
        df_factory.create(
            maxmemory="15G",
            port=next(next_port),
            admin_port=next(next_port),
            vmodule="streamer=2",
        )
        for i in range(3)
    ]

    df_factory.start_all(instances)

    nodes = [(await create_node_info(instance)) for instance in instances]
    nodes[0].slots = [(0, 16383)]
    for i in range(1, len(instances)):
        nodes[i].slots = []

    await push_config(json.dumps(generate_config(nodes)), [node.admin_client for node in nodes])

    await nodes[0].client.execute_command("DEBUG POPULATE 5000000 test 1000 RAND SLOTS 0 16383")

    await asyncio.sleep(2)

    migration_nodes = len(instances) - 1
    slot_step = 16384 // migration_nodes
    ranges = []
    for i in range(0, migration_nodes):
        ranges.append(i * slot_step)
    ranges.append(16384)

    for i in range(1, len(instances)):
        nodes[0].migrations.append(
            MigrationInfo(
                "127.0.0.1",
                nodes[i].instance.admin_port,
                [(ranges[i - 1], ranges[i] - 1)],
                nodes[i].id,
            )
        )

    logging.debug("Start migration")
    await push_config(json.dumps(generate_config(nodes)), [node.admin_client for node in nodes])

    await wait_for_status(nodes[1].admin_client, nodes[0].id, "FINISHED", 1000)

    nodes[0].migrations = []
    nodes[0].slots = []
    for i in range(1, len(instances)):
        nodes[i].slots = [(ranges[i - 1], ranges[i] - 1)]
    logging.debug("remove finished migrations")
    await push_config(json.dumps(generate_config(nodes)), [node.admin_client for node in nodes])

    await check_for_no_state_status([node.admin_client for node in nodes])


@pytest.mark.exclude_epoll
@pytest.mark.asyncio
@dfly_args({"proactor_threads": 4, "cluster_mode": "yes"})
async def test_migration_timeout_on_sync(df_factory: DflyInstanceFactory, df_seeder_factory):
    # Timeout set to 3 seconds because we must first saturate the socket before we get the timeout
    instances = [
        df_factory.create(
            port=next(next_port),
            admin_port=next(next_port),
            replication_timeout=3000,
            vmodule="outgoing_slot_migration=2,cluster_family=2,incoming_slot_migration=2,streamer=2",
        )
        for i in range(2)
    ]

    df_factory.start_all(instances)

    nodes = [(await create_node_info(instance)) for instance in instances]
    nodes[0].slots = [(0, 16383)]
    nodes[1].slots = []

    await push_config(json.dumps(generate_config(nodes)), [node.admin_client for node in nodes])

    logging.debug("source node DEBUG POPULATE")

    await StaticSeeder(key_target=300000, data_size=1000).run(nodes[0].client)
    start_capture = await StaticSeeder.capture(nodes[0].client)

    logging.debug("Start migration")
    nodes[0].migrations.append(
        MigrationInfo("127.0.0.1", nodes[1].instance.admin_port, [(0, 16383)], nodes[1].id)
    )
    await push_config(json.dumps(generate_config(nodes)), [node.admin_client for node in nodes])

    await asyncio.sleep(random.randint(0, 50) / 100)
    await wait_for_migration_start(nodes[1].admin_client, nodes[0].id)

    logging.debug("debug migration pause")
    await nodes[1].client.execute_command("debug migration pause")

    await wait_for_error(
        nodes[0].admin_client, nodes[1].id, "JournalStreamer write operation timeout", 30
    )

    logging.debug("debug migration resume")
    await nodes[1].client.execute_command("debug migration resume")

    await wait_for_status(nodes[0].admin_client, nodes[1].id, "FINISHED", 300)
    await wait_for_status(nodes[1].admin_client, nodes[0].id, "FINISHED")

    nodes[0].migrations = []
    nodes[0].slots = []
    nodes[1].slots = [(0, 16383)]

    await push_config(json.dumps(generate_config(nodes)), [node.admin_client for node in nodes])

    assert (await StaticSeeder.capture(nodes[1].client)) == start_capture


"""
Test cluster node distributing its slots into 2 other nodes.
In this test we start migrating to the second node only after the first one finished to
reproduce the bug found in issue #4455
"""


@pytest.mark.asyncio
@dfly_args({"proactor_threads": 4, "cluster_mode": "yes"})
async def test_migration_one_after_another(df_factory: DflyInstanceFactory, df_seeder_factory):
    # 1. Create cluster of 3 nodes with all slots allocated to first node.
    instances = [
        df_factory.create(
            port=next(next_port),
            admin_port=next(next_port),
            vmodule="outgoing_slot_migration=2,cluster_family=2,incoming_slot_migration=2,streamer=2",
        )
        for i in range(3)
    ]
    df_factory.start_all(instances)

    nodes = [(await create_node_info(instance)) for instance in instances]
    nodes[0].slots = [(0, 16383)]
    nodes[1].slots = []
    nodes[2].slots = []
    await push_config(json.dumps(generate_config(nodes)), [node.admin_client for node in nodes])

    logging.debug("DEBUG POPULATE first node")
    key_num = 100000
    await StaticSeeder(key_target=key_num, data_size=100).run(nodes[0].client)
    dbsize_node0 = await nodes[0].client.dbsize()
    assert dbsize_node0 > (key_num * 0.95)

    # 2. Start migrating part of the slots from first node to second
    logging.debug("Start first migration")
    nodes[0].migrations.append(
        MigrationInfo("127.0.0.1", nodes[1].instance.admin_port, [(0, 16300)], nodes[1].id)
    )
    await push_config(json.dumps(generate_config(nodes)), [node.admin_client for node in nodes])

    # 3. Wait for migratin finish
    await wait_for_status(nodes[0].admin_client, nodes[1].id, "FINISHED", timeout=50)
    await wait_for_status(nodes[1].admin_client, nodes[0].id, "FINISHED", timeout=50)

    nodes[0].migrations = []
    nodes[0].slots = [(16301, 16383)]
    nodes[1].slots = [(0, 16300)]
    nodes[2].slots = []
    await push_config(json.dumps(generate_config(nodes)), [node.admin_client for node in nodes])

    # 4. Start migrating remaind slots from first node to third node
    logging.debug("Start second migration")
    nodes[0].migrations.append(
        MigrationInfo("127.0.0.1", nodes[2].instance.admin_port, [(16301, 16383)], nodes[2].id)
    )
    await push_config(json.dumps(generate_config(nodes)), [node.admin_client for node in nodes])

    # 5. Wait for migratin finish
    await wait_for_status(nodes[0].admin_client, nodes[2].id, "FINISHED", timeout=10)
    await wait_for_status(nodes[2].admin_client, nodes[0].id, "FINISHED", timeout=10)

    nodes[0].migrations = []
    nodes[0].slots = []
    nodes[1].slots = [(0, 16300)]
    nodes[2].slots = [(16301, 16383)]
    await push_config(json.dumps(generate_config(nodes)), [node.admin_client for node in nodes])

    # 6. Check all data was migrated
    # Using dbsize to check all the data was migrated to the other nodes.
    # Note: we can not use the seeder capture as we migrate the data to 2 different nodes.
    # TODO: improve the migration conrrectness by running the seeder capture on slot range (requiers changes in capture script).
    dbsize_node1 = await nodes[1].client.dbsize()
    dbsize_node2 = await nodes[2].client.dbsize()
    assert dbsize_node1 + dbsize_node2 == dbsize_node0
    assert dbsize_node2 > 0 and dbsize_node1 > 0


"""
Test cluster node distributing its slots into 3 other nodes.
In this test we randomize the slot ranges that are migrated to each node
For each migration we start migration, wait for it to finish and once it is finished we send migration finalization config
"""


@pytest.mark.slow
@pytest.mark.exclude_epoll
@pytest.mark.asyncio
@dfly_args({"proactor_threads": 4, "cluster_mode": "yes"})
async def test_migration_rebalance_node(df_factory: DflyInstanceFactory, df_seeder_factory):
    # 1. Create cluster of 3 nodes with all slots allocated to first node.
    instances = [
        df_factory.create(
            port=next(next_port),
            admin_port=next(next_port),
            vmodule="outgoing_slot_migration=2,cluster_family=2,incoming_slot_migration=2,streamer=2",
        )
        for i in range(4)
    ]
    df_factory.start_all(instances)

    def create_random_ranges():
        # Generate 2 random breakpoints within the range
        breakpoints = sorted(random.sample(range(1, 16382), 2))
        ranges = [
            (0, breakpoints[0] - 1),
            (breakpoints[0], breakpoints[1] - 1),
            (breakpoints[1], 16383),
        ]
        return ranges

    # Create 3 random ranges from 0 to 16383
    random_ranges = create_random_ranges()

    nodes = [(await create_node_info(instance)) for instance in instances]
    nodes[0].slots = random_ranges
    nodes[1].slots = []
    nodes[2].slots = []
    nodes[3].slots = []
    await push_config(json.dumps(generate_config(nodes)), [node.admin_client for node in nodes])

    key_num = 100000
    logging.debug(f"DEBUG POPULATE first node with number of keys: {key_num}")
    await StaticSeeder(key_target=key_num, data_size=100).run(nodes[0].client)
    dbsize_node0 = await nodes[0].client.dbsize()
    assert dbsize_node0 > (key_num * 0.95)

    logging.debug("start seeding")
    # Running seeder with pipeline mode when finalizing migrations leads to errors
    # TODO: I believe that changing the seeder to generate pipeline command only on specific slot will fix the problem
    seeder = df_seeder_factory.create(
        keys=50_000,
        port=instances[0].port,
        cluster_mode=True,
        pipeline=False,
        mirror_to_fake_redis=True,
    )
    await seeder.run(target_deviation=0.1)
    seed = asyncio.create_task(seeder.run())

    migration_info = [
        MigrationInfo("127.0.0.1", nodes[1].instance.admin_port, [random_ranges[0]], nodes[1].id),
        MigrationInfo("127.0.0.1", nodes[2].instance.admin_port, [random_ranges[1]], nodes[2].id),
        MigrationInfo("127.0.0.1", nodes[3].instance.admin_port, [random_ranges[2]], nodes[3].id),
    ]

    nodes_lock = asyncio.Lock()

    async def do_migration(index):
        await asyncio.sleep(random.randint(1, 10) / 5)
        async with nodes_lock:
            logging.debug(f"Start migration from node {index}")
            nodes[0].migrations.append(migration_info[index - 1])
            await push_config(
                json.dumps(generate_config(nodes)), [node.admin_client for node in nodes]
            )

        logging.debug(f"wait migration from node {index}")
        await wait_for_status(nodes[0].admin_client, nodes[index].id, "FINISHED", timeout=50)
        await wait_for_status(nodes[index].admin_client, nodes[0].id, "FINISHED", timeout=50)
        logging.debug(f"finished migration from node {index}")
        await asyncio.sleep(random.randint(1, 5) / 5)
        async with nodes_lock:
            logging.debug(f"Finalize migration from node {index}")
            nodes[index].slots = migration_info[index - 1].slots
            nodes[0].slots.remove(migration_info[index - 1].slots[0])
            nodes[0].migrations.remove(migration_info[index - 1])
            await push_config(
                json.dumps(generate_config(nodes)), [node.admin_client for node in nodes]
            )

    all_migrations = [asyncio.create_task(do_migration(i)) for i in range(1, 4)]
    for migration in all_migrations:
        await migration

    logging.debug("stop seeding")
    seeder.stop()
    await seed
<<<<<<< HEAD
=======
    capture = await seeder.capture_fake_redis()
    assert await seeder.compare(capture, nodes[1].instance.port)
>>>>>>> 21d63e8c


@dfly_args({"proactor_threads": 2, "cluster_mode": "yes"})
async def test_cluster_sharded_pub_sub(df_factory: DflyInstanceFactory):
    nodes = [df_factory.create(port=next(next_port)) for i in range(2)]
    df_factory.start_all(nodes)

    c_nodes = [node.client() for node in nodes]

    nodes_info = [(await create_node_info(instance)) for instance in nodes]
    nodes_info[0].slots = [(0, 16383)]
    nodes_info[1].slots = []

    await push_config(json.dumps(generate_config(nodes_info)), [node.client for node in nodes_info])
    # channel name kostas crc is at slot 2883 which is part of the first node.
    with pytest.raises(redis.exceptions.ResponseError) as moved_error:
        await c_nodes[1].execute_command("SSUBSCRIBE kostas")

    assert str(moved_error.value) == f"MOVED 2833 127.0.0.1:{nodes[0].port}"

    node_a = ClusterNode("localhost", nodes[0].port)
    node_b = ClusterNode("localhost", nodes[1].port)

    consumer_client = RedisCluster(startup_nodes=[node_a, node_b])
    consumer = consumer_client.pubsub()
    consumer.ssubscribe("kostas")

    await c_nodes[0].execute_command("SPUBLISH kostas hello")

    # Consume subscription message result from above
    message = consumer.get_sharded_message(target_node=node_a)
    assert message == {"type": "subscribe", "pattern": None, "channel": b"kostas", "data": 1}

    message = consumer.get_sharded_message(target_node=node_a)
    assert message == {"type": "message", "pattern": None, "channel": b"kostas", "data": b"hello"}

    consumer.sunsubscribe("kostas")
    await c_nodes[0].execute_command("SPUBLISH kostas new_message")
    message = consumer.get_sharded_message(target_node=node_a)
<<<<<<< HEAD
    assert message == {"type": "unsubscribe", "pattern": None, "channel": b"kostas", "data": 0}


@dfly_args({"proactor_threads": 2, "cluster_mode": "yes"})
async def test_cluster_sharded_pub_sub_migration(df_factory: DflyInstanceFactory):
    instances = [df_factory.create(port=next(next_port)) for i in range(2)]
    df_factory.start_all(instances)

    c_nodes = [instance.client() for instance in instances]

    nodes = [(await create_node_info(instance)) for instance in instances]
    nodes[0].slots = [(0, 16383)]
    nodes[1].slots = []

    await push_config(json.dumps(generate_config(nodes)), [node.client for node in nodes])

    # Setup producer and consumer
    node_a = ClusterNode("localhost", instances[0].port)
    node_b = ClusterNode("localhost", instances[1].port)

    consumer_client = RedisCluster(startup_nodes=[node_a, node_b])
    consumer = consumer_client.pubsub()
    consumer.ssubscribe("kostas")

    # Push new config
    nodes[0].migrations.append(
        MigrationInfo("127.0.0.1", nodes[1].instance.port, [(0, 16383)], nodes[1].id)
    )
    await push_config(json.dumps(generate_config(nodes)), [node.client for node in nodes])

    await wait_for_status(nodes[0].client, nodes[1].id, "FINISHED")

    nodes[0].migrations = []
    nodes[0].slots = []
    nodes[1].slots = [(0, 16383)]
    logging.debug("remove finished migrations")
    await push_config(json.dumps(generate_config(nodes)), [node.client for node in nodes])

    # channel name kostas crc is at slot 2883 which is part of the second now.
    with pytest.raises(redis.exceptions.ResponseError) as moved_error:
        await c_nodes[0].execute_command("SSUBSCRIBE kostas")

    assert str(moved_error.value) == f"MOVED 2833 127.0.0.1:{instances[1].port}"

    # Consume subscription message result from above
    message = consumer.get_sharded_message(target_node=node_a)
    assert message == {"type": "subscribe", "pattern": None, "channel": b"kostas", "data": 1}
    message = consumer.get_sharded_message(target_node=node_a)
=======
>>>>>>> 21d63e8c
    assert message == {"type": "unsubscribe", "pattern": None, "channel": b"kostas", "data": 0}<|MERGE_RESOLUTION|>--- conflicted
+++ resolved
@@ -2938,11 +2938,8 @@
     logging.debug("stop seeding")
     seeder.stop()
     await seed
-<<<<<<< HEAD
-=======
     capture = await seeder.capture_fake_redis()
     assert await seeder.compare(capture, nodes[1].instance.port)
->>>>>>> 21d63e8c
 
 
 @dfly_args({"proactor_threads": 2, "cluster_mode": "yes"})
@@ -2982,7 +2979,6 @@
     consumer.sunsubscribe("kostas")
     await c_nodes[0].execute_command("SPUBLISH kostas new_message")
     message = consumer.get_sharded_message(target_node=node_a)
-<<<<<<< HEAD
     assert message == {"type": "unsubscribe", "pattern": None, "channel": b"kostas", "data": 0}
 
 
@@ -3031,6 +3027,4 @@
     message = consumer.get_sharded_message(target_node=node_a)
     assert message == {"type": "subscribe", "pattern": None, "channel": b"kostas", "data": 1}
     message = consumer.get_sharded_message(target_node=node_a)
-=======
->>>>>>> 21d63e8c
     assert message == {"type": "unsubscribe", "pattern": None, "channel": b"kostas", "data": 0}