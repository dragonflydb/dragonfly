import random
import logging
import string
import pytest
import asyncio
import time
import socket
from threading import Thread
import random
import ssl
from redis import asyncio as aioredis
import redis as base_redis
import hiredis
from redis.cache import CacheConfig

from redis.exceptions import ConnectionError as redis_conn_error, ResponseError

import async_timeout
from dataclasses import dataclass
from aiohttp import ClientSession

from .utility import tick_timer, assert_eventually
from . import dfly_args
from .instance import DflyInstance, DflyInstanceFactory

BASE_PORT = 1111


@dataclass(frozen=True)
class CollectedRedisMsg:
    cmd: str
    src: str = "tcp"

    @staticmethod
    def all_from_src(*args, src="tcp"):
        return [CollectedRedisMsg(arg, src) for arg in args]


class CollectingMonitor:
    """Tracks all monitor messages between start() and stop()"""

    def __init__(self, client):
        self.client = client
        self.messages = []
        self._monitor_task = None

    async def _monitor(self):
        async with self.client.monitor() as monitor:
            async for message in monitor.listen():
                self.messages.append(CollectedRedisMsg(message["command"], message["client_type"]))

    async def start(self):
        if self._monitor_task is None:
            self._monitor_task = asyncio.create_task(self._monitor())
        await asyncio.sleep(0.1)

    async def stop(self, timeout=0.1):
        if self._monitor_task:
            # Wait for Dragonfly to send all async monitor messages
            await asyncio.sleep(timeout)
            self._monitor_task.cancel()
            try:
                await self._monitor_task
            except asyncio.CancelledError:
                pass
            self._monitor_task = None

        def should_exclude(cmd: str):
            cmd = cmd.upper()
            return "SELECT" in cmd or "CLIENT SETINFO" in cmd

        while len(self.messages) > 0 and should_exclude(self.messages[0].cmd):
            self.messages = self.messages[1:]
        return self.messages


"""
Test MONITOR command with basic use case
"""


@dfly_args({"proactor_threads": 4})
async def test_monitor_command(async_pool):
    monitor = CollectingMonitor(aioredis.Redis(connection_pool=async_pool))
    await monitor.start()

    c = aioredis.Redis(connection_pool=async_pool)
    await c.set("a", 1)
    await c.get("a")
    await c.lpush("l", "V")
    await c.lpop("l")

    collected = await monitor.stop()
    expected = CollectedRedisMsg.all_from_src("SET a 1", "GET a", "LPUSH l V", "LPOP l")

    assert expected == collected


"""
Test MONITOR command with MULTI/EXEC transaction with squashing
"""


@dfly_args({"proactor_threads": 4, "multi_exec_squash": "true"})
async def test_monitor_command_multi(async_pool):
    monitor = CollectingMonitor(aioredis.Redis(connection_pool=async_pool))
    await monitor.start()

    c = aioredis.Redis(connection_pool=async_pool)
    p = c.pipeline(transaction=True)

    expected = []
    for i in range(100):
        p.lpush(str(i), "V")
        expected.append(f"LPUSH {i} V")

    await p.execute()

    collected = await monitor.stop(0.3)
    expected = CollectedRedisMsg.all_from_src(*expected)

    # The order is random due to squashing
    assert set(expected) == set(collected[2:])


"""
Test MONITOR command with lua script
https://github.com/dragonflydb/dragonfly/issues/756
"""

TEST_MONITOR_SCRIPT = """
    redis.call('SET', 'A', 1)
    redis.call('GET', 'A')
    redis.call('SADD', 'S', 1, 2, 3)
    redis.call('LPUSH', 'L', 1)
    redis.call('LPOP', 'L')
"""


@dfly_args({"proactor_threads": 4, "lua_auto_async": "false"})
async def test_monitor_command_lua(async_pool):
    monitor = CollectingMonitor(aioredis.Redis(connection_pool=async_pool))
    await monitor.start()

    c = aioredis.Redis(connection_pool=async_pool)
    await c.eval(TEST_MONITOR_SCRIPT, 3, "A", "S", "L")

    collected = await monitor.stop()
    expected = CollectedRedisMsg.all_from_src(
        "SET A 1", "GET A", "SADD S 1 2 3", "LPUSH L 1", "LPOP L", src="lua"
    )

    assert expected == collected[1:]


"""
Run test in pipeline mode.
This is mostly how this is done with python - its more like a transaction that
the connections is running all commands in its context
"""


async def test_pipeline_support(async_client):
    def generate(max):
        for i in range(max):
            yield f"key{i}", f"value={i}"

    messages = {a: b for a, b in generate(5)}
    assert await run_pipeline_mode(async_client, messages)


async def reader(channel: aioredis.client.PubSub, messages, max: int):
    message_count = len(messages)
    while message_count > 0:
        try:
            async with async_timeout.timeout(1):
                message = await channel.get_message(ignore_subscribe_messages=True)
                if message is not None:
                    message_count = message_count - 1
                    if message["data"] not in messages:
                        return False, f"got unexpected message from pubsub - {message['data']}"
                await asyncio.sleep(0.01)
        except asyncio.TimeoutError:
            pass
    return True, "success"


async def run_pipeline_mode(async_client: aioredis.Redis, messages):
    pipe = async_client.pipeline(transaction=False)
    for key, val in messages.items():
        pipe.set(key, val)
    result = await pipe.execute()

    print(f"got result from the pipeline of {result} with len = {len(result)}")
    if len(result) != len(messages):
        return False, f"number of results from pipe {len(result)} != expected {len(messages)}"
    elif False in result:
        return False, "expecting to successfully get all result good, but some failed"
    else:
        return True, "all command processed successfully"


"""
Test the pipeline command
Open connection to the subscriber and publish on the other end messages
Make sure that we are able to send all of them and that we are getting the
expected results on the subscriber side
"""


async def test_pubsub_command(async_client):
    def generate(max):
        for i in range(max):
            yield f"message number {i}"

    messages = [a for a in generate(5)]
    assert await run_pubsub(async_client, messages, "channel-1")


async def run_pubsub(async_client, messages, channel_name):
    pubsub = async_client.pubsub()
    await pubsub.subscribe(channel_name)

    future = asyncio.create_task(reader(pubsub, messages, len(messages)))
    success = True

    for message in messages:
        res = await async_client.publish(channel_name, message)
        if not res:
            success = False
            break

    await future
    status, message = future.result()

    await pubsub.close()
    if status and success:
        return True, "successfully completed all"
    else:
        return (
            False,
            f"subscriber result: {status}: {message},  publisher publish: success {success}",
        )


async def run_multi_pubsub(async_client, messages, channel_name):
    subs = [async_client.pubsub() for i in range(5)]
    for s in subs:
        await s.subscribe(channel_name)

    tasks = [
        asyncio.create_task(reader(s, messages, random.randint(0, len(messages)))) for s in subs
    ]

    success = True

    for message in messages:
        res = await async_client.publish(channel_name, message)
        if not res:
            success = False
            break

    for f in tasks:
        await f
    results = [f.result() for f in tasks]

    for s in subs:
        await s.close()
    if success:
        for status, message in results:
            if not status:
                return False, f"failed to process {message}"
        return True, "success"
    else:
        return False, "failed to publish"


"""
Test with multiple subscribers for a channel
We want to stress this to see if we have any issue
with the pub sub code since we are "sharing" the message
across multiple connections internally
"""


async def test_multi_pubsub(async_client):
    def generate(max):
        for i in range(max):
            yield f"this is message number {i} from the publisher on the channel"

    messages = [a for a in generate(500)]
    state, message = await run_multi_pubsub(async_client, messages, "my-channel")

    assert state, message


"""
Test PUBSUB NUMSUB command.
"""


async def test_pubsub_subcommand_for_numsub(async_client: aioredis.Redis):
    async def resub(s: "aioredis.PubSub", sub: bool, chan: str):
        if sub:
            await s.subscribe(chan)
        else:
            await s.unsubscribe(chan)
        # Wait for PUSH message to be parsed to make sure upadte was performed
        await s.get_message(timeout=0.1)

    # Subscribe 5 times to chan1
    subs1 = [async_client.pubsub() for i in range(5)]
    await asyncio.gather(*(resub(s, True, "chan1") for s in subs1))
    assert await async_client.pubsub_numsub("chan1") == [("chan1", 5)]

    # Unsubscribe all from chan1
    await asyncio.gather(*(resub(s, False, "chan1") for s in subs1))

    # Make sure numsub drops to 0
    async for numsub, breaker in tick_timer(lambda: async_client.pubsub_numsub("chan1")):
        with breaker:
            assert numsub[0][1] == 0

    # Check empty numsub
    assert await async_client.pubsub_numsub() == []

    subs2 = [async_client.pubsub() for i in range(5)]
    await asyncio.gather(*(resub(s, True, "chan2") for s in subs2))

    subs3 = [async_client.pubsub() for i in range(10)]
    await asyncio.gather(*(resub(s, True, "chan3") for s in subs3))

    assert await async_client.pubsub_numsub("chan2", "chan3") == [("chan2", 5), ("chan3", 10)]

    await asyncio.gather(*(s.unsubscribe() for s in subs2 + subs3))


"""
Test that pubsub clients who are stuck on backpressure from a slow client (the one in the test doesn't read messages at all)
will eventually unblock when it disconnects.
"""


@pytest.mark.slow
@dfly_args({"proactor_threads": "1", "publish_buffer_limit": "100"})
async def test_publish_stuck(df_server: DflyInstance, async_client: aioredis.Redis):
    reader, writer = await asyncio.open_connection("127.0.0.1", df_server.port, limit=10)
    writer.write(b"SUBSCRIBE channel\r\n")
    await writer.drain()

    async def pub_task():
        payload = "msg" * 1000
        p = async_client.pipeline()
        for _ in range(1000):
            p.publish("channel", payload)
        await p.execute()

    publishers = [asyncio.create_task(pub_task()) for _ in range(20)]

    await asyncio.sleep(5)

    # Check we reached the limit
    pub_bytes = int((await async_client.info())["dispatch_queue_subscriber_bytes"])
    assert pub_bytes >= 100

    await asyncio.sleep(0.1)

    # Make sure processing is stalled
    new_pub_bytes = int((await async_client.info())["dispatch_queue_subscriber_bytes"])
    assert new_pub_bytes == pub_bytes

    writer.write(b"QUIT\r\n")
    await writer.drain()
    writer.close()

    # Make sure all publishers unblock eventually
    for pub in asyncio.as_completed(publishers):
        await pub


@pytest.mark.slow
@dfly_args({"proactor_threads": "4"})
async def test_pubsub_busy_connections(df_server: DflyInstance):
    sleep = 60

    async def sub_thread():
        i = 0

        async def sub_task():
            nonlocal i
            sleep_task = asyncio.create_task(asyncio.sleep(sleep))
            while not sleep_task.done():
                client = df_server.client()
                pubsub = client.pubsub()
                await pubsub.subscribe("channel")
                # await pubsub.unsubscribe("channel")
                i = i + 1
                await client.close()

        subs = [asyncio.create_task(sub_task()) for _ in range(10)]
        for s in subs:
            await s
        logging.debug(f"Exiting thread after {i} subscriptions")

    async def pub_task():
        pub = df_server.client()
        i = 0
        sleep_task = asyncio.create_task(asyncio.sleep(sleep))
        while not sleep_task.done():
            await pub.publish("channel", f"message-{i}")
            i = i + 1

    def run_in_thread():
        loop = asyncio.new_event_loop()
        asyncio.set_event_loop(loop)
        loop.run_until_complete(sub_thread())

    threads = []
    for _ in range(10):
        thread = Thread(target=run_in_thread)
        thread.start()
        threads.append(thread)

    await pub_task()

    for thread in threads:
        thread.join()


async def test_subscribers_with_active_publisher(df_server: DflyInstance, max_connections=100):
    # TODO: I am not how to customize the max connections for the pool.
    async_pool = aioredis.ConnectionPool(
        host="localhost",
        port=df_server.port,
        db=0,
        decode_responses=True,
        max_connections=max_connections,
    )

    async def publish_worker():
        client = aioredis.Redis(connection_pool=async_pool)
        for i in range(0, 2000):
            await client.publish("channel", f"message-{i}")
        await client.aclose()

    async def channel_reader(channel: aioredis.client.PubSub):
        for i in range(0, 150):
            try:
                async with async_timeout.timeout(1):
                    message = await channel.get_message(ignore_subscribe_messages=True)
            except asyncio.TimeoutError:
                break

    async def subscribe_worker():
        client = aioredis.Redis(connection_pool=async_pool)
        pubsub = client.pubsub()
        async with pubsub as p:
            await pubsub.subscribe("channel")
            await channel_reader(pubsub)
            await pubsub.unsubscribe("channel")

    # Create a publisher that sends constantly messages to the channel
    # Then create subscribers that will subscribe to already active channel
    pub_task = asyncio.create_task(publish_worker())
    await asyncio.gather(*(subscribe_worker() for _ in range(max_connections - 10)))
    await pub_task
    await async_pool.disconnect()


async def produce_expiring_keys(async_client: aioredis.Redis):
    keys = []
    for i in range(10, 50):
        keys.append(f"k{i}")
        await async_client.set(keys[-1], "X", px=200 + i * 10)
    return keys


async def collect_expiring_events(pclient, keys):
    events = []
    async for message in pclient.listen():
        if message["type"] == "subscribe":
            continue

        events.append(message)
        if len(events) >= len(keys):
            break
    return events


@dfly_args({"notify_keyspace_events": "Ex"})
async def test_keyspace_events(async_client: aioredis.Redis):
    pclient = async_client.pubsub()
    await pclient.subscribe("__keyevent@0__:expired")

    keys = await produce_expiring_keys(async_client)

    # We don't support immediate expiration:
    # keys += ['immediate']
    # await async_client.set(keys[-1], 'Y', exat=123) # expired 50 years ago

    events = await collect_expiring_events(pclient, keys)

    assert set(ev["data"] for ev in events) == set(keys)


async def test_keyspace_events_config_set(async_client: aioredis.Redis):
    # nonsense does not make sense as argument, we only accept ex or empty string
    with pytest.raises((ResponseError)):
        await async_client.config_set("notify_keyspace_events", "nonsense")

    await async_client.config_set("notify_keyspace_events", "ex")
    pclient = async_client.pubsub()
    await pclient.subscribe("__keyevent@0__:expired")

    keys = await produce_expiring_keys(async_client)

    events = await collect_expiring_events(pclient, keys)

    assert set(ev["data"] for ev in events) == set(keys)

    keys = await produce_expiring_keys(async_client)
    await async_client.config_set("notify_keyspace_events", "")
    try:
        async with async_timeout.timeout(1):
            await collect_expiring_events(pclient, keys)
        assert False
    except:
        pass


@pytest.mark.exclude_epoll
async def test_reply_count(async_client: aioredis.Redis):
    """Make sure reply aggregations reduce reply counts for common cases"""

    async def get_reply_count():
        return (await async_client.info("STATS"))["reply_count"]

    async def measure(aw):
        before = await get_reply_count()
        await aw
        return await get_reply_count() - before - 1

    base = await get_reply_count()
    info_diff = await get_reply_count() - base
    assert info_diff == 1

    # Warm client buffer up
    await async_client.lpush("warmup", *(i for i in range(500)))
    await async_client.lrange("warmup", 0, -1)

    # Integer list
    await async_client.lpush("list-1", *(i for i in range(100)))
    assert await measure(async_client.lrange("list-1", 0, -1)) == 1

    # Integer set
    await async_client.sadd("set-1", *(i for i in range(100)))
    assert await measure(async_client.smembers("set-1")) == 1

    # Sorted sets
    await async_client.zadd("zset-1", mapping={str(i): i for i in range(50)})
    assert await measure(async_client.zrange("zset-1", 0, -1, withscores=True)) == 1

    # Exec call
    e = async_client.pipeline(transaction=True)
    for _ in range(100):
        e.incr("num-1")
    assert await measure(e.execute()) == 2  # OK + Response

    # Just pipeline
    p = async_client.pipeline(transaction=False)
    for _ in range(100):
        p.incr("num-1")
    assert await measure(p.execute()) == 1

    # Script result
    assert await measure(async_client.eval('return {1,2,{3,4},5,6,7,8,"nine"}', 0)) == 1

    # Search results
    await async_client.execute_command("FT.CREATE i1 SCHEMA name text")
    for i in range(50):
        await async_client.hset(f"key-{i}", "name", f"name number {i}")
    assert await measure(async_client.ft("i1").search("*")) == 1


async def test_big_command(df_server, size=8 * 1024):
    reader, writer = await asyncio.open_connection("127.0.0.1", df_server.port)

    writer.write(f"SET a {'v'*size}\n".encode())
    await writer.drain()

    assert "OK" in (await reader.readline()).decode()

    writer.close()
    await writer.wait_closed()


async def test_subscribe_pipelined(async_client: aioredis.Redis):
    pipe = async_client.pipeline(transaction=False)
    pipe.execute_command("subscribe channel").execute_command("subscribe channel")
    await pipe.echo("bye bye").execute()


async def test_subscribe_in_pipeline(async_client: aioredis.Redis):
    pipe = async_client.pipeline(transaction=False)
    pipe.echo("one")
    pipe.execute_command("SUBSCRIBE ch1")
    pipe.echo("two")
    pipe.execute_command("SUBSCRIBE ch2")
    pipe.echo("three")
    res = await pipe.execute()

    assert res == ["one", ["subscribe", "ch1", 1], "two", ["subscribe", "ch2", 2], "three"]


async def test_send_delay_metric(df_server: DflyInstance):
    client = df_server.client()
    await client.client_setname("client1")
    blob = "A" * 1000
    for j in range(10):
        await client.set(f"key-{j}", blob)

    await client.config_set("pipeline_queue_limit", 100)
    reader, writer = await asyncio.open_connection("localhost", df_server.port)
    for j in range(1000000):
        writer.write(f"GET key-{j % 10}\n".encode())

    @assert_eventually
    async def wait_for_large_delay():
        info = await client.info("clients")
        assert int(info["send_delay_ms"]) > 100

    await wait_for_large_delay()


async def test_match_http(df_server: DflyInstance):
    client = df_server.client()
    reader, writer = await asyncio.open_connection("localhost", df_server.port)
    for i in range(2000):
        writer.write(f"foo bar ".encode())
        await writer.drain()


"""
This test makes sure that Dragonfly can receive blocks of pipelined commands even
while a script is still executing. This is a dangerous scenario because both the dispatch fiber
and the connection fiber are actively using the context. What is more, the script execution injects
its own custom reply builder, which can't be used anywhere else, besides the lua script itself.
"""

BUSY_SCRIPT = """
for i=1,300 do
    redis.call('MGET', 'k1', 'k2', 'k3')
end
"""

PACKET1 = """
MGET s1 s2 s3
EVALSHA {sha} 3 k1 k2 k3
"""

PACKET2 = """
MGET m1 m2 m3
MGET m4 m5 m6
MGET m7 m8 m9\n
"""

PACKET3 = (
    """
PING
"""
    * 500
    + "ECHO DONE\n"
)


async def test_parser_while_script_running(async_client: aioredis.Redis, df_server: DflyInstance):
    sha = await async_client.script_load(BUSY_SCRIPT)

    # Use a raw tcp connection for strict control of sent commands
    # Below we send commands while the previous ones didn't finish
    reader, writer = await asyncio.open_connection("localhost", df_server.port)

    # Send first pipeline packet, last commands is a long executing script
    writer.write(PACKET1.format(sha=sha).encode())
    await writer.drain()

    # Give the script some time to start running
    await asyncio.sleep(0.01)

    # Send another packet that will be received while the script is running
    writer.write(PACKET2.encode())
    # The last batch has to be big enough, so the script will finish before it is fully consumed
    writer.write(PACKET3.encode())
    await writer.drain()

    await reader.readuntil(b"DONE")
    writer.close()
    await writer.wait_closed()


"""
    This test makes sure that we can migrate while handling pipelined commands and don't keep replies
    batched even if the stream suddenly stops.
"""


@dfly_args({"proactor_threads": "4", "pipeline_squash": 0})
async def test_pipeline_batching_while_migrating(
    async_client: aioredis.Redis, df_server: DflyInstance
):
    sha = await async_client.script_load("return redis.call('GET', KEYS[1])")

    reader, writer = await asyncio.open_connection("localhost", df_server.port)

    # First, write a EVALSHA that will ask for migration (75% it's on the wrong shard)
    # and some more pipelined commands that will keep Dragonfly busy
    incrs = "".join("INCR a\r\n" for _ in range(50))
    writer.write((f"EVALSHA {sha} 1 a\r\n" + incrs).encode())
    await writer.drain()
    # We migrate only when the socket wakes up, so send another batch to trigger migration
    writer.write("INCR a\r\n".encode())
    await writer.drain()

    # The data doesn't necessarily arrive in a single batch
    async def read():
        reply = ""
        while not reply.strip().endswith("51"):
            reply = (await reader.read(520)).decode()

    # Make sure we recived all replies
    await asyncio.wait_for(read(), timeout=2.0)

    writer.close()
    await writer.wait_closed()


@dfly_args({"proactor_threads": 1})
async def test_large_cmd(async_client: aioredis.Redis):
    MAX_ARR_SIZE = 65535
    res = await async_client.hset(
        "foo", mapping={f"key{i}": f"val{i}" for i in range(MAX_ARR_SIZE // 2)}
    )
    assert res == MAX_ARR_SIZE // 2

    res = await async_client.mset({f"key{i}": f"val{i}" for i in range(MAX_ARR_SIZE // 2)})
    assert res

    res = await async_client.mget([f"key{i}" for i in range(MAX_ARR_SIZE)])
    assert len(res) == MAX_ARR_SIZE


@dfly_args({"proactor_threads": 1})
async def test_parser_memory_stats(df_server, async_client: aioredis.Redis):
    reader, writer = await asyncio.open_connection("127.0.0.1", df_server.port, limit=10)
    writer.write(b"*1000\r\n")
    writer.write(b"$4\r\nmget\r\n")
    val = (b"a" * 100) + b"\r\n"
    for i in range(0, 900):
        writer.write(b"$100\r\n" + val)
    await writer.drain()  # writer is pending because the request is not finished.

    @assert_eventually
    async def check_stats():
        stats = await async_client.execute_command("memory stats")
        assert stats["connections.direct_bytes"] > 130000

    await check_stats()


async def test_reject_non_tls_connections_on_tls(with_tls_server_args, df_factory):
    server: DflyInstance = df_factory.create(
        no_tls_on_admin_port="true",
        admin_port=1111,
        port=1211,
        requirepass="XXX",
        **with_tls_server_args,
    )
    server.start()

    client = server.client(password="XXX")
    with pytest.raises((ResponseError)):
        await client.dbsize()
    await client.aclose()

    client = server.admin_client(password="XXX")
    assert await client.dbsize() == 0


async def test_tls_insecure(with_ca_tls_server_args, with_tls_client_args, df_factory):
    server = df_factory.create(port=BASE_PORT, **with_ca_tls_server_args)
    server.start()

    client = aioredis.Redis(port=server.port, **with_tls_client_args, ssl_cert_reqs=None)
    assert await client.dbsize() == 0


async def test_tls_full_auth(with_ca_tls_server_args, with_ca_tls_client_args, df_factory):
    server = df_factory.create(port=BASE_PORT, **with_ca_tls_server_args)
    server.start()

    client = aioredis.Redis(port=server.port, **with_ca_tls_client_args)
    assert await client.dbsize() == 0


async def test_tls_reject(
    with_ca_tls_server_args, with_tls_client_args, df_factory: DflyInstanceFactory
):
    server: DflyInstance = df_factory.create(port=BASE_PORT, **with_ca_tls_server_args)
    server.start()

    client = server.client(**with_tls_client_args, ssl_cert_reqs=None)
    await client.ping()
    await client.aclose()

    client = server.client(**with_tls_client_args)
    with pytest.raises(redis_conn_error):
        await client.ping()


@dfly_args({"proactor_threads": "4", "pipeline_squash": 1})
async def test_squashed_pipeline_eval(async_client: aioredis.Redis):
    p = async_client.pipeline(transaction=False)
    for _ in range(5):
        # Deliberately lowcase EVAL to test that it is not squashed
        p.execute_command("eval", "return redis.call('set', KEYS[1], 'value')", 1, "key")
    res = await p.execute()
    assert res == ["OK"] * 5


@dfly_args({"proactor_threads": "4", "pipeline_squash": 10})
async def test_squashed_pipeline(async_client: aioredis.Redis):
    p = async_client.pipeline(transaction=False)

    for j in range(50):
        for i in range(10):
            p.incr(f"k{i}")
        p.execute_command("NOTFOUND")

    res = await p.execute(raise_on_error=False)

    for j in range(50):
        assert res[0:10] == [j + 1] * 10
        assert isinstance(res[10], aioredis.ResponseError)
        res = res[11:]


@dfly_args({"proactor_threads": "4", "pipeline_squash": 10})
async def test_squashed_pipeline_seeder(df_server, df_seeder_factory):
    seeder = df_seeder_factory.create(port=df_server.port, keys=10_000)
    await seeder.run(target_deviation=0.1)


"""
This test makes sure that multi transactions can be integrated into pipeline squashing
"""


@dfly_args({"proactor_threads": "4", "pipeline_squash": 1})
async def test_squashed_pipeline_multi(async_client: aioredis.Redis):
    p = async_client.pipeline(transaction=False)
    for _ in range(5):
        # Series of squashable commands
        for _ in range(5):
            p.set("first", "true")
        # Non-squashable
        p.info()
        # Eval without at tx
        p.execute_command("MULTI")
        p.set("second", "true")
        p.execute_command("EXEC")
        # Finishing sequence
        for _ in range(5):
            p.set("third", "true")
    await p.execute()


async def test_unix_domain_socket(df_factory, tmp_dir):
    server = df_factory.create(proactor_threads=1, port=BASE_PORT, unixsocket="./df.sock")
    server.start()

    await asyncio.sleep(0.5)

    r = aioredis.Redis(unix_socket_path=tmp_dir / "df.sock")
    assert await r.ping()


async def test_unix_socket_only(df_factory, tmp_dir):
    server = df_factory.create(proactor_threads=1, port=0, unixsocket="./df.sock")
    # we call _start because we start() wait for the port to become available and
    # we run here a process without a port.
    server._start()

    await asyncio.sleep(1)

    r = aioredis.Redis(unix_socket_path=tmp_dir / "df.sock")
    assert await r.ping()


"""
Test nested pauses. Executing CLIENT PAUSE should be possible even if another write-pause is active.
It should prolong the pause for all current commands.
"""


@pytest.mark.slow
async def test_nested_client_pause(async_client: aioredis.Redis):
    async def do_pause():
        await async_client.execute_command("CLIENT", "PAUSE", "1000", "WRITE")

    async def do_write():
        await async_client.execute_command("LPUSH", "l", "1")

    p1 = asyncio.create_task(do_pause())
    await asyncio.sleep(0.1)

    p2 = asyncio.create_task(do_write())
    assert not p2.done()

    await asyncio.sleep(0.5)
    p3 = asyncio.create_task(do_pause())

    await p1
    await asyncio.sleep(0.1)
    assert not p2.done()  # blocked by p3 now

    await p2
    await asyncio.sleep(0.0)
    assert p3.done()
    await p3


@dfly_args({"proactor_threads": "4"})
async def test_blocking_command_client_pause(async_client: aioredis.Redis):
    """
    1. Check client pause success when blocking transaction is running
    2. lpush is paused after running client puase
    3. once puased is finished lpush will run and blpop will pop the pushed value
    """

    async def blpop_command():
        res = await async_client.execute_command("blpop dest7 10")
        assert res == ["dest7", "value"]

    async def brpoplpush_command():
        res = await async_client.execute_command("brpoplpush src dest7 2")
        assert res == "value"

    async def lpush_command():
        await async_client.execute_command("lpush src value")

    blpop = asyncio.create_task(blpop_command())
    brpoplpush = asyncio.create_task(brpoplpush_command())
    await asyncio.sleep(0.1)

    res = await async_client.execute_command("client pause 1000")
    assert res == "OK"

    lpush = asyncio.create_task(lpush_command())
    assert not lpush.done()

    await lpush
    await brpoplpush
    await blpop


async def test_multiple_blocking_commands_client_pause(async_client: aioredis.Redis):
    """
    Check running client pause command simultaneously with running multiple blocking command
    from multiple connections
    """

    async def just_blpop():
        key = "".join(random.choices(string.ascii_letters, k=3))
        await async_client.execute_command(f"blpop {key} 2")

    async def client_pause():
        res = await async_client.execute_command("client pause 1000")
        assert res == "OK"

    tasks = [just_blpop() for _ in range(20)]
    tasks.append(client_pause())

    all = asyncio.gather(*tasks)

    assert not all.done()
    await all


async def test_tls_when_read_write_is_interleaved(
    with_ca_tls_server_args, with_ca_tls_client_args, df_factory
):
    """
    This test covers a deadlock bug in helio and TlsSocket when a client connection renegotiated a
    handshake without reading its pending data from the socket.
    This is a weak test case and from our local experiments it deadlocked 30% of the test runs
    """
    server: DflyInstance = df_factory.create(
        port=1211, **with_ca_tls_server_args, proactor_threads=1
    )
    # TODO(kostas): to fix the deadlock in the test
    server.start()

    s = socket.socket(socket.AF_INET, socket.SOCK_STREAM)

    ssl_key = with_ca_tls_client_args["ssl_keyfile"]
    ssl_cert = with_ca_tls_client_args["ssl_certfile"]
    ssl_ca_cert = with_ca_tls_client_args["ssl_ca_certs"]
    ssl_sock = ssl.wrap_socket(
        s,
        keyfile=ssl_key,
        certfile=ssl_cert,
        ca_certs=ssl_ca_cert,
        ssl_version=ssl.PROTOCOL_TLSv1_2,
    )
    ssl_sock.connect(("127.0.0.1", server.port))
    ssl_sock.settimeout(0.1)

    tmp = "f" * 1000
    message = f"SET foo {tmp}\r\n".encode()
    ssl_sock.send(message)

    try:
        for i in range(0, 100_000):
            res = random.randint(1, 4)
            message = b""
            for j in range(0, res):
                message = message + b"GET foo\r\n"
            ssl_sock.send(message)
            ssl_sock.do_handshake()
    except:
        # We might have filled the socket buffer, causing further sending will fail
        pass

    # This deadlocks
    client = aioredis.Redis(port=server.port, **with_ca_tls_client_args)
    await client.execute_command("GET foo")


async def test_lib_name_ver(async_client: aioredis.Redis):
    await async_client.execute_command("client setinfo lib-name dragonfly")
    await async_client.execute_command("client setinfo lib-ver 1.2.3.4")

    list = await async_client.execute_command("client list")
    assert len(list) == 1
    assert list[0]["lib-name"] == "dragonfly"
    assert list[0]["lib-ver"] == "1.2.3.4"


async def test_hiredis(df_factory):
    server = df_factory.create(proactor_threads=1)
    server.start()
    client = base_redis.Redis(port=server.port, protocol=3, cache_config=CacheConfig())
    client.ping()


<<<<<<< HEAD
@dfly_args({"proactor_threads": 1})
async def test_pipeline_cache_size(df_factory):
    server = df_factory.create(proactor_threads=1)
    server.start()

    # Start 1 client.
    good_client = server.client()

    await good_client.execute_command("set foo bar")

    bad_actor_client = server.client()

    info = await bad_actor_client.info()

    # Cache is empty.
    assert info["pipeline_cache_bytes"] == 0
    assert info["dispatch_queue_bytes"] == 0

    async def push_pipeline(bad_actor_client):
        # Fill cache.
        p = bad_actor_client.pipeline(transaction=True)
        for i in range(1):
            p.lpush(str(i), "V")
        await p.execute()

    await push_pipeline(bad_actor_client)
    info = await good_client.info()

    old_pipeline_cache_bytes = info["pipeline_cache_bytes"]
    assert old_pipeline_cache_bytes > 0
    assert info["dispatch_queue_bytes"] == 0

    # Whoops, total pipeline_cache_bytes haven't changed. If a workload aggregates a bunch
    # pipeline_cache_bytes because it recycled too many messages, they won't gradually be released
    # if one command (one connection out of `n` connections) dispatches async. Only 1 command out of
    # n connections must be dispatched async and the pipeline won't gradually be relesed.
    for i in range(30):
        await push_pipeline(bad_actor_client)
        await good_client.execute_command(f"set foo{i} bar")

    info = await good_client.info()

    # Pipeline cache bytes remained constant :(
    assert old_pipeline_cache_bytes == info["pipeline_cache_bytes"]
    assert info["dispatch_queue_bytes"] == 0

    # Now drain it
    for i in range(30):
        await good_client.execute_command(f"set foo{i} bar")

    info = await good_client.info()

    # Drained
    assert info["pipeline_cache_bytes"] == 0
    assert info["dispatch_queue_bytes"] == 0
=======
@dfly_args({"timeout": 1})
async def test_timeout(df_server: DflyInstance, async_client: aioredis.Redis):
    another_client = df_server.client()
    await another_client.ping()
    clients = await async_client.client_list()
    assert len(clients) == 2

    await asyncio.sleep(2)
    
    @assert_eventually
    async def wait_for_conn_drop():
        clients = await async_client.client_list()
        logging.info("clients: %s", clients)
        assert len(clients) <= 1

    await wait_for_conn_drop()
    info = await async_client.info("clients")
    assert int(info["timeout_disconnects"]) >= 1
>>>>>>> 83569aca
<|MERGE_RESOLUTION|>--- conflicted
+++ resolved
@@ -1053,7 +1053,26 @@
     client.ping()
 
 
-<<<<<<< HEAD
+@dfly_args({"timeout": 1})
+async def test_timeout(df_server: DflyInstance, async_client: aioredis.Redis):
+    another_client = df_server.client()
+    await another_client.ping()
+    clients = await async_client.client_list()
+    assert len(clients) == 2
+
+    await asyncio.sleep(2)
+
+    @assert_eventually
+    async def wait_for_conn_drop():
+        clients = await async_client.client_list()
+        logging.info("clients: %s", clients)
+        assert len(clients) <= 1
+
+    await wait_for_conn_drop()
+    info = await async_client.info("clients")
+    assert int(info["timeout_disconnects"]) >= 1
+
+
 @dfly_args({"proactor_threads": 1})
 async def test_pipeline_cache_size(df_factory):
     server = df_factory.create(proactor_threads=1)
@@ -1108,24 +1127,4 @@
 
     # Drained
     assert info["pipeline_cache_bytes"] == 0
-    assert info["dispatch_queue_bytes"] == 0
-=======
-@dfly_args({"timeout": 1})
-async def test_timeout(df_server: DflyInstance, async_client: aioredis.Redis):
-    another_client = df_server.client()
-    await another_client.ping()
-    clients = await async_client.client_list()
-    assert len(clients) == 2
-
-    await asyncio.sleep(2)
-    
-    @assert_eventually
-    async def wait_for_conn_drop():
-        clients = await async_client.client_list()
-        logging.info("clients: %s", clients)
-        assert len(clients) <= 1
-
-    await wait_for_conn_drop()
-    info = await async_client.info("clients")
-    assert int(info["timeout_disconnects"]) >= 1
->>>>>>> 83569aca
+    assert info["dispatch_queue_bytes"] == 0