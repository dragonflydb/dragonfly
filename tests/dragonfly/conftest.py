"""
Pytest fixtures to be provided for all tests without import
"""

import logging
import os
import sys
from time import sleep
from redis import asyncio as aioredis
import pytest
import pytest_asyncio
import redis
<<<<<<< HEAD
import aioredis
import pymemcache
=======
>>>>>>> f80afca9
import random

from pathlib import Path
from tempfile import TemporaryDirectory

from . import DflyInstance, DflyInstanceFactory, DflyParams, PortPicker, dfly_args
from .utility import DflySeederFactory

DATABASE_INDEX = 1


@pytest.fixture(scope="session")
def tmp_dir():
    """
    Pytest fixture to provide the test temporary directory for the session
    where the Dragonfly executable will be run and where all test data
    should be stored. The directory will be cleaned up at the end of a session
    """
    tmp = TemporaryDirectory()
    yield Path(tmp.name)
    tmp.cleanup()


@pytest.fixture(scope="session")
def test_env(tmp_dir: Path):
    """
    Provide the environment the Dragonfly executable is running in as a
    python dictionary
    """
    env = os.environ.copy()
    env["DRAGONFLY_TMP"] = str(tmp_dir)
    return env


@pytest.fixture(scope="session", params=[{}])
def df_seeder_factory(request) -> DflySeederFactory:
    seed = request.config.getoption("--rand-seed")
    if seed is None:
        seed = random.randrange(sys.maxsize)


    random.seed(int(seed))
    print(f"--- Random seed: {seed}, check: {random.randrange(100)} ---")

    return DflySeederFactory(request.config.getoption("--log-seeder"))


@pytest.fixture(scope="session", params=[{}])
def df_factory(request, tmp_dir, test_env) -> DflyInstanceFactory:
    """
    Create an instance factory with supplied params.
    """
    scripts_dir = os.path.dirname(os.path.abspath(__file__))
    path = os.environ.get("DRAGONFLY_PATH", os.path.join(
        scripts_dir, '../../build-dbg/dragonfly'))

    args = request.param if request.param else {}
    existing = request.config.getoption("--existing-port")
    existing_mc = request.config.getoption("--existing-mc-port")
    params = DflyParams(
        path=path,
        cwd=tmp_dir,
        gdb=request.config.getoption("--gdb"),
        args=request.config.getoption("--df"),
        existing_port=int(existing) if existing else None,
        existing_mc_port=int(existing_mc) if existing else None,
        env=test_env
    )

    factory = DflyInstanceFactory(params, args)
    yield factory
    factory.stop_all()


@pytest.fixture(scope="function")
def df_local_factory(df_factory: DflyInstanceFactory):
    factory = DflyInstanceFactory(df_factory.params, df_factory.args)
    yield factory
    factory.stop_all()


@pytest.fixture(scope="session")
def df_server(df_factory: DflyInstanceFactory) -> DflyInstance:
    """
    Start the default Dragonfly server that will be used for the default pools
    and clients.
    """
    instance = df_factory.create()
    instance.start()

    yield instance
    clients_left = None
    try:
        client = redis.Redis(port=instance.port)
        client.client_setname("mgr")
        sleep(0.1)
        clients_left = [x for x in client.client_list() if x["name"] != "mgr"]
    except Exception as e:
        print(e, file=sys.stderr)

    instance.stop()

    # TODO: Investigate spurious open connection with cluster client
    if not instance['cluster_mode']:
        assert clients_left == []
    else:
        print("Cluster clients left: ", len(clients_left))


@pytest.fixture(scope="class")
def connection(df_server: DflyInstance):
    return redis.Connection(port=df_server.port)


# @pytest.fixture(scope="class")
# def sync_pool(df_server: DflyInstance):
#     pool = redis.ConnectionPool(decode_responses=True, port=df_server.port)
#     yield pool
#     pool.disconnect()


# @pytest.fixture(scope="class")
# def client(sync_pool):
#     """
#     Return a client to the default instance with all entries flushed.
#     """
#     client = redis.Redis(connection_pool=sync_pool)
#     client.flushall()
#     return client


@pytest.fixture(scope="function")
def cluster_client(df_server):
    """
    Return a cluster client to the default instance with all entries flushed.
    """
    client = redis.RedisCluster(decode_responses=True, host="localhost",
                                port=df_server.port)
    client.client_setname("default-cluster-fixture")
    client.flushall()

    yield client
    client.disconnect_connection_pools()


@pytest_asyncio.fixture(scope="function")
async def async_pool(df_server: DflyInstance):
    pool = aioredis.ConnectionPool(host="localhost", port=df_server.port,
                                   db=DATABASE_INDEX, decode_responses=True, max_connections=32)
    yield pool
    await pool.disconnect(inuse_connections=True)

@pytest_asyncio.fixture(scope="function")
async def async_client(async_pool):
    """
    Return an async client to the default instance with all entries flushed.
    """
    client = aioredis.Redis(connection_pool=async_pool)
    await client.client_setname("default-async-fixture")
    await client.flushall()
    yield client


def pytest_addoption(parser):
    """
    Custom pytest options:
        --gdb - start all instances inside gdb
        --df arg - pass arg to all instances, can be used multiple times
        --log-seeder file - to log commands of last seeder run
        --existing-port - to provide a port to an existing process instead of starting a new instance
        --rand-seed - to set the global random seed
    """
    parser.addoption(
        '--gdb', action='store_true', default=False, help='Run instances in gdb'
    )
    parser.addoption(
        '--df', action='append', default=[], help='Add arguments to dragonfly'
    )
    parser.addoption(
        '--log-seeder', action='store', default=None, help='Store last generator commands in file'
    )
    parser.addoption(
        '--rand-seed', action='store', default=None, help='Set seed for global random. Makes seeder predictable'
    )
    parser.addoption(
        '--existing-port', action='store', default=None, help='Provide a port to the existing process for the test')

    parser.addoption(
        '--existing-mc-port', action='store', default=None, help='Provide a port to the existing memcached process for the test'
    )


@pytest.fixture(scope="session")
def port_picker():
    yield PortPicker()


@pytest.fixture(scope="class")
def memcached_connection(df_server: DflyInstance):
    return pymemcache.Client(f"localhost:{df_server.mc_port}")<|MERGE_RESOLUTION|>--- conflicted
+++ resolved
@@ -10,11 +10,7 @@
 import pytest
 import pytest_asyncio
 import redis
-<<<<<<< HEAD
-import aioredis
 import pymemcache
-=======
->>>>>>> f80afca9
 import random
 
 from pathlib import Path
