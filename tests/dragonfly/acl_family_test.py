import pytest
import redis
from redis import asyncio as aioredis
from .instance import DflyInstanceFactory
from .utility import disconnect_clients
import tempfile
import asyncio
import os
from . import dfly_args


@pytest.mark.asyncio
async def test_acl_setuser(async_client):
    await async_client.execute_command("ACL SETUSER kostas")
    result = await async_client.execute_command("ACL LIST")
    assert 2 == len(result)
    assert "user kostas off nopass +@NONE" in result

    await async_client.execute_command("ACL SETUSER kostas ON")
    result = await async_client.execute_command("ACL LIST")
    assert "user kostas on nopass +@NONE" in result

    await async_client.execute_command("ACL SETUSER kostas +@list +@string +@admin")
    result = await async_client.execute_command("ACL LIST")
    # TODO consider printing to lowercase
    assert "user kostas on nopass +@LIST +@STRING +@ADMIN" in result

    await async_client.execute_command("ACL SETUSER kostas -@list -@admin")
    result = await async_client.execute_command("ACL LIST")
    assert "user kostas on nopass +@STRING" in result

    # mix and match
    await async_client.execute_command("ACL SETUSER kostas +@list -@string")
    result = await async_client.execute_command("ACL LIST")
    assert "user kostas on nopass +@LIST" in result

    # mix and match interleaved
    await async_client.execute_command("ACL SETUSER kostas +@set -@set +@set")
    result = await async_client.execute_command("ACL LIST")
    assert "user kostas on nopass +@SET +@LIST" in result

    await async_client.execute_command("ACL SETUSER kostas +@all")
    result = await async_client.execute_command("ACL LIST")
    assert "user kostas on nopass +@ALL" in result

    # commands
    await async_client.execute_command("ACL SETUSER kostas +set +get +hset")
    result = await async_client.execute_command("ACL LIST")
    assert "user kostas on nopass +@ALL +SET +GET +HSET" in result

    await async_client.execute_command("ACL SETUSER kostas -set -get +hset")
    result = await async_client.execute_command("ACL LIST")
    assert "user kostas on nopass +@ALL +HSET" in result

    # interleaved
    await async_client.execute_command("ACL SETUSER kostas -hset +get -get -@all")
    result = await async_client.execute_command("ACL LIST")
    assert "user kostas on nopass +@NONE" in result

    # interleaved with categories
    await async_client.execute_command("ACL SETUSER kostas +@string +get -get +set")
    result = await async_client.execute_command("ACL LIST")
    assert "user kostas on nopass +@STRING +SET" in result


@pytest.mark.asyncio
async def test_acl_categories(async_client):
    await async_client.execute_command(
        "ACL SETUSER vlad ON >mypass +@string +@list +@connection ~*"
    )

    result = await async_client.execute_command("AUTH vlad mypass")
    assert result == "OK"

    result = await async_client.execute_command("SET foo bar")
    assert result == "OK"

    result = await async_client.execute_command("LPUSH mykey space_monkey")
    assert result == 1

    # This should fail, vlad does not have @admin
    with pytest.raises(redis.exceptions.ResponseError):
        await async_client.execute_command("ACL SETUSER vlad ON >mypass")

    # This should fail, vlad does not have @sortedset
    with pytest.raises(redis.exceptions.ResponseError):
        await async_client.execute_command("ZADD myset 1 two")

    result = await async_client.execute_command("AUTH default nopass")
    assert result == "OK"

    # Make vlad an admin
    await async_client.execute_command("ACL SETUSER vlad -@string")
    assert result == "OK"

    result = await async_client.execute_command("AUTH vlad mypass")
    assert result == "OK"

    with pytest.raises(redis.exceptions.ResponseError):
        await async_client.execute_command("GET foo")

    result = await async_client.execute_command("AUTH default nopass")
    assert result == "OK"

    # Vlad goes rogue starts giving admin stats to random users
    await async_client.execute_command("ACL SETUSER adi >adi +@admin")
    assert result == "OK"

    # Vlad can now execute everything
    await async_client.execute_command("ACL SETUSER vlad +@all")
    assert result == "OK"

    await async_client.execute_command("ZADD myset 1 two")
    assert result == "OK"


@pytest.mark.asyncio
async def test_acl_commands(async_client):
    await async_client.execute_command("ACL SETUSER random ON >mypass +@NONE +set +get ~*")

    result = await async_client.execute_command("AUTH random mypass")
    assert result == "OK"

    result = await async_client.execute_command("SET foo bar")
    assert result == "OK"

    with pytest.raises(redis.exceptions.ResponseError):
        await async_client.execute_command("ZADD myset 1 two")


@pytest.mark.asyncio
async def test_acl_cat_commands_multi_exec_squash(df_local_factory):
    df = df_local_factory.create(multi_exec_squash=True, port=1111)

    df.start()

    # Testing acl categories
    client = aioredis.Redis(port=df.port)
    res = await client.execute_command("ACL SETUSER kk ON >kk +@transaction +@string ~*")
    assert res == b"OK"

    res = await client.execute_command("AUTH kk kk")
    assert res == b"OK"

    await client.execute_command("MULTI")
    assert res == b"OK"
    for x in range(33):
        await client.execute_command(f"SET x{x} {x}")
    await client.execute_command("EXEC")

    client = aioredis.Redis(port=df.port)
    await client.close()

    # NOPERM while executing multi
    await client.execute_command("ACL SETUSER kk -@string")
    assert res == b"OK"
    await client.execute_command("AUTH kk kk")
    assert res == b"OK"
    await client.execute_command("MULTI")
    assert res == b"OK"

    with pytest.raises(redis.exceptions.ResponseError):
        await client.execute_command(f"SET x{x} {x}")
    await client.close()

    # NOPERM between multi and exec
    admin_client = aioredis.Redis(port=df.port)
    res = await client.execute_command("ACL SETUSER kk +@string")
    assert res == b"OK"

    client = aioredis.Redis(port=df.port)
    res = await client.execute_command("AUTH kk kk")
    assert res == b"OK"
    # CLIENT has permissions, starts MULTI and issues a bunch of SET commands
    await client.execute_command("MULTI")
    assert res == b"OK"
    for x in range(33):
        await client.execute_command(f"SET x{x} {x}")

    # ADMIN revokes permissions
    res = await admin_client.execute_command("ACL SETUSER kk -@string")
    assert res == b"OK"

    res = await client.execute_command("EXEC")
    # TODO(we need to fix this, basiscally SQUASHED/MULTI transaction commands
    # return multiple errors for each command failed. Since the nature of the error
    # is the same, that a rule has changed we should squash those error messages into
    # one.
    assert res[0].args[0] == "NOPERM: kk ACL rules changed between the MULTI and EXEC"

    await admin_client.close()
    await client.close()

    # Testing acl commands
    client = aioredis.Redis(port=df.port)
    res = await client.execute_command("ACL SETUSER myuser ON >kk +@transaction +set ~*")
    assert res == b"OK"

    res = await client.execute_command("AUTH myuser kk")
    assert res == b"OK"

    await client.execute_command("MULTI")
    assert res == b"OK"
    for x in range(33):
        await client.execute_command(f"SET x{x} {x}")
    await client.execute_command("EXEC")

    # NOPERM between multi and exec
    admin_client = aioredis.Redis(port=df.port)
    res = await admin_client.execute_command("ACL SETUSER myuser -set")
    assert res == b"OK"

    # NOPERM while executing multi
    await client.execute_command("MULTI")

    with pytest.raises(redis.exceptions.ResponseError):
        await client.execute_command(f"SET x{x} {x}")

    await admin_client.close()
    await client.close()


@pytest.mark.skip("Skip because it fails on arm release")
@pytest.mark.asyncio
async def test_acl_deluser(df_server):
    client = aioredis.Redis(port=df_server.port)

    res = await client.execute_command("ACL SETUSER george ON >pass +@transaction +@string")
    assert res == b"OK"

    res = await client.execute_command("AUTH george pass")
    assert res == b"OK"

    await client.execute_command("MULTI")
    await client.execute_command("SET key 44")

    admin_client = aioredis.Redis(port=df_server.port)
    await admin_client.execute_command("ACL DELUSER george")

    with pytest.raises(redis.exceptions.ConnectionError):
        await client.execute_command("EXEC")

    await admin_client.close()


script = """
for i = 1, 100000 do
  redis.call('SET', 'key', i)
  redis.call('SET', 'key1', i)
  redis.call('SET', 'key2', i)
  redis.call('SET', 'key3', i)
end
"""


@pytest.mark.asyncio
@pytest.mark.skip("Non deterministic")
async def test_acl_del_user_while_running_lua_script(df_server):
    client = aioredis.Redis(port=df_server.port)
    await client.execute_command("ACL SETUSER kostas ON >kk +@string +@scripting")
    await client.execute_command("AUTH kostas kk")
    admin_client = aioredis.Redis(port=df_server.port)

    with pytest.raises(redis.exceptions.ConnectionError):
        await asyncio.gather(
            client.eval(script, 4, "key", "key1", "key2", "key3"),
            admin_client.execute_command("ACL DELUSER kostas"),
        )

    for i in range(1, 4):
        res = await admin_client.get(f"key{i}")
        assert res == b"100000"

    await admin_client.close()


@pytest.mark.asyncio
@pytest.mark.skip("Non deterministic")
async def test_acl_with_long_running_script(df_server):
    client = aioredis.Redis(port=df_server.port)
    await client.execute_command("ACL SETUSER roman ON >yoman +@string +@scripting")
    await client.execute_command("AUTH roman yoman")
    admin_client = aioredis.Redis(port=df_server.port)

    await asyncio.gather(
        client.eval(script, 4, "key", "key1", "key2", "key3"),
        admin_client.execute_command("ACL SETUSER roman -@string -@scripting"),
    )

    for i in range(1, 4):
        res = await admin_client.get(f"key{i}")
        assert res == b"100000"

    await client.close()
    await admin_client.close()


def create_temp_file(content, tmp_dir):
    file = tempfile.NamedTemporaryFile(mode="w", dir=tmp_dir, delete=False)
    acl = os.path.join(tmp_dir, file.name)
    file.write(content)
    file.flush()
    return acl


@pytest.mark.asyncio
@dfly_args({"port": 1111})
async def test_bad_acl_file(df_local_factory, tmp_dir):
    acl = create_temp_file("ACL SETUSER kostas ON >mypass +@WRONG", tmp_dir)

    df = df_local_factory.create(aclfile=acl)

    df.start()

    client = aioredis.Redis(port=df.port)

    with pytest.raises(redis.exceptions.ResponseError):
        await client.execute_command("ACL LOAD")

    await client.close()


@pytest.mark.asyncio
@dfly_args({"port": 1111})
async def test_good_acl_file(df_local_factory, tmp_dir):
    acl = create_temp_file("", tmp_dir)
    df = df_local_factory.create(aclfile=acl)

    df.start()
    client = aioredis.Redis(port=df.port)

    await client.execute_command("ACL SETUSER roy ON >mypass +@STRING +HSET")
    await client.execute_command("ACL SETUSER shahar >mypass +@SET")
    await client.execute_command("ACL SETUSER vlad +@STRING ~foo ~bar*")

    result = await client.execute_command("ACL LIST")
    assert 4 == len(result)
    assert "user roy on ea71c25a7a60224 +@STRING +HSET" in result
    assert "user shahar off ea71c25a7a60224 +@SET" in result
    assert "user vlad off nopass +@STRING ~foo ~bar*" in result
    assert "user default on nopass +@ALL +ALL ~*" in result

    result = await client.execute_command("ACL DELUSER shahar")
    assert result == b"OK"

    result = await client.execute_command("ACL SAVE")

    result = await client.execute_command("ACL LOAD")

    result = await client.execute_command("ACL LIST")
    assert 3 == len(result)
    assert "user roy on ea71c25a7a60224 +@STRING +HSET" in result
    assert "user vlad off nopass +@STRING ~foo ~bar*" in result
    assert "user default on nopass +@ALL +ALL ~*" in result

    await client.close()


@pytest.mark.asyncio
async def test_acl_log(async_client):
    res = await async_client.execute_command("ACL LOG")
    assert [] == res

    await async_client.execute_command("ACL SETUSER elon >mars ON +@string +@dangerous ~*")

    with pytest.raises(redis.exceptions.AuthenticationError):
        await async_client.execute_command("AUTH elon wrong")

    res = await async_client.execute_command("ACL LOG")
    assert 1 == len(res)
    assert res[0]["reason"] == "AUTH"
    assert res[0]["object"] == "AUTH"
    assert res[0]["username"] == "elon"

    await async_client.execute_command("ACL LOG RESET")
    res = await async_client.execute_command("ACL LOG")
    assert 0 == len(res)

    res = await async_client.execute_command("AUTH elon mars")
    res = await async_client.execute_command("SET mykey 22")

    with pytest.raises(redis.exceptions.ResponseError):
        await async_client.execute_command("HSET mk kk 22")

    res = await async_client.execute_command("ACL LOG")
    assert 1 == len(res)
    assert res[0]["reason"] == "COMMAND"
    assert res[0]["object"] == "HSET"
    assert res[0]["username"] == "elon"

    with pytest.raises(redis.exceptions.ResponseError):
        await async_client.execute_command("LPUSH mylist 2")

    res = await async_client.execute_command("ACL LOG")
    assert 2 == len(res)

    res = await async_client.execute_command("ACL LOG RESET")
    await async_client.execute_command("ACL SETUSER elon resetkeys ~foo")

    with pytest.raises(redis.exceptions.ResponseError):
        await async_client.execute_command("SET bar val")

    res = await async_client.execute_command("ACL LOG")
    assert 1 == len(res)
    assert res[0]["reason"] == "KEY"
    assert res[0]["object"] == "SET"
    assert res[0]["username"] == "elon"


@pytest.mark.asyncio
@dfly_args({"port": 1111, "admin_port": 1112, "requirepass": "mypass"})
async def test_require_pass(df_local_factory):
    df = df_local_factory.create()
    df.start()

    client = aioredis.Redis(port=df.port)

    with pytest.raises(redis.exceptions.AuthenticationError):
        await client.execute_command("AUTH default wrongpass")

    client = aioredis.Redis(password="mypass", port=df.port)

    res = await client.execute_command("AUTH default mypass")
    assert res == b"OK"

    res = await client.execute_command("CONFIG SET requirepass newpass")
    assert res == b"OK"

    res = await client.execute_command("AUTH default newpass")
    assert res == b"OK"

    client = aioredis.Redis(password="newpass", port=df.admin_port)

    await client.execute_command("SET foo 44")
    res = await client.execute_command("GET foo")
    assert res == b"44"

    await client.close()


@pytest.mark.asyncio
async def test_set_acl_file(async_client: aioredis.Redis, tmp_dir):
    acl_file_content = "USER roy ON #ea71c25a7a602246b4c39824b855678894a96f43bb9b71319c39700a1e045222 +@STRING +@FAST +HSET\nUSER john on nopass +@string"

    acl = create_temp_file(acl_file_content, tmp_dir)

    await async_client.execute_command(f"CONFIG SET aclfile {acl}")

    await async_client.execute_command("ACL LOAD")

    result = await async_client.execute_command("ACL LIST")
    assert 3 == len(result)

    result = await async_client.execute_command("AUTH roy mypass")
    assert result == "OK"

    result = await async_client.execute_command("AUTH john nopass")
    assert result == "OK"


@pytest.mark.asyncio
@dfly_args({"proactor_threads": 1})
async def test_set_len_acl_log(async_client):
    res = await async_client.execute_command("ACL LOG")
    assert [] == res

    await async_client.execute_command("ACL SETUSER elon >mars ON +@string +@dangerous")

    for x in range(7):
        with pytest.raises(redis.exceptions.AuthenticationError):
            await async_client.execute_command("AUTH elon wrong")

    res = await async_client.execute_command("ACL LOG")
    assert 7 == len(res)

    await async_client.execute_command(f"CONFIG SET acllog_max_len 3")

    res = await async_client.execute_command("ACL LOG")
    assert 3 == len(res)

    await async_client.execute_command(f"CONFIG SET acllog_max_len 10")

    for x in range(7):
        with pytest.raises(redis.exceptions.AuthenticationError):
            await async_client.execute_command("AUTH elon wrong")

    res = await async_client.execute_command("ACL LOG")
    assert 10 == len(res)


@pytest.mark.asyncio
async def test_acl_keys(async_client):
    await async_client.execute_command("ACL SETUSER mrkeys ON >mrkeys allkeys +@admin")
    await async_client.execute_command("AUTH mrkeys mrkeys")

    with pytest.raises(redis.exceptions.ResponseError):
        await async_client.execute_command("SET foo bar")

    await async_client.execute_command(
        "ACL SETUSER mrkeys ON >mrkeys resetkeys +@string ~foo ~bar* ~dr*gon"
    )

    with pytest.raises(redis.exceptions.ResponseError):
        await async_client.execute_command("SET random rand")

    assert "OK" == await async_client.execute_command("SET foo val")
    assert "OK" == await async_client.execute_command("SET bar val")
    assert "OK" == await async_client.execute_command("SET barsomething val")
    assert "OK" == await async_client.execute_command("SET dragon val")

<<<<<<< HEAD
    await async_client.execute_command("ACL SETUSER mrkeys ON >mrkeys allkeys")
=======
    await async_client.execute_command("ACL SETUSER mrkeys ON >mrkeys allkeys +@sortedset")
>>>>>>> d88b2422
    assert "OK" == await async_client.execute_command("SET random rand")

    await async_client.execute_command(
        "ACL SETUSER mrkeys ON >mrkeys resetkeys resetkeys %R~foo %W~bar"
    )

    with pytest.raises(redis.exceptions.ResponseError):
        await async_client.execute_command("SET foo val")
    assert "val" == await async_client.execute_command("GET foo")

    with pytest.raises(redis.exceptions.ResponseError):
        await async_client.execute_command("GET bar")
<<<<<<< HEAD
    assert "OK" == await async_client.execute_command("SET bar val")
=======
    assert "OK" == await async_client.execute_command("SET bar val")

    await async_client.execute_command("ACL SETUSER mrkeys resetkeys ~bar* +@sortedset")
    assert 1 == await async_client.execute_command("ZADD barz1 1 val1")
    assert 1 == await async_client.execute_command("ZADD barz2 1 val2")
    # reject because bonus key does not match
    with pytest.raises(redis.exceptions.ResponseError):
        await async_client.execute_command("ZUNIONSTORE destkey 2 barz1 barz2")
>>>>>>> d88b2422
<|MERGE_RESOLUTION|>--- conflicted
+++ resolved
@@ -508,11 +508,7 @@
     assert "OK" == await async_client.execute_command("SET barsomething val")
     assert "OK" == await async_client.execute_command("SET dragon val")
 
-<<<<<<< HEAD
-    await async_client.execute_command("ACL SETUSER mrkeys ON >mrkeys allkeys")
-=======
     await async_client.execute_command("ACL SETUSER mrkeys ON >mrkeys allkeys +@sortedset")
->>>>>>> d88b2422
     assert "OK" == await async_client.execute_command("SET random rand")
 
     await async_client.execute_command(
@@ -525,9 +521,6 @@
 
     with pytest.raises(redis.exceptions.ResponseError):
         await async_client.execute_command("GET bar")
-<<<<<<< HEAD
-    assert "OK" == await async_client.execute_command("SET bar val")
-=======
     assert "OK" == await async_client.execute_command("SET bar val")
 
     await async_client.execute_command("ACL SETUSER mrkeys resetkeys ~bar* +@sortedset")
@@ -535,5 +528,4 @@
     assert 1 == await async_client.execute_command("ZADD barz2 1 val2")
     # reject because bonus key does not match
     with pytest.raises(redis.exceptions.ResponseError):
-        await async_client.execute_command("ZUNIONSTORE destkey 2 barz1 barz2")
->>>>>>> d88b2422
+        await async_client.execute_command("ZUNIONSTORE destkey 2 barz1 barz2")