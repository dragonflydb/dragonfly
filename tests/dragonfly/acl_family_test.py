import pytest
import redis
from redis import asyncio as aioredis
from . import DflyInstanceFactory
from .utility import disconnect_clients
<<<<<<< HEAD
=======
import time
>>>>>>> 9ca7dba1
import asyncio


@pytest.mark.asyncio
async def test_acl_list_default_user(async_client):
    """
    make sure that the default created user is printed correctly
    """

    # Bad input
    with pytest.raises(redis.exceptions.ResponseError):
        await async_client.execute_command("ACL LIST TEMP")

    with pytest.raises(redis.exceptions.ResponseError):
        await async_client.execute_command("ACL")

    result = await async_client.execute_command("ACL LIST")
    assert 1 == len(result)
    assert "user default on nopass +@ALL" == result[0]


@pytest.mark.asyncio
async def test_acl_setuser(async_client):
    # Bad input
    with pytest.raises(redis.exceptions.ResponseError):
        await async_client.execute_command("ACL SETUSER")

    await async_client.execute_command("ACL SETUSER kostas")
    result = await async_client.execute_command("ACL LIST")
    assert 2 == len(result)
    assert "user kostas off nopass +@NONE" in result

    await async_client.execute_command("ACL SETUSER kostas ON")
    result = await async_client.execute_command("ACL LIST")
    assert "user kostas on nopass +@NONE" in result

    await async_client.execute_command("ACL SETUSER kostas +@list +@string +@admin")
    result = await async_client.execute_command("ACL LIST")
    # TODO consider printing to lowercase
    assert "user kostas on nopass +@LIST +@STRING +@ADMIN" in result

    await async_client.execute_command("ACL SETUSER kostas -@list -@admin")
    result = await async_client.execute_command("ACL LIST")
    assert "user kostas on nopass +@STRING" in result

    # mix and match
    await async_client.execute_command("ACL SETUSER kostas +@list -@string")
    result = await async_client.execute_command("ACL LIST")
    assert "user kostas on nopass +@LIST" in result

    await async_client.execute_command("ACL SETUSER kostas +@all")
    result = await async_client.execute_command("ACL LIST")
    assert "user kostas on nopass +@ALL" in result


@pytest.mark.asyncio
async def test_acl_auth(async_client):
    await async_client.execute_command("ACL SETUSER shahar >mypass")

    with pytest.raises(redis.exceptions.ResponseError):
        await async_client.execute_command("AUTH shahar wrong_pass")

    # This should fail because user is inactive
    with pytest.raises(redis.exceptions.ResponseError):
        await async_client.execute_command("AUTH shahar mypass")

    # Activate user
    await async_client.execute_command("ACL SETUSER shahar ON +@fast")

    result = await async_client.execute_command("AUTH shahar mypass")
    assert result == "OK"

    # Let's also try default
    result = await async_client.execute_command("AUTH default nopass")
    assert result == "OK"


@pytest.mark.asyncio
async def test_acl_categories(async_client):
    await async_client.execute_command("ACL SETUSER vlad ON >mypass +@string +@list +@connection")

    result = await async_client.execute_command("AUTH vlad mypass")
    assert result == "OK"

    result = await async_client.execute_command("SET foo bar")
    assert result == "OK"

    result = await async_client.execute_command("LPUSH mykey space_monkey")
    assert result == 1

    # This should fail, vlad does not have @admin
    with pytest.raises(redis.exceptions.ResponseError):
        await async_client.execute_command("ACL SETUSER vlad ON >mypass")

    # This should fail, vlad does not have @sortedset
    with pytest.raises(redis.exceptions.ResponseError):
        await async_client.execute_command("ZADD myset 1 two")

    result = await async_client.execute_command("AUTH default nopass")
    assert result == "OK"

    # Make vlad an admin
    await async_client.execute_command("ACL SETUSER vlad -@string")
    assert result == "OK"

    result = await async_client.execute_command("AUTH vlad mypass")
    assert result == "OK"

    with pytest.raises(redis.exceptions.ResponseError):
        await async_client.execute_command("GET foo")

    result = await async_client.execute_command("AUTH default nopass")
    assert result == "OK"

    # Vlad goes rogue starts giving admin stats to random users
    await async_client.execute_command("ACL SETUSER adi >adi +@admin")
    assert result == "OK"

    # Vlad can now execute everything
    await async_client.execute_command("ACL SETUSER vlad +@all")
    assert result == "OK"

    await async_client.execute_command("ZADD myset 1 two")
    assert result == "OK"


@pytest.mark.asyncio
async def test_acl_categories_multi_exec_squash(df_local_factory):
    df = df_local_factory.create(multi_exec_squash=True, port=1111)

    df.start()

    client = aioredis.Redis(port=df.port)
    res = await client.execute_command("ACL SETUSER kk ON >kk +@transaction +@string")
    assert res == b"OK"

    res = await client.execute_command("AUTH kk kk")
    assert res == b"OK"

    await client.execute_command("MULTI")
    assert res == b"OK"
    for x in range(33):
        await client.execute_command(f"SET x{x} {x}")
    await client.execute_command("EXEC")

    client = aioredis.Redis(port=df.port)
    await client.close()

    # NOPERM while executing multi
    await client.execute_command("ACL SETUSER kk -@string")
    assert res == b"OK"
    await client.execute_command("AUTH kk kk")
    assert res == b"OK"
    await client.execute_command("MULTI")
    assert res == b"OK"

    with pytest.raises(redis.exceptions.ResponseError):
        await client.execute_command(f"SET x{x} {x}")
    await client.close()

    # NOPERM between multi and exec
    admin_client = aioredis.Redis(port=df.port)
    res = await client.execute_command("ACL SETUSER kk +@string")
    assert res == b"OK"

    client = aioredis.Redis(port=df.port)
    res = await client.execute_command("AUTH kk kk")
    assert res == b"OK"
    # CLIENT has permissions, starts MULTI and issues a bunch of SET commands
    await client.execute_command("MULTI")
    assert res == b"OK"
    for x in range(33):
        await client.execute_command(f"SET x{x} {x}")

    # ADMIN revokes permissions
    res = await admin_client.execute_command("ACL SETUSER kk -@string")
    assert res == b"OK"

    res = await client.execute_command("EXEC")
    # TODO(we need to fix this, basiscally SQUASHED/MULTI transaction commands
    # return multiple errors for each command failed. Since the nature of the error
    # is the same, that a rule has changed we should squash those error messages into
    # one.
    assert res[0].args[0] == "NOPERM: kk ACL rules changed between the MULTI and EXEC"

    await admin_client.close()
    await client.close()


<<<<<<< HEAD
@pytest.mark.asyncio
async def test_acl_deluser(df_server):
    client = aioredis.Redis(port=df_server.port)

    try:
        res = await client.execute_command("ACL DELUSER adi")
    except redis.exceptions.ResponseError as e:
        assert e.args[0] == "User adi does not exist"

    res = await client.execute_command("ACL SETUSER adi ON >pass +@transaction +@string")
    assert res == b"OK"

    res = await client.execute_command("AUTH adi pass")
    assert res == b"OK"

    await client.execute_command("MULTI")
    await client.execute_command("SET key 44")

    admin_client = aioredis.Redis(port=df_server.port)
    await admin_client.execute_command("ACL DELUSER adi")

    with pytest.raises(redis.exceptions.ConnectionError):
        await client.execute_command("EXEC")

    await admin_client.close()


=======
>>>>>>> 9ca7dba1
script = """
for i = 1, 10000 do
  redis.call('SET', 'key', i)
  redis.call('SET', 'key1', i)
  redis.call('SET', 'key2', i)
  redis.call('SET', 'key3', i)
end
"""


@pytest.mark.asyncio
<<<<<<< HEAD
async def test_acl_del_user_while_running_lua_script(df_server):
    client = aioredis.Redis(port=df_server.port)
    await client.execute_command("ACL SETUSER kostas ON >kk +@string +@scripting")
    await client.execute_command("AUTH kostas kk")
    admin_client = aioredis.Redis(port=df_server.port)

    with pytest.raises(redis.exceptions.ConnectionError):
        await asyncio.gather(
            client.eval(script, 4, "key", "key1", "key2", "key3"),
            admin_client.execute_command("ACL DELUSER kostas"),
        )
=======
async def test_acl_with_long_running_script(df_server):
    client = aioredis.Redis(port=df_server.port)
    await client.execute_command("ACL SETUSER roman ON >yoman +@string +@scripting")
    await client.execute_command("AUTH roman yoman")
    admin_client = aioredis.Redis(port=df_server.port)

    await asyncio.gather(
        client.eval(script, 4, "key", "key1", "key2", "key3"),
        admin_client.execute_command("ACL SETUSER -@string -@scripting"),
    )
>>>>>>> 9ca7dba1

    for i in range(1, 4):
        res = await admin_client.get(f"key{i}")
        assert res == b"10000"

<<<<<<< HEAD
=======
    await client.close()
>>>>>>> 9ca7dba1
    await admin_client.close()<|MERGE_RESOLUTION|>--- conflicted
+++ resolved
@@ -3,10 +3,6 @@
 from redis import asyncio as aioredis
 from . import DflyInstanceFactory
 from .utility import disconnect_clients
-<<<<<<< HEAD
-=======
-import time
->>>>>>> 9ca7dba1
 import asyncio
 
 
@@ -196,7 +192,6 @@
     await client.close()
 
 
-<<<<<<< HEAD
 @pytest.mark.asyncio
 async def test_acl_deluser(df_server):
     client = aioredis.Redis(port=df_server.port)
@@ -224,8 +219,6 @@
     await admin_client.close()
 
 
-=======
->>>>>>> 9ca7dba1
 script = """
 for i = 1, 10000 do
   redis.call('SET', 'key', i)
@@ -237,7 +230,6 @@
 
 
 @pytest.mark.asyncio
-<<<<<<< HEAD
 async def test_acl_del_user_while_running_lua_script(df_server):
     client = aioredis.Redis(port=df_server.port)
     await client.execute_command("ACL SETUSER kostas ON >kk +@string +@scripting")
@@ -249,7 +241,15 @@
             client.eval(script, 4, "key", "key1", "key2", "key3"),
             admin_client.execute_command("ACL DELUSER kostas"),
         )
-=======
+
+    for i in range(1, 4):
+        res = await admin_client.get(f"key{i}")
+        assert res == b"10000"
+
+    await admin_client.close()
+
+
+@pytest.mark.asyncio
 async def test_acl_with_long_running_script(df_server):
     client = aioredis.Redis(port=df_server.port)
     await client.execute_command("ACL SETUSER roman ON >yoman +@string +@scripting")
@@ -260,14 +260,10 @@
         client.eval(script, 4, "key", "key1", "key2", "key3"),
         admin_client.execute_command("ACL SETUSER -@string -@scripting"),
     )
->>>>>>> 9ca7dba1
 
     for i in range(1, 4):
         res = await admin_client.get(f"key{i}")
         assert res == b"10000"
 
-<<<<<<< HEAD
-=======
-    await client.close()
->>>>>>> 9ca7dba1
+    await client.close()
     await admin_client.close()