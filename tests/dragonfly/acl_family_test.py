--- conflicted
+++ resolved
@@ -539,9 +539,8 @@
 
 
 @pytest.mark.asyncio
-<<<<<<< HEAD
-async def test_namespaces(df_local_factory):
-    df = df_local_factory.create()
+async def test_namespaces(df_factory):
+    df = df_factory.create()
     df.start()
 
     admin = aioredis.Redis(port=df.port)
@@ -577,10 +576,7 @@
 
 
 @pytest.mark.asyncio
-async def default_user_bug(df_local_factory):
-=======
 async def default_user_bug(df_factory):
->>>>>>> 3506ee0a
     df.start()
 
     client = aioredis.Redis(port=df.port)
