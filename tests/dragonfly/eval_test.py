import asyncio
from redis import asyncio as aioredis
import time
import json
import pytest
import random
import itertools
from . import dfly_args, dfly_multi_test_args

DJANGO_CACHEOPS_SCRIPT = """
local prefix = KEYS[1]
local key = KEYS[2]
local precall_key = KEYS[3]
local data = ARGV[1]
local dnfs = cjson.decode(ARGV[2])
local timeout = tonumber(ARGV[3])

if precall_key ~= prefix and redis.call('exists', precall_key) == 0 then
  -- Cached data was invalidated during the function call. The data is
  -- stale and should not be cached.
  return
end

-- Write data to cache
redis.call('setex', key, timeout, data)


-- A pair of funcs
-- NOTE: we depend here on keys order being stable
local conj_schema = function (conj)
    local parts = {}
    for field, _ in pairs(conj) do
        table.insert(parts, field)
    end

    return table.concat(parts, ',')
end

local conj_cache_key = function (db_table, conj)
    local parts = {}
    for field, val in pairs(conj) do
        table.insert(parts, field .. '=' .. tostring(val))
    end

    return prefix .. 'conj:' .. db_table .. ':' .. table.concat(parts, '&')
end


-- Update schemes and invalidators
for db_table, disj in pairs(dnfs) do
    for _, conj in ipairs(disj) do
        -- Ensure scheme is known
        redis.acall('sadd', prefix .. 'schemes:' .. db_table, conj_schema(conj))

        -- Add new cache_key to list of dependencies
        local conj_key = conj_cache_key(db_table, conj)

        redis.acall('sadd', conj_key, key)
        -- NOTE: an invalidator should live longer than any key it references.
        --       So we update its ttl on every key if needed.
        -- NOTE: if CACHEOPS_LRU is True when invalidators should be left persistent,
        --       so we strip next section from this script.
        -- TOSTRIP
        local conj_ttl = redis.call('ttl', conj_key)
        if conj_ttl < timeout then
            -- We set conj_key life with a margin over key life to call expire rarer
            -- And add few extra seconds to be extra safe
            redis.call('expire', conj_key, timeout * 2 + 10)
        end
        -- /TOSTRIP
    end
end

return 'OK'
"""


def DJANGO_CACHEOPS_SCHEMA(vs):
    return {
        "table_1": [{"f-1": f"v-{vs[0]}"}, {"f-2": f"v-{vs[1]}"}],
        "table_2": [{"f-1": f"v-{vs[2]}"}, {"f-2": f"v-{vs[3]}"}],
    }


"""
Test the main caching script of https://github.com/Suor/django-cacheops.
The script accesses undeclared keys (that are built based on argument data),
so Dragonfly must run in global (1) or non-atomic (4) multi eval mode.
"""


@dfly_multi_test_args(
    {"default_lua_flags": "allow-undeclared-keys", "proactor_threads": 4},
    {"default_lua_flags": "allow-undeclared-keys disable-atomicity", "proactor_threads": 4},
)
async def test_django_cacheops_script(async_client, num_keys=500):
    script = async_client.register_script(DJANGO_CACHEOPS_SCRIPT)

    data = [(f"k-{k}", [random.randint(0, 10) for _ in range(4)]) for k in range(num_keys)]
    for k, vs in data:
        schema = DJANGO_CACHEOPS_SCHEMA(vs)
        assert (
            await script(keys=["", k, ""], args=["a" * 10, json.dumps(schema, sort_keys=True), 100])
            == "OK"
        )

    # Check schema was built correctly
    base_schema = DJANGO_CACHEOPS_SCHEMA([0] * 4)
    for table, fields in base_schema.items():
        schema = await async_client.smembers(f"schemes:{table}")
        fields = set.union(*(set(part.keys()) for part in fields))
        assert schema == fields

    # Check revese mapping is correct
    for k, vs in data:
        assert await async_client.exists(k)
        for table, fields in DJANGO_CACHEOPS_SCHEMA(vs).items():
            for sub_schema in fields:
                conj_key = f"conj:{table}:" + "&".join(
                    "{}={}".format(f, v) for f, v in sub_schema.items()
                )
                assert await async_client.sismember(conj_key, k)


ASYNQ_ENQUEUE_SCRIPT = """
if redis.call("EXISTS", KEYS[1]) == 1 then
	return 0
end
redis.call("HSET", KEYS[1],
           "msg", ARGV[1],
           "state", "pending",
           "pending_since", ARGV[3])
redis.call("LPUSH", KEYS[2], ARGV[2])
return 1
"""

ASYNQ_DEQUE_SCRIPT = """
if redis.call("EXISTS", KEYS[2]) == 0 then
	local id = redis.call("RPOPLPUSH", KEYS[1], KEYS[3])
	if id then
		local key = ARGV[2] .. id
		redis.call("HSET", key, "state", "active")
		redis.call("HDEL", key, "pending_since")
		redis.call("ZADD", KEYS[4], ARGV[1], id)
		return redis.call("HGET", key, "msg")
	end
end
return nil
"""

"""
Test the main queueing scripts of https://github.com/hibiken/asynq.
The deque script accesses undeclared keys (that are popped from a list),
so Dragonfly must run in global (1) or non-atomic (4) multi eval mode.

Running the deque script in non-atomic mode can introduce inconsistency to an outside observer.
For example, an item can be already placed into the active queue (RPUSH KEYS[3]), buts its state in the hash
wasn't yet updated to active. Because we only access keys that we popped from the list (RPOPLPUSH is still atomic by itself),
the task system should work reliably.
"""


@dfly_multi_test_args(
    {"default_lua_flags": "allow-undeclared-keys", "proactor_threads": 4},
    {"default_lua_flags": "allow-undeclared-keys disable-atomicity", "proactor_threads": 4},
)
async def test_golang_asynq_script(async_pool, num_queues=10, num_tasks=100):
    async def enqueue_worker(queue):
        client = aioredis.Redis(connection_pool=async_pool)
        enqueue = client.register_script(ASYNQ_ENQUEUE_SCRIPT)

        task_ids = 2 * list(range(num_tasks))
        random.shuffle(task_ids)
        res = [
            await enqueue(
                keys=[f"asynq:{{{queue}}}:t:{task_id}", f"asynq:{{{queue}}}:pending"],
                args=[f"{task_id}", task_id, int(time.time())],
            )
            for task_id in task_ids
        ]

        assert sum(res) == num_tasks

    # Start filling the queues
    jobs = [asyncio.create_task(enqueue_worker(f"q-{queue}")) for queue in range(num_queues)]

    collected = 0

    async def dequeue_worker():
        nonlocal collected
        client = aioredis.Redis(connection_pool=async_pool)
        dequeue = client.register_script(ASYNQ_DEQUE_SCRIPT)

        while collected < num_tasks * num_queues:
            # pct = round(collected/(num_tasks*num_queues), 2)
            # print(f'\r    \r{pct}', end='', flush=True)
            for queue in (f"q-{queue}" for queue in range(num_queues)):
                prefix = f"asynq:{{{queue}}}:t:"
                msg = await dequeue(
                    keys=[
                        f"asynq:{{{queue}}}:" + t for t in ["pending", "paused", "active", "lease"]
                    ],
                    args=[int(time.time()), prefix],
                )
                if msg is not None:
                    collected += 1
                    assert await client.hget(prefix + msg, "state") == "active"

    # Run many contending workers
    await asyncio.gather(*(dequeue_worker() for _ in range(num_queues * 2)))

    for job in jobs:
        await job


ERROR_CALL_SCRIPT_TEMPLATE = [
    "redis.{}('LTRIM', 'l', 'a', 'b')",  # error only on evaluation
    "redis.{}('obviously wrong')",  # error immediately on preprocessing
]


@dfly_args({"proactor_threads": 1})
@pytest.mark.asyncio
async def test_eval_error_propagation(async_client):
    CMDS = ["call", "pcall", "acall", "apcall"]

    for cmd, template in itertools.product(CMDS, ERROR_CALL_SCRIPT_TEMPLATE):
        does_abort = "p" not in cmd
        try:
            await async_client.eval(template.format(cmd), 1, "l")
            if does_abort:
                assert False, "Eval must have thrown an error: " + cmd
        except aioredis.RedisError as e:
            if not does_abort:
                assert False, "Error should have been ignored: " + cmd


@dfly_args({"proactor_threads": 1, "default_lua_flags": "allow-undeclared-keys"})
async def test_global_eval_in_multi(async_client: aioredis.Redis):
    GLOBAL_SCRIPT = """
        return redis.call('GET', 'any-key');
    """

    await async_client.set("any-key", "works")

    pipe = async_client.pipeline(transaction=True)
    pipe.set("another-key", "ok")
    pipe.eval(GLOBAL_SCRIPT, 0)
    res = await pipe.execute()

    print(res)
    assert res[1] == "works"


@dfly_args({"proactor_threads": 4, "lua_auto_async": None})
async def test_lua_auto_async(async_client: aioredis.Redis):
    TEST_SCRIPT = """
        for i = 1, 100 do
            redis.call('LPUSH', KEYS[(i % 4) + 1], 'W')
        end
    """

    await async_client.eval(TEST_SCRIPT, 4, "a", "b", "c", "d")

    flushes = (await async_client.info("transaction"))["eval_squashed_flushes"]
    assert 1 <= flushes <= 3  # all 100 commands are executed in at most 3 batches


@dfly_args({"proactor_threads": 4, "lua_auto_async": None})
<<<<<<< HEAD
async def test_lua_replicate_commands(async_client: aioredis.Redis):
    res = await async_client.eval("return redis.replicate_commands()", 0)
    assert res == 1

    res = await async_client.eval("redis.replicate_commands()", 0)
=======
async def test_lua_redis_log_noop(async_client: aioredis.Redis):
    res = await async_client.eval("redis.log('nonsense', 'nonsense')", 0)
    assert res == None

    res = await async_client.eval("redis.log(redis.LOG_WARNING, 'warn')", 0)
>>>>>>> 7b618164
    assert res == None<|MERGE_RESOLUTION|>--- conflicted
+++ resolved
@@ -267,17 +267,18 @@
 
 
 @dfly_args({"proactor_threads": 4, "lua_auto_async": None})
-<<<<<<< HEAD
 async def test_lua_replicate_commands(async_client: aioredis.Redis):
     res = await async_client.eval("return redis.replicate_commands()", 0)
     assert res == 1
 
     res = await async_client.eval("redis.replicate_commands()", 0)
-=======
+    assert res == None
+
+
+@dfly_args({"proactor_threads": 4, "lua_auto_async": None})
 async def test_lua_redis_log_noop(async_client: aioredis.Redis):
     res = await async_client.eval("redis.log('nonsense', 'nonsense')", 0)
     assert res == None
 
     res = await async_client.eval("redis.log(redis.LOG_WARNING, 'warn')", 0)
->>>>>>> 7b618164
     assert res == None