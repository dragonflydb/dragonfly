--- conflicted
+++ resolved
@@ -151,7 +151,6 @@
                 proc.terminate()
             proc.communicate(timeout=15)
         except subprocess.TimeoutExpired:
-<<<<<<< HEAD
             # We need to send SIGINT to DF such that it prints the stacktrace
             proc.send_signal(signal.SIGINT)
             # Then we sleep for 5 seconds such that DF has enough time to print the stacktraces
@@ -160,11 +159,9 @@
             # Even worse, on SIGTERM and SIGKILL none of the handlers registered via sigaction
             # are guranteed to run
             time.sleep(5)
-=======
             logging.debug(f"Unable to kill the process on port {self._port}")
             logging.debug(f"INFO LOGS of DF are:")
             self.print_info_logs_to_debug_log()
->>>>>>> 32a0baa6
             proc.kill()
             proc.communicate()
             raise Exception("Unable to terminate DragonflyDB gracefully, it was killed")
