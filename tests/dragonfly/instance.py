--- conflicted
+++ resolved
@@ -330,13 +330,8 @@
     def create(self, existing_port=None, **kwargs) -> DflyInstance:
         args = {**self.args, **kwargs}
         args.setdefault("dbfilename", "")
-<<<<<<< HEAD
         vmod = "dragonfly_connection=1,accept_server=1,listener_interface=1,main_service=1,rdb_save=1,replica=1,cluster_family=1"
-        # args.setdefault("vmodule", vmod)
-=======
-        vmod = "dragonfly_connection=1,accept_server=1,listener_interface=1,main_service=1,rdb_save=1,replica=1"
         args.setdefault("vmodule", vmod)
->>>>>>> e66e670a
 
         for k, v in args.items():
             args[k] = v.format(**self.params.env) if isinstance(v, str) else v
