--- conflicted
+++ resolved
@@ -3172,7 +3172,30 @@
     assert result["name"] == "1234"
 
 
-<<<<<<< HEAD
+async def test_bug_5221(df_factory):
+    master = df_factory.create(
+        proactor_threads=1,
+        cache_mode="true",
+        maxmemory="256mb",
+        enable_heartbeat_eviction="true",
+        eviction_memory_budget_threshold=0.9,
+    )
+    replica = df_factory.create(proactor_threads=4)
+    df_factory.start_all([master, replica])
+
+    c_master = master.client()
+    c_replica = replica.client()
+    await c_replica.execute_command(f"replicaof localhost {master.port}")
+
+    # Fill master with test data
+    seeder = SeederV2(key_target=22000, data_size=1000)
+    await seeder.run(c_master, target_deviation=0.01)
+    await asyncio.sleep(1)
+    await seeder.run(c_master, target_deviation=0.01)
+    res = await c_master.execute_command("dbsize")
+    assert res > 0
+
+
 @pytest.mark.parametrize("proactors", [1, 4, 6])
 @pytest.mark.parametrize("backlog_len", [1, 256, 1024, 1300])
 async def test_partial_sync(df_factory, df_seeder_factory, proactors, backlog_len):
@@ -3246,28 +3269,4 @@
     assert len(lines) == total_attempts
     # Second partial sync failed because of stale LSN
     lines = master.find_in_logs("Partial sync requested from stale LSN")
-    assert len(lines) == 1
-=======
-async def test_bug_5221(df_factory):
-    master = df_factory.create(
-        proactor_threads=1,
-        cache_mode="true",
-        maxmemory="256mb",
-        enable_heartbeat_eviction="true",
-        eviction_memory_budget_threshold=0.9,
-    )
-    replica = df_factory.create(proactor_threads=4)
-    df_factory.start_all([master, replica])
-
-    c_master = master.client()
-    c_replica = replica.client()
-    await c_replica.execute_command(f"replicaof localhost {master.port}")
-
-    # Fill master with test data
-    seeder = SeederV2(key_target=22000, data_size=1000)
-    await seeder.run(c_master, target_deviation=0.01)
-    await asyncio.sleep(1)
-    await seeder.run(c_master, target_deviation=0.01)
-    res = await c_master.execute_command("dbsize")
-    assert res > 0
->>>>>>> cb95213e
+    assert len(lines) == 1