--- conflicted
+++ resolved
@@ -312,8 +312,7 @@
     capture = await seeder.capture()
     for c_replica in c_replicas:
         await wait_available_async(c_replica)
-<<<<<<< HEAD
-        await batch_check_data_async(c_replica, gen_test_data(n_keys, seed=0))
+        assert await seeder.compare(capture, port=replica.port)
 
 
 """
@@ -385,6 +384,3 @@
     # Check odd keys expired on replica
     vals = await c_replica.mget(f"{i}" for i in range(n_keys))
     assert all(v is None for v in vals)
-=======
-        assert await seeder.compare(capture, port=replica.port)
->>>>>>> 50e14db6
