--- conflicted
+++ resolved
@@ -3204,8 +3204,6 @@
     # Make server 3 replica of server 2
     await c_s3.execute_command(f"REPLICAOF localhost {server2.port}")
     await check_all_replicas_finished([c_s3], c_s2)
-<<<<<<< HEAD
-=======
 
     s2_sz = await c_s2.dbsize()
     s3_sz = await c_s3.dbsize()
@@ -3214,7 +3212,6 @@
 
     s4_sz = await c_s4.dbsize()
     assert s3_sz == s4_sz
->>>>>>> f76f9a7b
 
 
 #    await check_all_replicas_finished([c_s4], c_s2)
