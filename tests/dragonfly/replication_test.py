--- conflicted
+++ resolved
@@ -58,20 +58,6 @@
     async def run_replication(c_replica):
         await c_replica.execute_command("REPLICAOF localhost " + str(master.port))
 
-<<<<<<< HEAD
-=======
-    async def check_replication(c_replica):
-        """ Check that static and streamed data arrived """
-        await wait_available_async(c_replica)
-        # Check range [n_stream_keys, n_keys] is of seed 1
-        await batch_check_data_async(c_replica, gen_test_data(n_keys, start=n_stream_keys, seed=1))
-        # Check range [0, n_stream_keys] is of seed 2
-        await asyncio.sleep(1.0)
-        await batch_check_data_async(c_replica, gen_test_data(n_stream_keys, seed=2))
-
-    # Start streaming data and run REPLICAOF in parallel
-    stream_fut = asyncio.create_task(stream_data())
->>>>>>> 443ab958
     await asyncio.gather(*(asyncio.create_task(run_replication(c))
                            for c in c_replicas))
 
@@ -87,7 +73,6 @@
     # Stream more data in stable state
     await seeder.run(target_times=2)
 
-<<<<<<< HEAD
     # Check data after stable state stream
     await asyncio.sleep(0.5)
     await check_data(seeder, replicas, c_replicas)
@@ -106,11 +91,6 @@
     for (replica, c_replica) in zip(replicas, c_replicas):
         await wait_available_async(c_replica)
         assert await seeder.compare(capture, port=replica.port)
-=======
-    await asyncio.sleep(1.0)
-    await asyncio.gather(*(batch_check_data_async(c, gen_test_data(n_keys, seed=3))
-                           for c in c_replicas))
->>>>>>> 443ab958
 
 
 """
