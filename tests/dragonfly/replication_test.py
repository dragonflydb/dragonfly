import random

from itertools import chain, repeat
import re
import pytest
import asyncio
import async_timeout
import platform
import pymemcache
import logging
import tarfile
import urllib.request
import shutil
from redis import asyncio as aioredis
from .utility import *
from .instance import DflyInstanceFactory, DflyInstance
from .seeder import Seeder as SeederV2
from . import dfly_args
from .proxy import Proxy

ADMIN_PORT = 1211

DISCONNECT_CRASH_FULL_SYNC = 0
DISCONNECT_CRASH_STABLE_SYNC = 1
DISCONNECT_NORMAL_STABLE_SYNC = 2

M_OPT = [pytest.mark.opt_only]
M_SLOW = [pytest.mark.slow]
M_STRESS = [pytest.mark.slow, pytest.mark.opt_only]


async def wait_for_replicas_state(*clients, state="online", node_role="slave", timeout=0.05):
    """Wait until all clients (replicas) reach passed state"""
    while len(clients) > 0:
        await asyncio.sleep(timeout)
        roles = await asyncio.gather(*(c.role() for c in clients))
        clients = [c for c, role in zip(clients, roles) if role[0] != node_role or role[3] != state]


"""
Test full replication pipeline. Test full sync with streaming changes and stable state streaming.
"""


@pytest.mark.parametrize(
    "t_master, t_replicas, seeder_config, stream_target, big_value",
    [
        # Quick general test that replication is working
        (1, 3 * [1], dict(key_target=1_000), 500, False),
        (4, [4, 4], dict(key_target=10_000), 1_000, False),
        pytest.param(6, [6, 6, 6], dict(key_target=100_000), 20_000, False, marks=M_OPT),
        # Skewed tests with different thread ratio
        pytest.param(8, 6 * [1], dict(key_target=5_000), 2_000, False, marks=M_SLOW),
        pytest.param(2, [8, 8], dict(key_target=10_000), 2_000, False, marks=M_SLOW),
        # Test with big value size
        pytest.param(2, [2], dict(key_target=1_000, data_size=10_000), 100, False, marks=M_SLOW),
        # Test with big value and big value serialization
        pytest.param(2, [2], dict(key_target=1_000, data_size=10_000), 100, True, marks=M_SLOW),
        # Stress test
        pytest.param(
            8, [8, 8], dict(key_target=1_000_000, units=16), 50_000, False, marks=M_STRESS
        ),
        pytest.param(8, [8, 8], dict(key_target=1_000_000, units=16), 50_000, True, marks=M_STRESS),
    ],
)
@pytest.mark.parametrize("mode", [({}), ({"cache_mode": "true"})])
async def test_replication_all(
    df_factory: DflyInstanceFactory,
    t_master,
    t_replicas,
    seeder_config,
    stream_target,
    big_value,
    mode,
):
    args = {}
    if mode:
        args["cache_mode"] = "true"
        args["maxmemory"] = str(t_master * 256) + "mb"

    if big_value:
        args["serialization_max_chunk_size"] = 4096

    master = df_factory.create(admin_port=ADMIN_PORT, proactor_threads=t_master, **args)
    replicas = [
        df_factory.create(admin_port=ADMIN_PORT + i + 1, proactor_threads=t)
        for i, t in enumerate(t_replicas)
    ]

    from_admin_port = random.choice([True, False])

    # Start instances and connect clients
    df_factory.start_all([master] + replicas)
    c_master = master.client()
    c_replicas = [replica.client() for replica in replicas]

    # Fill master with test data
    seeder = SeederV2(**seeder_config)
    await seeder.run(c_master, target_deviation=0.01)

    # Start data stream
    stream_task = asyncio.create_task(seeder.run(c_master))
    await asyncio.sleep(0.0)

    # Start replication
    master_port = master.port if not from_admin_port else master.admin_port
    await asyncio.gather(
        *(
            asyncio.create_task(c.execute_command("REPLICAOF localhost " + str(master_port)))
            for c in c_replicas
        )
    )

    # Wait for all replicas to transition into stable sync
    async with async_timeout.timeout(240):
        await wait_for_replicas_state(*c_replicas)

    # Stop streaming data once every replica is in stable sync
    await seeder.stop(c_master)
    await stream_task

    # Check data after full sync
    async def check():
        await check_all_replicas_finished(c_replicas, c_master)
        hashes = await asyncio.gather(*(SeederV2.capture(c) for c in [c_master] + c_replicas))
        assert len(set(hashes)) == 1

    await check()
    # Stream more data in stable state
    await seeder.run(c_master, target_ops=stream_target)

    # Check data after stable state stream
    await check()

    await disconnect_clients(c_master, *c_replicas)


async def check_replica_finished_exec(c_replica: aioredis.Redis, m_offset):
    role = await c_replica.role()
    if role[0] != "slave" or role[3] != "online":
        return False
    syncid, r_offset = await c_replica.execute_command("DEBUG REPLICA OFFSET")

    logging.debug(f"  offset {syncid} {r_offset} {m_offset}")
    return r_offset == m_offset


async def check_all_replicas_finished(c_replicas, c_master, timeout=20):
    logging.debug("Waiting for replicas to finish")

    waiting_for = list(c_replicas)
    start = time.time()
    while (time.time() - start) < timeout:
        if not waiting_for:
            return
        await asyncio.sleep(0.2)
        m_offset = await c_master.execute_command("DFLY REPLICAOFFSET")
        finished_list = await asyncio.gather(
            *(check_replica_finished_exec(c, m_offset) for c in waiting_for)
        )

        # Remove clients that finished from waiting list
        waiting_for = [c for (c, finished) in zip(waiting_for, finished_list) if not finished]

    first_r: aioredis.Redis = waiting_for[0]
    logging.error("Replica not finished, role %s", await first_r.role())
    raise RuntimeError("Not all replicas finished in time!")


"""
Test disconnecting replicas during different phases while constantly streaming changes to master.

This test is targeted at the master cancellation mechanism that should qickly stop operations for a
disconnected replica.

Three types are tested:
1. Replicas crashing during full sync state
2. Replicas crashing during stable sync state
3. Replicas disconnecting normally with REPLICAOF NO ONE during stable state
"""

# 1. Number of master threads
# 2. Number of threads for each replica that crashes during full sync
# 3. Number of threads for each replica that crashes during stable sync
# 4. Number of threads for each replica that disconnects normally
# 5. Number of distinct keys that are constantly streamed
disconnect_cases = [
    # balanced
    (8, [4, 4], [4, 4], [4], 4_000),
    (4, [2] * 4, [2] * 4, [2, 2], 2_000),
    # full sync heavy
    (8, [4] * 4, [], [], 4_000),
    # stable state heavy
    (8, [], [4] * 4, [], 4_000),
    # disconnect only
    (8, [], [], [4] * 4, 4_000),
]


@pytest.mark.asyncio
@pytest.mark.parametrize("t_master, t_crash_fs, t_crash_ss, t_disonnect, n_keys", disconnect_cases)
async def test_disconnect_replica(
    df_factory: DflyInstanceFactory,
    df_seeder_factory,
    t_master,
    t_crash_fs,
    t_crash_ss,
    t_disonnect,
    n_keys,
):
    master = df_factory.create(
        proactor_threads=t_master, vmodule="replica=2,dflycmd=2,server_family=2"
    )
    replicas = [
        (
            df_factory.create(proactor_threads=t, vmodule="replica=2,dflycmd=2,server_family=2"),
            crash_fs,
        )
        for i, (t, crash_fs) in enumerate(
            chain(
                zip(t_crash_fs, repeat(DISCONNECT_CRASH_FULL_SYNC)),
                zip(t_crash_ss, repeat(DISCONNECT_CRASH_STABLE_SYNC)),
                zip(t_disonnect, repeat(DISCONNECT_NORMAL_STABLE_SYNC)),
            )
        )
    ]

    logging.debug("Start master")
    master.start()
    c_master = master.client(single_connection_client=True)

    logging.debug("Start replicas and create clients")
    df_factory.start_all([replica for replica, _ in replicas])

    c_replicas = [(replica, replica.client(), crash_type) for replica, crash_type in replicas]

    def replicas_of_type(tfunc):
        return [args for args in c_replicas if tfunc(args[2])]

    logging.debug("Start data fill loop")
    seeder = df_seeder_factory.create(port=master.port, keys=n_keys, dbcount=2)
    fill_task = asyncio.create_task(seeder.run())

    logging.debug("Run full sync")

    async def full_sync(replica: DflyInstance, c_replica, crash_type):
        await c_replica.execute_command("REPLICAOF localhost " + str(master.port))
        if crash_type == 0:
            await asyncio.sleep(random.random() / 100 + 0.01)
            await c_replica.close()
            replica.stop(kill=True)
        else:
            await wait_available_async(c_replica)

    await asyncio.gather(*(full_sync(*args) for args in c_replicas))

    # Wait for master to stream a bit more
    await asyncio.sleep(0.1)

    # Check master survived full sync crashes
    assert await c_master.ping()

    # Check phase-2 replicas survived
    for _, c_replica, _ in replicas_of_type(lambda t: t > 0):
        assert await c_replica.ping()

    logging.debug("Run stable state crashes")

    async def stable_sync(replica, c_replica, crash_type):
        await asyncio.sleep(random.random() / 100)
        await c_replica.close()
        replica.stop(kill=True)

    await asyncio.gather(*(stable_sync(*args) for args in replicas_of_type(lambda t: t == 1)))

    # Check master survived all crashes
    assert await c_master.ping()

    # Check phase 3 replica survived
    for _, c_replica, _ in replicas_of_type(lambda t: t > 1):
        assert await c_replica.ping()

    logging.debug("Check master survived all crashes")
    assert await c_master.ping()

    # Check disconnects
    async def disconnect(replica, c_replica, crash_type):
        await asyncio.sleep(random.random() / 100)
        await c_replica.execute_command("REPLICAOF NO ONE")

    logging.debug("disconnect replicas")
    await asyncio.gather(*(disconnect(*args) for args in replicas_of_type(lambda t: t == 2)))

    await asyncio.sleep(0.5)

    logging.debug("Check phase 3 replica survived")
    for replica, c_replica, _ in replicas_of_type(lambda t: t == 2):
        assert await c_replica.ping()
        await c_replica.close()

    logging.debug("Stop streaming")
    seeder.stop()
    await fill_task

    logging.debug("Check master survived all disconnects")
    assert await c_master.ping()
    await c_master.close()


"""
Test stopping master during different phases.

This test is targeted at the replica cancellation mechanism that should quickly abort a failed operation
and revert to connection retry state.

Three types are tested:
1. Master crashing during full sync state
2. Master crashing in a random state.
3. Master crashing during stable sync state

"""

# 1. Number of master threads
# 2. Number of threads for each replica
# 3. Number of times a random crash happens
# 4. Number of keys transferred (the more, the higher the propability to not miss full sync)
master_crash_cases = [
    (6, [6], 3, 2_000),
    (4, [4, 4, 4], 3, 2_000),
]


@pytest.mark.asyncio
@pytest.mark.slow
@pytest.mark.parametrize("t_master, t_replicas, n_random_crashes, n_keys", master_crash_cases)
async def test_disconnect_master(
    df_factory, df_seeder_factory, t_master, t_replicas, n_random_crashes, n_keys
):
    master = df_factory.create(port=1111, proactor_threads=t_master)
    replicas = [df_factory.create(proactor_threads=t) for i, t in enumerate(t_replicas)]

    df_factory.start_all(replicas)
    c_replicas = [replica.client() for replica in replicas]

    seeder = df_seeder_factory.create(port=master.port, keys=n_keys, dbcount=2)

    async def crash_master_fs():
        await asyncio.sleep(random.random() / 10)
        master.stop(kill=True)

    async def start_master():
        await asyncio.sleep(0.2)
        master.start()
        async with master.client() as c_master:
            assert await c_master.ping()
            seeder.reset()
            await seeder.run(target_deviation=0.1)

    await start_master()

    # Crash master during full sync, but with all passing initial connection phase
    await asyncio.gather(
        *(
            c_replica.execute_command("REPLICAOF localhost " + str(master.port))
            for c_replica in c_replicas
        )
    )
    await crash_master_fs()

    await asyncio.sleep(1 + len(replicas) * 0.5)

    for _ in range(n_random_crashes):
        await start_master()
        await asyncio.sleep(random.random() + len(replicas) * random.random() / 10)
        # Crash master in some random state for each replica
        master.stop(kill=True)

    await start_master()
    await asyncio.sleep(1 + len(replicas) * 0.5)  # Replicas check every 500ms.
    capture = await seeder.capture()
    for replica, c_replica in zip(replicas, c_replicas):
        await wait_available_async(c_replica)
        assert await seeder.compare(capture, port=replica.port)

    # Crash master during stable state
    master.stop(kill=True)

    await start_master()
    await asyncio.sleep(1 + len(replicas) * 0.5)
    capture = await seeder.capture()
    for c_replica in c_replicas:
        await wait_available_async(c_replica)
        assert await seeder.compare(capture, port=replica.port)


"""
Test re-connecting replica to different masters.
"""

rotating_master_cases = [(4, [4, 4, 4, 4], dict(keys=2_000, dbcount=4))]


@pytest.mark.asyncio
@pytest.mark.slow
@pytest.mark.parametrize("t_replica, t_masters, seeder_config", rotating_master_cases)
async def test_rotating_masters(df_factory, df_seeder_factory, t_replica, t_masters, seeder_config):
    replica = df_factory.create(proactor_threads=t_replica)
    masters = [df_factory.create(proactor_threads=t) for i, t in enumerate(t_masters)]
    df_factory.start_all([replica] + masters)

    seeders = [df_seeder_factory.create(port=m.port, **seeder_config) for m in masters]

    c_replica = replica.client()

    await asyncio.gather(*(seeder.run(target_deviation=0.1) for seeder in seeders))

    fill_seeder = None
    fill_task = None

    for master, seeder in zip(masters, seeders):
        if fill_task is not None:
            fill_seeder.stop()
            fill_task.cancel()

        await c_replica.execute_command(f"REPLICAOF localhost {master.port}")
        await wait_available_async(c_replica)

        capture = await seeder.capture()
        assert await seeder.compare(capture, port=replica.port)

        fill_task = asyncio.create_task(seeder.run())
        fill_seeder = seeder

    if fill_task is not None:
        fill_seeder.stop()
        fill_task.cancel()


@pytest.mark.asyncio
@pytest.mark.slow
async def test_cancel_replication_immediately(df_factory, df_seeder_factory: DflySeederFactory):
    """
    Issue 100 replication commands. This checks that the replication state
    machine can handle cancellation well.
    We assert that at least one command was cancelled.
    After we finish the 'fuzzing' part, replicate the first master and check that
    all the data is correct.
    """
    COMMANDS_TO_ISSUE = 100

    replica = df_factory.create()
    master = df_factory.create()
    df_factory.start_all([replica, master])

    seeder = df_seeder_factory.create(port=master.port)
    c_replica = replica.client(socket_timeout=80)

    await seeder.run(target_deviation=0.1)

    async def ping_status():
        while True:
            await c_replica.info()
            await asyncio.sleep(0.05)

    async def replicate():
        try:
            await c_replica.execute_command(f"REPLICAOF localhost {master.port}")
            return True
        except redis.exceptions.ResponseError as e:
            assert e.args[0] == "replication cancelled"
            return False

    ping_job = asyncio.create_task(ping_status())
    replication_commands = [asyncio.create_task(replicate()) for _ in range(COMMANDS_TO_ISSUE)]

    num_successes = 0
    for result in asyncio.as_completed(replication_commands, timeout=80):
        num_successes += await result

    logging.info(f"succeses: {num_successes}")
    assert COMMANDS_TO_ISSUE > num_successes, "At least one REPLICAOF must be cancelled"

    await wait_available_async(c_replica)
    capture = await seeder.capture()
    logging.info(f"number of items captured {len(capture)}")
    assert await seeder.compare(capture, replica.port)

    ping_job.cancel()
    await c_replica.close()


"""
Test flushall command. Set data to master send flashall and set more data.
Check replica keys at the end.
"""


@pytest.mark.asyncio
async def test_flushall(df_factory):
    master = df_factory.create(proactor_threads=4)
    replica = df_factory.create(proactor_threads=2)

    master.start()
    replica.start()

    # Connect replica to master
    c_replica = replica.client()
    await c_replica.execute_command(f"REPLICAOF localhost {master.port}")

    n_keys = 1000

    def gen_test_data(start, end):
        for i in range(start, end):
            yield f"key-{i}", f"value-{i}"

    c_master = master.client()
    pipe = c_master.pipeline(transaction=False)
    # Set simple keys 0..n_keys on master
    batch_fill_data(client=pipe, gen=gen_test_data(0, n_keys), batch_size=3)
    # flushall
    pipe.flushall()
    # Set simple keys n_keys..n_keys*2 on master
    batch_fill_data(client=pipe, gen=gen_test_data(n_keys, n_keys * 2), batch_size=3)

    await pipe.execute()
    # Check replica finished executing the replicated commands
    await check_all_replicas_finished([c_replica], c_master)

    # Check replica keys 0..n_keys-1 dont exist
    pipe = c_replica.pipeline(transaction=False)
    for i in range(n_keys):
        pipe.get(f"key-{i}")
    vals = await pipe.execute()
    assert all(v is None for v in vals)

    # Check replica keys n_keys..n_keys*2-1 exist
    for i in range(n_keys, n_keys * 2):
        pipe.get(f"key-{i}")
    vals = await pipe.execute()
    assert all(v is not None for v in vals)


"""
Test journal rewrites.
"""


@dfly_args({"proactor_threads": 4})
@pytest.mark.asyncio
async def test_rewrites(df_factory):
    CLOSE_TIMESTAMP = int(time.time()) + 100
    CLOSE_TIMESTAMP_MS = CLOSE_TIMESTAMP * 1000

    master = df_factory.create()
    replica = df_factory.create()

    master.start()
    replica.start()

    # Connect clients, connect replica to master
    c_master = master.client()
    c_replica = replica.client()
    await c_replica.execute_command(f"REPLICAOF localhost {master.port}")
    await wait_available_async(c_replica)

    # Create monitor and bind utility functions
    m_replica = c_replica.monitor()

    async def get_next_command():
        mcmd = (await m_replica.next_command())["command"]
        # skip select command
        while mcmd == "SELECT 0" or mcmd.startswith("CLIENT SETINFO"):
            mcmd = (await m_replica.next_command())["command"]
        print("Got:", mcmd)
        return mcmd

    async def is_match_rsp(rx):
        mcmd = await get_next_command()
        print(mcmd, rx)
        return re.match(rx, mcmd)

    async def skip_cmd():
        await is_match_rsp(r".*")

    async def check(cmd, rx):
        await c_master.execute_command(cmd)
        match = await is_match_rsp(rx)
        assert match

    async def check_list(cmd, rx_list):
        print("master cmd:", cmd)
        await c_master.execute_command(cmd)
        for rx in rx_list:
            match = await is_match_rsp(rx)
            assert match

    async def check_list_ooo(cmd, rx_list):
        print("master cmd:", cmd)
        await c_master.execute_command(cmd)
        expected_cmds = len(rx_list)
        for i in range(expected_cmds):
            mcmd = await get_next_command()
            # check command matches one regex from list
            match_rx = list(filter(lambda rx: re.match(rx, mcmd), rx_list))
            assert len(match_rx) == 1
            rx_list.remove(match_rx[0])

    async def check_expire(key):
        ttl1 = await c_master.ttl(key)
        ttl2 = await c_replica.ttl(key)
        await skip_cmd()
        assert abs(ttl1 - ttl2) <= 1

    async with m_replica:
        # CHECK EXPIRE, PEXPIRE, PEXPIRE turn into EXPIREAT
        await c_master.set("k-exp", "v")
        await skip_cmd()
        await check("EXPIRE k-exp 100", r"PEXPIREAT k-exp (.*?)")
        await check_expire("k-exp")
        await check("PEXPIRE k-exp 50000", r"PEXPIREAT k-exp (.*?)")
        await check_expire("k-exp")
        await check(f"EXPIREAT k-exp {CLOSE_TIMESTAMP}", rf"PEXPIREAT k-exp {CLOSE_TIMESTAMP_MS}")

        # Check SPOP turns into SREM or SDEL
        await c_master.sadd("k-set", "v1", "v2", "v3")
        await skip_cmd()
        await check("SPOP k-set 1", r"SREM k-set (v1|v2|v3)")
        await check("SPOP k-set 2", r"DEL k-set")

        # Check SET + {EX/PX/EXAT} + {XX/NX/GET} arguments turns into SET PXAT
        await check(f"SET k v EX 100 NX GET", r"SET k v PXAT (.*?)")
        await check_expire("k")
        await check(f"SET k v PX 50000", r"SET k v PXAT (.*?)")
        await check_expire("k")
        # Exact expiry is skewed
        await check(f"SET k v XX EXAT {CLOSE_TIMESTAMP}", rf"SET k v PXAT (.*?)")
        await check_expire("k")

        # Check SET + KEEPTTL doesn't loose KEEPTTL
        await check(f"SET k v KEEPTTL", r"SET k v KEEPTTL")

        # Check SETEX/PSETEX turn into SET PXAT
        await check("SETEX k 100 v", r"SET k v PXAT (.*?)")
        await check_expire("k")
        await check("PSETEX k 500000 v", r"SET k v PXAT (.*?)")
        await check_expire("k")

        # Check GETEX turns into PEXPIREAT or PERSIST
        await check("GETEX k PERSIST", r"PERSIST k")
        await check_expire("k")
        await check("GETEX k EX 100", r"PEXPIREAT k (.*?)")
        await check_expire("k")

        # Check SDIFFSTORE turns into DEL and SADD
        await c_master.sadd("set1", "v1", "v2", "v3")
        await c_master.sadd("set2", "v1", "v2")
        await skip_cmd()
        await skip_cmd()
        await check_list("SDIFFSTORE k set1 set2", [r"DEL k", r"SADD k v3"])

        # Check SINTERSTORE turns into DEL and SADD
        await check_list("SINTERSTORE k set1 set2", [r"DEL k", r"SADD k (.*?)"])

        # Check SMOVE turns into SREM and SADD
        await check_list_ooo("SMOVE set1 set2 v3", [r"SREM set1 v3", r"SADD set2 v3"])

        # Check SUNIONSTORE turns into DEL and SADD
        await check_list_ooo("SUNIONSTORE k set1 set2", [r"DEL k", r"SADD k (.*?)"])

        await c_master.set("k1", "1000")
        await c_master.set("k2", "1100")
        await skip_cmd()
        await skip_cmd()
        # Check BITOP turns into SET
        await check("BITOP OR kdest k1 k2", r"SET kdest 1100")

        # Check there is no rewrite for LMOVE on single shard
        await c_master.lpush("list", "v1", "v2", "v3", "v4")
        await skip_cmd()
        await check("LMOVE list list LEFT RIGHT", r"LMOVE list list LEFT RIGHT")

        # Check there is no rewrite for RPOPLPUSH on single shard
        await check("RPOPLPUSH list list", r"RPOPLPUSH list list")
        # Check BRPOPLPUSH on single shard turns into LMOVE
        await check("BRPOPLPUSH list list 0", r"LMOVE list list RIGHT LEFT")
        # Check BLPOP turns into LPOP
        await check("BLPOP list list1 0", r"LPOP list")
        # Check BRPOP turns into RPOP
        await check("BRPOP list 0", r"RPOP list")

        await c_master.lpush("list1s", "v1", "v2", "v3", "v4")
        await skip_cmd()
        # Check LMOVE turns into LPUSH LPOP on multi shard
        await check_list_ooo("LMOVE list1s list2s LEFT LEFT", [r"LPUSH list2s v4", r"LPOP list1s"])
        # Check RPOPLPUSH turns into LPUSH RPOP on multi shard
        await check_list_ooo("RPOPLPUSH list1s list2s", [r"LPUSH list2s v1", r"RPOP list1s"])
        # Check BRPOPLPUSH turns into LPUSH RPOP on multi shard
        await check_list_ooo("BRPOPLPUSH list1s list2s 0", [r"LPUSH list2s v2", r"RPOP list1s"])

        # MOVE runs as global command, check only one journal entry is sent
        await check("MOVE list2s 2", r"MOVE list2s 2")

        await c_master.set("renamekey", "1000", px=50000)
        await skip_cmd()
        # Check RENAME turns into DEL and RESTORE
        await check_list_ooo(
            "RENAME renamekey renamed",
            [r"DEL renamekey", r"RESTORE renamed (.*?) (.*?) REPLACE ABSTTL"],
        )
        await check_expire("renamed")
        # Check RENAMENX turns into DEL and RESTORE
        await check_list_ooo(
            "RENAMENX renamed renamekey",
            [r"DEL renamed", r"RESTORE renamekey (.*?) (.*?) REPLACE ABSTTL"],
        )
        await check_expire("renamekey")


"""
Test automatic replication of expiry.
"""


@dfly_args({"proactor_threads": 4})
@pytest.mark.asyncio
async def test_expiry(df_factory: DflyInstanceFactory, n_keys=1000):
    master = df_factory.create()
    replica = df_factory.create()

    df_factory.start_all([master, replica])

    c_master = master.client()
    c_replica = replica.client()

    # Connect replica to master
    await c_replica.execute_command(f"REPLICAOF localhost {master.port}")

    # Set keys
    pipe = c_master.pipeline(transaction=False)
    batch_fill_data(pipe, gen_test_data(n_keys))
    await pipe.execute()

    # Check replica finished executing the replicated commands
    await check_all_replicas_finished([c_replica], c_master)
    # Check keys are on replica
    res = await c_replica.mget(k for k, _ in gen_test_data(n_keys))
    assert all(v is not None for v in res)

    # Set key different expries times in ms
    pipe = c_master.pipeline(transaction=True)
    for k, _ in gen_test_data(n_keys):
        ms = random.randint(20, 500)
        pipe.pexpire(k, ms)
    await pipe.execute()

    # send more traffic for differnt dbs while keys are expired
    for i in range(8):
        is_multi = i % 2
        async with aioredis.Redis(port=master.port, db=i) as c_master_db:
            pipe = c_master_db.pipeline(transaction=is_multi)
            # Set simple keys n_keys..n_keys*2 on master
            start_key = n_keys * (i + 1)
            end_key = start_key + n_keys
            batch_fill_data(client=pipe, gen=gen_test_data(end_key, start_key), batch_size=20)

            await pipe.execute()

    # Wait for master to expire keys
    await asyncio.sleep(3.0)

    # Check all keys with expiry have been deleted
    res = await c_master.mget(k for k, _ in gen_test_data(n_keys))
    assert all(v is None for v in res)

    # Check replica finished executing the replicated commands
    await check_all_replicas_finished([c_replica], c_master)
    res = await c_replica.mget(k for k, _ in gen_test_data(n_keys))
    assert all(v is None for v in res)

    # Set expired keys again
    pipe = c_master.pipeline(transaction=False)
    batch_fill_data(pipe, gen_test_data(n_keys))
    for k, _ in gen_test_data(n_keys):
        pipe.pexpire(k, 500)
    await pipe.execute()
    await asyncio.sleep(1.0)
    # Disconnect from master
    await c_replica.execute_command("REPLICAOF NO ONE")
    # Check replica expires keys on its own
    await asyncio.sleep(1.0)
    res = await c_replica.mget(k for k, _ in gen_test_data(n_keys))
    assert all(v is None for v in res)


@dfly_args({"proactor_threads": 4})
async def test_simple_scripts(df_factory: DflyInstanceFactory):
    master = df_factory.create()
    replicas = [df_factory.create() for _ in range(2)]
    df_factory.start_all([master] + replicas)

    c_replicas = [replica.client() for replica in replicas]
    c_master = master.client()

    # Connect replicas and wait for sync to finish
    for c_replica in c_replicas:
        await c_replica.execute_command(f"REPLICAOF localhost {master.port}")
    await check_all_replicas_finished([c_replica], c_master)

    # Generate some scripts and run them
    keys = ["a", "b", "c", "d", "e"]
    for i in range(len(keys) + 1):
        script = ""
        subkeys = keys[:i]
        for key in subkeys:
            script += f"redis.call('INCR', '{key}')"
            script += f"redis.call('INCR', '{key}')"

        await c_master.eval(script, len(subkeys), *subkeys)

    # Wait for replicas
    await check_all_replicas_finished([c_replica], c_master)

    for c_replica in c_replicas:
        assert (await c_replica.mget(keys)) == ["10", "8", "6", "4", "2"]


"""
Test script replication.

Fill multiple lists with values and rotate them one by one with LMOVE until they're at the same place again.
"""

# t_master, t_replicas, num_ops, num_keys, num_parallel, flags
script_cases = [
    (4, [4, 4, 4], 50, 5, 5, ""),
    (4, [4, 4, 4], 50, 5, 5, "disable-atomicity"),
]

script_test_s1 = """
{flags}
local N = ARGV[1]

-- fill each list with its k value
for i, k in pairs(KEYS) do
  for j = 1, N do
    redis.call('LPUSH', k, i-1)
  end
end

-- rotate #KEYS times
for l = 1, #KEYS do
  for j = 1, N do
    for i, k in pairs(KEYS) do
      redis.call('LMOVE', k, KEYS[i%#KEYS+1], 'LEFT', 'RIGHT')
    end
  end
end


return 'OK'
"""


@pytest.mark.asyncio
@pytest.mark.parametrize("t_master, t_replicas, num_ops, num_keys, num_par, flags", script_cases)
async def test_scripts(df_factory, t_master, t_replicas, num_ops, num_keys, num_par, flags):
    master = df_factory.create(proactor_threads=t_master)
    replicas = [df_factory.create(proactor_threads=t) for i, t in enumerate(t_replicas)]

    df_factory.start_all([master] + replicas)

    c_master = master.client()
    c_replicas = [replica.client() for replica in replicas]
    for c_replica in c_replicas:
        await c_replica.execute_command(f"REPLICAOF localhost {master.port}")
        await wait_available_async(c_replica)

    script = script_test_s1.format(flags=f"--!df flags={flags}" if flags else "")
    sha = await c_master.script_load(script)

    key_sets = [[f"{i}-{j}" for j in range(num_keys)] for i in range(num_par)]

    rsps = await asyncio.gather(
        *(c_master.evalsha(sha, len(keys), *keys, num_ops) for keys in key_sets)
    )
    assert rsps == ["OK"] * num_par

    await check_all_replicas_finished(c_replicas, c_master)

    for c_replica in c_replicas:
        for key_set in key_sets:
            for j, k in enumerate(key_set):
                l = await c_replica.lrange(k, 0, -1)
                assert l == [f"{j}"] * num_ops

    await close_clients(c_master, *c_replicas)


@dfly_args({"proactor_threads": 4})
@pytest.mark.asyncio
async def test_auth_master(df_factory, n_keys=20):
    masterpass = "requirepass"
    replicapass = "replicapass"
    master = df_factory.create(requirepass=masterpass)
    replica = df_factory.create(logtostdout=True, masterauth=masterpass, requirepass=replicapass)

    df_factory.start_all([master, replica])

    c_master = master.client(password=masterpass)
    c_replica = replica.client(password=replicapass)

    # Connect replica to master
    await c_replica.execute_command(f"REPLICAOF localhost {master.port}")

    # Set keys
    pipe = c_master.pipeline(transaction=False)
    batch_fill_data(pipe, gen_test_data(n_keys))
    await pipe.execute()

    # Check replica finished executing the replicated commands
    await check_all_replicas_finished([c_replica], c_master)
    # Check keys are on replica
    res = await c_replica.mget(k for k, _ in gen_test_data(n_keys))
    assert all(v is not None for v in res)
    await c_master.connection_pool.disconnect()
    await c_replica.connection_pool.disconnect()


SCRIPT_TEMPLATE = "return {}"


@dfly_args({"proactor_threads": 2})
async def test_script_transfer(df_factory):
    master = df_factory.create()
    replica = df_factory.create()

    df_factory.start_all([master, replica])

    c_master = master.client()
    c_replica = replica.client()

    # Load some scripts into master ahead
    scripts = []
    for i in range(0, 10):
        sha = await c_master.script_load(SCRIPT_TEMPLATE.format(i))
        scripts.append(sha)

    await c_replica.execute_command(f"REPLICAOF localhost {master.port}")
    await wait_available_async(c_replica)

    # transfer in stable state
    for i in range(10, 20):
        sha = await c_master.script_load(SCRIPT_TEMPLATE.format(i))
        scripts.append(sha)

    await check_all_replicas_finished([c_replica], c_master)
    await c_replica.execute_command("REPLICAOF NO ONE")

    for i, sha in enumerate(scripts):
        assert await c_replica.evalsha(sha, 0) == i
    await c_master.connection_pool.disconnect()
    await c_replica.connection_pool.disconnect()


@dfly_args({"proactor_threads": 4})
@pytest.mark.asyncio
async def test_role_command(df_factory, n_keys=20):
    master = df_factory.create()
    replica = df_factory.create()

    df_factory.start_all([master, replica])

    c_master = master.client()
    c_replica = replica.client()

    assert await c_master.execute_command("role") == ["master", []]
    await c_replica.execute_command(f"REPLICAOF localhost {master.port}")
    await wait_available_async(c_replica)

    # It may take a bit more time to actually propagate the role change
    # See https://github.com/dragonflydb/dragonfly/pull/2111
    await asyncio.sleep(1)

    assert await c_master.execute_command("role") == [
        "master",
        [["127.0.0.1", str(replica.port), "online"]],
    ]
    assert await c_replica.execute_command("role") == [
        "slave",
        "localhost",
        str(master.port),
        "online",
    ]

    # This tests that we react fast to socket shutdowns and don't hang on
    # things like the ACK or execution fibers.
    master.stop()
    await asyncio.sleep(0.1)
    assert await c_replica.execute_command("role") == [
        "slave",
        "localhost",
        str(master.port),
        "connecting",
    ]

    await c_master.connection_pool.disconnect()
    await c_replica.connection_pool.disconnect()


def parse_lag(replication_info: str):
    lags = re.findall("lag=([0-9]+)\r\n", replication_info)
    assert len(lags) == 1
    return int(lags[0])


async def get_metric_value(inst, metric_name, sample_index=0):
    return (await inst.metrics())[metric_name].samples[sample_index].value


async def assert_lag_condition(inst, client, condition):
    """
    Since lag is a bit random, and we want stable tests, we check
    10 times in quick succession and validate that the condition
    is satisfied at least once.
    We check both `INFO REPLICATION` redis protocol and the `/metrics`
    prometheus endpoint.
    """
    for _ in range(10):
        lag = await get_metric_value(inst, "dragonfly_connected_replica_lag_records")
        if condition(lag):
            break
        print("current prometheus lag =", lag)
        await asyncio.sleep(0.05)
    else:
        assert False, "Lag from prometheus metrics has never satisfied condition!"
    for _ in range(10):
        lag = parse_lag(await client.execute_command("info replication"))
        if condition(lag):
            break
        print("current lag =", lag)
        await asyncio.sleep(0.05)
    else:
        assert False, "Lag has never satisfied condition!"


async def get_replica_reconnects_count(replica_inst):
    return await get_metric_value(replica_inst, "dragonfly_replica_reconnect_count")


async def assert_replica_reconnections(replica_inst, initial_reconnects_count):
    """
    Asserts that the replica has attempted to reconnect at least once.
    """
    reconnects_count = await get_replica_reconnects_count(replica_inst)
    if reconnects_count > initial_reconnects_count:
        return

    assert (
        False
    ), f"Expected reconnect count to increase by at least 1, but it did not. Initial dragonfly_replica_reconnect_count: {initial_reconnects_count}, current count: {reconnects_count}"


@dfly_args({"proactor_threads": 2})
@pytest.mark.asyncio
async def test_replication_info(df_factory: DflyInstanceFactory, df_seeder_factory, n_keys=2000):
    master = df_factory.create()
    replica = df_factory.create(logtostdout=True, replication_acks_interval=100)
    df_factory.start_all([master, replica])
    c_master = master.client()
    c_replica = replica.client()

    await c_replica.execute_command(f"REPLICAOF localhost {master.port}")
    await wait_available_async(c_replica)
    await assert_lag_condition(master, c_master, lambda lag: lag == 0)

    seeder = df_seeder_factory.create(port=master.port, keys=n_keys, dbcount=2)
    fill_task = asyncio.create_task(seeder.run(target_ops=3000))
    await assert_lag_condition(master, c_master, lambda lag: lag > 30)
    seeder.stop()

    await fill_task
    await wait_available_async(c_replica)
    await assert_lag_condition(master, c_master, lambda lag: lag == 0)

    await c_master.connection_pool.disconnect()
    await c_replica.connection_pool.disconnect()


"""
Test flushall command that's invoked while in full sync mode.
This can cause an issue because it will be executed on each shard independently.
More details in https://github.com/dragonflydb/dragonfly/issues/1231
"""


@pytest.mark.asyncio
@pytest.mark.slow
async def test_flushall_in_full_sync(df_factory):
    master = df_factory.create(proactor_threads=4)
    replica = df_factory.create(proactor_threads=2)

    df_factory.start_all([master, replica])
    c_master = master.client()
    c_replica = replica.client()

    # Fill master with test data
    seeder = SeederV2(key_target=30_000)
    await seeder.run(c_master, target_deviation=0.1)

    # Start replication and wait for full sync
    await c_replica.execute_command(f"REPLICAOF localhost {master.port}")
    async with async_timeout.timeout(3):
        await wait_for_replicas_state(c_replica, state="full_sync", timeout=0.05)

    syncid, _ = await c_replica.execute_command("DEBUG REPLICA OFFSET")

    # Issue FLUSHALL and record replica role at the same instant
    _, role = await asyncio.gather(c_master.execute_command("FLUSHALL"), c_replica.role())

    # Print warning if replication was too quick
    if role[3] != "full_sync":
        logging.error("!!! Full sync finished too fast. Adjust test parameters !!!")
        return

    # Run a few more commands on top
    post_seeder = SeederV2(key_target=100)
    await post_seeder.run(c_master, target_deviation=0.1)

    await check_all_replicas_finished([c_replica], c_master)

    # Check replica data consisten
    hash1, hash2 = await asyncio.gather(*(SeederV2.capture(c) for c in (c_master, c_replica)))
    assert hash1 == hash2

    # Make sure that a new sync ID is present, meaning replication restarted following FLUSHALL.
    new_syncid, _ = await c_replica.execute_command("DEBUG REPLICA OFFSET")
    assert new_syncid != syncid

    await c_master.close()
    await c_replica.close()


"""
Test read-only scripts work with replication. EVAL_RO and the 'no-writes' flags are currently not supported.
"""

READONLY_SCRIPT = """
redis.call('GET', 'A')
redis.call('EXISTS', 'B')
return redis.call('GET', 'WORKS')
"""

WRITE_SCRIPT = """
redis.call('SET', 'A', 'ErrroR')
"""


@pytest.mark.asyncio
async def test_readonly_script(df_factory):
    master = df_factory.create(proactor_threads=2, logtostdout=True)
    replica = df_factory.create(proactor_threads=2, logtostdout=True)

    df_factory.start_all([master, replica])

    c_master = master.client()
    c_replica = replica.client()

    await c_master.set("WORKS", "YES")

    await c_replica.execute_command(f"REPLICAOF localhost {master.port}")
    await wait_available_async(c_replica)

    await c_replica.eval(READONLY_SCRIPT, 3, "A", "B", "WORKS") == "YES"

    try:
        await c_replica.eval(WRITE_SCRIPT, 1, "A")
        assert False
    except aioredis.ResponseError as roe:
        assert "READONLY " in str(roe)


take_over_cases = [
    [2, 2],
    [2, 4],
    [4, 2],
    [8, 8],
]


@pytest.mark.parametrize("master_threads, replica_threads", take_over_cases)
@pytest.mark.asyncio
async def test_take_over_counters(df_factory, master_threads, replica_threads):
    master = df_factory.create(proactor_threads=master_threads)
    replica1 = df_factory.create(proactor_threads=replica_threads)
    replica2 = df_factory.create(proactor_threads=replica_threads)
    replica3 = df_factory.create(proactor_threads=replica_threads)
    df_factory.start_all([master, replica1, replica2, replica3])
    c_master = master.client()
    c1 = replica1.client()
    c_blocking = master.client()
    c2 = replica2.client()
    c3 = replica3.client()

    await c1.execute_command(f"REPLICAOF localhost {master.port}")
    await c2.execute_command(f"REPLICAOF localhost {master.port}")
    await c3.execute_command(f"REPLICAOF localhost {master.port}")

    await wait_available_async(c1)

    async def counter(key):
        value = 0
        await c_master.execute_command(f"SET {key} 0")
        start = time.time()
        while time.time() - start < 20:
            try:
                value = await c_master.execute_command(f"INCR {key}")
            except (redis.exceptions.ConnectionError, redis.exceptions.ResponseError) as e:
                break
        else:
            assert False, "The incrementing loop should be exited with a connection error"
        return key, value

    async def block_during_takeover():
        "Add a blocking command during takeover to make sure it doesn't block it."
        start = time.time()
        # The command should just be canceled
        assert await c_blocking.execute_command("BLPOP BLOCKING_KEY1 BLOCKING_KEY2 100") is None
        # And it should happen in reasonable amount of time.
        assert time.time() - start < 10

    async def delayed_takeover():
        await asyncio.sleep(0.3)
        await c1.execute_command(f"REPLTAKEOVER 5")

    _, _, *results = await asyncio.gather(
        delayed_takeover(), block_during_takeover(), *[counter(f"key{i}") for i in range(16)]
    )
    assert await c1.execute_command("role") == ["master", []]

    for key, client_value in results:
        replicated_value = await c1.get(key)
        assert client_value == int(replicated_value)

    await disconnect_clients(c_master, c1, c_blocking, c2, c3)


@pytest.mark.parametrize("master_threads, replica_threads", take_over_cases)
@pytest.mark.asyncio
async def test_take_over_seeder(
    request, df_factory, df_seeder_factory, master_threads, replica_threads
):
    master = df_factory.create(
        proactor_threads=master_threads, dbfilename=f"dump_{tmp_file_name()}", admin_port=ADMIN_PORT
    )
    replica = df_factory.create(proactor_threads=replica_threads)
    df_factory.start_all([master, replica])

    seeder = df_seeder_factory.create(port=master.port, keys=1000, dbcount=5, stop_on_failure=False)

    c_replica = replica.client()

    await c_replica.execute_command(f"REPLICAOF localhost {master.admin_port}")
    await wait_available_async(c_replica)

    fill_task = asyncio.create_task(seeder.run())

    stop_info = False

    async def info_replication():
        my_client = replica.client()
        while not stop_info:
            await my_client.info("replication")
            await asyncio.sleep(0.5)

    info_task = asyncio.create_task(info_replication())

    # Give the seeder a bit of time.
    await asyncio.sleep(3)
    logging.debug("running repltakover")
    await c_replica.execute_command(f"REPLTAKEOVER 10 SAVE")
    logging.debug("after running repltakover")
    seeder.stop()
    await fill_task

    assert await c_replica.execute_command("role") == ["master", []]
    stop_info = True
    await info_task

    # Need to wait a bit to give time to write the shutdown snapshot
    await asyncio.sleep(1)
    assert master.proc.poll() == 0, "Master process did not exit correctly."

    master.start()
    c_master = master.client()
    await wait_available_async(c_master)

    capture = await seeder.capture(port=master.port)
    assert await seeder.compare(capture, port=replica.port)

    await disconnect_clients(c_master, c_replica)


@pytest.mark.parametrize("master_threads, replica_threads", [[4, 4]])
@pytest.mark.asyncio
async def test_take_over_read_commands(df_factory, master_threads, replica_threads):
    master = df_factory.create(proactor_threads=master_threads)
    replica = df_factory.create(proactor_threads=replica_threads)
    df_factory.start_all([master, replica])

    c_master = master.client()
    await c_master.execute_command("SET foo bar")

    c_replica = replica.client()
    await c_replica.execute_command(f"REPLICAOF localhost {master.port}")
    await wait_available_async(c_replica)

    async def prompt():
        client = replica.client()
        for i in range(50):
            # TODO remove try block when we no longer shut down master after take over
            try:
                res = await c_master.execute_command("GET foo")
                assert res == "bar"
                res = await c_master.execute_command("CONFIG SET aclfile myfile")
                assert res == "OK"
            except:
                pass
            res = await client.execute_command("GET foo")
            assert res == "bar"

    promt_task = asyncio.create_task(prompt())
    await c_replica.execute_command(f"REPLTAKEOVER 5")

    assert await c_replica.execute_command("role") == ["master", []]
    await promt_task

    await disconnect_clients(c_master, c_replica)


@pytest.mark.asyncio
async def test_take_over_timeout(df_factory, df_seeder_factory):
    master = df_factory.create(proactor_threads=2)
    replica = df_factory.create(proactor_threads=2)
    df_factory.start_all([master, replica])

    seeder = df_seeder_factory.create(port=master.port, keys=1000, dbcount=5, stop_on_failure=False)

    c_master = master.client()
    c_replica = replica.client()

    logging.debug(f"PORTS ARE:  {master.port} {replica.port}")

    await c_replica.execute_command(f"REPLICAOF localhost {master.port}")
    await wait_available_async(c_replica)

    fill_task = asyncio.create_task(seeder.run(target_ops=3000))

    # Give the seeder a bit of time.
    await asyncio.sleep(1)
    try:
        await c_replica.execute_command(f"REPLTAKEOVER 0")
    except redis.exceptions.ResponseError as e:
        assert str(e) == "Couldn't execute takeover"
    else:
        assert False, "Takeover should not succeed."
    seeder.stop()
    await fill_task

    assert await c_master.execute_command("role") == [
        "master",
        [["127.0.0.1", str(replica.port), "online"]],
    ]
    assert await c_replica.execute_command("role") == [
        "slave",
        "localhost",
        str(master.port),
        "online",
    ]

    await disconnect_clients(c_master, c_replica)


# 1. Number of master threads
# 2. Number of threads for each replica
replication_cases = [(8, 8)]


@pytest.mark.asyncio
@pytest.mark.parametrize("t_master, t_replica", replication_cases)
async def test_no_tls_on_admin_port(
    df_factory: DflyInstanceFactory,
    df_seeder_factory,
    t_master,
    t_replica,
    with_tls_server_args,
):
    # 1. Spin up dragonfly without tls, debug populate
    master = df_factory.create(
        no_tls_on_admin_port="true",
        admin_port=ADMIN_PORT,
        **with_tls_server_args,
        requirepass="XXX",
        proactor_threads=t_master,
    )
    master.start()
    c_master = master.admin_client(password="XXX")
    await c_master.execute_command("DEBUG POPULATE 100")
    db_size = await c_master.execute_command("DBSIZE")
    assert 100 == db_size

    # 2. Spin up a replica and initiate a REPLICAOF
    replica = df_factory.create(
        no_tls_on_admin_port="true",
        admin_port=ADMIN_PORT + 1,
        **with_tls_server_args,
        proactor_threads=t_replica,
        requirepass="XXX",
        masterauth="XXX",
    )
    replica.start()
    c_replica = replica.admin_client(password="XXX")
    res = await c_replica.execute_command("REPLICAOF localhost " + str(master.admin_port))
    assert "OK" == res
    await check_all_replicas_finished([c_replica], c_master)

    # 3. Verify that replica dbsize == debug populate key size -- replication works
    db_size = await c_replica.execute_command("DBSIZE")
    assert 100 == db_size
    await c_replica.close()
    await c_master.close()


# 1. Number of master threads
# 2. Number of threads for each replica
# 3. Admin port
replication_cases = [(8, 8, False), (8, 8, True)]


@pytest.mark.asyncio
@pytest.mark.parametrize("t_master, t_replica, test_admin_port", replication_cases)
async def test_tls_replication(
    df_factory,
    df_seeder_factory,
    t_master,
    t_replica,
    test_admin_port,
    with_ca_tls_server_args,
    with_ca_tls_client_args,
):
    # 1. Spin up dragonfly tls enabled, debug populate
    master = df_factory.create(
        tls_replication="true",
        **with_ca_tls_server_args,
        port=1111,
        admin_port=ADMIN_PORT,
        proactor_threads=t_master,
    )
    master.start()
    c_master = master.client(**with_ca_tls_client_args)
    await c_master.execute_command("DEBUG POPULATE 100")
    db_size = await c_master.execute_command("DBSIZE")
    assert 100 == db_size

    proxy = Proxy(
        "127.0.0.1", 1114, "127.0.0.1", master.port if not test_admin_port else master.admin_port
    )
    await proxy.start()
    proxy_task = asyncio.create_task(proxy.serve())

    # 2. Spin up a replica and initiate a REPLICAOF
    replica = df_factory.create(
        tls_replication="true",
        **with_ca_tls_server_args,
        proactor_threads=t_replica,
    )
    replica.start()
    c_replica = replica.client(**with_ca_tls_client_args)
    res = await c_replica.execute_command("REPLICAOF localhost " + str(proxy.port))
    assert "OK" == res
    await check_all_replicas_finished([c_replica], c_master)

    # 3. Verify that replica dbsize == debug populate key size -- replication works
    db_size = await c_replica.execute_command("DBSIZE")
    assert 100 == db_size

    # 4. Break the connection between master and replica
    await proxy.close(proxy_task)
    await asyncio.sleep(3)
    await proxy.start()
    proxy_task = asyncio.create_task(proxy.serve())

    # Check replica gets new keys
    await c_master.execute_command("SET MY_KEY 1")
    db_size = await c_master.execute_command("DBSIZE")
    assert 101 == db_size

    await check_all_replicas_finished([c_replica], c_master)
    db_size = await c_replica.execute_command("DBSIZE")
    assert 101 == db_size

    await c_replica.close()
    await c_master.close()
    await proxy.close(proxy_task)


async def test_ipv6_replication(df_factory: DflyInstanceFactory):
    """Test that IPV6 addresses work for replication, ::1 is 127.0.0.1 localhost"""
    master = df_factory.create(proactor_threads=1, bind="::1", port=1111)
    replica = df_factory.create(proactor_threads=1, bind="::1", port=1112)

    df_factory.start_all([master, replica])
    c_master = master.client()
    c_replica = replica.client()

    assert await c_master.ping()
    assert await c_replica.ping()
    assert await c_replica.execute_command("REPLICAOF", master["bind"], master["port"]) == "OK"


# busy wait for 'replica' instance to have replication status 'status'
async def wait_for_replica_status(
    replica: aioredis.Redis, status: str, wait_for_seconds=0.01, timeout=20
):
    start = time.time()
    while (time.time() - start) < timeout:
        await asyncio.sleep(wait_for_seconds)

        info = await replica.info("replication")
        if info["master_link_status"] == status:
            return
    raise RuntimeError("Client did not become available in time!")


@pytest.mark.asyncio
async def test_replicaof_flag(df_factory):
    # tests --replicaof works under normal conditions
    master = df_factory.create(
        proactor_threads=2,
    )

    # set up master
    master.start()
    c_master = master.client()
    await c_master.set("KEY", "VALUE")
    db_size = await c_master.dbsize()
    assert 1 == db_size

    replica = df_factory.create(
        proactor_threads=2,
        replicaof=f"localhost:{master.port}",  # start to replicate master
    )

    # set up replica. check that it is replicating
    replica.start()
    c_replica = replica.client()

    await wait_available_async(c_replica)  # give it time to startup
    # wait until we have a connection
    await wait_for_replica_status(c_replica, status="up")
    await check_all_replicas_finished([c_replica], c_master)

    dbsize = await c_replica.dbsize()
    assert 1 == dbsize

    val = await c_replica.get("KEY")
    assert "VALUE" == val


@pytest.mark.asyncio
async def test_replicaof_flag_replication_waits(df_factory):
    # tests --replicaof works when we launch replication before the master
    BASE_PORT = 1111
    replica = df_factory.create(
        proactor_threads=2,
        replicaof=f"localhost:{BASE_PORT}",  # start to replicate master
    )

    # set up replica first
    replica.start()
    c_replica = replica.client()
    await wait_for_replica_status(c_replica, status="down")

    # check that it is in replica mode, yet status is down
    info = await c_replica.info("replication")
    assert info["role"] == "slave"
    assert info["master_host"] == "localhost"
    assert info["master_port"] == BASE_PORT
    assert info["master_link_status"] == "down"

    # set up master
    master = df_factory.create(
        port=BASE_PORT,
        proactor_threads=2,
    )

    master.start()
    c_master = master.client()
    await c_master.set("KEY", "VALUE")
    db_size = await c_master.dbsize()
    assert 1 == db_size

    # check that replication works now
    await wait_for_replica_status(c_replica, status="up")
    await check_all_replicas_finished([c_replica], c_master)

    dbsize = await c_replica.dbsize()
    assert 1 == dbsize

    val = await c_replica.get("KEY")
    assert "VALUE" == val


@pytest.mark.asyncio
async def test_replicaof_flag_disconnect(df_factory):
    # test stopping replication when started using --replicaof
    master = df_factory.create(
        proactor_threads=2,
    )

    # set up master
    master.start()
    c_master = master.client()
    await wait_available_async(c_master)

    await c_master.set("KEY", "VALUE")
    db_size = await c_master.dbsize()
    assert 1 == db_size

    replica = df_factory.create(
        proactor_threads=2,
        replicaof=f"localhost:{master.port}",  # start to replicate master
    )

    # set up replica. check that it is replicating
    replica.start()

    c_replica = replica.client()
    await wait_available_async(c_replica)
    await wait_for_replica_status(c_replica, status="up")
    await check_all_replicas_finished([c_replica], c_master)

    dbsize = await c_replica.dbsize()
    assert 1 == dbsize

    val = await c_replica.get("KEY")
    assert "VALUE" == val

    await c_replica.replicaof("no", "one")  # disconnect

    role = await c_replica.role()
    assert role[0] == "master"


@pytest.mark.asyncio
async def test_df_crash_on_memcached_error(df_factory):
    master = df_factory.create(
        memcached_port=11211,
        proactor_threads=2,
    )

    replica = df_factory.create(
        memcached_port=master.mc_port + 1,
        proactor_threads=2,
    )

    master.start()
    replica.start()

    c_master = master.client()
    await wait_available_async(c_master)

    c_replica = replica.client()
    await c_replica.execute_command(f"REPLICAOF localhost {master.port}")
    await wait_available_async(c_replica)
    await wait_for_replica_status(c_replica, status="up")
    await c_replica.close()

    memcached_client = pymemcache.Client(f"127.0.0.1:{replica.mc_port}")

    with pytest.raises(pymemcache.exceptions.MemcacheServerError):
        memcached_client.set("key", "data", noreply=False)

    await c_master.close()


@pytest.mark.asyncio
async def test_df_crash_on_replicaof_flag(df_factory):
    master = df_factory.create(
        proactor_threads=2,
    )
    master.start()

    replica = df_factory.create(proactor_threads=2, replicaof=f"127.0.0.1:{master.port}")
    replica.start()

    c_master = master.client()
    c_replica = replica.client()

    await wait_available_async(c_master)
    await wait_available_async(c_replica)

    res = await c_replica.execute_command("SAVE DF myfile")
    assert "OK" == res

    res = await c_replica.execute_command("DBSIZE")
    assert res == 0

    master.stop()
    replica.stop()


async def test_network_disconnect(df_factory, df_seeder_factory):
    master = df_factory.create(proactor_threads=6)
    replica = df_factory.create(proactor_threads=4)

    df_factory.start_all([replica, master])
    seeder = df_seeder_factory.create(port=master.port)

    async with replica.client() as c_replica:
        await seeder.run(target_deviation=0.1)

        proxy = Proxy("127.0.0.1", 1111, "127.0.0.1", master.port)
        await proxy.start()
        task = asyncio.create_task(proxy.serve())
        try:
            await c_replica.execute_command(f"REPLICAOF localhost {proxy.port}")

            for _ in range(10):
                await asyncio.sleep(random.randint(0, 10) / 10)
                proxy.drop_connection()

            # Give time to detect dropped connection and reconnect
            await asyncio.sleep(1.0)
            await wait_for_replica_status(c_replica, status="up")
            await wait_available_async(c_replica)

            capture = await seeder.capture()
            assert await seeder.compare(capture, replica.port)
        finally:
            await proxy.close(task)

    master.stop()
    replica.stop()


async def test_network_disconnect_active_stream(df_factory, df_seeder_factory):
    master = df_factory.create(proactor_threads=4, shard_repl_backlog_len=4000)
    replica = df_factory.create(proactor_threads=4)

    df_factory.start_all([replica, master])
    seeder = df_seeder_factory.create(port=master.port)

    async with replica.client() as c_replica, master.client() as c_master:
        await seeder.run(target_deviation=0.1)

        proxy = Proxy("127.0.0.1", 1112, "127.0.0.1", master.port)
        await proxy.start()
        task = asyncio.create_task(proxy.serve())
        try:
            await c_replica.execute_command(f"REPLICAOF localhost {proxy.port}")

            fill_task = asyncio.create_task(seeder.run(target_ops=4000))

            for _ in range(3):
                await asyncio.sleep(random.randint(10, 20) / 10)
                proxy.drop_connection()

            seeder.stop()
            await fill_task

            # Give time to detect dropped connection and reconnect
            await asyncio.sleep(1.0)
            await wait_for_replica_status(c_replica, status="up")
            await wait_available_async(c_replica)

            logging.debug(await c_replica.execute_command("INFO REPLICATION"))
            logging.debug(await c_master.execute_command("INFO REPLICATION"))

            capture = await seeder.capture()
            assert await seeder.compare(capture, replica.port)
        finally:
            await proxy.close(task)

    master.stop()
    replica.stop()


async def test_network_disconnect_small_buffer(df_factory, df_seeder_factory):
    master = df_factory.create(proactor_threads=4, shard_repl_backlog_len=1)
    replica = df_factory.create(proactor_threads=4)

    df_factory.start_all([replica, master])
    seeder = df_seeder_factory.create(port=master.port)

    async with replica.client() as c_replica, master.client() as c_master:
        await seeder.run(target_deviation=0.1)

        proxy = Proxy("127.0.0.1", 1113, "127.0.0.1", master.port)
        await proxy.start()
        task = asyncio.create_task(proxy.serve())

        try:
            await c_replica.execute_command(f"REPLICAOF localhost {proxy.port}")

            # If this ever fails gain, adjust the target_ops
            # Df is blazingly fast, so by the time we tick a second time on
            # line 1674, DF already replicated all the data so the assertion
            # at the end of the test will always fail
            fill_task = asyncio.create_task(seeder.run())

            for _ in range(3):
                await asyncio.sleep(random.randint(5, 10) / 10)
                proxy.drop_connection()

            seeder.stop()
            await fill_task

            # Give time to detect dropped connection and reconnect
            await asyncio.sleep(1.0)
            await wait_for_replica_status(c_replica, status="up")
            await wait_available_async(c_replica)

            # logging.debug(await c_replica.execute_command("INFO REPLICATION"))
            # logging.debug(await c_master.execute_command("INFO REPLICATION"))
            capture = await seeder.capture()
            assert await seeder.compare(capture, replica.port)
        finally:
            await proxy.close(task)

    master.stop()
    replica.stop()

    # Partial replication is currently not implemented so the following does not work
    # assert master.is_in_logs("Partial sync requested from stale LSN")


async def test_replica_reconnections_after_network_disconnect(df_factory, df_seeder_factory):
    master = df_factory.create(proactor_threads=6)
    replica = df_factory.create(proactor_threads=4)

    df_factory.start_all([replica, master])
    seeder = df_seeder_factory.create(port=master.port)

    async with replica.client() as c_replica:
        await seeder.run(target_deviation=0.1)

        proxy = Proxy("127.0.0.1", 1115, "127.0.0.1", master.port)
        await proxy.start()
        task = asyncio.create_task(proxy.serve())
        try:
            await c_replica.execute_command(f"REPLICAOF localhost {proxy.port}")

            # Wait replica to be up and synchronized with master
            await wait_for_replica_status(c_replica, status="up")
            await wait_available_async(c_replica)

            initial_reconnects_count = await get_replica_reconnects_count(replica)

            # Fully drop the server
            await proxy.close(task)

            # After dropping the connection replica should try to reconnect
            await wait_for_replica_status(c_replica, status="down")
            await asyncio.sleep(2)

            # Restart the proxy
            await proxy.start()
            task = asyncio.create_task(proxy.serve())

            # Wait replica to be reconnected and synchronized with master
            await wait_for_replica_status(c_replica, status="up")
            await wait_available_async(c_replica)

            capture = await seeder.capture()
            assert await seeder.compare(capture, replica.port)

            # Assert replica reconnects metrics increased
            await assert_replica_reconnections(replica, initial_reconnects_count)

        finally:
            await proxy.close(task)

    master.stop()
    replica.stop()


async def test_search(df_factory):
    master = df_factory.create(proactor_threads=4)
    replica = df_factory.create(proactor_threads=4)

    df_factory.start_all([master, replica])

    c_master = master.client()
    c_replica = replica.client()

    # First, create an index on replica
    await c_replica.execute_command("FT.CREATE", "idx-r", "SCHEMA", "f1", "numeric")
    for i in range(0, 10):
        await c_replica.hset(f"k{i}", mapping={"f1": i})
    assert (await c_replica.ft("idx-r").search("@f1:[5 9]")).total == 5

    # Second, create an index on master
    await c_master.execute_command("FT.CREATE", "idx-m", "SCHEMA", "f2", "numeric")
    for i in range(0, 10):
        await c_master.hset(f"k{i}", mapping={"f2": i * 2})
    assert (await c_master.ft("idx-m").search("@f2:[6 10]")).total == 3

    # Replicate
    await c_replica.execute_command("REPLICAOF", "localhost", master.port)
    await wait_available_async(c_replica)

    # Check master index was picked up and original index was deleted
    assert (await c_replica.execute_command("FT._LIST")) == ["idx-m"]

    # Check query from master runs on replica
    assert (await c_replica.ft("idx-m").search("@f2:[6 10]")).total == 3

    # Set a new key
    await c_master.hset("kNEW", mapping={"f2": 100})
    await asyncio.sleep(0.1)

    assert (await c_replica.ft("idx-m").search("@f2:[100 100]")).docs[0].id == "kNEW"

    # Create a new aux index on master
    await c_master.execute_command("FT.CREATE", "idx-m2", "SCHEMA", "f2", "numeric", "sortable")
    await asyncio.sleep(0.1)

    from redis.commands.search.query import Query

    assert (await c_replica.ft("idx-m2").search(Query("*").sort_by("f2").paging(0, 1))).docs[
        0
    ].id == "k0"


@dfly_args({"proactor_threads": 4})
async def test_search_with_stream(df_factory: DflyInstanceFactory):
    master = df_factory.create()
    replica = df_factory.create()

    df_factory.start_all([master, replica])

    c_master = master.client()
    c_replica = replica.client()

    # fill master with hsets and create index
    p = c_master.pipeline(transaction=False)
    for i in range(10_000):
        p.hset(f"k{i}", mapping={"name": f"name of {i}"})
    await p.execute()

    await c_master.execute_command("FT.CREATE i1 SCHEMA name text")

    # start replication and issue one add command and delete commands on master in parallel
    await c_replica.execute_command(f"REPLICAOF localhost {master.port}")
    await c_master.hset("secret-key", mapping={"name": "new-secret"})
    for i in range(1_000):
        await c_master.delete(f"k{i}")

    # expect replica to see only 10k - 1k + 1 = 9001 keys in it's index
    await wait_available_async(c_replica)
    assert await c_replica.execute_command("FT.SEARCH i1 * LIMIT 0 0") == [9_001]
    assert await c_replica.execute_command('FT.SEARCH i1 "secret"') == [
        1,
        "secret-key",
        ["name", "new-secret"],
    ]

    await close_clients(c_master, c_replica)


# @pytest.mark.slow
@pytest.mark.asyncio
async def test_client_pause_with_replica(df_factory, df_seeder_factory):
    master = df_factory.create(proactor_threads=4)
    replica = df_factory.create(proactor_threads=4)
    df_factory.start_all([master, replica])

    seeder = df_seeder_factory.create(port=master.port)

    c_master = master.client()
    c_replica = replica.client()

    await c_replica.execute_command(f"REPLICAOF localhost {master.port}")
    await wait_available_async(c_replica)

    fill_task = asyncio.create_task(seeder.run())

    # Give the seeder a bit of time.
    await asyncio.sleep(1)
    # block the seeder for 4 seconds
    await c_master.execute_command("client pause 4000 write")
    stats = await c_master.info("CommandStats")
    await asyncio.sleep(0.5)
    stats_after_sleep = await c_master.info("CommandStats")
    # Check no commands are executed except info and replconf called from replica
    for cmd, cmd_stats in stats_after_sleep.items():
        if "cmdstat_info" != cmd and "cmdstat_replconf" != cmd_stats:
            assert stats[cmd] == cmd_stats, cmd

    await asyncio.sleep(6)
    seeder.stop()
    await fill_task
    stats_after_pause_finish = await c_master.info("CommandStats")
    more_exeuted = False
    for cmd, cmd_stats in stats_after_pause_finish.items():
        if "cmdstat_info" != cmd and "cmdstat_replconf" != cmd_stats and stats[cmd] != cmd_stats:
            more_exeuted = True
    assert more_exeuted

    capture = await seeder.capture(port=master.port)
    assert await seeder.compare(capture, port=replica.port)

    await disconnect_clients(c_master, c_replica)


async def test_replicaof_reject_on_load(df_factory, df_seeder_factory):
    master = df_factory.create()
    replica = df_factory.create(dbfilename=f"dump_{tmp_file_name()}")
    df_factory.start_all([master, replica])

    seeder = SeederV2(key_target=40000)
    c_replica = replica.client()
    await seeder.run(c_replica, target_deviation=0.1)
    dbsize = await c_replica.dbsize()
    assert dbsize >= 30000

    replica.stop()
    replica.start()
    c_replica = replica.client()
    # Check replica of not alowed while loading snapshot
    try:
        # If this fails adjust `keys` and the `assert dbsize >= 30000` above.
        # Keep in mind that if the assert False is triggered below, it doesn't mean
        # that there is a bug because it could be the case that while executing
        # INFO PERSISTENCE df is in loading state but when we call REPLICAOF df
        # is no longer in loading state and the assertion false is triggered.
        assert "loading:1" in (await c_replica.execute_command("INFO PERSISTENCE"))
        await c_replica.execute_command(f"REPLICAOF localhost {master.port}")
        assert False
    except aioredis.BusyLoadingError as e:
        assert "Dragonfly is loading the dataset in memory" in str(e)
    # Check one we finish loading snapshot replicaof success
    await wait_available_async(c_replica)
    await c_replica.execute_command(f"REPLICAOF localhost {master.port}")

    await c_replica.close()
    master.stop()
    replica.stop()


@pytest.mark.asyncio
async def test_heartbeat_eviction_propagation(df_factory):
    master = df_factory.create(
        proactor_threads=1, cache_mode="true", maxmemory="256mb", enable_heartbeat_eviction="false"
    )
    replica = df_factory.create(proactor_threads=1)
    df_factory.start_all([master, replica])

    c_master = master.client()
    c_replica = replica.client()

    # fill the master to use about 233mb > 256mb * 0.9, which will trigger heartbeat eviction.
    await c_master.execute_command("DEBUG POPULATE 233 size 1048576")
    await c_replica.execute_command(f"REPLICAOF localhost {master.port}")
    await wait_available_async(c_replica)

    # now enable heart beat eviction
    await c_master.execute_command("CONFIG SET enable_heartbeat_eviction true")

    while True:
        info = await c_master.info("stats")
        evicted_1 = info["evicted_keys"]
        time.sleep(2)
        info = await c_master.info("stats")
        evicted_2 = info["evicted_keys"]
        if evicted_2 == evicted_1:
            break
        else:
            print("waiting for eviction to finish...", end="\r", flush=True)

    await check_all_replicas_finished([c_replica], c_master)
    keys_master = await c_master.execute_command("keys *")
    keys_replica = await c_replica.execute_command("keys *")
    assert set(keys_master) == set(keys_replica)
    await disconnect_clients(c_master, *[c_replica])


@pytest.mark.asyncio
async def test_policy_based_eviction_propagation(df_factory, df_seeder_factory):
    master = df_factory.create(
        proactor_threads=2,
        cache_mode="true",
        maxmemory="512mb",
        logtostdout="true",
        enable_heartbeat_eviction="false",
    )
    replica = df_factory.create(proactor_threads=2)
    df_factory.start_all([master, replica])

    c_master = master.client()
    c_replica = replica.client()

    await c_master.execute_command("DEBUG POPULATE 6000 size 88000")

    await c_replica.execute_command(f"REPLICAOF localhost {master.port}")
    await wait_available_async(c_replica)

    seeder = df_seeder_factory.create(
        port=master.port, keys=500, val_size=1000, stop_on_failure=False
    )
    await seeder.run(target_deviation=0.1)

    info = await c_master.info("stats")
    assert info["evicted_keys"] > 0, "Weak testcase: policy based eviction was not triggered."

    await check_all_replicas_finished([c_replica], c_master)
    keys_master = await c_master.execute_command("keys k*")
    keys_replica = await c_replica.execute_command("keys k*")

    assert set(keys_replica).difference(keys_master) == set()
    assert set(keys_master).difference(keys_replica) == set()

    await disconnect_clients(c_master, *[c_replica])


@pytest.mark.asyncio
async def test_journal_doesnt_yield_issue_2500(df_factory, df_seeder_factory):
    """
    Issues many SETEX commands through a Lua script so that no yields are done between them.
    In parallel, connect a replica, so that these SETEX commands write their custom journal log.
    This makes sure that no Fiber context switch while inside a shard callback.
    """
    master = df_factory.create()
    replica = df_factory.create()
    df_factory.start_all([master, replica])

    c_master = master.client()
    c_replica = replica.client()

    async def send_setex():
        script = """
        local charset = "abcdefghijklmnopqrstuvwxyzABCDEFGHIJKLMNOPQRSTUVWXYZ1234567890"

        local random_string = function(length)
            local str = ''
            for i=1,length do
                str = str .. charset:sub(math.random(1, #charset))
            end
            return str
        end

        for i = 1, 200 do
            -- 200 iterations to make sure SliceSnapshot dest queue is full
            -- 100 bytes string to make sure serializer is big enough
            redis.call('SETEX', KEYS[1], 1000, random_string(100))
        end
        """

        for i in range(10):
            await asyncio.gather(
                *[c_master.eval(script, 1, random.randint(0, 1_000)) for j in range(3)]
            )

    stream_task = asyncio.create_task(send_setex())
    await asyncio.sleep(0.1)

    await c_replica.execute_command(f"REPLICAOF localhost {master.port}")
    assert not stream_task.done(), "Weak testcase. finished sending commands before replication."

    await wait_available_async(c_replica)
    await stream_task

    await check_all_replicas_finished([c_replica], c_master)
    keys_master = await c_master.execute_command("keys *")
    keys_replica = await c_replica.execute_command("keys *")
    assert set(keys_master) == set(keys_replica)

    await disconnect_clients(c_master, *[c_replica])


@pytest.mark.asyncio
async def test_saving_replica(df_factory):
    master = df_factory.create(proactor_threads=1)
    replica = df_factory.create(proactor_threads=1, dbfilename=f"dump_{tmp_file_name()}")
    df_factory.start_all([master, replica])

    c_master = master.client()
    c_replica = replica.client()

    await c_master.execute_command("DEBUG POPULATE 100000 key 4048 RAND")
    await c_replica.execute_command(f"REPLICAOF localhost {master.port}")
    await wait_available_async(c_replica)

    async def save_replica():
        await c_replica.execute_command("save")

    save_task = asyncio.create_task(save_replica())
    while not await is_saving(c_replica):  # wait for replica start saving
        assert "rdb_changes_since_last_success_save:0" not in await c_replica.execute_command(
            "info persistence"
        ), "Weak test case, finished saving too quickly"
        await asyncio.sleep(0.1)
    await c_replica.execute_command("replicaof no one")
    assert await is_saving(c_replica)
    await save_task
    assert not await is_saving(c_replica)

    await disconnect_clients(c_master, *[c_replica])


@pytest.mark.asyncio
async def test_start_replicating_while_save(df_factory):
    master = df_factory.create(proactor_threads=4)
    replica = df_factory.create(proactor_threads=4, dbfilename=f"dump_{tmp_file_name()}")
    df_factory.start_all([master, replica])

    c_master = master.client()
    c_replica = replica.client()

    await c_replica.execute_command("DEBUG POPULATE 100000 key 4096 RAND")

    async def save_replica():
        await c_replica.execute_command("save")

    save_task = asyncio.create_task(save_replica())
    while not await is_saving(c_replica):  # wait for server start saving
        assert "rdb_changes_since_last_success_save:0" not in await c_replica.execute_command(
            "info persistence"
        ), "Weak test case, finished saving too quickly"
        await asyncio.sleep(0.1)
    await c_replica.execute_command(f"REPLICAOF localhost {master.port}")
    assert await is_saving(c_replica)
    await save_task
    assert not await is_saving(c_replica)

    await disconnect_clients(c_master, *[c_replica])


@pytest.mark.asyncio
async def test_user_acl_replication(df_factory):
    master = df_factory.create(proactor_threads=4)
    replica = df_factory.create(proactor_threads=4)
    df_factory.start_all([master, replica])

    c_master = master.client()
    await c_master.execute_command("ACL SETUSER tmp >tmp ON +ping +dfly +replconf")
    await c_master.execute_command("SET foo bar")
    assert 1 == await c_master.execute_command("DBSIZE")

    c_replica = replica.client()
    await c_replica.execute_command("CONFIG SET masteruser tmp")
    await c_replica.execute_command("CONFIG SET masterauth tmp")
    await c_replica.execute_command(f"REPLICAOF localhost {master.port}")

    await wait_available_async(c_replica)
    assert 1 == await c_replica.execute_command("DBSIZE")

    # revoke acl's from tmp
    await c_master.execute_command("ACL SETUSER tmp -replconf")
    async for info, breaker in info_tick_timer(c_replica, section="REPLICATION"):
        with breaker:
            assert info["master_link_status"] == "down"

    await c_master.execute_command("SET bar foo")

    # reinstate and let replication continue
    await c_master.execute_command("ACL SETUSER tmp +replconf")
    await check_all_replicas_finished([c_replica], c_master, 5)
    assert 2 == await c_replica.execute_command("DBSIZE")


@pytest.mark.parametrize("break_conn", [False, True])
@pytest.mark.asyncio
async def test_replica_reconnect(df_factory, break_conn):
    """
    Test replica does not connect to master if master restarted
    step1: create master and replica
    step2: stop master and start again with the same port
    step3: check replica is not replicating the restarted master
    step4: issue new replicaof command
    step5: check replica replicates master
    """
    # Connect replica to master
    master = df_factory.create(proactor_threads=1)
    replica = df_factory.create(proactor_threads=1, break_replication_on_master_restart=break_conn)
    df_factory.start_all([master, replica])

    c_master = master.client()
    c_replica = replica.client()

    await c_master.set("k", "12345")
    await c_replica.execute_command(f"REPLICAOF localhost {master.port}")
    await wait_available_async(c_replica)
    assert (await c_replica.info("REPLICATION"))["master_link_status"] == "up"

    # kill existing master, create master with different repl_id but same port
    master_port = master.port
    master.stop()
    assert (await c_replica.info("REPLICATION"))["master_link_status"] == "down"

    master = df_factory.create(proactor_threads=1, port=master_port)
    df_factory.start_all([master])
    await asyncio.sleep(1)  # We sleep for 0.5s in replica.cc before reconnecting

    # Assert that replica did not reconnected to master with different repl_id
    if break_conn:
        assert await c_master.execute_command("get k") == None
        assert await c_replica.execute_command("get k") == "12345"
        assert await c_master.execute_command("set k 6789")
        assert await c_replica.execute_command("get k") == "12345"
        assert (await c_replica.info("REPLICATION"))["master_link_status"] == "down"
    else:
        assert await c_master.execute_command("get k") == None
        assert await c_replica.execute_command("get k") == None
        assert await c_master.execute_command("set k 6789")
        await check_all_replicas_finished([c_replica], c_master)
        assert await c_replica.execute_command("get k") == "6789"
        assert (await c_replica.info("REPLICATION"))["master_link_status"] == "up"

    # Force re-replication, assert that it worked
    await c_replica.execute_command(f"REPLICAOF localhost {master.port}")
    await wait_available_async(c_replica)
    assert await c_replica.execute_command("get k") == "6789"

    await disconnect_clients(c_master, c_replica)


@pytest.mark.asyncio
async def test_announce_ip_port(df_factory):
    master = df_factory.create()
    replica = df_factory.create(announce_ip="overrode-host", announce_port="1337")

    master.start()
    replica.start()

    # Connect clients, connect replica to master
    c_master = master.client()
    c_replica = replica.client()
    await c_replica.execute_command(f"REPLICAOF localhost {master.port}")
    await wait_available_async(c_replica)

    role, node = await c_master.execute_command("role")
    assert role == "master"
    host, port, _ = node[0]
    assert host == "overrode-host"
    assert port == "1337"


async def test_master_stalled_disconnect(df_factory: DflyInstanceFactory):
    # disconnect after 1 second of being blocked
    master = df_factory.create(replication_timeout=1000)
    replica = df_factory.create()

    df_factory.start_all([master, replica])

    c_master = master.client()
    c_replica = replica.client()

    await c_master.execute_command("debug", "populate", "200000", "foo", "500")
    await c_replica.execute_command(f"REPLICAOF localhost {master.port}")

    @assert_eventually
    async def check_replica_connected():
        repl_info = await c_master.info("replication")
        assert "slave0" in repl_info

    @assert_eventually
    async def check_replica_disconnected():
        repl_info = await c_master.info("replication")
        assert "slave0" not in repl_info

    await check_replica_connected()
    await c_replica.execute_command("DEBUG REPLICA PAUSE")
    await check_replica_connected()  # still connected
    await asyncio.sleep(1)  # wait for the master to recognize it's being blocked
    await check_replica_disconnected()
    df_factory.stop_all()


def download_dragonfly_release(version):
    path = f"/tmp/old_df/{version}"
    binary = f"{path}/dragonfly-x86_64"
    if os.path.isfile(binary):
        return binary

    # Cleanup in case there's partial files
    if os.path.exists(path):
        shutil.rmtree(path)

    os.makedirs(path)
    gzfile = f"{path}/dragonfly.tar.gz"
    logging.debug(f"Downloading Dragonfly release into {gzfile}...")

    # Download
    urllib.request.urlretrieve(
        f"https://github.com/dragonflydb/dragonfly/releases/download/{version}/dragonfly-x86_64.tar.gz",
        gzfile,
    )

    # Extract
    file = tarfile.open(gzfile)
    file.extractall(path)
    file.close()

    # Return path
    return binary


@pytest.mark.parametrize(
    "cluster_mode, announce_ip, announce_port",
    [
        ("", "localhost", 7000),
        ("emulated", "", 0),
        ("emulated", "localhost", 7000),
    ],
)
async def test_replicate_old_master(
    df_factory: DflyInstanceFactory, cluster_mode, announce_ip, announce_port
):
    cpu = platform.processor()
    if cpu != "x86_64":
        pytest.skip(f"Supported only on x64, running on {cpu}")

    dfly_version = "v1.19.2"
    released_dfly_path = download_dragonfly_release(dfly_version)
<<<<<<< HEAD
    master = df_factory.create(path=released_dfly_path, cluster_mode=cluster_mode)
    master.clear_max_chunk_flag()
=======
    master = df_factory.create(version=1.19, path=released_dfly_path, cluster_mode=cluster_mode)
>>>>>>> b7eccad5
    replica = df_factory.create(
        cluster_mode=cluster_mode, announce_ip=announce_ip, announce_port=announce_port
    )

    df_factory.start_all([master, replica])

    c_master = master.client()
    c_replica = replica.client()

    assert (
        f"df-{dfly_version}"
        == (await c_master.execute_command("info", "server"))["dragonfly_version"]
    )
    assert dfly_version != (await c_replica.execute_command("info", "server"))["dragonfly_version"]

    await c_master.execute_command("set", "k1", "v1")

    assert await c_replica.execute_command(f"REPLICAOF localhost {master.port}") == "OK"
    await wait_available_async(c_replica)

    assert await c_replica.execute_command("get", "k1") == "v1"

    await disconnect_clients(c_master, c_replica)


# This Test was intorduced in response to a bug when replicating empty hashmaps (encoded as
# ziplists) created with HSET, HSETEX, HDEL and then replicated 2 times.
# For more information plz refer to the issue on gh:
# https://github.com/dragonflydb/dragonfly/issues/3504
@dfly_args({"proactor_threads": 1})
@pytest.mark.asyncio
async def test_empty_hash_map_replicate_old_master(df_factory):
    cpu = platform.processor()
    if cpu != "x86_64":
        pytest.skip(f"Supported only on x64, running on {cpu}")

    dfly_version = "v1.21.2"
    released_dfly_path = download_dragonfly_release(dfly_version)
    # old versions
    instances = [df_factory.create(path=released_dfly_path, version=1.21) for i in range(3)]
    # new version
    instances.append(df_factory.create())

    df_factory.start_all(instances)

    old_c_master = instances[0].client()
    # Create an empty hashmap
    await old_c_master.execute_command("HSET foo a_field a_value")
    await old_c_master.execute_command("HSETEX foo 2 b_field b_value")
    await old_c_master.execute_command("HDEL foo a_field")

    @assert_eventually
    async def check_if_empty():
        assert await old_c_master.execute_command("HGETALL foo") == []

    await check_if_empty()
    assert await old_c_master.execute_command(f"EXISTS foo") == 1
    await old_c_master.close()

    async def assert_body(client, result=1, state="online", node_role="slave"):
        async with async_timeout.timeout(10):
            await wait_for_replicas_state(client, state=state, node_role=node_role)

        assert await client.execute_command(f"EXISTS foo") == result
        assert await client.execute_command("REPLTAKEOVER 1") == "OK"

    index = 0
    last_old_replica = 2

    # Adjacent pairs
    for a, b in zip(instances, instances[1:]):
        logging.debug(index)
        client_b = b.client()
        assert await client_b.execute_command(f"REPLICAOF localhost {a.port}") == "OK"

        if index != last_old_replica:
            await assert_body(client_b, state="stable_sync", node_role="replica")
        else:
            await assert_body(client_b, result=0)

        index = index + 1
        await client_b.close()


# This Test was intorduced in response to a bug when replicating empty hash maps with
# HSET, HSETEX, HDEL and then loaded via replication.
# For more information plz refer to the issue on gh:
# https://github.com/dragonflydb/dragonfly/issues/3504
@dfly_args({"proactor_threads": 1})
@pytest.mark.asyncio
async def test_empty_hashmap_loading_bug(df_factory: DflyInstanceFactory):
    cpu = platform.processor()
    if cpu != "x86_64":
        pytest.skip(f"Supported only on x64, running on {cpu}")

    dfly_version = "v1.21.2"
    released_dfly_path = download_dragonfly_release(dfly_version)

    master = df_factory.create(path=released_dfly_path, version=1.21)
    master.start()

    c_master = master.client()
    # Create an empty hashmap
    await c_master.execute_command("HSET foo a_field a_value")
    await c_master.execute_command("HSETEX foo 2 b_field b_value")
    await c_master.execute_command("HDEL foo a_field")

    @assert_eventually
    async def check_if_empty():
        assert await c_master.execute_command("HGETALL foo") == []

    await check_if_empty()
    assert await c_master.execute_command(f"EXISTS foo") == 1

    replica = df_factory.create()
    replica.start()
    c_replica = replica.client()

    await c_replica.execute_command(f"REPLICAOF localhost {master.port}")
    await wait_for_replicas_state(c_replica)
    assert await c_replica.execute_command(f"dbsize") == 0

    await close_clients(c_master, c_replica)


async def test_replicating_mc_flags(df_factory):
    master = df_factory.create(memcached_port=11211, proactor_threads=1)
    replica = df_factory.create(
        memcached_port=11212, proactor_threads=1, dbfilename=f"dump_{tmp_file_name()}"
    )
    df_factory.start_all([master, replica])

    c_mc_master = pymemcache.Client(f"127.0.0.1:{master.mc_port}", default_noreply=False)

    c_replica = replica.client()

    assert c_mc_master.set("key1", "value1", noreply=True)
    assert c_mc_master.set("key2", "value1", noreply=True, expire=3600, flags=123456)
    assert c_mc_master.replace("key1", "value2", expire=4000, flags=2, noreply=True)

    await c_replica.execute_command(f"REPLICAOF localhost {master.port}")
    await wait_available_async(c_replica)

    c_mc_replica = pymemcache.Client(f"127.0.0.1:{replica.mc_port}", default_noreply=False)

    async def check_flag(key, flag):
        res = c_mc_replica.raw_command("get " + key, "END\r\n").split()
        # workaround sometimes memcached_client.raw_command returns empty str
        if len(res) > 2:
            assert res[2].decode() == str(flag)

    await check_flag("key1", 2)
    await check_flag("key2", 123456)

    await close_clients(c_replica)<|MERGE_RESOLUTION|>--- conflicted
+++ resolved
@@ -2423,12 +2423,7 @@
 
     dfly_version = "v1.19.2"
     released_dfly_path = download_dragonfly_release(dfly_version)
-<<<<<<< HEAD
-    master = df_factory.create(path=released_dfly_path, cluster_mode=cluster_mode)
-    master.clear_max_chunk_flag()
-=======
     master = df_factory.create(version=1.19, path=released_dfly_path, cluster_mode=cluster_mode)
->>>>>>> b7eccad5
     replica = df_factory.create(
         cluster_mode=cluster_mode, announce_ip=announce_ip, announce_port=announce_port
     )
