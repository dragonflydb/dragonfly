--- conflicted
+++ resolved
@@ -1223,7 +1223,7 @@
     assert await c_replica.execute_command("role") == [b'replica', b'localhost', bytes(str(master.port), 'ascii'), b'stable_sync']
 
     await disconnect_clients(c_master, c_replica)
-    
+
 
 # 1. Number of master threads
 # 2. Number of threads for each replica
@@ -1231,35 +1231,6 @@
 
 @pytest.mark.asyncio
 @pytest.mark.parametrize("t_master, t_replica", replication_cases)
-async def test_no_tls_on_admin_port(df_local_factory, df_seeder_factory, t_master, t_replica, with_tls_args):
-    # 1. Spin up dragonfly without tls, debug populate
-    master = df_local_factory.create(admin_port=ADMIN_PORT, **with_tls_args, port=BASE_PORT, proactor_threads=t_master)
-    master.start()
-    c_master = aioredis.Redis(port=master.admin_port)
-    await c_master.execute_command("DEBUG POPULATE 100")
-    db_size = await c_master.execute_command("DBSIZE")
-    assert 100 == db_size
-
-    # 2. Spin up a replica and initiate a REPLICAOF
-    replica = df_local_factory.create(admin_port=ADMIN_PORT + 1, **with_tls_args, port=BASE_PORT + 1, proactor_threads=t_replica)
-    replica.start()
-    c_replica = aioredis.Redis(port=replica.admin_port)
-    res = await c_replica.execute_command("REPLICAOF localhost " + str(master.admin_port))
-    assert b"OK" == res
-    await check_all_replicas_finished([c_replica], c_master)
-
-<<<<<<< HEAD
-        assert await c_master.execute_command("role") == [b'master', [[b'127.0.0.1', bytes(str(replica.port), 'ascii'), b'stable_sync']]]
-        assert await c_replica.execute_command("role") == [b'replica', b'localhost', bytes(str(master.port), 'ascii'), b'stable_sync']
-
-
-# 1. Number of master threads
-# 2. Number of threads for each replica
-replication_cases = [(8, 8)]
-
-@pytest.mark.asyncio
-@pytest.mark.parametrize("t_master, t_replica", replication_cases)
-@dfly_args({"admin_nopass" : True})
 async def test_no_tls_on_admin_port(df_local_factory, df_seeder_factory, t_master, t_replica, with_tls_server_args):
     # 1. Spin up dragonfly without tls, debug populate
     master = df_local_factory.create(admin_port=ADMIN_PORT, **with_tls_server_args, port=BASE_PORT, proactor_threads=t_master)
@@ -1281,9 +1252,4 @@
     db_size = await c_replica.execute_command("DBSIZE")
     assert 100 == db_size
     await c_replica.close()
-    await c_master.close()
-=======
-    # 3. Verify that replica dbsize == debug populate key size -- replication works
-    db_size = await c_replica.execute_command("DBSIZE")
-    assert 100 == db_size
->>>>>>> 3904a4f6
+    await c_master.close()