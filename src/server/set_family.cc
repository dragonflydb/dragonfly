--- conflicted
+++ resolved
@@ -559,11 +559,7 @@
   // to overwrite the key. However, if the set is empty it means we should delete the
   // key if it exists.
   if (overwrite && vals.empty()) {
-<<<<<<< HEAD
-    auto it = db_slice.FindMutable(op_args.db_cntx, key).it;  // We can ignore post_updater
-=======
     auto it = db_slice.FindMutable(op_args.db_cntx, key).it;  // post_updater will run immediately
->>>>>>> 0e4d76cc
     db_slice.Del(op_args.db_cntx.db_index, it);
     if (journal_update && op_args.shard->journal()) {
       RecordJournal(op_args, "DEL"sv, ArgSlice{key});
