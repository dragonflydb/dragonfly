// Copyright 2022, DragonflyDB authors.  All rights reserved.
// See LICENSE for licensing terms.
//

#include "server/engine_shard_set.h"

#include <absl/strings/match.h>

#include <cerrno>

extern "C" {
#include "redis/zmalloc.h"
}
#include <sys/statvfs.h>

#include <filesystem>

#include "base/flags.h"
#include "base/logging.h"
#include "io/proc_reader.h"
#include "server/blocking_controller.h"
#include "server/cluster/cluster_defs.h"
#include "server/namespaces.h"
#include "server/search/doc_index.h"
#include "server/server_state.h"
#include "server/tiered_storage.h"
#include "server/tiering/common.h"
#include "server/transaction.h"
#include "strings/human_readable.h"
#include "util/varz.h"

using namespace std;

ABSL_FLAG(string, tiered_prefix, "",
          "Enables tiered storage if set. "
          "The string denotes the path and prefix of the files "
          " associated with tiered storage. Stronly advised to use "
          "high performance NVME ssd disks for this. Also, seems that pipeline_squash does "
          "not work well with tiered storage, so it's advised to set it to 0.");

ABSL_FLAG(dfly::MemoryBytesFlag, tiered_max_file_size, dfly::MemoryBytesFlag{},
          "Limit on maximum file size that is used by the database for tiered storage. "
          "0 - means the program will automatically determine its maximum file size. "
          "default: 0");

ABSL_FLAG(float, tiered_offload_threshold, 0.5,
          "The ratio of used/max memory above which we start offloading values to disk");

ABSL_FLAG(uint32_t, hz, 100,
          "Base frequency at which the server performs other background tasks. "
          "Warning: not advised to decrease in production.");

ABSL_FLAG(bool, cache_mode, false,
          "If true, the backend behaves like a cache, "
          "by evicting entries when getting close to maxmemory limit");

ABSL_FLAG(float, mem_defrag_threshold, 0.7,
          "Minimum percentage of used memory relative to maxmemory cap before running "
          "defragmentation");

ABSL_FLAG(float, mem_defrag_waste_threshold, 0.2,
          "The ratio of wasted/committed memory above which we run defragmentation");

ABSL_FLAG(float, mem_defrag_page_utilization_threshold, 0.8,
          "memory page under utilization threshold. Ratio between used and committed size, below "
          "this, memory in this page will defragmented");

ABSL_FLAG(string, shard_round_robin_prefix, "",
          "When non-empty, keys which start with this prefix are not distributed across shards "
          "based on their value but instead via round-robin. Use cautiously! This can efficiently "
          "support up to a few hundreds of prefixes. Note: prefix is looked inside hash tags when "
          "cluster mode is enabled.");

ABSL_FLAG(uint32_t, mem_defrag_check_sec_interval, 10,
          "Number of seconds between every defragmentation necessity check");

namespace dfly {

using namespace tiering::literals;

using namespace util;
using absl::GetFlag;
using strings::HumanReadableNumBytes;

namespace {

constexpr uint64_t kCursorDoneState = 0u;

vector<EngineShardSet::CachedStats> cached_stats;  // initialized in EngineShardSet::Init

struct ShardMemUsage {
  std::size_t commited = 0;
  std::size_t used = 0;
  std::size_t wasted_mem = 0;
};

std::ostream& operator<<(std::ostream& os, const ShardMemUsage& mem) {
  return os << "commited: " << mem.commited << " vs used " << mem.used << ", wasted memory "
            << mem.wasted_mem;
}

ShardMemUsage ReadShardMemUsage(float wasted_ratio) {
  ShardMemUsage usage;
  zmalloc_get_allocator_wasted_blocks(wasted_ratio, &usage.used, &usage.commited,
                                      &usage.wasted_mem);
  return usage;
}

// RoundRobinSharder implements a way to distribute keys that begin with some prefix.
// Round-robin is disabled by default. It is not a general use-case optimization, but instead only
// reasonable when there are a few highly contended keys, which we'd like to spread between the
// shards evenly.
// When enabled, the distribution is done via hash table: the hash of the key is used to look into
// a pre-allocated vector. This means that collisions are possible, but are very unlikely if only
// a few keys are used.
// Thread safe.
class RoundRobinSharder {
 public:
  static void Init() {
    round_robin_prefix_ = absl::GetFlag(FLAGS_shard_round_robin_prefix);

    if (IsEnabled()) {
      // ~100k entries will consume 200kb per thread, and will allow 100 keys with < 2.5% collision
      // probability. Since this has a considerable footprint, we only allocate when enabled. We're
      // using a prime number close to 100k for better utilization.
      constexpr size_t kRoundRobinSize = 100'003;
      round_robin_shards_tl_cache_.resize(kRoundRobinSize);
      std::fill(round_robin_shards_tl_cache_.begin(), round_robin_shards_tl_cache_.end(),
                kInvalidSid);

      std::lock_guard guard(mutex_);
      if (round_robin_shards_.empty()) {
        round_robin_shards_ = round_robin_shards_tl_cache_;
      }
    }
  }

  static void Destroy() {
    round_robin_shards_tl_cache_.clear();

    std::lock_guard guard(mutex_);
    round_robin_shards_.clear();
  }

  static bool IsEnabled() {
    return !round_robin_prefix_.empty();
  }

  static optional<ShardId> TryGetShardId(string_view key, XXH64_hash_t key_hash) {
    DCHECK(!round_robin_shards_tl_cache_.empty());

    if (!absl::StartsWith(key, round_robin_prefix_)) {
      return nullopt;
    }

    size_t index = key_hash % round_robin_shards_tl_cache_.size();
    ShardId sid = round_robin_shards_tl_cache_[index];

    if (sid == kInvalidSid) {
      std::lock_guard guard(mutex_);
      sid = round_robin_shards_[index];
      if (sid == kInvalidSid) {
        sid = next_shard_;
        round_robin_shards_[index] = sid;
        next_shard_ = (next_shard_ + 1) % shard_set->size();
      }
      round_robin_shards_tl_cache_[index] = sid;
    }

    return sid;
  }

 private:
  static thread_local string round_robin_prefix_;
  static thread_local vector<ShardId> round_robin_shards_tl_cache_;
  static vector<ShardId> round_robin_shards_ ABSL_GUARDED_BY(mutex_);
  static ShardId next_shard_ ABSL_GUARDED_BY(mutex_);
  static fb2::Mutex mutex_;
};

bool HasContendedLocks(ShardId shard_id, Transaction* trx, const DbTable* table) {
  auto is_contended = [table](LockFp fp) { return table->trans_locks.Find(fp)->IsContended(); };

  if (trx->IsMulti()) {
    auto fps = trx->GetMultiFps();
    for (const auto& [sid, fp] : fps) {
      if (sid == shard_id && is_contended(fp))
        return true;
    }
  } else {
    KeyLockArgs lock_args = trx->GetLockArgs(shard_id);
    for (size_t i = 0; i < lock_args.fps.size(); ++i) {
      if (is_contended(lock_args.fps[i]))
        return true;
    }
  }

  return false;
}

thread_local string RoundRobinSharder::round_robin_prefix_;
thread_local vector<ShardId> RoundRobinSharder::round_robin_shards_tl_cache_;
vector<ShardId> RoundRobinSharder::round_robin_shards_;
ShardId RoundRobinSharder::next_shard_;
fb2::Mutex RoundRobinSharder::mutex_;

}  // namespace

constexpr size_t kQueueLen = 64;

__thread EngineShard* EngineShard::shard_ = nullptr;
EngineShardSet* shard_set = nullptr;
uint64_t TEST_current_time_ms = 0;

EngineShard::Stats& EngineShard::Stats::operator+=(const EngineShard::Stats& o) {
  static_assert(sizeof(Stats) == 48);

  defrag_attempt_total += o.defrag_attempt_total;
  defrag_realloc_total += o.defrag_realloc_total;
  defrag_task_invocation_total += o.defrag_task_invocation_total;
  poll_execution_total += o.poll_execution_total;
  tx_ooo_total += o.tx_ooo_total;
  tx_immediate_total += o.tx_immediate_total;

  return *this;
}

void EngineShard::DefragTaskState::UpdateScanState(uint64_t cursor_val) {
  cursor = cursor_val;
  // Once we're done with a db, jump to the next
  if (cursor == kCursorDoneState) {
    dbid++;
  }
}

void EngineShard::DefragTaskState::ResetScanState() {
  dbid = cursor = 0u;
}

// This function checks 3 things:
// 1. Don't try memory fragmentation if we don't use "enough" memory (control by
// mem_defrag_threshold flag)
// 2. We have memory blocks that can be better utilized (there is a "wasted memory" in them).
// 3. in case the above is OK, make sure that we have a "gap" between usage and commited memory
// (control by mem_defrag_waste_threshold flag)
bool EngineShard::DefragTaskState::CheckRequired() {
  if (is_force_defrag || cursor > kCursorDoneState) {
    is_force_defrag = false;
    VLOG(2) << "cursor: " << cursor << " and is_force_defrag " << is_force_defrag;
    return true;
  }

  const std::size_t memory_per_shard = max_memory_limit / shard_set->size();
  if (memory_per_shard < (1 << 16)) {  // Too small.
    return false;
  }

  const std::size_t global_threshold = max_memory_limit * GetFlag(FLAGS_mem_defrag_threshold);
  if (global_threshold > rss_mem_current.load(memory_order_relaxed)) {
    return false;
  }

  const auto now = time(nullptr);
  const auto seconds_from_prev_check = now - last_check_time;
  const auto mem_defrag_interval = GetFlag(FLAGS_mem_defrag_check_sec_interval);

  if (seconds_from_prev_check < mem_defrag_interval) {
    return false;
  }
  last_check_time = now;

  ShardMemUsage usage = ReadShardMemUsage(GetFlag(FLAGS_mem_defrag_page_utilization_threshold));

  const double waste_threshold = GetFlag(FLAGS_mem_defrag_waste_threshold);
  if (usage.wasted_mem > (uint64_t(usage.commited * waste_threshold))) {
    VLOG(1) << "memory issue found for memory " << usage;
    return true;
  }

  return false;
}

void EngineShard::ForceDefrag() {
  defrag_state_.is_force_defrag = true;
}

bool EngineShard::DoDefrag() {
  // --------------------------------------------------------------------------
  // NOTE: This task is running with exclusive access to the shard.
  // i.e. - Since we are using shared nothing access here, and all access
  // are done using fibers, This fiber is run only when no other fiber in the
  // context of the controlling thread will access this shard!
  // --------------------------------------------------------------------------

  constexpr size_t kMaxTraverses = 40;
  const float threshold = GetFlag(FLAGS_mem_defrag_page_utilization_threshold);

  // TODO: enable tiered storage on non-default db slice
  DbSlice& slice = namespaces.GetDefaultNamespace().GetDbSlice(shard_->shard_id());

  // If we moved to an invalid db, skip as long as it's not the last one
  while (!slice.IsDbValid(defrag_state_.dbid) && defrag_state_.dbid + 1 < slice.db_array_size())
    defrag_state_.dbid++;

  // If we found no valid db, we finished traversing and start from scratch next time
  if (!slice.IsDbValid(defrag_state_.dbid)) {
    defrag_state_.ResetScanState();
    return false;
  }

  DCHECK(slice.IsDbValid(defrag_state_.dbid));
  auto [prime_table, expire_table] = slice.GetTables(defrag_state_.dbid);
  PrimeTable::Cursor cur = defrag_state_.cursor;
  uint64_t reallocations = 0;
  unsigned traverses_count = 0;
  uint64_t attempts = 0;

  do {
    cur = prime_table->Traverse(cur, [&](PrimeIterator it) {
      // for each value check whether we should move it because it
      // seats on underutilized page of memory, and if so, do it.
      bool did = it->second.DefragIfNeeded(threshold);
      attempts++;
      if (did) {
        reallocations++;
      }
    });
    traverses_count++;
  } while (traverses_count < kMaxTraverses && cur && namespaces.IsInitialized());

  defrag_state_.UpdateScanState(cur.value());

  if (reallocations > 0) {
    VLOG(1) << "shard " << slice.shard_id() << ": successfully defrag  " << reallocations
            << " times, did it in " << traverses_count << " cursor is at the "
            << (defrag_state_.cursor == kCursorDoneState ? "end" : "in progress");
  } else {
    VLOG(1) << "shard " << slice.shard_id() << ": run the defrag " << traverses_count
            << " times out of maximum " << kMaxTraverses << ", with cursor at "
            << (defrag_state_.cursor == kCursorDoneState ? "end" : "in progress")
            << " but no location for defrag were found";
  }

  stats_.defrag_realloc_total += reallocations;
  stats_.defrag_task_invocation_total++;
  stats_.defrag_attempt_total += attempts;

  return true;
}

// the memory defragmentation task is as follow:
//  1. Check if memory usage is high enough
//  2. Check if diff between commited and used memory is high enough
//  3. if all the above pass -> scan this shard and try to find whether we can move pointer to
//  underutilized pages values
//     if the cursor returned from scan is not in done state, schedule the task to run at high
//     priority.
//     otherwise lower the task priority so that it would not use the CPU when not required
uint32_t EngineShard::DefragTask() {
  if (!namespaces.IsInitialized()) {
    return util::ProactorBase::kOnIdleMaxLevel;
  }

  constexpr uint32_t kRunAtLowPriority = 0u;

  if (defrag_state_.CheckRequired()) {
    VLOG(2) << shard_id_ << ": need to run defrag memory cursor state: " << defrag_state_.cursor;
    if (DoDefrag()) {
      // we didn't finish the scan
      return util::ProactorBase::kOnIdleMaxLevel;
    }
  }
  return kRunAtLowPriority;
}

EngineShard::EngineShard(util::ProactorBase* pb, mi_heap_t* heap)
    : queue_(1, kQueueLen),
      txq_([](const Transaction* t) { return t->txid(); }),
      mi_resource_(heap),
      shard_id_(pb->GetPoolIndex()) {
  tmp_str1 = sdsempty();

  defrag_task_ = pb->AddOnIdleTask([this]() { return DefragTask(); });
  queue_.Start(absl::StrCat("shard_queue_", shard_id()));
}

EngineShard::~EngineShard() {
  sdsfree(tmp_str1);
}

void EngineShard::Shutdown() {
  queue_.Shutdown();

  if (tiered_storage_) {
    tiered_storage_->Close();
    tiered_storage_.reset();
  }

  fiber_periodic_done_.Notify();
  if (fiber_periodic_.IsJoinable()) {
    fiber_periodic_.Join();
  }

  ProactorBase::me()->RemoveOnIdleTask(defrag_task_);
}

void EngineShard::StartPeriodicFiber(util::ProactorBase* pb) {
  uint32_t clock_cycle_ms = 1000 / std::max<uint32_t>(1, GetFlag(FLAGS_hz));
  if (clock_cycle_ms == 0)
    clock_cycle_ms = 1;

  fiber_periodic_ = MakeFiber([this, index = pb->GetPoolIndex(), period_ms = clock_cycle_ms] {
    ThisFiber::SetName(absl::StrCat("shard_periodic", index));
    RunPeriodic(std::chrono::milliseconds(period_ms));
  });
}

void EngineShard::InitThreadLocal(ProactorBase* pb, bool update_db_time, size_t max_file_size) {
  CHECK(shard_ == nullptr) << pb->GetPoolIndex();

  mi_heap_t* data_heap = ServerState::tlocal()->data_heap();
  void* ptr = mi_heap_malloc_aligned(data_heap, sizeof(EngineShard), alignof(EngineShard));
  shard_ = new (ptr) EngineShard(pb, data_heap);

  CompactObj::InitThreadLocal(shard_->memory_resource());
  SmallString::InitThreadLocal(data_heap);

  RoundRobinSharder::Init();

  shard_->shard_search_indices_.reset(new ShardDocIndices());

  if (update_db_time) {
    // Must be last, as it accesses objects initialized above.
    shard_->StartPeriodicFiber(pb);
  }
}

void EngineShard::InitTieredStorage(ProactorBase* pb, size_t max_file_size) {
  if (string backing_prefix = GetFlag(FLAGS_tiered_prefix); !backing_prefix.empty()) {
    LOG_IF(FATAL, pb->GetKind() != ProactorBase::IOURING)
        << "Only ioring based backing storage is supported. Exiting...";

<<<<<<< HEAD
    // TODO: enable tiered storage on non-default namespace
    DbSlice& db_slice = namespaces.GetDefaultNamespace().GetDbSlice(shard_id());
    auto* shard = EngineShard::tlocal();
    shard->tiered_storage_ = make_unique<TieredStorage>(&db_slice, max_file_size);
=======
    auto* shard = EngineShard::tlocal();
    shard->tiered_storage_ = make_unique<TieredStorage>(&db_slice_, max_file_size);
>>>>>>> d7351b31
    error_code ec = shard->tiered_storage_->Open(backing_prefix);
    CHECK(!ec) << ec.message();
  }
}

void EngineShard::DestroyThreadLocal() {
  if (!shard_)
    return;

  uint32_t shard_id = shard_->shard_id();
  mi_heap_t* tlh = shard_->mi_resource_.heap();

  shard_->Shutdown();

  shard_->~EngineShard();
  mi_free(shard_);
  shard_ = nullptr;
  CompactObj::InitThreadLocal(nullptr);
  mi_heap_delete(tlh);
  RoundRobinSharder::Destroy();
  VLOG(1) << "Shard reset " << shard_id;
}

// Is called by Transaction::ExecuteAsync in order to run transaction tasks.
// Only runs in its own thread.
void EngineShard::PollExecution(const char* context, Transaction* trans) {
  DVLOG(2) << "PollExecution " << context << " " << (trans ? trans->DebugId() : "") << " "
           << txq_.size() << " " << (continuation_trans_ ? continuation_trans_->DebugId() : "");

  ShardId sid = shard_id();
  stats_.poll_execution_total++;

  // If any of the following flags are present, we are guaranteed to run in this function:
  // 1. AWAKED_Q -> Blocking transactions are executed immediately after waking up, they don't
  // occupy a place in txq and have highest priority
  // 2. SUSPENDED_Q -> Suspended shards are run to clean up and finalize blocking keys
  // 3. OUT_OF_ORDER -> Transactions without conflicting keys can run earlier than their position in
  // txq is reached
  uint16_t flags = Transaction::AWAKED_Q | Transaction::SUSPENDED_Q | Transaction::OUT_OF_ORDER;
  auto [trans_mask, disarmed] =
      trans ? trans->DisarmInShardWhen(sid, flags) : make_pair(uint16_t(0), false);

  if (trans && trans_mask == 0)  // If not armed, it means that this poll task expired
    return;

  if (trans_mask & Transaction::AWAKED_Q) {
    CHECK(continuation_trans_ == nullptr || continuation_trans_ == trans)
        << continuation_trans_->DebugId() << " when polling " << trans->DebugId()
        << "cont_mask: " << continuation_trans_->DEBUG_GetLocalMask(sid) << " vs "
        << trans->DEBUG_GetLocalMask(sid);

    // Commands like BRPOPLPUSH don't conclude immediately
    if (trans->RunInShard(this, false)) {
      continuation_trans_ = trans;
      return;
    }

    trans = nullptr;  // Avoid handling the caller below
    continuation_trans_ = nullptr;
  }

  string dbg_id;
  auto run = [this, &dbg_id](Transaction* tx, bool is_ooo) -> bool /* keep */ {
    dbg_id = VLOG_IS_ON(1) ? tx->DebugId() : "";
    bool keep = tx->RunInShard(this, is_ooo);
    DLOG_IF(INFO, !dbg_id.empty()) << dbg_id << ", keep " << keep << ", ooo " << is_ooo;
    return keep;
  };

  // Check the currently running transaction, we have to handle it first until it concludes
  if (continuation_trans_) {
    bool is_self = continuation_trans_ == trans;
    if (is_self)
      trans = nullptr;

    if ((is_self && disarmed) || continuation_trans_->DisarmInShard(sid)) {
      auto bc = continuation_trans_->GetNamespace().GetBlockingController(shard_id_);
      if (bool keep = run(continuation_trans_, false); !keep) {
        // if this holds, we can remove this check altogether.
        DCHECK(continuation_trans_ == nullptr);
        continuation_trans_ = nullptr;
      }
      if (bc && bc->HasAwakedTransaction()) {
        // Break if there are any awakened transactions, as we must give way to them
        // before continuing to handle regular transactions from the queue.
        return;
      }
    }
  }

  // Progress on the transaction queue if no transaction is running currently.
  Transaction* head = nullptr;
  while (continuation_trans_ == nullptr && !txq_.Empty()) {
    head = get<Transaction*>(txq_.Front());

    // Break if there are any awakened transactions, as we must give way to them
    // before continuing to handle regular transactions from the queue.
    if (head->GetNamespace().GetBlockingController(shard_id_) &&
        head->GetNamespace().GetBlockingController(shard_id_)->HasAwakedTransaction())
      break;

    VLOG(2) << "Considering head " << head->DebugId()
            << " isarmed: " << head->DEBUG_IsArmedInShard(sid);

    // If the transaction isn't armed yet, it will be handled by a successive poll
    bool should_run = (head == trans && disarmed) || head->DisarmInShard(sid);
    if (!should_run)
      break;

    // Avoid processing the caller transaction below if we found it in the queue,
    // because it most likely won't have enough time to arm itself again.
    if (head == trans)
      trans = nullptr;

    TxId txid = head->txid();

    // Update commited_txid before running, because RunInShard might block on i/o.
    // This way scheduling transactions won't see an understated value.
    DCHECK_LT(committed_txid_, txid);  //  strictly increasing when processed via txq
    committed_txid_ = txid;

    if (bool keep = run(head, false); keep)
      continuation_trans_ = head;
  }

  // If we disarmed, but didn't find ourselves in the loop, run now.
  if (trans && disarmed) {
    DCHECK(trans != head);
    DCHECK(trans_mask & (Transaction::OUT_OF_ORDER | Transaction::SUSPENDED_Q));

    bool is_ooo = trans_mask & Transaction::OUT_OF_ORDER;
    bool keep = run(trans, is_ooo);
    if (is_ooo && !keep) {
      stats_.tx_ooo_total++;
    }

    // If the transaction concluded, it must remove itself from the tx queue.
    // Otherwise it is required to stay there to keep the relative order.
    if (is_ooo && !trans->IsMulti())
      DCHECK_EQ(keep, trans->DEBUG_GetTxqPosInShard(sid) != TxQueue::kEnd);
  }
}

void EngineShard::RemoveContTx(Transaction* tx) {
  if (continuation_trans_ == tx) {
    continuation_trans_ = nullptr;
  }
}

void EngineShard::Heartbeat() {
  CacheStats();

  if (IsReplica())  // Never run expiration on replica.
    return;

  constexpr double kTtlDeleteLimit = 200;
  constexpr double kRedLimitFactor = 0.1;

  uint32_t traversed = GetMovingSum6(TTL_TRAVERSE);
  uint32_t deleted = GetMovingSum6(TTL_DELETE);
  unsigned ttl_delete_target = 5;

  if (deleted > 10) {
    // deleted should be <= traversed.
    // hence we map our delete/traversed ratio into a range [0, kTtlDeleteLimit).
    // The higher t
    ttl_delete_target = kTtlDeleteLimit * double(deleted) / (double(traversed) + 10);
  }

  ssize_t eviction_redline = size_t(max_memory_limit * kRedLimitFactor) / shard_set->size();
  size_t tiering_offload_threshold =
      tiered_storage_
          ? size_t(max_memory_limit * GetFlag(FLAGS_tiered_offload_threshold)) / shard_set->size()
          : std::numeric_limits<size_t>::max();

  DbContext db_cntx;
  db_cntx.time_now_ms = GetCurrentTimeMs();

  // TODO: iterate over all namespaces
  if (!namespaces.IsInitialized()) {
    return;
  }

  DbSlice& db_slice = namespaces.GetDefaultNamespace().GetDbSlice(shard_id());
  for (unsigned i = 0; i < db_slice.db_array_size(); ++i) {
    if (!db_slice.IsDbValid(i))
      continue;

    db_cntx.db_index = i;
    auto [pt, expt] = db_slice.GetTables(i);
    if (expt->size() > pt->size() / 4) {
      DbSlice::DeleteExpiredStats stats = db_slice.DeleteExpiredStep(db_cntx, ttl_delete_target);

      counter_[TTL_TRAVERSE].IncBy(stats.traversed);
      counter_[TTL_DELETE].IncBy(stats.deleted);
    }

    // if our budget is below the limit
    if (db_slice.memory_budget() < eviction_redline) {
      db_slice.FreeMemWithEvictionStep(i, eviction_redline - db_slice.memory_budget());
    }

    if (UsedMemory() > tiering_offload_threshold) {
      tiered_storage_->RunOffloading(i);
    }
  }

  // Journal entries for expired entries are not writen to socket in the loop above.
  // Trigger write to socket when loop finishes.
  if (auto journal = EngineShard::tlocal()->journal(); journal) {
    TriggerJournalWriteToSink();
  }
}

void EngineShard::RunPeriodic(std::chrono::milliseconds period_ms) {
  bool runs_global_periodic = (shard_id() == 0);  // Only shard 0 runs global periodic.
  unsigned global_count = 0;
  int64_t last_stats_time = time(nullptr);

  while (true) {
    if (fiber_periodic_done_.WaitFor(period_ms)) {
      VLOG(2) << "finished running engine shard periodic task";
      return;
    }

    Heartbeat();

    if (runs_global_periodic) {
      ++global_count;

      // Every 8 runs, update the global stats.
      if (global_count % 8 == 0) {
        uint64_t sum = 0;
        const auto& stats = EngineShardSet::GetCachedStats();
        for (const auto& s : stats)
          sum += s.used_memory.load(memory_order_relaxed);

        used_mem_current.store(sum, memory_order_relaxed);

        // Single writer, so no races.
        if (sum > used_mem_peak.load(memory_order_relaxed))
          used_mem_peak.store(sum, memory_order_relaxed);

        int64_t cur_time = time(nullptr);
        if (cur_time != last_stats_time) {
          last_stats_time = cur_time;
          io::Result<io::StatusData> sdata_res = io::ReadStatusInfo();
          if (sdata_res) {
            size_t total_rss = sdata_res->vm_rss + sdata_res->hugetlb_pages;
            rss_mem_current.store(total_rss, memory_order_relaxed);
            if (rss_mem_peak.load(memory_order_relaxed) < total_rss)
              rss_mem_peak.store(total_rss, memory_order_relaxed);
          }
        }
      }
    }
  }
}

void EngineShard::CacheStats() {
  if (!namespaces.IsInitialized()) {
    return;
  }

  // mi_heap_visit_blocks(tlh, false /* visit all blocks*/, visit_cb, &sum);
  mi_stats_merge();

  // Used memory for this shard.
  size_t used_mem = UsedMemory();
  DbSlice& db_slice = namespaces.GetDefaultNamespace().GetDbSlice(shard_id());
  cached_stats[db_slice.shard_id()].used_memory.store(used_mem, memory_order_relaxed);
  ssize_t free_mem = max_memory_limit - used_mem_current.load(memory_order_relaxed);

  size_t entries = 0;
  size_t table_memory = 0;
  for (size_t i = 0; i < db_slice.db_array_size(); ++i) {
    DbTable* table = db_slice.GetDBTable(i);
    if (table) {
      entries += table->prime.size();
      table_memory += (table->prime.mem_usage() + table->expire.mem_usage());
    }
  }
  size_t obj_memory = table_memory <= used_mem ? used_mem - table_memory : 0;

  size_t bytes_per_obj = entries > 0 ? obj_memory / entries : 0;
  db_slice.SetCachedParams(free_mem / shard_set->size(), bytes_per_obj);
}

size_t EngineShard::UsedMemory() const {
  return mi_resource_.used() + zmalloc_used_memory_tl + SmallString::UsedThreadLocal() +
         search_indices()->GetUsedMemory();
}

void EngineShard::TEST_EnableHeartbeat() {
  fiber_periodic_ = fb2::Fiber("shard_periodic_TEST", [this, period_ms = 1] {
    RunPeriodic(std::chrono::milliseconds(period_ms));
  });
}

bool EngineShard::ShouldThrottleForTiering() const {  // see header for formula justification
  if (!tiered_storage_)
    return false;

  size_t tiering_redline =
      (max_memory_limit * GetFlag(FLAGS_tiered_offload_threshold)) / shard_set->size();
  return UsedMemory() > tiering_redline && tiered_storage_->WriteDepthUsage() > 0.3;
}

auto EngineShard::AnalyzeTxQueue() const -> TxQueueInfo {
  const TxQueue* queue = txq();

  ShardId sid = shard_id();
  TxQueueInfo info;

  if (queue->Empty())
    return info;

  auto cur = queue->Head();
  info.tx_total = queue->size();
  unsigned max_db_id = 0;

  auto& db_slice = namespaces.GetDefaultNamespace().GetCurrentDbSlice();

  do {
    auto value = queue->At(cur);
    Transaction* trx = std::get<Transaction*>(value);
    // find maximum index of databases used by transactions
    if (trx->GetDbIndex() > max_db_id) {
      max_db_id = trx->GetDbIndex();
    }

    bool is_armed = trx->DEBUG_IsArmedInShard(sid);
    DVLOG(1) << "Inspecting " << trx->DebugId() << " is_armed " << is_armed;
    if (is_armed) {
      info.tx_armed++;

      if (trx->IsGlobal() || (trx->IsMulti() && trx->GetMultiMode() == Transaction::GLOBAL)) {
        info.tx_global++;
      } else {
        const DbTable* table = db_slice.GetDBTable(trx->GetDbIndex());
        bool can_run = !HasContendedLocks(sid, trx, table);
        if (can_run) {
          info.tx_runnable++;
        }
      }
    }
    cur = queue->Next(cur);
  } while (cur != queue->Head());

  // Analyze locks
  for (unsigned i = 0; i <= max_db_id; ++i) {
    const DbTable* table = db_slice.GetDBTable(i);
    if (table == nullptr)
      continue;

    info.total_locks += table->trans_locks.Size();
    for (const auto& [key, lock] : table->trans_locks) {
      if (lock.IsContended()) {
        info.contended_locks++;
        if (lock.ContentionScore() > info.max_contention_score) {
          info.max_contention_score = lock.ContentionScore();
          info.max_contention_lock = key;
        }
      }
    }
  }

  return info;
}

/**


  _____                _               ____   _                      _  ____         _
 | ____| _ __    __ _ (_) _ __    ___ / ___| | |__    __ _  _ __  __| |/ ___|   ___ | |_
 |  _|  | '_ \  / _` || || '_ \  / _ \\___ \ | '_ \  / _` || '__|/ _` |\___ \  / _ \| __|
 | |___ | | | || (_| || || | | ||  __/ ___) || | | || (_| || |  | (_| | ___) ||  __/| |_
 |_____||_| |_| \__, ||_||_| |_| \___||____/ |_| |_| \__,_||_|   \__,_||____/  \___| \__|
                |___/

 */

uint64_t GetFsLimit() {
  std::filesystem::path file_path(GetFlag(FLAGS_tiered_prefix));
  std::string dir_name_str = file_path.parent_path().string();

  if (dir_name_str.empty())
    dir_name_str = ".";

  struct statvfs stat;
  if (statvfs(dir_name_str.c_str(), &stat) == 0) {
    uint64_t limit = stat.f_frsize * stat.f_blocks;
    return limit;
  }
  LOG(WARNING) << "Error getting filesystem information " << errno;
  return 0;
}

size_t GetTieredFileLimit(size_t threads) {
  string file_prefix = GetFlag(FLAGS_tiered_prefix);
  if (file_prefix.empty())
    return 0;

  size_t max_shard_file_size = 0;

  size_t max_file_size = absl::GetFlag(FLAGS_tiered_max_file_size).value;
  size_t max_file_size_limit = GetFsLimit();
  if (max_file_size == 0) {
    LOG(INFO) << "max_file_size has not been specified. Deciding myself....";
    max_file_size = (max_file_size_limit * 0.8);
  } else {
    if (max_file_size_limit < max_file_size) {
      LOG(WARNING) << "Got max file size " << HumanReadableNumBytes(max_file_size)
                   << ", however only " << HumanReadableNumBytes(max_file_size_limit)
                   << " disk space was found.";
    }
  }

  max_shard_file_size = max_file_size / threads;
  if (max_shard_file_size < 256_MB) {
    LOG(ERROR) << "Max tiering file size is too small. Setting: "
               << HumanReadableNumBytes(max_file_size) << " Required at least "
               << HumanReadableNumBytes(256_MB * threads) << ". Exiting..";
    exit(1);
  }
  LOG(INFO) << "Max file size is: " << HumanReadableNumBytes(max_file_size);

  return max_shard_file_size;
}

void EngineShardSet::Init(uint32_t sz, bool update_db_time) {
  CHECK_EQ(0u, size());
  cached_stats.resize(sz);
  shard_queue_.resize(sz);

  size_t max_shard_file_size = GetTieredFileLimit(sz);
  pp_->AwaitFiberOnAll([&](uint32_t index, ProactorBase* pb) {
    if (index < shard_queue_.size()) {
      InitThreadLocal(pb, update_db_time, max_shard_file_size);
    }
  });

<<<<<<< HEAD
  namespaces.Init();

=======
>>>>>>> d7351b31
  pp_->AwaitFiberOnAll([&](uint32_t index, ProactorBase* pb) {
    if (index < shard_queue_.size()) {
      EngineShard::tlocal()->InitTieredStorage(pb, max_shard_file_size);
    }
  });
}

void EngineShardSet::Shutdown() {
  RunBlockingInParallel([](EngineShard*) { EngineShard::DestroyThreadLocal(); });
}

void EngineShardSet::InitThreadLocal(ProactorBase* pb, bool update_db_time, size_t max_file_size) {
  EngineShard::InitThreadLocal(pb, update_db_time, max_file_size);
  EngineShard* es = EngineShard::tlocal();
  shard_queue_[es->shard_id()] = es->GetFiberQueue();
}

const vector<EngineShardSet::CachedStats>& EngineShardSet::GetCachedStats() {
  return cached_stats;
}

void EngineShardSet::TEST_EnableHeartBeat() {
  RunBriefInParallel([](EngineShard* shard) { shard->TEST_EnableHeartbeat(); });
}

void EngineShardSet::TEST_EnableCacheMode() {
  RunBlockingInParallel([](EngineShard* shard) {
    namespaces.GetDefaultNamespace().GetCurrentDbSlice().TEST_EnableCacheMode();
  });
}

ShardId Shard(string_view v, ShardId shard_num) {
  if (cluster::IsClusterShardedByTag()) {
    v = LockTagOptions::instance().Tag(v);
  }

  XXH64_hash_t hash = XXH64(v.data(), v.size(), 120577240643ULL);

  if (RoundRobinSharder::IsEnabled()) {
    auto round_robin = RoundRobinSharder::TryGetShardId(v, hash);
    if (round_robin.has_value()) {
      return *round_robin;
    }
  }

  return hash % shard_num;
}

}  // namespace dfly<|MERGE_RESOLUTION|>--- conflicted
+++ resolved
@@ -440,15 +440,10 @@
     LOG_IF(FATAL, pb->GetKind() != ProactorBase::IOURING)
         << "Only ioring based backing storage is supported. Exiting...";
 
-<<<<<<< HEAD
     // TODO: enable tiered storage on non-default namespace
     DbSlice& db_slice = namespaces.GetDefaultNamespace().GetDbSlice(shard_id());
     auto* shard = EngineShard::tlocal();
     shard->tiered_storage_ = make_unique<TieredStorage>(&db_slice, max_file_size);
-=======
-    auto* shard = EngineShard::tlocal();
-    shard->tiered_storage_ = make_unique<TieredStorage>(&db_slice_, max_file_size);
->>>>>>> d7351b31
     error_code ec = shard->tiered_storage_->Open(backing_prefix);
     CHECK(!ec) << ec.message();
   }
@@ -891,11 +886,8 @@
     }
   });
 
-<<<<<<< HEAD
   namespaces.Init();
 
-=======
->>>>>>> d7351b31
   pp_->AwaitFiberOnAll([&](uint32_t index, ProactorBase* pb) {
     if (index < shard_queue_.size()) {
       EngineShard::tlocal()->InitTieredStorage(pb, max_shard_file_size);
