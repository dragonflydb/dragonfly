--- conflicted
+++ resolved
@@ -1003,11 +1003,7 @@
 // Parses a list of arguments (without key) to a CommandList.
 // Returns the CommandList if the parsing completed succefully or std::string
 // to indicate an error
-<<<<<<< HEAD
 nonstd::expected<CommandList, std::string> ParseToCommandList(CmdArgList args, bool read_only) {
-=======
-nonstd::expected<CommandList, std::string> ParseToCommandList(CmdArgList args) {
->>>>>>> 18a2b52f
   CommandList result;
 
   using nonstd::make_unexpected;
@@ -1022,12 +1018,9 @@
 
     using namespace std::string_view_literals;
     if (op == "OVERFLOW"sv) {
-<<<<<<< HEAD
       if (read_only) {
         make_unexpected("BITFIELD_RO only supports the GET subcommand");
       }
-=======
->>>>>>> 18a2b52f
       using pol = Overflow::Policy;
       auto res = parser.ToUpper().Switch("SAT", pol::SAT, "WRAP", pol::WRAP, "FAIL", pol::FAIL);
       if (!parser.HasError()) {
@@ -1049,13 +1042,10 @@
       continue;
     }
 
-<<<<<<< HEAD
     if (read_only) {
       return make_unexpected("BITFIELD_RO only supports the GET subcommand");
     }
 
-=======
->>>>>>> 18a2b52f
     auto value = parser.ToUpper().Next<int64_t>();
     if (parser.HasError()) {
       parser.Error();
@@ -1095,8 +1085,7 @@
   }
 }
 
-<<<<<<< HEAD
-void BitFieldGeneric(CmdArgList args, ConnectionContext* cntx, bool read_only) {
+void BitFieldGeneric(CmdArgList args, bool read_only, ConnectionContext* cntx) {
   if (args.size() == 1) {
     (*cntx)->SendNullArray();
     return;
@@ -1128,47 +1117,11 @@
 }
 
 void BitField(CmdArgList args, ConnectionContext* cntx) {
-  BitFieldGeneric(args, cntx, false);
+  BitFieldGeneric(args, false, cntx);
 }
 
 void BitFieldRo(CmdArgList args, ConnectionContext* cntx) {
-  BitFieldGeneric(args, cntx, true);
-=======
-void BitField(CmdArgList args, ConnectionContext* cntx) {
-  if (args.size() == 1) {
-    (*cntx)->SendNullArray();
-    return;
-  }
-  auto key = ArgS(args, 0);
-  auto maybe_ops_list = ParseToCommandList(args.subspan(1));
-
-  if (!maybe_ops_list.has_value()) {
-    cntx->SendError(maybe_ops_list.error());
-    return;
-  }
-  CommandList cmd_list = std::move(maybe_ops_list.value());
-
-  auto cb = [&cmd_list, &key](Transaction* t,
-                              EngineShard* shard) -> OpResult<std::vector<ResultType>> {
-    StateExecutor executor(ElementAccess(key, t->GetOpArgs(shard)), shard);
-    return executor.Execute(cmd_list);
-  };
-
-  Transaction* trans = cntx->transaction;
-  OpResult<std::vector<ResultType>> res = trans->ScheduleSingleHopT(std::move(cb));
-
-  if (res == OpStatus::WRONG_TYPE) {
-    cntx->SendError(kWrongTypeErr);
-    return;
-  }
-
-  SendResults(*res, cntx);
-}
-
-void BitFieldRo(CmdArgList args, ConnectionContext* cntx) {
-  cntx->SendError("Not Yet Implemented");
-  // return BitField(args, cntx);
->>>>>>> 18a2b52f
+  BitFieldGeneric(args, true, cntx);
 }
 
 #pragma GCC diagnostic pop
