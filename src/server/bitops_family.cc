// Copyright 2022, DragonflyDB authors.  All rights reserved.
// See LICENSE for licensing terms.
//

#include "server/bitops_family.h"

#include <bitset>

#include "base/expected.hpp"
#include "facade/op_status.h"

extern "C" {
#include "redis/object.h"
}

#include "absl/strings/match.h"
#include "base/logging.h"
#include "facade/cmd_arg_parser.h"
#include "server/acl/acl_commands_def.h"
#include "server/command_registry.h"
#include "server/common.h"
#include "server/conn_context.h"
#include "server/engine_shard_set.h"
#include "server/error.h"
#include "server/tiered_storage.h"
#include "server/transaction.h"
#include "src/core/overloaded.h"
#include "util/varz.h"

namespace dfly {
using namespace facade;

namespace {

using ShardStringResults = std::vector<OpResult<std::string>>;
const int32_t OFFSET_FACTOR = 8;  // number of bits in byte
const char* OR_OP_NAME = "OR";
const char* XOR_OP_NAME = "XOR";
const char* AND_OP_NAME = "AND";
const char* NOT_OP_NAME = "NOT";

using BitsStrVec = std::vector<std::string>;

// The following is the list of the functions that would handle the
// commands that handle the bit operations
void BitPos(CmdArgList args, ConnectionContext* cntx);
void BitCount(CmdArgList args, ConnectionContext* cntx);
void BitField(CmdArgList args, ConnectionContext* cntx);
void BitFieldRo(CmdArgList args, ConnectionContext* cntx);
void BitOp(CmdArgList args, ConnectionContext* cntx);
void GetBit(CmdArgList args, ConnectionContext* cntx);
void SetBit(CmdArgList args, ConnectionContext* cntx);

OpResult<std::string> ReadValue(const DbContext& context, std::string_view key, EngineShard* shard);
OpResult<bool> ReadValueBitsetAt(const OpArgs& op_args, std::string_view key, uint32_t offset);
OpResult<std::size_t> CountBitsForValue(const OpArgs& op_args, std::string_view key, int64_t start,
                                        int64_t end, bool bit_value);
OpResult<int64_t> FindFirstBitWithValue(const OpArgs& op_args, std::string_view key, bool value,
                                        int64_t start, int64_t end, bool as_bit);
std::string GetString(const PrimeValue& pv, EngineShard* shard);
bool SetBitValue(uint32_t offset, bool bit_value, std::string* entry);
std::size_t CountBitSetByByteIndices(std::string_view at, std::size_t start, std::size_t end);
std::size_t CountBitSet(std::string_view str, int64_t start, int64_t end, bool bits);
std::size_t CountBitSetByBitIndices(std::string_view at, std::size_t start, std::size_t end);
OpResult<std::string> RunBitOpOnShard(std::string_view op, const OpArgs& op_args, ArgSlice keys);
std::string RunBitOperationOnValues(std::string_view op, const BitsStrVec& values);

// ------------------------------------------------------------------------- //

// Converts `args[i] to uppercase, then sets `*as_bit` to true if `args[i]` equals "BIT", false if
// `args[i]` equals "BYTE", or returns false if `args[i]` has some other invalid value.
bool ToUpperAndGetAsBit(CmdArgList args, size_t i, bool* as_bit) {
  CHECK_NOTNULL(as_bit);
  ToUpper(&args[i]);
  std::string_view arg = ArgS(args, i);
  if (arg == "BIT") {
    *as_bit = true;
    return true;
  } else if (arg == "BYTE") {
    *as_bit = false;
    return true;
  } else {
    return false;
  }
}

// This function can be used for any case where we allowing out of bound
// access where the default in this case would be 0 -such as bitop
uint8_t GetByteAt(std::string_view s, std::size_t at) {
  return at >= s.size() ? 0 : s[at];
}

// For XOR, OR, AND operations on a collection of bytes
template <typename BitOp, typename SkipOp>
std::string BitOpString(BitOp operation_f, SkipOp skip_f, const BitsStrVec& values,
                        std::string new_value) {
  // at this point, values are not empty
  std::size_t max_size = new_value.size();

  if (values.size() > 1) {
    for (std::size_t i = 0; i < max_size; i++) {
      std::uint8_t new_entry = operation_f(GetByteAt(values[0], i), GetByteAt(values[1], i));
      for (std::size_t j = 2; j < values.size(); ++j) {
        new_entry = operation_f(new_entry, GetByteAt(values[j], i));
        if (skip_f(new_entry)) {
          break;
        }
      }
      new_value[i] = new_entry;
    }
    return new_value;
  } else {
    return values[0];
  }
}

// Helper functions to support operations
// so we would not need to check which
// operations to run in the look (unlike
// https://github.com/redis/redis/blob/c2b0c13d5c0fab49131f6f5e844f80bfa43f6219/src/bitops.c#L607)
constexpr bool SkipAnd(uint8_t byte) {
  return byte == 0x0;
}

constexpr bool SkipOr(uint8_t byte) {
  return byte == 0xff;
}

constexpr bool SkipXor(uint8_t) {
  return false;
}

constexpr uint8_t AndOp(uint8_t left, uint8_t right) {
  return left & right;
}

constexpr uint8_t OrOp(uint8_t left, uint8_t right) {
  return left | right;
}

constexpr uint8_t XorOp(uint8_t left, uint8_t right) {
  return left ^ right;
}

std::string BitOpNotString(std::string from) {
  std::transform(from.begin(), from.end(), from.begin(), [](auto c) { return ~c; });
  return from;
}

//  Bits manipulation functions
constexpr int32_t GetBitIndex(uint32_t offset) noexcept {
  return offset % OFFSET_FACTOR;
}

constexpr int32_t GetNormalizedBitIndex(uint32_t offset) noexcept {
  return (OFFSET_FACTOR - 1) - GetBitIndex(offset);
}

constexpr int32_t GetByteIndex(uint32_t offset) noexcept {
  return offset / OFFSET_FACTOR;
}

uint8_t GetByteValue(std::string_view str, uint32_t offset) {
  return static_cast<uint8_t>(str[GetByteIndex(offset)]);
}

constexpr bool CheckBitStatus(uint8_t byte, uint32_t offset) {
  return byte & (0x1 << offset);
}

constexpr std::uint8_t CountBitsRange(std::uint8_t byte, std::uint8_t from, uint8_t to) {
  int count = 0;
  for (int i = from; i < to; i++) {
    count += CheckBitStatus(byte, GetNormalizedBitIndex(i));
  }
  return count;
}

// Count the number of bits that are on, on bytes boundaries: i.e. Start and end are the indices for
// bytes locations inside str CountBitSetByByteIndices
std::size_t CountBitSetByByteIndices(std::string_view at, std::size_t start, std::size_t end) {
  if (start >= end) {
    return 0;
  }
  end = std::min(end, at.size());  // don't overflow
  std::uint32_t count =
      std::accumulate(std::next(at.begin(), start), std::next(at.begin(), end), 0,
                      [](auto counter, uint8_t ch) { return counter + absl::popcount(ch); });
  return count;
}

// Count the number of bits that are on, on bits boundaries: i.e. Start and end are the indices for
// bits locations inside str
std::size_t CountBitSetByBitIndices(std::string_view at, std::size_t start, std::size_t end) {
  auto first_byte_index = GetByteIndex(start);
  auto last_byte_index = GetByteIndex(end);
  if (start % OFFSET_FACTOR == 0 && end % OFFSET_FACTOR == 0) {
    return CountBitSetByByteIndices(at, first_byte_index, last_byte_index);
  }
  const auto last_bit_first_byte =
      first_byte_index != last_byte_index ? OFFSET_FACTOR : GetBitIndex(end);
  const auto first_byte = GetByteValue(at, start);
  std::uint32_t count = CountBitsRange(first_byte, GetBitIndex(start), last_bit_first_byte);
  if (first_byte_index < last_byte_index) {
    first_byte_index++;
    const auto last_byte = GetByteValue(at, end);
    count += CountBitsRange(last_byte, 0, GetBitIndex(end));
    count += CountBitSetByByteIndices(at, first_byte_index, last_byte_index);
  }
  return count;
}

// Returns normalized offset of `offset` in `size`. `size` is assumed to be a size of a container,
// and as such the returned value is always in the range [0, size]. If `offset` is negative, it is
// treated as an offset from the end and is normalized to be a positive offset from the start.
int64_t NormalizedOffset(int64_t size, int64_t offset) {
  if (offset < 0) {
    offset = size + offset;
  }
  return std::min(std::max(offset, int64_t{0}), size);
}

// General purpose function to count the number of bits that are on.
// The parameters for start, end and bits are defaulted to the start of the string,
// end of the string and bits are false.
// Note that when bits is false, it means that we are looking on byte boundaries.
std::size_t CountBitSet(std::string_view str, int64_t start, int64_t end, bool bits) {
  const int64_t size = bits ? str.size() * OFFSET_FACTOR : str.size();

  if (start > 0 && end > 0 && end < start) {
    return 0;  // for illegal range with positive we just return 0
  }

  if (start < 0 && end < 0 && start > end) {
    return 0;  // for illegal range with negative we just return 0
  }

  start = NormalizedOffset(size, start);
  if (end > 0 && end < start) {
    return 0;
  }
  end = NormalizedOffset(size, end);
  if (start > end) {
    std::swap(start, end);  // we're going backward
  }
  if (end > size) {
    end = size;  // don't overflow
  }
  ++end;
  return bits ? CountBitSetByBitIndices(str, start, end)
              : CountBitSetByByteIndices(str, start, end);
}

// return true if bit is on
bool GetBitValue(const std::string& entry, uint32_t offset) {
  const auto byte_val{GetByteValue(entry, offset)};
  const auto index{GetNormalizedBitIndex(offset)};
  return CheckBitStatus(byte_val, index);
}

bool GetBitValueSafe(const std::string& entry, uint32_t offset) {
  return ((entry.size() * OFFSET_FACTOR) > offset) ? GetBitValue(entry, offset) : false;
}

constexpr uint8_t TurnBitOn(uint8_t on, uint32_t offset) {
  return on |= 1 << offset;
}

constexpr uint8_t TurnBitOff(uint8_t on, uint32_t offset) {
  return on &= ~(1 << offset);
}

bool SetBitValue(uint32_t offset, bool bit_value, std::string* entry) {
  // we need to return the old value after setting the value for offset
  const auto old_value{GetBitValue(*entry, offset)};  // save this as the return value
  auto byte{GetByteValue(*entry, offset)};
  const auto bit_index{GetNormalizedBitIndex(offset)};
  byte = bit_value ? TurnBitOn(byte, bit_index) : TurnBitOff(byte, bit_index);
  (*entry)[GetByteIndex(offset)] = byte;
  return old_value;
}

// ------------------------------------------------------------------------- //

class ElementAccess {
  bool added_ = false;
  PrimeIterator element_iter_;
  std::string_view key_;
  DbContext context_;
  EngineShard* shard_ = nullptr;

 public:
  ElementAccess(std::string_view key, const OpArgs& args) : key_{key}, context_{args.db_cntx} {
  }

  OpStatus Find(EngineShard* shard);

  bool IsNewEntry() const {
    CHECK_NOTNULL(shard_);
    return added_;
  }

  constexpr DbIndex Index() const {
    return context_.db_index;
  }

  std::string Value() const;

  void Commit(std::string_view new_value) const;

  // return nullopt when key exists but it's not encoded as string
  // return true if key exists and false if it doesn't
  std::optional<bool> Exists(EngineShard* shard);
};

std::optional<bool> ElementAccess::Exists(EngineShard* shard) {
  auto res = shard->db_slice().Find(context_, key_, OBJ_STRING);
  if (res.status() == OpStatus::WRONG_TYPE) {
    return {};
  }
  return res.status() != OpStatus::KEY_NOTFOUND;
}

OpStatus ElementAccess::Find(EngineShard* shard) {
  try {
    std::pair<PrimeIterator, bool> add_res = shard->db_slice().AddOrFind(context_, key_);
    if (!add_res.second) {
      if (add_res.first->second.ObjType() != OBJ_STRING) {
        return OpStatus::WRONG_TYPE;
      }
    }
    element_iter_ = add_res.first;
    added_ = add_res.second;
    shard_ = shard;
    return OpStatus::OK;
  } catch (const std::bad_alloc&) {
    return OpStatus::OUT_OF_MEMORY;
  }
}

std::string ElementAccess::Value() const {
  CHECK_NOTNULL(shard_);
  if (!added_) {  // Exist entry - return it
    return GetString(element_iter_->second, shard_);
  } else {  // we only have reference to the new entry but no value
    return std::string{};
  }
}

void ElementAccess::Commit(std::string_view new_value) const {
  if (shard_) {
    auto& db_slice = shard_->db_slice();
    db_slice.PreUpdate(Index(), element_iter_);
    element_iter_->second.SetString(new_value);
    db_slice.PostUpdate(Index(), element_iter_, key_, !added_);
  }
}

// =============================================
// Set a new value to a given bit

OpResult<bool> BitNewValue(const OpArgs& args, std::string_view key, uint32_t offset,
                           bool bit_value) {
  EngineShard* shard = args.shard;
  ElementAccess element_access{key, args};
  auto& db_slice = shard->db_slice();
  DCHECK(db_slice.IsDbValid(element_access.Index()));
  bool old_value = false;

  auto find_res = element_access.Find(shard);

  if (find_res != OpStatus::OK) {
    return find_res;
  }

  if (element_access.IsNewEntry()) {
    std::string new_entry(GetByteIndex(offset) + 1, 0);
    old_value = SetBitValue(offset, bit_value, &new_entry);
    element_access.Commit(new_entry);
  } else {
    bool reset = false;
    std::string existing_entry{element_access.Value()};
    if ((existing_entry.size() * OFFSET_FACTOR) <= offset) {
      existing_entry.resize(GetByteIndex(offset) + 1, 0);
      reset = true;
    }
    old_value = SetBitValue(offset, bit_value, &existing_entry);
    if (reset || old_value != bit_value) {  // we made a "real" change to the entry, save it
      element_access.Commit(existing_entry);
    }
  }
  return old_value;
}

// ---------------------------------------------------------

std::string RunBitOperationOnValues(std::string_view op, const BitsStrVec& values) {
  // This function accept an operation (either OR, XOR, NOT or OR), and run bit operation
  // on all the values we got from the database. Note that in case that one of the values
  // is shorter than the other it would return a 0 and the operation would continue
  // until we ran the longest value. The function will return the resulting new value
  std::size_t max_len = 0;
  std::size_t max_len_index = 0;

  const auto BitOperation = [&]() {
    if (op == OR_OP_NAME) {
      std::string default_str{values[max_len_index]};
      return BitOpString(OrOp, SkipOr, std::move(values), std::move(default_str));
    } else if (op == XOR_OP_NAME) {
      return BitOpString(XorOp, SkipXor, std::move(values), std::string(max_len, 0));
    } else if (op == AND_OP_NAME) {
      return BitOpString(AndOp, SkipAnd, std::move(values), std::string(max_len, 0));
    } else if (op == NOT_OP_NAME) {
      return BitOpNotString(values[0]);
    } else {
      LOG(FATAL) << "Operation not supported '" << op << "'";
      return std::string{};  // otherwise we will have warning of not returning value
    }
  };

  if (values.empty()) {  // this is ok in case we don't have the src keys
    return std::string{};
  }
  // The new result is the max length input
  max_len = values[0].size();
  for (std::size_t i = 1; i < values.size(); ++i) {
    if (values[i].size() > max_len) {
      max_len = values[i].size();
      max_len_index = i;
    }
  }
  return BitOperation();
}

OpResult<std::string> CombineResultOp(ShardStringResults result, std::string_view op) {
  // take valid result for each shard
  BitsStrVec values;
  for (auto&& res : result) {
    if (res) {
      auto v = res.value();
      values.emplace_back(std::move(v));
    } else {
      if (res.status() != OpStatus::KEY_NOTFOUND) {
        // something went wrong, just bale out
        return res;
      }
    }
  }

  // and combine them to single result
  return RunBitOperationOnValues(op, values);
}

// For bitop not - we cannot accumulate
OpResult<std::string> RunBitOpNot(const OpArgs& op_args, ArgSlice keys) {
  DCHECK(keys.size() == 1);

  EngineShard* es = op_args.shard;
  // if we found the value, just return, if not found then skip, otherwise report an error
  auto key = keys.front();
  OpResult<PrimeIterator> find_res = es->db_slice().Find(op_args.db_cntx, key, OBJ_STRING);
  if (find_res) {
    return GetString(find_res.value()->second, es);
  } else {
    return find_res.status();
  }
}

// Read only operation where we are running the bit operation on all the
// values that belong to same shard.
OpResult<std::string> RunBitOpOnShard(std::string_view op, const OpArgs& op_args, ArgSlice keys) {
  DCHECK(!keys.empty());
  if (op == NOT_OP_NAME) {
    return RunBitOpNot(op_args, keys);
  }
  EngineShard* es = op_args.shard;
  BitsStrVec values;
  values.reserve(keys.size());

  // collect all the value for this shard
  for (auto& key : keys) {
    OpResult<PrimeIterator> find_res = es->db_slice().Find(op_args.db_cntx, key, OBJ_STRING);
    if (find_res) {
      values.emplace_back(GetString(find_res.value()->second, es));
    } else {
      if (find_res.status() == OpStatus::KEY_NOTFOUND) {
        continue;  // this is allowed, just return empty string per Redis
      } else {
        return find_res.status();
      }
    }
  }
  // Run the operation on all the values that we found
  std::string op_result = RunBitOperationOnValues(op, values);
  return op_result;
}

template <typename T> void HandleOpValueResult(const OpResult<T>& result, ConnectionContext* cntx) {
  static_assert(std::is_integral<T>::value,
                "we are only handling types that are integral types in the return types from "
                "here");
  if (result) {
    (*cntx)->SendLong(result.value());
  } else {
    switch (result.status()) {
      case OpStatus::WRONG_TYPE:
        (*cntx)->SendError(kWrongTypeErr);
        break;
      case OpStatus::OUT_OF_MEMORY:
        (*cntx)->SendError(kOutOfMemory);
        break;
      default:
        (*cntx)->SendLong(0);  // in case we don't have the value we should just send 0
        break;
    }
  }
}

// ------------------------------------------------------------------------- //
//  Impl for the command functions
void BitPos(CmdArgList args, ConnectionContext* cntx) {
  // Support for the command BITPOS
  // See details at https://redis.io/commands/bitpos/

  if (args.size() < 1 || args.size() > 5) {
    return (*cntx)->SendError(kSyntaxErr);
  }

  std::string_view key = ArgS(args, 0);

  int32_t value{0};
  int64_t start = 0;
  int64_t end = std::numeric_limits<int64_t>::max();
  bool as_bit = false;

  if (!absl::SimpleAtoi(ArgS(args, 1), &value)) {
    return (*cntx)->SendError(kInvalidIntErr);
  }

  if (args.size() >= 3) {
    if (!absl::SimpleAtoi(ArgS(args, 2), &start)) {
      return (*cntx)->SendError(kInvalidIntErr);
    }
    if (args.size() >= 4) {
      if (!absl::SimpleAtoi(ArgS(args, 3), &end)) {
        return (*cntx)->SendError(kInvalidIntErr);
      }

      if (args.size() >= 5) {
        if (!ToUpperAndGetAsBit(args, 4, &as_bit)) {
          return (*cntx)->SendError(kSyntaxErr);
        }
      }
    }
  }

  auto cb = [&](Transaction* t, EngineShard* shard) {
    return FindFirstBitWithValue(t->GetOpArgs(shard), key, value, start, end, as_bit);
  };
  Transaction* trans = cntx->transaction;
  OpResult<int64_t> res = trans->ScheduleSingleHopT(std::move(cb));
  HandleOpValueResult(res, cntx);
}

void BitCount(CmdArgList args, ConnectionContext* cntx) {
  // Support for the command BITCOUNT
  // See details at https://redis.io/commands/bitcount/
  // Please note that if the key don't exists, it would return 0

  if (args.size() == 2 || args.size() > 4) {
    return (*cntx)->SendError(kSyntaxErr);
  }

  std::string_view key = ArgS(args, 0);
  bool as_bit = false;
  int64_t start = 0;
  int64_t end = std::numeric_limits<int64_t>::max();
  if (args.size() >= 3) {
    if (absl::SimpleAtoi(ArgS(args, 1), &start) == 0 ||
        absl::SimpleAtoi(ArgS(args, 2), &end) == 0) {
      return (*cntx)->SendError(kInvalidIntErr);
    }
    if (args.size() == 4) {
      if (!ToUpperAndGetAsBit(args, 3, &as_bit)) {
        return (*cntx)->SendError(kSyntaxErr);
      }
    }
  }
  auto cb = [&](Transaction* t, EngineShard* shard) {
    return CountBitsForValue(t->GetOpArgs(shard), key, start, end, as_bit);
  };
  Transaction* trans = cntx->transaction;
  OpResult<std::size_t> res = trans->ScheduleSingleHopT(std::move(cb));
  HandleOpValueResult(res, cntx);
}

// GCC yields a wrong warning about uninitialized optional use
#pragma GCC diagnostic push
#pragma GCC diagnostic ignored "-Wmaybe-uninitialized"

enum class EncodingType { UINT, INT, NILL };

struct CommonAttributes {
  EncodingType type;
  size_t encoding_bit_size;
  size_t offset;
};

// We either return the result of the subcommand (int64_t) or nullopt
// to represent overflow/underflow failures
using ResultType = std::optional<int64_t>;

struct Overflow {
  enum Policy { WRAP, SAT, FAIL };

  // Used to check for unsigned overflow/underflow.
  // If incr is non zero, we check for overflows in the expression incr + *value
  // If incr is zero, we check for overflows in the expression *value
  // If the overflow fails because of Policy::FAIL, it returns false. Otherwise, true.
  // The result of handling the overflow is stored in the pointer value
  bool UIntOverflow(int64_t incr, size_t total_bits, int64_t* value) const;

  // Used to check for signed overflow/underflow.
  // If incr is non zero, we check for overflows in the expression incr + *value
  // If incr is zero, we check for overflows in the expression *value
  // If the overflow fails because of Policy::FAIL, it returns false. Otherwise, true.
  // The result of handling the overflow is stored in the pointer value
  bool IntOverflow(size_t total_bits, int64_t incr, bool add, int64_t* value) const;

  Policy type = WRAP;
};

bool Overflow::UIntOverflow(int64_t incr, size_t total_bits, int64_t* value) const {
  // total up to 63 bits -- we do not support 64 bit unsigned
  const uint64_t max = (1UL << total_bits) - 1;

  uint64_t incr_value = incr;
  if (incr_value + *value > max) {
    switch (type) {
      case Overflow::WRAP:
        // safe to do, won't overflow, both incr and value are <= than 2^63 - 1
        *value = (incr_value + *value) % max;
        break;
      case Overflow::SAT:
        *value = max;
        break;
      case Overflow::FAIL:
        *value = 0;
        return false;
    }
    return true;
  }

  *value = incr_value + *value;
  return true;
}

bool Overflow::IntOverflow(size_t total_bits, int64_t incr, bool add, int64_t* value) const {
  // first check the parsed value is in range
  const int64_t int_max = std::numeric_limits<int64_t>::max();
  const int64_t max = (total_bits == 64) ? int_max : ((1L << (total_bits - 1)) - 1);
  const int64_t min = (-max) - 1;
  auto switch_overflow = [&](int64_t wrap_case, int64_t sat_case, int64_t i) {
    switch (type) {
      case Overflow::WRAP: {
        uint64_t msb = 1UL << (total_bits - 1);
        uint64_t a = *value, b = incr;
        // Perform addition as unsigned so that's defined
        uint64_t c = a + b;
        if (total_bits < 64) {
          uint64_t mask = static_cast<uint64_t>(-1) << total_bits;
          if (c & msb) {
            c |= mask;
          } else {
            c &= ~mask;
          }
        }
<<<<<<< HEAD
       case Overflow::SAT:
          *value = min;
          break;
        case Overflow::FAIL:
          *value = 0;
          return false;
=======
        *value = c;
        break;
>>>>>>> b1388a24
      }
      case Overflow::SAT:
        *value = sat_case;
        break;
      case Overflow::FAIL:
        *value = 0;
        return false;
    }
    return true;
  };

  // These can overflow but it won't be an issue because we only use them after we check below
  int64_t maxincr = static_cast<uint64_t>(max) - *value;
  int64_t minincr = min - *value;

  // overflow
  if (*value > max || (total_bits != 64 && incr > maxincr) ||
      (*value >= 0 && incr > 0 && incr > maxincr)) {
    return switch_overflow(min, max, 1);
  }

  // underflow
  if (*value < min || (total_bits != 64 && incr < minincr) ||
      (*value < 0 && incr < 0 && incr < minincr)) {
    return switch_overflow(max, min, -1);
  }

  *value = *value + incr;

  return true;
}

class Get {
 public:
  explicit Get(CommonAttributes attr) : attr_(attr) {
  }

  // Apply the GET subcommand to the bitfield bytes.
  // Return either the subcommand result (int64_t) or empty optional if failed because of
  // Policy:FAIL
  ResultType ApplyTo(Overflow ov, const std::string* bitfield);

 private:
  CommonAttributes attr_;
};

ResultType Get::ApplyTo(Overflow ov, const std::string* bitfield) {
  const auto& bytes = *bitfield;
  const int32_t total_bytes = static_cast<int32_t>(bytes.size());
  const size_t offset = attr_.offset;
  auto last_byte_offset = GetByteIndex(attr_.offset + attr_.encoding_bit_size - 1);

  uint32_t lsb = attr_.offset + attr_.encoding_bit_size - 1;
  if (last_byte_offset > total_bytes) {
    return {};
  }

  const bool is_negative =
      CheckBitStatus(GetByteValue(bytes, offset), GetNormalizedBitIndex(offset));

  int64_t result = 0;
  for (size_t i = 0; i < attr_.encoding_bit_size; ++i) {
    uint8_t byte{GetByteValue(bytes, lsb)};
    int32_t index = GetNormalizedBitIndex(lsb);
    int64_t old_bit = CheckBitStatus(byte, index);
    result |= old_bit << i;
    --lsb;
  }

  if (is_negative && attr_.type == EncodingType::INT && result > 0) {
    result |= -1L ^ ((1L << attr_.encoding_bit_size) - 1);
  }

  return result;
}

class Set {
 public:
  explicit Set(CommonAttributes attr, int64_t value) : attr_(attr), set_value_(value) {
  }

  // Apply the SET subcommand to the bitfield value.
  // Return either the subcommand result (int64_t) or empty optional if failed because of
  // Policy:FAIL Updates the bitfield to contain the new value
  ResultType ApplyTo(Overflow ov, std::string* bitfield);

 private:
  // Helper function that delegates overflow checking to the Overflow object
  bool HandleOverflow(Overflow ov);

  CommonAttributes attr_;
  int64_t set_value_;
};

ResultType Set::ApplyTo(Overflow ov, std::string* bitfield) {
  std::string& bytes = *bitfield;
  const int32_t total_bytes = static_cast<int32_t>(bytes.size());
  auto last_byte_offset = GetByteIndex(attr_.offset + attr_.encoding_bit_size - 1) + 1;
  if (last_byte_offset > total_bytes) {
    bytes.resize(last_byte_offset, 0);
  }

  if (!HandleOverflow(ov)) {
    return {};
  }

  uint32_t lsb = attr_.offset + attr_.encoding_bit_size - 1;
  int64_t old_value = 0;

  for (size_t i = 0; i < attr_.encoding_bit_size; ++i) {
    bool bit_value = (set_value_ >> i) & 0x01;
    uint8_t byte{GetByteValue(bytes, lsb)};
    int32_t index = GetNormalizedBitIndex(lsb);
    int64_t old_bit = CheckBitStatus(byte, index);
    byte = bit_value ? TurnBitOn(byte, index) : TurnBitOff(byte, index);
    bytes[GetByteIndex(lsb)] = byte;
    old_value |= old_bit << i;
    --lsb;
  }

  return old_value;
}

bool Set::HandleOverflow(Overflow ov) {
  size_t total_bits = attr_.encoding_bit_size;
  if (attr_.type == EncodingType::UINT) {
    return ov.UIntOverflow(0, attr_.encoding_bit_size, &set_value_);
  }

  return ov.IntOverflow(total_bits, 0, false, &set_value_);
}

class IncrBy {
 public:
  explicit IncrBy(CommonAttributes attr, int64_t val) : attr_(attr), incr_value_(val) {
  }

  // Apply the INCRBY subcommand to the bitfield value.
  // Return either the subcommand result (int64_t) or empty optional if failed because of
  // Policy:FAIL Updates the bitfield to contain the new incremented value
  ResultType ApplyTo(Overflow ov, std::string* bitfield);

 private:
  // Helper function that delegates overflow checking to the Overflow object
  bool HandleOverflow(Overflow ov, int64_t* previous);

  CommonAttributes attr_;
  int64_t incr_value_;
};

ResultType IncrBy::ApplyTo(Overflow ov, std::string* bitfield) {
  std::string& bytes = *bitfield;
  Get get(attr_);
  auto res = get.ApplyTo(ov, &bytes);

  if (!res) {
    Set set(attr_, incr_value_);
    return set.ApplyTo(ov, &bytes);
  }

  if (!HandleOverflow(ov, &*res)) {
    return {};
  }

  Set set(attr_, *res);
  set.ApplyTo(ov, &bytes);
  return *res;
}

bool IncrBy::HandleOverflow(Overflow ov, int64_t* previous) {
  if (attr_.type == EncodingType::UINT) {
    return ov.UIntOverflow(incr_value_, attr_.encoding_bit_size, previous);
  }

  const size_t total_bits = attr_.encoding_bit_size;
  return ov.IntOverflow(total_bits, incr_value_, true, previous);
}

// Subcommand types for each of the subcommands of the BITFIELD command
using Command = std::variant<Get, Set, Overflow, IncrBy>;

using Result = std::optional<ResultType>;

// Visitor for all the subcommand variants. Calls ApplyTo, to execute the subcommand
class CommandApplyVisitor {
 public:
  explicit CommandApplyVisitor(std::string bitfield) : bitfield_(std::move(bitfield)) {
  }

  Result operator()(Get get) {
    return get.ApplyTo(overflow_, &bitfield_);
  }

  template <typename T> Result operator()(T update) {
    should_commit_ = true;
    return update.ApplyTo(overflow_, &bitfield_);
  }

  Result operator()(Overflow overflow) {
    overflow_ = overflow;
    return {};
  }

  std::string_view Bitfield() const {
    return bitfield_;
  }

  bool ShouldCommit() const {
    return should_commit_;
  }

 private:
  // Most recent overflow object encountered. We cache it to make the overflow
  // policy changes stick among different subcommands
  Overflow overflow_;
  // This will be commited if it was updated
  std::string bitfield_;
  // If either of the subcommands SET|INCRBY is used we should persist the changes.
  // Otherwise, we only used a read only subcommand (GET)
  bool should_commit_ = false;
};

// A lit of subcommands used in BITFIELD command
using CommandList = std::vector<Command>;

// Helper class used in the shard cb that abstracts away the iteration and execution of subcommands
class StateExecutor {
 public:
  StateExecutor(ElementAccess access, EngineShard* shard) : access_{access}, shard_(shard) {
  }

  //  Iterates over all of the parsed subcommands and executes them one by one. At the end,
  //  if an update subcommand SET|INCRBY was used, commit back the changes via the ElementAccess
  //  object
  OpResult<std::vector<ResultType>> Execute(const CommandList& commands);

 private:
  ElementAccess access_;
  EngineShard* shard_;
};

OpResult<std::vector<ResultType>> StateExecutor::Execute(const CommandList& commands) {
  auto res = access_.Exists(shard_);
  if (!res) {
    return {OpStatus::WRONG_TYPE};
  }
  std::string value;
  if (*res) {
    access_.Find(shard_);
    value = access_.Value();
  }

  std::vector<ResultType> results;
  CommandApplyVisitor visitor(std::move(value));
  for (auto& command : commands) {
    auto res = std::visit(visitor, command);
    if (res) {
      results.push_back(*res);
    }
  }

  if (visitor.ShouldCommit()) {
    access_.Find(shard_);
    access_.Commit(visitor.Bitfield());
  }

  return results;
}

nonstd::expected<CommonAttributes, std::string> ParseCommonAttr(CmdArgParser* prser) {
  CmdArgParser& parser = *prser;
  CommonAttributes parsed;
  using nonstd::make_unexpected;
  if (!parser.HasAtLeast(2)) {
    return make_unexpected(kSyntaxErr);
  }

  auto encoding = parser.ToUpper().Next();
  if (absl::StartsWith(encoding, "U")) {
    parsed.type = EncodingType::UINT;
  } else if (absl::StartsWith(encoding, "I")) {
    parsed.type = EncodingType::INT;
  } else {
    return make_unexpected(kSyntaxErr);
  }

  std::string_view bits = encoding;
  bits = bits.substr(1);

  if (!absl::SimpleAtoi(bits, &parsed.encoding_bit_size)) {
    return make_unexpected(kSyntaxErr);
  }

  if (parsed.encoding_bit_size <= 0 || parsed.encoding_bit_size > 64) {
    return make_unexpected(
        "invalid bitfield type. use something like i16 u8. note that u64 is not supported but i64 "
        "is.");
  }

  if (parsed.encoding_bit_size == 64 && parsed.type == EncodingType::UINT) {
    return make_unexpected(
        "invalid bitfield type. use something like i16 u8. note that u64 is not supported but i64 "
        "is.");
  }

  std::string_view offset_str = parser.Next();
  bool is_proxy = false;
  if (absl::StartsWith(offset_str, "#")) {
    offset_str = offset_str.substr(1);
    is_proxy = true;
  }
  if (!absl::SimpleAtoi(offset_str, &parsed.offset)) {
    return make_unexpected(kSyntaxErr);
  }
  if (is_proxy) {
    parsed.offset = parsed.offset * parsed.encoding_bit_size;
  }
  return parsed;
}

<<<<<<< HEAD
nonstd::expected<int64_t, std::string> ParseValue(CmdArgParser& parser) {
  using nonstd::make_unexpected;
  if (!parser.HasAtLeast(1)) {
    return make_unexpected(kSyntaxErr);
  }

  auto value = parser.ToUpper().Next();
  int64_t res{0};
  if (!absl::SimpleAtoi(value, &res)) {
    return make_unexpected(kSyntaxErr);
  }
  return res;
}

nonstd::expected<CommandList, std::string> ParseToCommandList(CmdArgList args, bool read_only) {
=======
// Parses a list of arguments (without key) to a CommandList.
// Returns the CommandList if the parsing completed succefully or std::string
// to indicate an error
nonstd::expected<CommandList, std::string> ParseToCommandList(CmdArgList args) {
>>>>>>> b1388a24
  CommandList result;

  using nonstd::make_unexpected;

  CmdArgParser parser(args);
  while (parser.HasNext()) {
    if (!parser.HasAtLeast(2)) {
      return make_unexpected(kSyntaxErr);
    }

    auto op = parser.ToUpper().Next();

    using namespace std::string_view_literals;
    if (op == "OVERFLOW"sv) {
<<<<<<< HEAD
      if (read_only) {
        make_unexpected("BITFIELD_RO only supports the GET subcommand");
      }
      auto policy = parser.ToUpper().Next();
      if (auto res = Overflow::PolicyFromStr(policy); res) {
        result.push_back(Overflow{*res});
=======
      using pol = Overflow::Policy;
      auto res = parser.ToUpper().Switch("SAT", pol::SAT, "WRAP", pol::WRAP, "FAIL", pol::FAIL);
      if (!parser.HasError()) {
        result.push_back(Overflow{res});
>>>>>>> b1388a24
        continue;
      }
      parser.Error();
      return make_unexpected(kSyntaxErr);
    }

    auto maybe_attr = ParseCommonAttr(&parser);
    if (!maybe_attr.has_value()) {
      return make_unexpected(std::move(maybe_attr.error()));
    }

    auto attr = maybe_attr.value();
    if (op == "GET"sv) {
      result.push_back(Command(Get(attr)));
      continue;
    }

<<<<<<< HEAD
    if (read_only) {
      return make_unexpected("BITFIELD_RO only supports the GET subcommand");
    }

    auto maybe_value = ParseValue(parser);
    if (!maybe_value.has_value()) {
      return make_unexpected(std::move(maybe_value.error()));
=======
    auto value = parser.ToUpper().Next<int64_t>();
    if (parser.HasError()) {
      parser.Error();
      return make_unexpected(kSyntaxErr);
>>>>>>> b1388a24
    }

    if (op == "SET"sv) {
      result.push_back(Command(Set(attr, value)));
      continue;
    }

    if (op == "INCRBY"sv) {
      result.push_back(Command(IncrBy(attr, value)));
      continue;
    }
    return make_unexpected(kSyntaxErr);
  }

  return result;
}

void SendResults(const std::vector<ResultType>& results, ConnectionContext* cntx) {
  const size_t total = results.size();
  if (total == 0) {
    (*cntx)->SendNullArray();
    return;
  }

  (*cntx)->StartArray(total);
  for (const auto& elem : results) {
    if (elem) {
      (*cntx)->SendLong(*elem);
      continue;
    }

    (*cntx)->SendNull();
  }
}

void BitFieldGeneric(CmdArgList args, ConnectionContext* cntx, bool read_only) {
  if (args.size() == 1) {
    (*cntx)->SendNullArray();
    return;
  }
  auto key = ArgS(args, 0);
  auto maybe_ops_list = ParseToCommandList(args.subspan(1), read_only);

  if (!maybe_ops_list.has_value()) {
    cntx->SendError(maybe_ops_list.error());
    return;
  }
  CommandList cmd_list = std::move(maybe_ops_list.value());

  auto cb = [&cmd_list, &key](Transaction* t,
                              EngineShard* shard) -> OpResult<std::vector<ResultType>> {
    StateExecutor executor(ElementAccess(key, t->GetOpArgs(shard)), shard);
    return executor.Execute(cmd_list);
  };

  Transaction* trans = cntx->transaction;
  OpResult<std::vector<ResultType>> res = trans->ScheduleSingleHopT(std::move(cb));

  if (res == OpStatus::WRONG_TYPE) {
    cntx->SendError(kWrongTypeErr);
    return;
  }

  SendResults(*res, cntx);
}

void BitField(CmdArgList args, ConnectionContext* cntx) {
  BitFieldGeneric(args, cntx, false);
}

void BitFieldRo(CmdArgList args, ConnectionContext* cntx) {
  BitFieldGeneric(args, cntx, true);
}

#pragma GCC diagnostic pop

void BitOp(CmdArgList args, ConnectionContext* cntx) {
  static const std::array<std::string_view, 4> BITOP_OP_NAMES{OR_OP_NAME, XOR_OP_NAME, AND_OP_NAME,
                                                              NOT_OP_NAME};
  ToUpper(&args[0]);
  std::string_view op = ArgS(args, 0);
  std::string_view dest_key = ArgS(args, 1);
  bool illegal = std::none_of(BITOP_OP_NAMES.begin(), BITOP_OP_NAMES.end(),
                              [&op](auto val) { return op == val; });

  if (illegal || (op == NOT_OP_NAME && args.size() > 3)) {
    return (*cntx)->SendError(kSyntaxErr);  // too many arguments
  }

  // Multi shard access - read only
  ShardStringResults result_set(shard_set->size(), OpStatus::KEY_NOTFOUND);
  ShardId dest_shard = Shard(dest_key, result_set.size());

  auto shard_bitop = [&](Transaction* t, EngineShard* shard) {
    ArgSlice largs = t->GetShardArgs(shard->shard_id());
    DCHECK(!largs.empty());

    if (shard->shard_id() == dest_shard) {
      CHECK_EQ(largs.front(), dest_key);
      largs.remove_prefix(1);
      if (largs.empty()) {  // no more keys to check
        return OpStatus::OK;
      }
    }
    OpArgs op_args = t->GetOpArgs(shard);
    result_set[shard->shard_id()] = RunBitOpOnShard(op, op_args, largs);
    return OpStatus::OK;
  };

  cntx->transaction->Schedule();
  cntx->transaction->Execute(std::move(shard_bitop), false);  // we still have more work to do
  // All result from each shard
  const auto joined_results = CombineResultOp(result_set, op);
  // Second phase - save to targe key if successful
  if (!joined_results) {
    cntx->transaction->Conclude();
    (*cntx)->SendError(joined_results.status());
    return;
  } else {
    auto op_result = joined_results.value();
    auto store_cb = [&](Transaction* t, EngineShard* shard) {
      if (shard->shard_id() == dest_shard) {
        ElementAccess operation{dest_key, t->GetOpArgs(shard)};
        auto find_res = operation.Find(shard);

        if (find_res == OpStatus::OK) {
          operation.Commit(op_result);
        }

        if (shard->journal()) {
          RecordJournal(t->GetOpArgs(shard), "SET", {dest_key, op_result});
        }
      }
      return OpStatus::OK;
    };

    cntx->transaction->Execute(std::move(store_cb), true);
    (*cntx)->SendLong(op_result.size());
  }
}

void GetBit(CmdArgList args, ConnectionContext* cntx) {
  // Support for the command "GETBIT key offset"
  // see https://redis.io/commands/getbit/

  uint32_t offset{0};
  std::string_view key = ArgS(args, 0);

  if (!absl::SimpleAtoi(ArgS(args, 1), &offset)) {
    return (*cntx)->SendError(kInvalidIntErr);
  }
  auto cb = [&](Transaction* t, EngineShard* shard) {
    return ReadValueBitsetAt(t->GetOpArgs(shard), key, offset);
  };
  Transaction* trans = cntx->transaction;
  OpResult<bool> res = trans->ScheduleSingleHopT(std::move(cb));
  HandleOpValueResult(res, cntx);
}

void SetBit(CmdArgList args, ConnectionContext* cntx) {
  // Support for the command "SETBIT key offset new_value"
  // see https://redis.io/commands/setbit/

  uint32_t offset{0};
  int32_t value{0};
  std::string_view key = ArgS(args, 0);

  if (!absl::SimpleAtoi(ArgS(args, 1), &offset) || !absl::SimpleAtoi(ArgS(args, 2), &value)) {
    return (*cntx)->SendError(kInvalidIntErr);
  }

  auto cb = [&](Transaction* t, EngineShard* shard) {
    return BitNewValue(t->GetOpArgs(shard), key, offset, value != 0);
  };

  Transaction* trans = cntx->transaction;
  OpResult<bool> res = trans->ScheduleSingleHopT(std::move(cb));
  HandleOpValueResult(res, cntx);
}

// ------------------------------------------------------------------------- //
// This are the "callbacks" that we're using from above
std::string GetString(const PrimeValue& pv, EngineShard* shard) {
  std::string res;
  if (pv.IsExternal()) {
    auto* tiered = shard->tiered_storage();
    auto [offset, size] = pv.GetExternalSlice();
    res.resize(size);

    std::error_code ec = tiered->Read(offset, size, res.data());
    CHECK(!ec) << "TBD: " << ec;
  } else {
    pv.GetString(&res);
  }

  return res;
}

OpResult<bool> ReadValueBitsetAt(const OpArgs& op_args, std::string_view key, uint32_t offset) {
  OpResult<std::string> result = ReadValue(op_args.db_cntx, key, op_args.shard);
  if (result) {
    return GetBitValueSafe(result.value(), offset);
  } else {
    return result.status();
  }
}

OpResult<std::string> ReadValue(const DbContext& context, std::string_view key,
                                EngineShard* shard) {
  OpResult<PrimeIterator> it_res = shard->db_slice().Find(context, key, OBJ_STRING);
  if (!it_res.ok()) {
    return it_res.status();
  }

  const PrimeValue& pv = it_res.value()->second;

  return GetString(pv, shard);
}

OpResult<std::size_t> CountBitsForValue(const OpArgs& op_args, std::string_view key, int64_t start,
                                        int64_t end, bool bit_value) {
  OpResult<std::string> result = ReadValue(op_args.db_cntx, key, op_args.shard);

  if (result) {  // if this is not found, just return 0 - per Redis
    if (result.value().empty()) {
      return 0;
    }
    if (end == std::numeric_limits<int64_t>::max()) {
      end = result.value().size();
    }
    return CountBitSet(result.value(), start, end, bit_value);
  } else {
    return result.status();
  }
}

// Returns the bit position (where MSB is 0, LSB is 7) of the leftmost bit that
// equals `value` in `byte`. Returns 8 if not found.
std::size_t GetFirstBitWithValueInByte(uint8_t byte, bool value) {
  if (value) {
    return absl::countl_zero(byte);
  } else {
    return absl::countl_one(byte);
  }
}

int64_t FindFirstBitWithValueAsBit(std::string_view value_str, bool bit_value, int64_t start,
                                   int64_t end) {
  for (int64_t i = start; i <= end; ++i) {
    if (static_cast<size_t>(GetByteIndex(i)) >= value_str.size()) {
      break;
    }
    const uint8_t current_byte = GetByteValue(value_str, i);
    bool current_bit = CheckBitStatus(current_byte, GetNormalizedBitIndex(i));
    if (current_bit != bit_value) {
      continue;
    }

    return i;
  }

  return -1;
}

int64_t FindFirstBitWithValueAsByte(std::string_view value_str, bool bit_value, int64_t start,
                                    int64_t end) {
  for (int64_t i = start; i <= end; ++i) {
    if (static_cast<size_t>(i) >= value_str.size()) {
      break;
    }
    const uint8_t current_byte = value_str[i];
    const uint8_t kNotFoundByte = bit_value ? 0 : std::numeric_limits<uint8_t>::max();
    if (current_byte == kNotFoundByte) {
      continue;
    }

    return i * OFFSET_FACTOR + GetFirstBitWithValueInByte(current_byte, bit_value);
  }

  return -1;
}

OpResult<int64_t> FindFirstBitWithValue(const OpArgs& op_args, std::string_view key, bool bit_value,
                                        int64_t start, int64_t end, bool as_bit) {
  OpResult<std::string> value = ReadValue(op_args.db_cntx, key, op_args.shard);

  std::string_view value_str;
  if (value) {  // non-existent keys are treated as empty strings, per Redis
    value_str = value.value();
  }

  int64_t size = value_str.size();
  if (as_bit) {
    size *= OFFSET_FACTOR;
  }

  int64_t normalized_start = NormalizedOffset(size, start);
  int64_t normalized_end = NormalizedOffset(size, end);
  if (normalized_start > normalized_end) {
    return -1;  // Return -1 for negative ranges, per Redis
  }

  int64_t position;
  if (as_bit) {
    position = FindFirstBitWithValueAsBit(value_str, bit_value, normalized_start, normalized_end);
  } else {
    position = FindFirstBitWithValueAsByte(value_str, bit_value, normalized_start, normalized_end);
  }

  if (position == -1 && !bit_value && static_cast<size_t>(start) < value_str.size() &&
      end == std::numeric_limits<int64_t>::max()) {
    // Returning bit-size of the value, compatible with Redis (but is a weird API).
    return value_str.size() * OFFSET_FACTOR;
  } else {
    return position;
  }
}

}  // namespace

namespace acl {
constexpr uint32_t kBitPos = READ | BITMAP | SLOW;
constexpr uint32_t kBitCount = READ | BITMAP | SLOW;
constexpr uint32_t kBitField = WRITE | BITMAP | SLOW;
constexpr uint32_t kBitFieldRo = READ | BITMAP | FAST;
constexpr uint32_t kBitOp = WRITE | BITMAP | SLOW;
constexpr uint32_t kGetBit = READ | BITMAP | FAST;
constexpr uint32_t kSetBit = WRITE | BITMAP | SLOW;
}  // namespace acl

void BitOpsFamily::Register(CommandRegistry* registry) {
  using CI = CommandId;
  registry->StartFamily();
  *registry << CI{"BITPOS", CO::CommandOpt::READONLY, -3, 1, 1, acl::kBitPos}.SetHandler(&BitPos)
            << CI{"BITCOUNT", CO::READONLY, -2, 1, 1, acl::kBitCount}.SetHandler(&BitCount)
            << CI{"BITFIELD", CO::WRITE, -3, 1, 1, acl::kBitField}.SetHandler(&BitField)
            << CI{"BITFIELD_RO", CO::READONLY, -5, 1, 1, acl::kBitFieldRo}.SetHandler(&BitFieldRo)
            << CI{"BITOP", CO::WRITE | CO::NO_AUTOJOURNAL, -4, 2, -1, acl::kBitOp}.SetHandler(
                   &BitOp)
            << CI{"GETBIT", CO::READONLY | CO::FAST, 3, 1, 1, acl::kGetBit}.SetHandler(&GetBit)
            << CI{"SETBIT", CO::WRITE | CO::DENYOOM, 4, 1, 1, acl::kSetBit}.SetHandler(&SetBit);
}

}  // namespace dfly<|MERGE_RESOLUTION|>--- conflicted
+++ resolved
@@ -675,17 +675,8 @@
             c &= ~mask;
           }
         }
-<<<<<<< HEAD
-       case Overflow::SAT:
-          *value = min;
-          break;
-        case Overflow::FAIL:
-          *value = 0;
-          return false;
-=======
         *value = c;
         break;
->>>>>>> b1388a24
       }
       case Overflow::SAT:
         *value = sat_case;
@@ -1006,28 +997,7 @@
   return parsed;
 }
 
-<<<<<<< HEAD
-nonstd::expected<int64_t, std::string> ParseValue(CmdArgParser& parser) {
-  using nonstd::make_unexpected;
-  if (!parser.HasAtLeast(1)) {
-    return make_unexpected(kSyntaxErr);
-  }
-
-  auto value = parser.ToUpper().Next();
-  int64_t res{0};
-  if (!absl::SimpleAtoi(value, &res)) {
-    return make_unexpected(kSyntaxErr);
-  }
-  return res;
-}
-
 nonstd::expected<CommandList, std::string> ParseToCommandList(CmdArgList args, bool read_only) {
-=======
-// Parses a list of arguments (without key) to a CommandList.
-// Returns the CommandList if the parsing completed succefully or std::string
-// to indicate an error
-nonstd::expected<CommandList, std::string> ParseToCommandList(CmdArgList args) {
->>>>>>> b1388a24
   CommandList result;
 
   using nonstd::make_unexpected;
@@ -1042,19 +1012,13 @@
 
     using namespace std::string_view_literals;
     if (op == "OVERFLOW"sv) {
-<<<<<<< HEAD
       if (read_only) {
         make_unexpected("BITFIELD_RO only supports the GET subcommand");
       }
-      auto policy = parser.ToUpper().Next();
-      if (auto res = Overflow::PolicyFromStr(policy); res) {
-        result.push_back(Overflow{*res});
-=======
       using pol = Overflow::Policy;
       auto res = parser.ToUpper().Switch("SAT", pol::SAT, "WRAP", pol::WRAP, "FAIL", pol::FAIL);
       if (!parser.HasError()) {
         result.push_back(Overflow{res});
->>>>>>> b1388a24
         continue;
       }
       parser.Error();
@@ -1072,20 +1036,14 @@
       continue;
     }
 
-<<<<<<< HEAD
     if (read_only) {
       return make_unexpected("BITFIELD_RO only supports the GET subcommand");
     }
 
-    auto maybe_value = ParseValue(parser);
-    if (!maybe_value.has_value()) {
-      return make_unexpected(std::move(maybe_value.error()));
-=======
     auto value = parser.ToUpper().Next<int64_t>();
     if (parser.HasError()) {
       parser.Error();
       return make_unexpected(kSyntaxErr);
->>>>>>> b1388a24
     }
 
     if (op == "SET"sv) {
