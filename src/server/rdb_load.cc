--- conflicted
+++ resolved
@@ -1956,13 +1956,8 @@
   JournalExecutor ex{service};
   while (done < num_entries) {
     journal::ParsedEntry entry{};
-<<<<<<< HEAD
     SET_OR_RETURN(journal_reader_.ReadEntry(), entry);
-    ex.Execute(std::move(entry));
-=======
-    SET_OR_RETURN(journal_reader_.ReadEntry(&bs), entry);
     ex.Execute(entry);
->>>>>>> febcda79
     done++;
   }
 
