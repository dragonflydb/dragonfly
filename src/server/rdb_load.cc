// Copyright 2022, DragonflyDB authors.  All rights reserved.
// See LICENSE for licensing terms.
//

#include "server/rdb_load.h"

#include "absl/strings/escaping.h"
#include "server/tiered_storage.h"

extern "C" {
#include "redis/intset.h"
#include "redis/listpack.h"
#include "redis/lzfP.h" /* LZF compression library */
#include "redis/quicklist.h"
#include "redis/stream.h"
#include "redis/util.h"
#include "redis/ziplist.h"
#include "redis/zmalloc.h"
#include "redis/zset.h"
}
#include <absl/cleanup/cleanup.h>
#include <absl/strings/match.h>
#include <absl/strings/str_cat.h>
#include <absl/strings/str_split.h>
#include <lz4frame.h>
#include <zstd.h>

#include <cstring>

#include "base/endian.h"
#include "base/flags.h"
#include "base/logging.h"
#include "core/bloom.h"
#include "core/json/json_object.h"
#include "core/sorted_map.h"
#include "core/string_map.h"
#include "core/string_set.h"
#include "server/engine_shard_set.h"
#include "server/error.h"
#include "server/hset_family.h"
#include "server/journal/executor.h"
#include "server/journal/serializer.h"
#include "server/main_service.h"
#include "server/rdb_extensions.h"
#include "server/script_mgr.h"
#include "server/search/doc_index.h"
#include "server/serializer_commons.h"
#include "server/server_state.h"
#include "server/set_family.h"
#include "server/tiering/common.h"  // for _KB literal
#include "server/transaction.h"
#include "strings/human_readable.h"

ABSL_DECLARE_FLAG(int32_t, list_max_listpack_size);
ABSL_DECLARE_FLAG(int32_t, list_compress_depth);
ABSL_DECLARE_FLAG(uint32_t, dbnum);

namespace dfly {

using namespace std;
using base::IoBuf;
using nonstd::make_unexpected;
using namespace util;
using absl::GetFlag;
using rdb::errc;
using namespace tiering::literals;

namespace {

constexpr size_t kYieldPeriod = 50000;
constexpr size_t kMaxBlobLen = 1ULL << 16;
constexpr char kErrCat[] = "dragonfly.rdbload";

inline void YieldIfNeeded(size_t i) {
  if (i % kYieldPeriod == 0) {
    ThisFiber::Yield();
  }
}

class error_category : public std::error_category {
 public:
  const char* name() const noexcept final {
    return kErrCat;
  }

  string message(int ev) const final;

  error_condition default_error_condition(int ev) const noexcept final;

  bool equivalent(int ev, const error_condition& condition) const noexcept final {
    return condition.value() == ev && &condition.category() == this;
  }

  bool equivalent(const error_code& error, int ev) const noexcept final {
    return error.value() == ev && &error.category() == this;
  }
};

string error_category::message(int ev) const {
  switch (ev) {
    case errc::wrong_signature:
      return "Wrong signature while trying to load from rdb file";
    default:
      return absl::StrCat("Internal error when loading RDB file ", ev);
      break;
  }
}

error_condition error_category::default_error_condition(int ev) const noexcept {
  return error_condition{ev, *this};
}

error_category rdb_category;

inline error_code RdbError(errc ev) {
  return error_code{ev, rdb_category};
}

inline auto Unexpected(errc ev) {
  return make_unexpected(RdbError(ev));
}

static const error_code kOk;

struct ZiplistCbArgs {
  long count = 0;
  absl::flat_hash_set<string_view> fields;
  unsigned char** lp;
};

/* callback for hashZiplistConvertAndValidateIntegrity.
 * Check that the ziplist doesn't have duplicate hash field names.
 * The ziplist element pointed by 'p' will be converted and stored into listpack. */
int ziplistPairsEntryConvertAndValidate(unsigned char* p, unsigned int head_count, void* userdata) {
  unsigned char* str;
  unsigned int slen;
  long long vll;

  ZiplistCbArgs* data = (ZiplistCbArgs*)userdata;

  if (data->fields.empty()) {
    data->fields.reserve(head_count / 2);
  }

  if (!ziplistGet(p, &str, &slen, &vll))
    return 0;

  /* Even records are field names, add to dict and check that's not a dup */
  if (((data->count) & 1) == 0) {
    sds field = str ? sdsnewlen(str, slen) : sdsfromlonglong(vll);
    auto [_, inserted] = data->fields.emplace(field, sdslen(field));
    if (!inserted) {
      /* Duplicate, return an error */
      sdsfree(field);
      return 0;
    }
  }

  if (str) {
    *(data->lp) = lpAppend(*(data->lp), (unsigned char*)str, slen);
  } else {
    *(data->lp) = lpAppendInteger(*(data->lp), vll);
  }

  (data->count)++;
  return 1;
}

/* callback for ziplistValidateIntegrity.
 * The ziplist element pointed by 'p' will be converted and stored into listpack. */
int ziplistEntryConvertAndValidate(unsigned char* p, unsigned int head_count, void* userdata) {
  unsigned char* str;
  unsigned int slen;
  long long vll;
  unsigned char** lp = (unsigned char**)userdata;

  if (!ziplistGet(p, &str, &slen, &vll))
    return 0;

  if (str)
    *lp = lpAppend(*lp, (unsigned char*)str, slen);
  else
    *lp = lpAppendInteger(*lp, vll);

  return 1;
}

/* Validate the integrity of the data structure while converting it to
 * listpack and storing it at 'lp'.
 * The function is safe to call on non-validated ziplists, it returns 0
 * when encounter an integrity validation issue. */
int ziplistPairsConvertAndValidateIntegrity(const uint8_t* zl, size_t size, unsigned char** lp) {
  /* Keep track of the field names to locate duplicate ones */
  ZiplistCbArgs data;
  data.lp = lp;

  int ret = ziplistValidateIntegrity(const_cast<uint8_t*>(zl), size, 1,
                                     ziplistPairsEntryConvertAndValidate, &data);

  /* make sure we have an even number of records. */
  if (data.count & 1)
    ret = 0;

  for (auto field : data.fields) {
    sdsfree((sds)field.data());
  }
  return ret;
}

string ModuleTypeName(uint64_t module_id) {
  static const char ModuleNameSet[] =
      "ABCDEFGHIJKLMNOPQRSTUVWXYZ"
      "abcdefghijklmnopqrstuvwxyz"
      "0123456789-_";

  char name[10];

  name[9] = '\0';
  char* p = name + 8;
  module_id >>= 10;
  for (int j = 0; j < 9; j++) {
    *p-- = ModuleNameSet[module_id & 63];
    module_id >>= 6;
  }

  return string{name};
}

}  // namespace

class DecompressImpl {
 public:
  DecompressImpl() : uncompressed_mem_buf_{16_KB} {
  }
  virtual ~DecompressImpl() {
  }
  virtual io::Result<io::IoBuf*> Decompress(std::string_view str) = 0;

 protected:
  io::IoBuf uncompressed_mem_buf_;
};

class ZstdDecompress : public DecompressImpl {
 public:
  ZstdDecompress() {
    dctx_ = ZSTD_createDCtx();
  }
  ~ZstdDecompress() {
    ZSTD_freeDCtx(dctx_);
  }

  io::Result<io::IoBuf*> Decompress(std::string_view str);

 private:
  ZSTD_DCtx* dctx_;
};

io::Result<io::IoBuf*> ZstdDecompress::Decompress(std::string_view str) {
  // Prepare membuf memory to uncompressed string.
  auto uncomp_size = ZSTD_getFrameContentSize(str.data(), str.size());
  if (uncomp_size == ZSTD_CONTENTSIZE_UNKNOWN) {
    LOG(ERROR) << "Zstd compression missing frame content size";
    return Unexpected(errc::invalid_encoding);
  }
  if (uncomp_size == ZSTD_CONTENTSIZE_ERROR) {
    LOG(ERROR) << "Invalid ZSTD compressed string";
    return Unexpected(errc::invalid_encoding);
  }

  uncompressed_mem_buf_.Reserve(uncomp_size + 1);

  // Uncompress string to membuf
  IoBuf::Bytes dest = uncompressed_mem_buf_.AppendBuffer();
  if (dest.size() < uncomp_size) {
    return Unexpected(errc::out_of_memory);
  }
  size_t const d_size =
      ZSTD_decompressDCtx(dctx_, dest.data(), dest.size(), str.data(), str.size());
  if (d_size == 0 || d_size != uncomp_size) {
    LOG(ERROR) << "Invalid ZSTD compressed string";
    return Unexpected(errc::rdb_file_corrupted);
  }
  uncompressed_mem_buf_.CommitWrite(d_size);

  // Add opcode of compressed blob end to membuf.
  dest = uncompressed_mem_buf_.AppendBuffer();
  if (dest.size() < 1) {
    return Unexpected(errc::out_of_memory);
  }
  dest[0] = RDB_OPCODE_COMPRESSED_BLOB_END;
  uncompressed_mem_buf_.CommitWrite(1);

  return &uncompressed_mem_buf_;
}

class Lz4Decompress : public DecompressImpl {
 public:
  Lz4Decompress() {
    auto result = LZ4F_createDecompressionContext(&dctx_, LZ4F_VERSION);
    CHECK(!LZ4F_isError(result));
  }
  ~Lz4Decompress() {
    auto result = LZ4F_freeDecompressionContext(dctx_);
    CHECK(!LZ4F_isError(result));
  }

  io::Result<base::IoBuf*> Decompress(std::string_view str);

 private:
  LZ4F_dctx* dctx_;
};

io::Result<base::IoBuf*> Lz4Decompress::Decompress(std::string_view data) {
  LZ4F_frameInfo_t frame_info;
  size_t frame_size = data.size();

  // Get content size from frame data
  size_t consumed = frame_size;  // The nb of bytes consumed from data will be written into consumed
  size_t res = LZ4F_getFrameInfo(dctx_, &frame_info, data.data(), &consumed);
  if (LZ4F_isError(res)) {
    return make_unexpected(error_code{int(res), generic_category()});
  }
  if (frame_info.contentSize == 0) {
    LOG(ERROR) << "Missing frame content size";
    return Unexpected(errc::rdb_file_corrupted);
  }

  // reserve place for uncompressed data and end opcode
  size_t reserve = frame_info.contentSize + 1;
  uncompressed_mem_buf_.Reserve(reserve);
  IoBuf::Bytes dest = uncompressed_mem_buf_.AppendBuffer();
  if (dest.size() < reserve) {
    return Unexpected(errc::out_of_memory);
  }

  // Uncompress data to membuf
  string_view src = data.substr(consumed);
  size_t src_size = src.size();

  size_t ret = 1;
  while (ret != 0) {
    IoBuf::Bytes dest = uncompressed_mem_buf_.AppendBuffer();
    size_t dest_capacity = dest.size();

    // It will read up to src_size bytes from src,
    // and decompress data into dest, of capacity dest_capacity
    // The nb of bytes consumed from src will be written into src_size
    // The nb of bytes decompressed into dest will be written into dest_capacity
    ret = LZ4F_decompress(dctx_, dest.data(), &dest_capacity, src.data(), &src_size, nullptr);
    if (LZ4F_isError(ret)) {
      return make_unexpected(error_code{int(ret), generic_category()});
    }
    consumed += src_size;

    uncompressed_mem_buf_.CommitWrite(dest_capacity);
    src = src.substr(src_size);
    src_size = src.size();
  }
  if (consumed != frame_size) {
    return Unexpected(errc::rdb_file_corrupted);
  }
  if (uncompressed_mem_buf_.InputLen() != frame_info.contentSize) {
    return Unexpected(errc::rdb_file_corrupted);
  }

  // Add opcode of compressed blob end to membuf.
  dest = uncompressed_mem_buf_.AppendBuffer();
  if (dest.size() < 1) {
    return Unexpected(errc::out_of_memory);
  }
  dest[0] = RDB_OPCODE_COMPRESSED_BLOB_END;
  uncompressed_mem_buf_.CommitWrite(1);

  return &uncompressed_mem_buf_;
}

class RdbLoaderBase::OpaqueObjLoader {
 public:
  OpaqueObjLoader(int rdb_type, PrimeValue* pv) : rdb_type_(rdb_type), pv_(pv) {
  }

  void operator()(long long val) {
    pv_->SetInt(val);
  }

  void operator()(const base::PODArray<char>& str);
  void operator()(const LzfString& lzfstr);
  void operator()(const unique_ptr<LoadTrace>& ptr);
  void operator()(const RdbSBF& src);

  std::error_code ec() const {
    return ec_;
  }

 private:
  void CreateSet(const LoadTrace* ltrace);
  void CreateHMap(const LoadTrace* ltrace);
  void CreateList(const LoadTrace* ltrace);
  void CreateZSet(const LoadTrace* ltrace);
  void CreateStream(const LoadTrace* ltrace);

  void HandleBlob(string_view blob);

  sds ToSds(const RdbVariant& obj);
  string_view ToSV(const RdbVariant& obj);

  template <typename F> static void Iterate(const LoadTrace& ltrace, F&& f) {
    unsigned cnt = 0;
    for (const auto& seg : ltrace.arr) {
      for (const auto& blob : seg) {
        if (!f(blob)) {
          return;
        }
        YieldIfNeeded(++cnt);
      }
    }
  }

  std::error_code ec_;
  int rdb_type_;
  base::PODArray<char> tset_blob_;
  PrimeValue* pv_;
};

RdbLoaderBase::RdbLoaderBase() : origin_mem_buf_{16_KB} {
  mem_buf_ = &origin_mem_buf_;
}

RdbLoaderBase::~RdbLoaderBase() {
}

void RdbLoaderBase::OpaqueObjLoader::operator()(const base::PODArray<char>& str) {
  string_view sv(str.data(), str.size());
  HandleBlob(sv);
}

void RdbLoaderBase::OpaqueObjLoader::operator()(const LzfString& lzfstr) {
  string tmp(lzfstr.uncompressed_len, '\0');
  if (lzf_decompress(lzfstr.compressed_blob.data(), lzfstr.compressed_blob.size(), tmp.data(),
                     tmp.size()) == 0) {
    LOG(ERROR) << "Invalid LZF compressed string";
    ec_ = RdbError(errc::rdb_file_corrupted);
    return;
  }
  HandleBlob(tmp);
}

void RdbLoaderBase::OpaqueObjLoader::operator()(const unique_ptr<LoadTrace>& ptr) {
  switch (rdb_type_) {
    case RDB_TYPE_SET:
    case RDB_TYPE_SET_WITH_EXPIRY:
      CreateSet(ptr.get());
      break;
    case RDB_TYPE_HASH:
    case RDB_TYPE_HASH_WITH_EXPIRY:
      CreateHMap(ptr.get());
      break;
    case RDB_TYPE_LIST_QUICKLIST:
    case RDB_TYPE_LIST_QUICKLIST_2:
      CreateList(ptr.get());
      break;
    case RDB_TYPE_ZSET:
    case RDB_TYPE_ZSET_2:
      CreateZSet(ptr.get());
      break;
    case RDB_TYPE_STREAM_LISTPACKS:
      CreateStream(ptr.get());
      break;
    default:
      LOG(FATAL) << "Unsupported rdb type " << rdb_type_;
  }
}

void RdbLoaderBase::OpaqueObjLoader::operator()(const RdbSBF& src) {
  SBF* sbf =
      CompactObj::AllocateMR<SBF>(src.grow_factor, src.fp_prob, src.max_capacity, src.prev_size,
                                  src.current_size, CompactObj::memory_resource());
  for (unsigned i = 0; i < src.filters.size(); ++i) {
    sbf->AddFilter(src.filters[i].blob, src.filters[i].hash_cnt);
  }
  pv_->SetSBF(sbf);
}

void RdbLoaderBase::OpaqueObjLoader::CreateSet(const LoadTrace* ltrace) {
  size_t len = ltrace->blob_count();

  bool is_intset = true;
  if (rdb_type_ == RDB_TYPE_HASH && ltrace->blob_count() <= SetFamily::MaxIntsetEntries()) {
    Iterate(*ltrace, [&](const LoadBlob& blob) {
      if (!holds_alternative<long long>(blob.rdb_var)) {
        is_intset = false;
        return false;
      }
      return true;
    });
  } else {
    /* Use a regular set when there are too many entries. */
    is_intset = false;
  }

  sds sdsele = nullptr;
  void* inner_obj = nullptr;

  auto cleanup = absl::MakeCleanup([&] {
    if (sdsele)
      sdsfree(sdsele);
    if (is_intset) {
      zfree(inner_obj);
    } else {
      CompactObj::DeleteMR<StringSet>(inner_obj);
    }
  });

  if (is_intset) {
    inner_obj = intsetNew();

    long long llval;
    Iterate(*ltrace, [&](const LoadBlob& blob) {
      llval = get<long long>(blob.rdb_var);
      uint8_t success;
      inner_obj = intsetAdd((intset*)inner_obj, llval, &success);
      if (!success) {
        LOG(ERROR) << "Duplicate set members detected";
        ec_ = RdbError(errc::duplicate_key);
        return false;
      }
      return true;
    });
  } else {
    StringSet* set = CompactObj::AllocateMR<StringSet>();
    set->set_time(MemberTimeSeconds(GetCurrentTimeMs()));
    inner_obj = set;

    // TODO: to move this logic to set_family similarly to ConvertToStrSet.

    /* It's faster to expand the dict to the right size asap in order
     * to avoid rehashing */
    set->Reserve(len);

    size_t increment = 1;
    if (rdb_type_ == RDB_TYPE_SET_WITH_EXPIRY) {
      increment = 2;
    }

    for (const auto& seg : ltrace->arr) {
      for (size_t i = 0; i < seg.size(); i += increment) {
        string_view element = ToSV(seg[i].rdb_var);

        uint32_t ttl_sec = UINT32_MAX;
        if (increment == 2) {
          int64_t ttl_time = -1;
          string_view ttl_str = ToSV(seg[i + 1].rdb_var);
          if (!absl::SimpleAtoi(ttl_str, &ttl_time)) {
            LOG(ERROR) << "Can't parse set TTL " << ttl_str;
            ec_ = RdbError(errc::rdb_file_corrupted);
            return;
          }

          if (ttl_time != -1) {
            if (ttl_time < set->time_now()) {
              continue;
            }

            ttl_sec = ttl_time - set->time_now();
          }
        }
        if (!set->Add(element, ttl_sec)) {
          LOG(ERROR) << "Duplicate set members detected";
          ec_ = RdbError(errc::duplicate_key);
          return;
        }
      }
    }
  }

  if (ec_)
    return;
  pv_->InitRobj(OBJ_SET, is_intset ? kEncodingIntSet : kEncodingStrMap2, inner_obj);
  std::move(cleanup).Cancel();
}

void RdbLoaderBase::OpaqueObjLoader::CreateHMap(const LoadTrace* ltrace) {
  size_t increment = 2;
  if (rdb_type_ == RDB_TYPE_HASH_WITH_EXPIRY)
    increment = 3;

  size_t len = ltrace->blob_count() / increment;

  /* Too many entries? Use a hash table right from the start. */
  bool keep_lp = (len <= 64) && (rdb_type_ != RDB_TYPE_HASH_WITH_EXPIRY);

  size_t lp_size = 0;
  if (keep_lp) {
    Iterate(*ltrace, [&](const LoadBlob& blob) {
      size_t str_len = StrLen(blob.rdb_var);
      lp_size += str_len;

      if (str_len > server.max_map_field_len) {
        keep_lp = false;
        return false;
      }
      return true;
    });
  }

  if (keep_lp) {
    uint8_t* lp = lpNew(lp_size);

    for (const auto& seg : ltrace->arr) {
      CHECK(seg.size() % 2 == 0);
      for (size_t i = 0; i < seg.size(); i += 2) {
        /* Add pair to listpack */
        string_view sv = ToSV(seg[i].rdb_var);
        lp = lpAppend(lp, reinterpret_cast<const uint8_t*>(sv.data()), sv.size());

        sv = ToSV(seg[i + 1].rdb_var);
        lp = lpAppend(lp, reinterpret_cast<const uint8_t*>(sv.data()), sv.size());
      }
    }

    if (ec_) {
      lpFree(lp);
      return;
    }

    lp = lpShrinkToFit(lp);
    pv_->InitRobj(OBJ_HASH, kEncodingListPack, lp);
  } else {
    StringMap* string_map = CompactObj::AllocateMR<StringMap>();
    string_map->set_time(MemberTimeSeconds(GetCurrentTimeMs()));

    auto cleanup = absl::MakeCleanup([&] { CompactObj::DeleteMR<StringMap>(string_map); });
    std::string key;
    string_map->Reserve(len);
    for (const auto& seg : ltrace->arr) {
      for (size_t i = 0; i < seg.size(); i += increment) {
        // ToSV may reference an internal buffer, therefore we can use only before the
        // next call to ToSV. To workaround, copy the key locally.
        key = ToSV(seg[i].rdb_var);
        string_view val = ToSV(seg[i + 1].rdb_var);

        if (ec_)
          return;

        uint32_t ttl_sec = UINT32_MAX;
        if (increment == 3) {
          int64_t ttl_time = -1;
          string_view ttl_str = ToSV(seg[i + 2].rdb_var);
          if (!absl::SimpleAtoi(ttl_str, &ttl_time)) {
            LOG(ERROR) << "Can't parse hashmap TTL for " << key << ", val=" << val
                       << ", ttl=" << ttl_str;
            ec_ = RdbError(errc::rdb_file_corrupted);
            return;
          }

          if (ttl_time != -1) {
            if (ttl_time < string_map->time_now()) {
              continue;
            }

            ttl_sec = ttl_time - string_map->time_now();
          }
        }

        if (!string_map->AddOrSkip(key, val, ttl_sec)) {
          LOG(ERROR) << "Duplicate hash fields detected for field " << key;
          ec_ = RdbError(errc::rdb_file_corrupted);
          return;
        }
      }
    }
    pv_->InitRobj(OBJ_HASH, kEncodingStrMap2, string_map);
    std::move(cleanup).Cancel();
  }
}

void RdbLoaderBase::OpaqueObjLoader::CreateList(const LoadTrace* ltrace) {
  quicklist* ql =
      quicklistNew(GetFlag(FLAGS_list_max_listpack_size), GetFlag(FLAGS_list_compress_depth));
  auto cleanup = absl::Cleanup([&] { quicklistRelease(ql); });

  Iterate(*ltrace, [&](const LoadBlob& blob) {
    unsigned container = blob.encoding;
    string_view sv = ToSV(blob.rdb_var);

    if (ec_)
      return false;

    if (container == QUICKLIST_NODE_CONTAINER_PLAIN) {
      quicklistAppendPlainNode(ql, (uint8_t*)sv.data(), sv.size());
      return true;
    }

    uint8_t* lp = nullptr;

    if (rdb_type_ == RDB_TYPE_LIST_QUICKLIST_2) {
      uint8_t* src = (uint8_t*)sv.data();
      if (!lpValidateIntegrity(src, sv.size(), 0, nullptr, nullptr)) {
        LOG(ERROR) << "Listpack integrity check failed.";
        ec_ = RdbError(errc::rdb_file_corrupted);
        return false;
      }

      if (lpLength(src) == 0) {
        return true;
      }

      lp = (uint8_t*)zmalloc(sv.size());
      ::memcpy(lp, src, sv.size());
    } else {
      lp = lpNew(sv.size());
      if (!ziplistValidateIntegrity((uint8_t*)sv.data(), sv.size(), 1,
                                    ziplistEntryConvertAndValidate, &lp)) {
        LOG(ERROR) << "Ziplist integrity check failed.";
        zfree(lp);
        ec_ = RdbError(errc::rdb_file_corrupted);
        return false;
      }

      /* Silently skip empty ziplists, if we'll end up with empty quicklist we'll fail later. */
      if (lpLength(lp) == 0) {
        zfree(lp);
        return true;
      }

      lp = lpShrinkToFit(lp);
    }

    quicklistAppendListpack(ql, lp);
    return true;
  });

  if (ec_)
    return;
  if (quicklistCount(ql) == 0) {
    ec_ = RdbError(errc::empty_key);
    return;
  }

  std::move(cleanup).Cancel();

  pv_->InitRobj(OBJ_LIST, OBJ_ENCODING_QUICKLIST, ql);
}

void RdbLoaderBase::OpaqueObjLoader::CreateZSet(const LoadTrace* ltrace) {
  size_t zsetlen = ltrace->blob_count();
  detail::SortedMap* zs = CompactObj::AllocateMR<detail::SortedMap>();
  unsigned encoding = OBJ_ENCODING_SKIPLIST;
  auto cleanup = absl::MakeCleanup([&] { CompactObj::DeleteMR<detail::SortedMap>(zs); });

  if (zsetlen > 2 && !zs->Reserve(zsetlen)) {
    LOG(ERROR) << "OOM in dictTryExpand " << zsetlen;
    ec_ = RdbError(errc::out_of_memory);
    return;
  }

  size_t maxelelen = 0, totelelen = 0;

  Iterate(*ltrace, [&](const LoadBlob& blob) {
    sds sdsele = ToSds(blob.rdb_var);
    if (!sdsele)
      return false;

    double score = blob.score;

    /* Don't care about integer-encoded strings. */
    if (sdslen(sdsele) > maxelelen)
      maxelelen = sdslen(sdsele);
    totelelen += sdslen(sdsele);

    if (!zs->Insert(score, sdsele)) {
      LOG(ERROR) << "Duplicate zset fields detected";
      sdsfree(sdsele);
      ec_ = RdbError(errc::rdb_file_corrupted);
      return false;
    }

    return true;
  });

  if (ec_)
    return;

  void* inner = zs;
  if (zs->Size() <= server.zset_max_listpack_entries &&
      maxelelen <= server.zset_max_listpack_value && lpSafeToAdd(NULL, totelelen)) {
    encoding = OBJ_ENCODING_LISTPACK;
    inner = zs->ToListPack();
    CompactObj::DeleteMR<detail::SortedMap>(zs);
  }

  std::move(cleanup).Cancel();

  pv_->InitRobj(OBJ_ZSET, encoding, inner);
}

void RdbLoaderBase::OpaqueObjLoader::CreateStream(const LoadTrace* ltrace) {
  CHECK(ltrace->stream_trace);

  stream* s = streamNew();

  auto cleanup = absl::Cleanup([&] { freeStream(s); });

  for (const auto& seg : ltrace->arr) {
    for (size_t i = 0; i < seg.size(); i += 2) {
      string_view nodekey = ToSV(seg[i].rdb_var);
      string_view data = ToSV(seg[i + 1].rdb_var);

      uint8_t* lp = (uint8_t*)data.data();

      if (!streamValidateListpackIntegrity(lp, data.size(), 0)) {
        LOG(ERROR) << "Stream listpack integrity check failed.";
        ec_ = RdbError(errc::rdb_file_corrupted);
        return;
      }
      unsigned char* first = lpFirst(lp);
      if (first == NULL) {
        /* Serialized listpacks should never be empty, since on
         * deletion we should remove the radix tree key if the
         * resulting listpack is empty. */
        LOG(ERROR) << "Empty listpack inside stream";
        ec_ = RdbError(errc::rdb_file_corrupted);
        return;
      }
      uint8_t* copy_lp = (uint8_t*)zmalloc(data.size());
      ::memcpy(copy_lp, lp, data.size());
      /* Insert the key in the radix tree. */
      int retval =
          raxTryInsert(s->rax_tree, (unsigned char*)nodekey.data(), nodekey.size(), copy_lp, NULL);
      if (!retval) {
        zfree(copy_lp);
        LOG(ERROR) << "Listpack re-added with existing key";
        ec_ = RdbError(errc::rdb_file_corrupted);
        return;
      }
    }
  }
  s->length = ltrace->stream_trace->stream_len;
  s->last_id.ms = ltrace->stream_trace->ms;
  s->last_id.seq = ltrace->stream_trace->seq;

  for (const auto& cg : ltrace->stream_trace->cgroup) {
    string_view cgname = ToSV(cg.name);
    streamID cg_id;
    cg_id.ms = cg.ms;
    cg_id.seq = cg.seq;

    streamCG* cgroup = streamCreateCG(s, cgname.data(), cgname.size(), &cg_id, 0);
    if (cgroup == NULL) {
      LOG(ERROR) << "Duplicated consumer group name " << cgname;
      ec_ = RdbError(errc::duplicate_key);
      return;
    }

    for (const auto& pel : cg.pel_arr) {
      streamNACK* nack = streamCreateNACK(NULL);
      nack->delivery_time = pel.delivery_time;
      nack->delivery_count = pel.delivery_count;

      if (!raxTryInsert(cgroup->pel, const_cast<uint8_t*>(pel.rawid.data()), pel.rawid.size(), nack,
                        NULL)) {
        LOG(ERROR) << "Duplicated global PEL entry loading stream consumer group";
        ec_ = RdbError(errc::duplicate_key);
        streamFreeNACK(nack);
        return;
      }
    }

    for (const auto& cons : cg.cons_arr) {
      sds cname = ToSds(cons.name);

      streamConsumer* consumer =
          streamCreateConsumer(cgroup, cname, NULL, 0, SCC_NO_NOTIFY | SCC_NO_DIRTIFY);
      sdsfree(cname);
      if (!consumer) {
        LOG(ERROR) << "Duplicate stream consumer detected.";
        ec_ = RdbError(errc::duplicate_key);
        return;
      }
      consumer->seen_time = cons.seen_time;

      /* Create the PEL (pending entries list) about entries owned by this specific
       * consumer. */
      for (const auto& rawid : cons.nack_arr) {
        uint8_t* ptr = const_cast<uint8_t*>(rawid.data());
        streamNACK* nack = (streamNACK*)raxFind(cgroup->pel, ptr, rawid.size());
        if (nack == raxNotFound) {
          LOG(ERROR) << "Consumer entry not found in group global PEL";
          ec_ = RdbError(errc::rdb_file_corrupted);
          return;
        }

        /* Set the NACK consumer, that was left to NULL when
         * loading the global PEL. Then set the same shared
         * NACK structure also in the consumer-specific PEL. */
        nack->consumer = consumer;
        if (!raxTryInsert(consumer->pel, ptr, rawid.size(), nack, NULL)) {
          LOG(ERROR) << "Duplicated consumer PEL entry loading a stream consumer group";
          streamFreeNACK(nack);
          ec_ = RdbError(errc::duplicate_key);
          return;
        }
      }
    }
  }

  std::move(cleanup).Cancel();
  pv_->InitRobj(OBJ_STREAM, OBJ_ENCODING_STREAM, s);
}

void RdbLoaderBase::OpaqueObjLoader::HandleBlob(string_view blob) {
  if (rdb_type_ == RDB_TYPE_STRING) {
    pv_->SetString(blob);
    return;
  }

  if (rdb_type_ == RDB_TYPE_SET_INTSET) {
    if (!intsetValidateIntegrity((const uint8_t*)blob.data(), blob.size(), 0)) {
      LOG(ERROR) << "Intset integrity check failed.";
      ec_ = RdbError(errc::rdb_file_corrupted);
      return;
    }

    const intset* is = (const intset*)blob.data();

    unsigned len = intsetLen(is);

    if (len > SetFamily::MaxIntsetEntries()) {
      StringSet* set = SetFamily::ConvertToStrSet(is, len);

      if (!set) {
        LOG(ERROR) << "OOM in ConvertToStrSet " << len;
        ec_ = RdbError(errc::out_of_memory);
        return;
      }
      pv_->InitRobj(OBJ_SET, kEncodingStrMap2, set);
    } else {
      intset* mine = (intset*)zmalloc(blob.size());
      ::memcpy(mine, blob.data(), blob.size());
      pv_->InitRobj(OBJ_SET, kEncodingIntSet, mine);
    }
  } else if (rdb_type_ == RDB_TYPE_SET_LISTPACK) {
    if (!lpValidateIntegrity((uint8_t*)blob.data(), blob.size(), 0, nullptr, nullptr)) {
      LOG(ERROR) << "ListPack integrity check failed.";
      ec_ = RdbError(errc::rdb_file_corrupted);
      return;
    }
    unsigned char* lp = (unsigned char*)blob.data();
    StringSet* set = CompactObj::AllocateMR<StringSet>();
    for (unsigned char* cur = lpFirst(lp); cur != nullptr; cur = lpNext(lp, cur)) {
      unsigned int slen = 0;
      long long lval = 0;
      unsigned char* res = lpGetValue(cur, &slen, &lval);
      sds sdsele = res ? sdsnewlen(res, slen) : sdsfromlonglong(lval);
      if (!set->AddSds(sdsele)) {
        LOG(ERROR) << "Duplicate member " << sdsele;
        sdsfree(sdsele);
        ec_ = RdbError(errc::duplicate_key);
        break;
      }
    }
    if (ec_) {
      CompactObj::DeleteMR<StringSet>(set);
      return;
    }
    pv_->InitRobj(OBJ_SET, kEncodingStrMap2, set);
  } else if (rdb_type_ == RDB_TYPE_HASH_ZIPLIST || rdb_type_ == RDB_TYPE_HASH_LISTPACK) {
    unsigned char* lp = lpNew(blob.size());
    switch (rdb_type_) {
      case RDB_TYPE_HASH_ZIPLIST:
        if (!ziplistPairsConvertAndValidateIntegrity((const uint8_t*)blob.data(), blob.size(),
                                                     &lp)) {
          LOG(ERROR) << "Zset ziplist integrity check failed.";
          zfree(lp);
          ec_ = RdbError(errc::rdb_file_corrupted);
          return;
        }
        break;
      case RDB_TYPE_HASH_LISTPACK:
        if (!lpValidateIntegrity((uint8_t*)blob.data(), blob.size(), 0, nullptr, nullptr)) {
          LOG(ERROR) << "ListPack integrity check failed.";
          zfree(lp);
          ec_ = RdbError(errc::rdb_file_corrupted);
          return;
        }
        std::memcpy(lp, blob.data(), blob.size());
        break;
    }

    if (lpLength(lp) == 0) {
      lpFree(lp);
      ec_ = RdbError(errc::empty_key);
      return;
    }

    if (lpBytes(lp) > server.max_listpack_map_bytes) {
      StringMap* sm = HSetFamily::ConvertToStrMap(lp);
      lpFree(lp);
      pv_->InitRobj(OBJ_HASH, kEncodingStrMap2, sm);
    } else {
      lp = lpShrinkToFit(lp);
      pv_->InitRobj(OBJ_HASH, kEncodingListPack, lp);
    }
    return;
  } else if (rdb_type_ == RDB_TYPE_ZSET_ZIPLIST) {
    unsigned char* lp = lpNew(blob.size());
    if (!ziplistPairsConvertAndValidateIntegrity((uint8_t*)blob.data(), blob.size(), &lp)) {
      LOG(ERROR) << "Zset ziplist integrity check failed.";
      zfree(lp);
      ec_ = RdbError(errc::rdb_file_corrupted);
      return;
    }

    if (lpLength(lp) == 0) {
      lpFree(lp);
      ec_ = RdbError(errc::empty_key);
      return;
    }

    unsigned encoding = OBJ_ENCODING_LISTPACK;
    void* inner;
    if (lpBytes(lp) >= server.max_listpack_map_bytes) {
      inner = detail::SortedMap::FromListPack(CompactObj::memory_resource(), lp);
      lpFree(lp);
      encoding = OBJ_ENCODING_SKIPLIST;
    } else {
      lp = lpShrinkToFit(lp);
      inner = lp;
    }
    pv_->InitRobj(OBJ_ZSET, encoding, inner);
    return;
  } else if (rdb_type_ == RDB_TYPE_ZSET_LISTPACK) {
    if (!lpValidateIntegrity((uint8_t*)blob.data(), blob.size(), 0, nullptr, nullptr)) {
      LOG(ERROR) << "ListPack integrity check failed.";
      ec_ = RdbError(errc::rdb_file_corrupted);
      return;
    }
    unsigned char* src_lp = (unsigned char*)blob.data();
    unsigned long long bytes = lpBytes(src_lp);
    unsigned char* lp = (uint8_t*)zmalloc(bytes);
    std::memcpy(lp, src_lp, bytes);
    pv_->InitRobj(OBJ_ZSET, OBJ_ENCODING_LISTPACK, lp);
  } else if (rdb_type_ == RDB_TYPE_JSON) {
    auto json = JsonFromString(blob, CompactObj::memory_resource());
    if (!json) {
      ec_ = RdbError(errc::bad_json_string);
    }
    pv_->SetJson(std::move(*json));
  } else {
    LOG(FATAL) << "Unsupported rdb type " << rdb_type_;
  }
}

sds RdbLoaderBase::OpaqueObjLoader::ToSds(const RdbVariant& obj) {
  if (holds_alternative<long long>(obj)) {
    return sdsfromlonglong(get<long long>(obj));
  }

  const base::PODArray<char>* ch_arr = get_if<base::PODArray<char>>(&obj);
  if (ch_arr) {
    return sdsnewlen(ch_arr->data(), ch_arr->size());
  }

  const LzfString* lzf = get_if<LzfString>(&obj);
  if (lzf) {
    sds res = sdsnewlen(NULL, lzf->uncompressed_len);
    if (lzf_decompress(lzf->compressed_blob.data(), lzf->compressed_blob.size(), res,
                       lzf->uncompressed_len) == 0) {
      LOG(ERROR) << "Invalid LZF compressed string";
      ec_ = RdbError(errc::rdb_file_corrupted);
      sdsfree(res);

      return nullptr;
    }
    return res;
  }

  LOG(FATAL) << "Unexpected variant";
  return nullptr;
}

string_view RdbLoaderBase::OpaqueObjLoader::ToSV(const RdbVariant& obj) {
  if (holds_alternative<long long>(obj)) {
    tset_blob_.resize(32);
    auto val = get<long long>(obj);
    char* next = absl::numbers_internal::FastIntToBuffer(val, tset_blob_.data());
    return string_view{tset_blob_.data(), size_t(next - tset_blob_.data())};
  }

  const base::PODArray<char>* ch_arr = get_if<base::PODArray<char>>(&obj);
  if (ch_arr) {
    // pass non-null pointer to avoid UB with lp API.
    return ch_arr->empty() ? ""sv : string_view{ch_arr->data(), ch_arr->size()};
  }

  const LzfString* lzf = get_if<LzfString>(&obj);
  if (lzf) {
    tset_blob_.resize(lzf->uncompressed_len);
    if (lzf_decompress(lzf->compressed_blob.data(), lzf->compressed_blob.size(), tset_blob_.data(),
                       lzf->uncompressed_len) == 0) {
      LOG(ERROR) << "Invalid LZF compressed string";
      ec_ = RdbError(errc::rdb_file_corrupted);
      return string_view{tset_blob_.data(), 0};
    }
    return string_view{tset_blob_.data(), tset_blob_.size()};
  }

  LOG(FATAL) << "Unexpected variant";
  return string_view{};
}

std::error_code RdbLoaderBase::FetchBuf(size_t size, void* dest) {
  if (size == 0)
    return kOk;

  uint8_t* next = (uint8_t*)dest;
  size_t bytes_read;

  size_t to_copy = std::min(mem_buf_->InputLen(), size);
  DVLOG(2) << "Copying " << to_copy << " bytes";

  ::memcpy(next, mem_buf_->InputBuffer().data(), to_copy);
  mem_buf_->ConsumeInput(to_copy);
  size -= to_copy;
  if (size == 0)
    return kOk;

  next += to_copy;

  if (size + bytes_read_ > source_limit_) {
    LOG(ERROR) << "Out of bound read " << size + bytes_read_ << " vs " << source_limit_;

    return RdbError(errc::rdb_file_corrupted);
  }

  if (size > 512) {  // Worth reading directly into next.
    io::MutableBytes mb{next, size};

    SET_OR_RETURN(src_->Read(mb), bytes_read);
    if (bytes_read < size)
      return RdbError(errc::rdb_file_corrupted);

    bytes_read_ += bytes_read;
    DCHECK_LE(bytes_read_, source_limit_);

    return kOk;
  }

  io::MutableBytes mb = mem_buf_->AppendBuffer();

  // Must be because mem_buf_ is be empty.
  DCHECK_GT(mb.size(), size);

  if (bytes_read_ + mb.size() > source_limit_) {
    mb = mb.subspan(0, source_limit_ - bytes_read_);
  }

  SET_OR_RETURN(src_->ReadAtLeast(mb, size), bytes_read);

  if (bytes_read < size)
    return RdbError(errc::rdb_file_corrupted);
  bytes_read_ += bytes_read;

  DCHECK_LE(bytes_read_, source_limit_);

  mem_buf_->CommitWrite(bytes_read);
  ::memcpy(next, mem_buf_->InputBuffer().data(), size);
  mem_buf_->ConsumeInput(size);

  return kOk;
}

size_t RdbLoaderBase::StrLen(const RdbVariant& tset) {
  const base::PODArray<char>* arr = get_if<base::PODArray<char>>(&tset);
  if (arr)
    return arr->size();

  if (holds_alternative<long long>(tset)) {
    auto val = get<long long>(tset);
    char buf[32];
    char* next = absl::numbers_internal::FastIntToBuffer(val, buf);
    return (next - buf);
  }

  const LzfString* lzf = get_if<LzfString>(&tset);
  if (lzf)
    return lzf->uncompressed_len;

  LOG(DFATAL) << "should not reach";
  return 0;
}

auto RdbLoaderBase::FetchGenericString() -> io::Result<string> {
  bool isencoded;
  size_t len;

  SET_OR_UNEXPECT(LoadLen(&isencoded), len);

  if (isencoded) {
    switch (len) {
      case RDB_ENC_INT8:
      case RDB_ENC_INT16:
      case RDB_ENC_INT32:
        return FetchIntegerObject(len);
      case RDB_ENC_LZF:
        return FetchLzfStringObject();
      default:
        LOG(ERROR) << "Unknown RDB string encoding len " << len;
        return Unexpected(errc::rdb_file_corrupted);
    }
  }

  string res;

  if (len > 0) {
    res.resize(len);
    error_code ec = FetchBuf(len, res.data());
    if (ec) {
      return make_unexpected(ec);
    }
  }

  return res;
}

auto RdbLoaderBase::FetchLzfStringObject() -> io::Result<string> {
  bool zerocopy_decompress = true;

  const uint8_t* cbuf = NULL;
  uint64_t clen, len;

  SET_OR_UNEXPECT(LoadLen(NULL), clen);
  SET_OR_UNEXPECT(LoadLen(NULL), len);

  if (len > 1ULL << 29 || len <= clen || clen == 0) {
    LOG(ERROR) << "Bad compressed string";
    return Unexpected(rdb::rdb_file_corrupted);
  }

  if (mem_buf_->InputLen() >= clen) {
    cbuf = mem_buf_->InputBuffer().data();
  } else {
    compr_buf_.resize(clen);
    zerocopy_decompress = false;

    /* Load the compressed representation and uncompress it to target. */
    error_code ec = FetchBuf(clen, compr_buf_.data());
    if (ec) {
      return make_unexpected(ec);
    }
    cbuf = compr_buf_.data();
  }

  string res(len, 0);

  if (lzf_decompress(cbuf, clen, res.data(), len) == 0) {
    LOG(ERROR) << "Invalid LZF compressed string";
    return Unexpected(errc::rdb_file_corrupted);
  }

  // FetchBuf consumes the input but if we have not went through that path
  // we need to consume now.
  if (zerocopy_decompress)
    mem_buf_->ConsumeInput(clen);

  return res;
}

auto RdbLoaderBase::FetchIntegerObject(int enctype) -> io::Result<string> {
  io::Result<long long> val = ReadIntObj(enctype);

  if (!val.has_value()) {
    return val.get_unexpected();
  }

  char buf[32];
  absl::numbers_internal::FastIntToBuffer(*val, buf);

  return string(buf);
}

io::Result<double> RdbLoaderBase::FetchBinaryDouble() {
  union {
    uint64_t val;
    double d;
  } u;

  static_assert(sizeof(u) == sizeof(uint64_t));
  auto ec = EnsureRead(8);
  if (ec)
    return make_unexpected(ec);

  uint8_t buf[8];
  mem_buf_->ReadAndConsume(8, buf);
  u.val = base::LE::LoadT<uint64_t>(buf);
  return u.d;
}

io::Result<double> RdbLoaderBase::FetchDouble() {
  uint8_t len;

  SET_OR_UNEXPECT(FetchInt<uint8_t>(), len);
  constexpr double kInf = std::numeric_limits<double>::infinity();
  switch (len) {
    case 255:
      return -kInf;
    case 254:
      return kInf;
    case 253:
      return std::numeric_limits<double>::quiet_NaN();
    default:;
  }
  char buf[256];
  error_code ec = FetchBuf(len, buf);
  if (ec)
    return make_unexpected(ec);
  buf[len] = '\0';
  double val;
  if (sscanf(buf, "%lg", &val) != 1)
    return Unexpected(errc::rdb_file_corrupted);
  return val;
}

auto RdbLoaderBase::ReadKey() -> io::Result<string> {
  return FetchGenericString();
}

error_code RdbLoaderBase::ReadObj(int rdbtype, OpaqueObj* dest) {
  io::Result<OpaqueObj> iores;

  switch (rdbtype) {
    case RDB_TYPE_STRING: {
      dest->rdb_type = RDB_TYPE_STRING;

      /* Read string value */
      return ReadStringObj(&dest->obj);
    }
    case RDB_TYPE_SET:
    case RDB_TYPE_SET_WITH_EXPIRY:
      iores = ReadSet(rdbtype);
      break;
    case RDB_TYPE_SET_INTSET:
      iores = ReadIntSet();
      break;
    case RDB_TYPE_HASH_ZIPLIST:
    case RDB_TYPE_HASH_LISTPACK:
    case RDB_TYPE_ZSET_LISTPACK:
      iores = ReadGeneric(rdbtype);
      break;
    case RDB_TYPE_HASH:
    case RDB_TYPE_HASH_WITH_EXPIRY:
      iores = ReadHMap(rdbtype);
      break;
    case RDB_TYPE_ZSET:
    case RDB_TYPE_ZSET_2:
      iores = ReadZSet(rdbtype);
      break;
    case RDB_TYPE_ZSET_ZIPLIST:
      iores = ReadZSetZL();
      break;
    case RDB_TYPE_LIST_QUICKLIST:
    case RDB_TYPE_LIST_QUICKLIST_2:
      iores = ReadListQuicklist(rdbtype);
      break;
    case RDB_TYPE_STREAM_LISTPACKS:
      iores = ReadStreams();
      break;
    case RDB_TYPE_JSON:
      iores = ReadJson();
      break;
    case RDB_TYPE_SET_LISTPACK:
      // We need to deal with protocol versions 9 and older because in these
      // RDB_TYPE_JSON == 20. On newer versions > 9 we bumped up RDB_TYPE_JSON to 30
      // because it overlapped with the new type RDB_TYPE_SET_LISTPACK
      if (rdb_version_ < 10) {
        // consider it RDB_TYPE_JSON_OLD
        iores = ReadJson();
      } else {
        iores = ReadGeneric(rdbtype);
      }
      break;
    case RDB_TYPE_MODULE_2:
      iores = ReadRedisJson();
      break;
    case RDB_TYPE_SBF:
      iores = ReadSBF();
      break;
    default:
      LOG(ERROR) << "Unsupported rdb type " << rdbtype;

      return RdbError(errc::invalid_encoding);
  }

  if (!iores)
    return iores.error();
  *dest = std::move(*iores);
  return error_code{};
}

error_code RdbLoaderBase::ReadStringObj(RdbVariant* dest) {
  bool isencoded;
  size_t len;

  SET_OR_RETURN(LoadLen(&isencoded), len);

  if (isencoded) {
    switch (len) {
      case RDB_ENC_INT8:
      case RDB_ENC_INT16:
      case RDB_ENC_INT32: {
        io::Result<long long> io_int = ReadIntObj(len);
        if (!io_int)
          return io_int.error();
        dest->emplace<long long>(*io_int);
        return error_code{};
      }
      case RDB_ENC_LZF: {
        io::Result<LzfString> lzf = ReadLzf();
        if (!lzf)
          return lzf.error();

        dest->emplace<LzfString>(std::move(lzf.value()));
        return error_code{};
      }
      default:
        LOG(ERROR) << "Unknown RDB string encoding " << len;
        return RdbError(errc::rdb_file_corrupted);
    }
  }

  auto& blob = dest->emplace<base::PODArray<char>>();
  blob.resize(len);
  error_code ec = FetchBuf(len, blob.data());
  return ec;
}

io::Result<long long> RdbLoaderBase::ReadIntObj(int enctype) {
  long long val;

  if (enctype == RDB_ENC_INT8) {
    SET_OR_UNEXPECT(FetchInt<int8_t>(), val);
  } else if (enctype == RDB_ENC_INT16) {
    SET_OR_UNEXPECT(FetchInt<int16_t>(), val);
  } else if (enctype == RDB_ENC_INT32) {
    SET_OR_UNEXPECT(FetchInt<int32_t>(), val);
  } else {
    return Unexpected(errc::invalid_encoding);
  }
  return val;
}

auto RdbLoaderBase::ReadLzf() -> io::Result<LzfString> {
  uint64_t clen;
  LzfString res;

  SET_OR_UNEXPECT(LoadLen(NULL), clen);
  SET_OR_UNEXPECT(LoadLen(NULL), res.uncompressed_len);

  if (res.uncompressed_len > 1ULL << 29) {
    LOG(ERROR) << "Uncompressed length is too big " << res.uncompressed_len;
    return Unexpected(errc::rdb_file_corrupted);
  }

  res.compressed_blob.resize(clen);
  /* Load the compressed representation and uncompress it to target. */
  error_code ec = FetchBuf(clen, res.compressed_blob.data());
  if (ec) {
    return make_unexpected(ec);
  }

  return res;
}

auto RdbLoaderBase::ReadSet(int rdbtype) -> io::Result<OpaqueObj> {
  size_t len;
  SET_OR_UNEXPECT(LoadLen(NULL), len);

  if (rdbtype == RDB_TYPE_SET_WITH_EXPIRY) {
    len *= 2;
  }

  unique_ptr<LoadTrace> load_trace(new LoadTrace);
  load_trace->arr.resize((len + kMaxBlobLen - 1) / kMaxBlobLen);
  for (size_t i = 0; i < load_trace->arr.size(); i++) {
    size_t n = std::min(len - i * kMaxBlobLen, kMaxBlobLen);
    load_trace->arr[i].resize(n);
    for (size_t j = 0; j < n; j++) {
      error_code ec = ReadStringObj(&load_trace->arr[i][j].rdb_var);
      if (ec) {
        return make_unexpected(ec);
      }
    }
  }

  return OpaqueObj{std::move(load_trace), rdbtype};
}

auto RdbLoaderBase::ReadIntSet() -> io::Result<OpaqueObj> {
  RdbVariant obj;
  error_code ec = ReadStringObj(&obj);
  if (ec) {
    return make_unexpected(ec);
  }

  const LzfString* lzf = get_if<LzfString>(&obj);
  const base::PODArray<char>* arr = get_if<base::PODArray<char>>(&obj);

  if (lzf) {
    if (lzf->uncompressed_len == 0 || lzf->compressed_blob.empty())
      return Unexpected(errc::rdb_file_corrupted);
  } else if (arr) {
    if (arr->empty())
      return Unexpected(errc::rdb_file_corrupted);
  } else {
    return Unexpected(errc::rdb_file_corrupted);
  }

  return OpaqueObj{std::move(obj), RDB_TYPE_SET_INTSET};
}

auto RdbLoaderBase::ReadGeneric(int rdbtype) -> io::Result<OpaqueObj> {
  RdbVariant str_obj;
  error_code ec = ReadStringObj(&str_obj);
  if (ec)
    return make_unexpected(ec);

  if (StrLen(str_obj) == 0) {
    return Unexpected(errc::rdb_file_corrupted);
  }

  return OpaqueObj{std::move(str_obj), rdbtype};
}

auto RdbLoaderBase::ReadHMap(int rdbtype) -> io::Result<OpaqueObj> {
  size_t len;
  SET_OR_UNEXPECT(LoadLen(nullptr), len);

  unique_ptr<LoadTrace> load_trace(new LoadTrace);

  if (rdbtype == RDB_TYPE_HASH) {
    len *= 2;
  } else {
    DCHECK_EQ(rdbtype, RDB_TYPE_HASH_WITH_EXPIRY);
    len *= 3;
  }

  load_trace->arr.resize((len + kMaxBlobLen - 1) / kMaxBlobLen);
  for (size_t i = 0; i < load_trace->arr.size(); ++i) {
    size_t n = std::min<size_t>(len, kMaxBlobLen);
    load_trace->arr[i].resize(n);
    for (size_t j = 0; j < n; ++j) {
      error_code ec = ReadStringObj(&load_trace->arr[i][j].rdb_var);
      if (ec)
        return make_unexpected(ec);
    }
    len -= n;
  }

  return OpaqueObj{std::move(load_trace), rdbtype};
}

auto RdbLoaderBase::ReadZSet(int rdbtype) -> io::Result<OpaqueObj> {
  /* Read sorted set value. */
  uint64_t zsetlen;
  SET_OR_UNEXPECT(LoadLen(nullptr), zsetlen);

  if (zsetlen == 0)
    return Unexpected(errc::empty_key);

  unique_ptr<LoadTrace> load_trace(new LoadTrace);
  load_trace->arr.resize((zsetlen + kMaxBlobLen - 1) / kMaxBlobLen);

  double score;

  for (size_t i = 0; i < load_trace->arr.size(); ++i) {
    size_t n = std::min<size_t>(zsetlen, kMaxBlobLen);
    load_trace->arr[i].resize(n);
    for (size_t j = 0; j < n; ++j) {
      error_code ec = ReadStringObj(&load_trace->arr[i][j].rdb_var);
      if (ec)
        return make_unexpected(ec);
      if (rdbtype == RDB_TYPE_ZSET_2) {
        SET_OR_UNEXPECT(FetchBinaryDouble(), score);
      } else {
        SET_OR_UNEXPECT(FetchDouble(), score);
      }

      if (isnan(score)) {
        LOG(ERROR) << "Zset with NAN score detected";
        return Unexpected(errc::rdb_file_corrupted);
      }
      load_trace->arr[i][j].score = score;
    }
    zsetlen -= n;
  }

  return OpaqueObj{std::move(load_trace), rdbtype};
}

auto RdbLoaderBase::ReadZSetZL() -> io::Result<OpaqueObj> {
  RdbVariant str_obj;
  error_code ec = ReadStringObj(&str_obj);
  if (ec)
    return make_unexpected(ec);

  if (StrLen(str_obj) == 0) {
    return Unexpected(errc::rdb_file_corrupted);
  }

  return OpaqueObj{std::move(str_obj), RDB_TYPE_ZSET_ZIPLIST};
}

auto RdbLoaderBase::ReadListQuicklist(int rdbtype) -> io::Result<OpaqueObj> {
  uint64_t len;
  SET_OR_UNEXPECT(LoadLen(nullptr), len);

  if (len == 0)
    return Unexpected(errc::empty_key);

  unique_ptr<LoadTrace> load_trace(new LoadTrace);
  load_trace->arr.resize((len + kMaxBlobLen - 1) / kMaxBlobLen);

  for (size_t i = 0; i < load_trace->arr.size(); ++i) {
    size_t n = std::min<size_t>(len, kMaxBlobLen);
    load_trace->arr[i].resize(n);
    for (size_t j = 0; j < n; ++j) {
      uint64_t container = QUICKLIST_NODE_CONTAINER_PACKED;
      if (rdbtype == RDB_TYPE_LIST_QUICKLIST_2) {
        SET_OR_UNEXPECT(LoadLen(nullptr), container);

        if (container != QUICKLIST_NODE_CONTAINER_PACKED &&
            container != QUICKLIST_NODE_CONTAINER_PLAIN) {
          LOG(ERROR) << "Quicklist integrity check failed.";
          return Unexpected(errc::rdb_file_corrupted);
        }
      }

      RdbVariant var;
      error_code ec = ReadStringObj(&var);
      if (ec)
        return make_unexpected(ec);

      if (StrLen(var) == 0) {
        return Unexpected(errc::rdb_file_corrupted);
      }
      load_trace->arr[i][j].rdb_var = std::move(var);
      load_trace->arr[i][j].encoding = container;
    }
    len -= n;
  }

  return OpaqueObj{std::move(load_trace), rdbtype};
}

auto RdbLoaderBase::ReadStreams() -> io::Result<OpaqueObj> {
  uint64_t listpacks;
  SET_OR_UNEXPECT(LoadLen(nullptr), listpacks);

  unique_ptr<LoadTrace> load_trace(new LoadTrace);
  load_trace->arr.emplace_back();
  auto& blob_arr = load_trace->arr.back();
  blob_arr.resize(listpacks * 2);

  error_code ec;
  for (size_t i = 0; i < listpacks; ++i) {
    /* Get the master ID, the one we'll use as key of the radix tree
     * node: the entries inside the listpack itself are delta-encoded
     * relatively to this ID. */
    RdbVariant stream_id, blob;
    ec = ReadStringObj(&stream_id);
    if (ec)
      return make_unexpected(ec);
    if (StrLen(stream_id) != sizeof(streamID)) {
      LOG(ERROR) << "Stream node key entry is not the size of a stream ID";

      return Unexpected(errc::rdb_file_corrupted);
    }

    ec = ReadStringObj(&blob);
    if (ec)
      return make_unexpected(ec);
    if (StrLen(blob) == 0) {
      LOG(ERROR) << "Stream listpacks loading failed";
      return Unexpected(errc::rdb_file_corrupted);
    }

    blob_arr[2 * i].rdb_var = std::move(stream_id);
    blob_arr[2 * i + 1].rdb_var = std::move(blob);
  }

  load_trace->stream_trace.reset(new StreamTrace);

  /* Load total number of items inside the stream. */
  SET_OR_UNEXPECT(LoadLen(nullptr), load_trace->stream_trace->stream_len);

  /* Load the last entry ID. */
  SET_OR_UNEXPECT(LoadLen(nullptr), load_trace->stream_trace->ms);
  SET_OR_UNEXPECT(LoadLen(nullptr), load_trace->stream_trace->seq);

  /* Consumer groups loading */
  uint64_t cgroups_count;
  SET_OR_UNEXPECT(LoadLen(nullptr), cgroups_count);
  load_trace->stream_trace->cgroup.resize(cgroups_count);

  for (size_t i = 0; i < cgroups_count; ++i) {
    auto& cgroup = load_trace->stream_trace->cgroup[i];
    /* Get the consumer group name and ID. We can then create the
     * consumer group ASAP and populate its structure as
     * we read more data. */

    // sds cgname;
    RdbVariant cgname;
    ec = ReadStringObj(&cgname);
    if (ec)
      return make_unexpected(ec);
    cgroup.name = std::move(cgname);

    SET_OR_UNEXPECT(LoadLen(nullptr), cgroup.ms);
    SET_OR_UNEXPECT(LoadLen(nullptr), cgroup.seq);

    /* Load the global PEL for this consumer group, however we'll
     * not yet populate the NACK structures with the message
     * owner, since consumers for this group and their messages will
     * be read as a next step. So for now leave them not resolved
     * and later populate it. */
    uint64_t pel_size;
    SET_OR_UNEXPECT(LoadLen(nullptr), pel_size);

    cgroup.pel_arr.resize(pel_size);

    for (size_t j = 0; j < pel_size; ++j) {
      auto& pel = cgroup.pel_arr[j];
      error_code ec = FetchBuf(pel.rawid.size(), pel.rawid.data());
      if (ec) {
        LOG(ERROR) << "Stream PEL ID loading failed.";
        return make_unexpected(ec);
      }

      // streamNACK* nack = streamCreateNACK(NULL);
      // auto cleanup2 = absl::Cleanup([&] { streamFreeNACK(nack); });

      SET_OR_UNEXPECT(FetchInt<int64_t>(), pel.delivery_time);
      SET_OR_UNEXPECT(LoadLen(nullptr), pel.delivery_count);

      /*if (!raxTryInsert(cgroup->pel, rawid, sizeof(rawid), nack, NULL)) {
        LOG(ERROR) << "Duplicated global PEL entry loading stream consumer group";
        return Unexpected(errc::duplicate_key);
      }
      std::move(cleanup2).Cancel();*/
    }

    /* Now that we loaded our global PEL, we need to load the
     * consumers and their local PELs. */
    uint64_t consumers_num;
    SET_OR_UNEXPECT(LoadLen(nullptr), consumers_num);
    cgroup.cons_arr.resize(consumers_num);

    for (size_t j = 0; j < consumers_num; ++j) {
      auto& consumer = cgroup.cons_arr[j];
      ec = ReadStringObj(&consumer.name);
      if (ec)
        return make_unexpected(ec);

      SET_OR_UNEXPECT(FetchInt<int64_t>(), consumer.seen_time);

      /* Load the PEL about entries owned by this specific
       * consumer. */
      SET_OR_UNEXPECT(LoadLen(nullptr), pel_size);
      consumer.nack_arr.resize(pel_size);
      for (size_t k = 0; k < pel_size; ++k) {
        auto& nack = consumer.nack_arr[k];
        // unsigned char rawid[sizeof(streamID)];
        error_code ec = FetchBuf(nack.size(), nack.data());
        if (ec) {
          LOG(ERROR) << "Stream PEL ID loading failed.";
          return make_unexpected(ec);
        }
        /*streamNACK* nack = (streamNACK*)raxFind(cgroup->pel, rawid, sizeof(rawid));
        if (nack == raxNotFound) {
          LOG(ERROR) << "Consumer entry not found in group global PEL";
          return Unexpected(errc::rdb_file_corrupted);
        }*/

        /* Set the NACK consumer, that was left to NULL when
         * loading the global PEL. Then set the same shared
         * NACK structure also in the consumer-specific PEL. */
        /*
        nack->consumer = consumer;
        if (!raxTryInsert(consumer->pel, rawid, sizeof(rawid), nack, NULL)) {
          LOG(ERROR) << "Duplicated consumer PEL entry loading a stream consumer group";
          streamFreeNACK(nack);
          return Unexpected(errc::duplicate_key);
        }*/
      }
    }  // while (consumers_num)
  }    // while (cgroup_num)

  return OpaqueObj{std::move(load_trace), RDB_TYPE_STREAM_LISTPACKS};
}

auto RdbLoaderBase::ReadRedisJson() -> io::Result<OpaqueObj> {
  auto json_magic_number = LoadLen(nullptr);
  if (!json_magic_number) {
    return Unexpected(errc::rdb_file_corrupted);
  }

  constexpr string_view kJsonModule = "ReJSON-RL"sv;
  string module_name = ModuleTypeName(*json_magic_number);
  if (module_name != kJsonModule) {
    LOG(ERROR) << "Unsupported module: " << module_name;
    return Unexpected(errc::unsupported_operation);
  }

  int encver = *json_magic_number & 1023;
  if (encver != 3) {
    LOG(ERROR) << "Unsupported ReJSON version: " << encver;
    return Unexpected(errc::unsupported_operation);
  }

  auto opcode = FetchInt<uint8_t>();
  if (!opcode || *opcode != RDB_MODULE_OPCODE_STRING) {
    return Unexpected(errc::rdb_file_corrupted);
  }

  RdbVariant dest;
  error_code ec = ReadStringObj(&dest);
  if (ec) {
    return make_unexpected(ec);
  }

  opcode = FetchInt<uint8_t>();
  if (!opcode || *opcode != RDB_MODULE_OPCODE_EOF) {
    return Unexpected(errc::rdb_file_corrupted);
  }

  return OpaqueObj{std::move(dest), RDB_TYPE_JSON};
}

auto RdbLoaderBase::ReadJson() -> io::Result<OpaqueObj> {
  RdbVariant dest;
  error_code ec = ReadStringObj(&dest);
  if (ec)
    return make_unexpected(ec);

  return OpaqueObj{std::move(dest), RDB_TYPE_JSON};
}

auto RdbLoaderBase::ReadSBF() -> io::Result<OpaqueObj> {
  RdbSBF res;
  uint64_t options;
  SET_OR_UNEXPECT(LoadLen(nullptr), options);
  if (options != 0)
    return Unexpected(errc::rdb_file_corrupted);
  SET_OR_UNEXPECT(FetchBinaryDouble(), res.grow_factor);
  SET_OR_UNEXPECT(FetchBinaryDouble(), res.fp_prob);
  if (res.fp_prob <= 0 || res.fp_prob > 0.5) {
    return Unexpected(errc::rdb_file_corrupted);
  }
  SET_OR_UNEXPECT(LoadLen(nullptr), res.prev_size);
  SET_OR_UNEXPECT(LoadLen(nullptr), res.current_size);
  SET_OR_UNEXPECT(LoadLen(nullptr), res.max_capacity);

  unsigned num_filters = 0;
  SET_OR_UNEXPECT(LoadLen(nullptr), num_filters);
  auto is_power2 = [](size_t n) { return (n & (n - 1)) == 0; };

  for (unsigned i = 0; i < num_filters; ++i) {
    unsigned hash_cnt;
    string filter_data;
    SET_OR_UNEXPECT(LoadLen(nullptr), hash_cnt);
    SET_OR_UNEXPECT(FetchGenericString(), filter_data);
    size_t bit_len = filter_data.size() * 8;
    if (!is_power2(bit_len)) {  // must be power of two
      return Unexpected(errc::rdb_file_corrupted);
    }
    res.filters.emplace_back(hash_cnt, std::move(filter_data));
  }
  return OpaqueObj{std::move(res), RDB_TYPE_SBF};
}

template <typename T> io::Result<T> RdbLoaderBase::FetchInt() {
  auto ec = EnsureRead(sizeof(T));
  if (ec)
    return make_unexpected(ec);

  char buf[16];
  mem_buf_->ReadAndConsume(sizeof(T), buf);

  return base::LE::LoadT<std::make_unsigned_t<T>>(buf);
}

io::Result<uint8_t> RdbLoaderBase::FetchType() {
  return FetchInt<uint8_t>();
}

// -------------- RdbLoader   ----------------------------

struct RdbLoader::ObjSettings {
  long long now;           // current epoch time in ms.
  int64_t expiretime = 0;  // expire epoch time in ms

  bool has_expired = false;

  bool is_sticky = false;

  void Reset() {
    expiretime = 0;
    has_expired = false;
    is_sticky = false;
  }

  void SetExpire(int64_t val) {
    expiretime = val;
    has_expired = (val <= now);
  }

  ObjSettings() = default;
};

RdbLoader::RdbLoader(Service* service)
    : service_{service},
      script_mgr_{service == nullptr ? nullptr : service->script_mgr()},
      shard_buf_{shard_set->size()} {
}

RdbLoader::~RdbLoader() {
  while (true) {
    Item* item = item_queue_.Pop();
    if (item == nullptr)
      break;
    delete item;
  }
}

error_code RdbLoader::Load(io::Source* src) {
  CHECK(!src_ && src);

  absl::Time start = absl::Now();
  src_ = src;

  IoBuf::Bytes bytes = mem_buf_->AppendBuffer();
  io::Result<size_t> read_sz = src_->ReadAtLeast(bytes, 9);
  if (!read_sz)
    return read_sz.error();

  bytes_read_ = *read_sz;
  if (bytes_read_ < 9) {
    return RdbError(errc::wrong_signature);
  }

  mem_buf_->CommitWrite(bytes_read_);

  {
    auto cb = mem_buf_->InputBuffer();

    if (memcmp(cb.data(), "REDIS", 5) != 0) {
      VLOG(1) << "Bad header: " << absl::CHexEscape(facade::ToSV(cb));
      return RdbError(errc::wrong_signature);
    }

    char buf[64] = {0};
    ::memcpy(buf, cb.data() + 5, 4);

    rdb_version_ = atoi(buf);
    if (rdb_version_ < 5 || rdb_version_ > RDB_VERSION) {  // We accept starting from 5.
      LOG(ERROR) << "RDB Version " << rdb_version_ << " is not supported";
      return RdbError(errc::bad_version);
    }

    mem_buf_->ConsumeInput(9);
  }

  int type;

  /* Key-specific attributes, set by opcodes before the key type. */
  ObjSettings settings;
  settings.now = mstime();
  size_t keys_loaded = 0;

  auto cleanup = absl::Cleanup([&] { FinishLoad(start, &keys_loaded); });

  while (!stop_early_.load(memory_order_relaxed)) {
    /* Read type. */
    SET_OR_RETURN(FetchType(), type);

    DVLOG(2) << "Opcode type: " << type;

    /* Handle special types. */
    if (type == RDB_OPCODE_EXPIRETIME) {
      LOG(ERROR) << "opcode RDB_OPCODE_EXPIRETIME not supported";

      return RdbError(errc::invalid_encoding);
    }

    if (type == RDB_OPCODE_EXPIRETIME_MS) {
      int64_t val;
      /* EXPIRETIME_MS: milliseconds precision expire times introduced
       * with RDB v3. Like EXPIRETIME but no with more precision. */
      SET_OR_RETURN(FetchInt<int64_t>(), val);
      settings.SetExpire(val);
      continue; /* Read next opcode. */
    }

    if (type == RDB_OPCODE_DF_MASK) {
      uint32_t mask;
      SET_OR_RETURN(FetchInt<uint32_t>(), mask);
      settings.is_sticky = mask & DF_MASK_FLAG_STICKY;
      continue; /* Read next opcode. */
    }

    if (type == RDB_OPCODE_FREQ) {
      /* FREQ: LFU frequency. */
      FetchInt<uint8_t>();  // IGNORE
      continue;             /* Read next opcode. */
    }

    if (type == RDB_OPCODE_IDLE) {
      /* IDLE: LRU idle time. */
      uint64_t idle;
      SET_OR_RETURN(LoadLen(nullptr), idle);  // ignore
      (void)idle;
      continue; /* Read next opcode. */
    }

    if (type == RDB_OPCODE_EOF) {
      /* EOF: End of file, exit the main loop. */
      break;
    }

    if (type == RDB_OPCODE_FULLSYNC_END) {
      VLOG(1) << "Read RDB_OPCODE_FULLSYNC_END";
      RETURN_ON_ERR(EnsureRead(8));
      mem_buf_->ConsumeInput(8);  // ignore 8 bytes

      if (full_sync_cut_cb) {
        FlushAllShards();  // Flush as the handler awakes post load handlers
        full_sync_cut_cb();
      }
      continue;
    }

    if (type == RDB_OPCODE_JOURNAL_OFFSET) {
      VLOG(1) << "Read RDB_OPCODE_JOURNAL_OFFSET";
      uint64_t journal_offset;
      SET_OR_RETURN(FetchInt<uint64_t>(), journal_offset);
      VLOG(1) << "Got offset " << journal_offset;
      journal_offset_ = journal_offset;
      continue;
    }

    if (type == RDB_OPCODE_SELECTDB) {
      unsigned dbid = 0;

      /* SELECTDB: Select the specified database. */
      SET_OR_RETURN(LoadLen(nullptr), dbid);

      if (dbid > GetFlag(FLAGS_dbnum)) {
        LOG(WARNING) << "database id " << dbid << " exceeds dbnum limit. Try increasing the flag.";

        return RdbError(errc::bad_db_index);
      }

      VLOG(2) << "Select DB: " << dbid;
      for (unsigned i = 0; i < shard_set->size(); ++i) {
        // we should flush pending items before switching dbid.
        FlushShardAsync(i);

        // Active database if not existed before.
        shard_set->Add(
            i, [dbid] { namespaces.GetDefaultNamespace().GetCurrentDbSlice().ActivateDb(dbid); });
      }

      cur_db_index_ = dbid;
      continue; /* Read next opcode. */
    }

    if (type == RDB_OPCODE_RESIZEDB) {
      /* RESIZEDB: Hint about the size of the keys in the currently
       * selected data base, in order to avoid useless rehashing. */
      uint64_t db_size, expires_size;
      SET_OR_RETURN(LoadLen(nullptr), db_size);
      SET_OR_RETURN(LoadLen(nullptr), expires_size);

      ResizeDb(db_size, expires_size);
      continue; /* Read next opcode. */
    }

    if (type == RDB_OPCODE_AUX) {
      RETURN_ON_ERR(HandleAux());
      continue; /* Read type again. */
    }

    if (type == RDB_OPCODE_MODULE_AUX) {
      uint64_t module_id;
      SET_OR_RETURN(LoadLen(nullptr), module_id);
      string module_name = ModuleTypeName(module_id);

      LOG(WARNING) << "WARNING: Skipping data for module " << module_name;
      RETURN_ON_ERR(SkipModuleData());
      continue;
    }

    if (type == RDB_OPCODE_COMPRESSED_ZSTD_BLOB_START ||
        type == RDB_OPCODE_COMPRESSED_LZ4_BLOB_START) {
      RETURN_ON_ERR(HandleCompressedBlob(type));
      continue;
    }

    if (type == RDB_OPCODE_COMPRESSED_BLOB_END) {
      RETURN_ON_ERR(HandleCompressedBlobFinish());
      continue;
    }

    if (type == RDB_OPCODE_JOURNAL_BLOB) {
      FlushAllShards();  // Always flush before applying incremental on top
      RETURN_ON_ERR(HandleJournalBlob(service_));
      continue;
    }

    if (!rdbIsObjectTypeDF(type)) {
      return RdbError(errc::invalid_rdb_type);
    }

    ++keys_loaded;
    RETURN_ON_ERR(LoadKeyValPair(type, &settings));
    settings.Reset();
  }  // main load loop

  DVLOG(1) << "RdbLoad loop finished";

  if (stop_early_) {
    return *ec_;
  }

  /* Verify the checksum if RDB version is >= 5 */
  RETURN_ON_ERR(VerifyChecksum());

  return kOk;
}

void RdbLoader::FinishLoad(absl::Time start_time, size_t* keys_loaded) {
  BlockingCounter bc(shard_set->size());
  for (unsigned i = 0; i < shard_set->size(); ++i) {
    // Flush the remaining items.
    FlushShardAsync(i);

    // Send sentinel callbacks to ensure that all previous messages have been processed.
    shard_set->Add(i, [bc]() mutable { bc->Dec(); });
  }
  bc->Wait();  // wait for sentinels to report.

  absl::Duration dur = absl::Now() - start_time;
  load_time_ = double(absl::ToInt64Milliseconds(dur)) / 1000;
  keys_loaded_ = *keys_loaded;
}

std::error_code RdbLoaderBase::EnsureRead(size_t min_sz) {
  // In the flow of reading compressed data, we store the uncompressed data to in uncompressed
  // buffer. When parsing entries we call ensure read with 9 bytes to read the length of
  // key/value. If the key/value is very small (less than 9 bytes) the remainded data in
  // uncompressed buffer might contain less than 9 bytes. We need to make sure that we dont read
  // from sink to the uncompressed buffer and therefor in this flow we return here.
  if (mem_buf_ != &origin_mem_buf_)
    return std::error_code{};
  if (mem_buf_->InputLen() >= min_sz)
    return std::error_code{};
  return EnsureReadInternal(min_sz);
}

error_code RdbLoaderBase::EnsureReadInternal(size_t min_to_read) {
  // We need to include what we already read inside Input buffer. Otherwise we might expect to read
  // more than the minimum
  const size_t min_sz = min_to_read - mem_buf_->InputLen();

  auto out_buf = mem_buf_->AppendBuffer();
  CHECK_GT(out_buf.size(), min_sz);

  // If limit was applied we do not want to read more than needed
  // important when reading from sockets.
  if (bytes_read_ + out_buf.size() > source_limit_) {
    out_buf = out_buf.subspan(0, source_limit_ - bytes_read_);
  }

  io::Result<size_t> res = src_->ReadAtLeast(out_buf, min_sz);
  if (!res) {
    VLOG(1) << "Error reading from source: " << res.error() << " " << min_sz << " bytes";
    return res.error();
  }
  if (*res < min_sz)
    return RdbError(errc::rdb_file_corrupted);

  bytes_read_ += *res;

  DCHECK_LE(bytes_read_, source_limit_);
  mem_buf_->CommitWrite(*res);

  return kOk;
}

io::Result<uint64_t> RdbLoaderBase::LoadLen(bool* is_encoded) {
  if (is_encoded)
    *is_encoded = false;

  // Every RDB file with rdbver >= 5 has 8-bytes checksum at the end,
  // so we can ensure we have 9 bytes to read up until that point.
  error_code ec = EnsureRead(9);
  if (ec)
    return make_unexpected(ec);

  // Read integer meta info.
  auto bytes = mem_buf_->InputBuffer();
  PackedUIntMeta meta{bytes[0]};
  bytes.remove_prefix(1);

  // Read integer.
  uint64_t res;
  SET_OR_UNEXPECT(ReadPackedUInt(meta, bytes), res);

  if (meta.Type() == RDB_ENCVAL && is_encoded)
    *is_encoded = true;

  mem_buf_->ConsumeInput(1 + meta.ByteSize());

  return res;
}

void RdbLoaderBase::AllocateDecompressOnce(int op_type) {
  if (decompress_impl_) {
    return;
  }
  if (op_type == RDB_OPCODE_COMPRESSED_ZSTD_BLOB_START) {
    decompress_impl_.reset(new ZstdDecompress());
  } else if (op_type == RDB_OPCODE_COMPRESSED_LZ4_BLOB_START) {
    decompress_impl_.reset(new Lz4Decompress());
  } else {
    CHECK(false) << "Decompressor allocation should not be done";
  }
}

error_code RdbLoaderBase::SkipModuleData() {
  uint64_t opcode;
  SET_OR_RETURN(LoadLen(nullptr), opcode);  // ignore field 'when_opcode'
  if (opcode != RDB_MODULE_OPCODE_UINT)
    return RdbError(errc::rdb_file_corrupted);
  SET_OR_RETURN(LoadLen(nullptr), opcode);  // ignore field 'when'

  while (true) {
    SET_OR_RETURN(LoadLen(nullptr), opcode);

    switch (opcode) {
      case RDB_MODULE_OPCODE_EOF:
        return kOk;  // Module data end

      case RDB_MODULE_OPCODE_SINT:
      case RDB_MODULE_OPCODE_UINT: {
        [[maybe_unused]] uint64_t _;
        SET_OR_RETURN(LoadLen(nullptr), _);
        break;
      }

      case RDB_MODULE_OPCODE_STRING: {
        RdbVariant dest;
        error_code ec = ReadStringObj(&dest);
        if (ec) {
          return ec;
        }
        break;
      }

      case RDB_MODULE_OPCODE_DOUBLE: {
        [[maybe_unused]] double _;
        SET_OR_RETURN(FetchBinaryDouble(), _);
        break;
      }

      default:
        // TODO: handle RDB_MODULE_OPCODE_FLOAT
        LOG(ERROR) << "Unsupported module section: " << opcode;
        return RdbError(errc::rdb_file_corrupted);
    }
  }
}

error_code RdbLoaderBase::HandleCompressedBlob(int op_type) {
  AllocateDecompressOnce(op_type);
  // Fetch uncompress blob
  string res;
  SET_OR_RETURN(FetchGenericString(), res);

  // Decompress blob and switch membuf pointer
  // Last type in the compressed blob is RDB_OPCODE_COMPRESSED_BLOB_END
  // in which we will switch back to the origin membuf (HandleCompressedBlobFinish)
  SET_OR_RETURN(decompress_impl_->Decompress(res), mem_buf_);

  return kOk;
}

error_code RdbLoaderBase::HandleCompressedBlobFinish() {
  CHECK_NE(&origin_mem_buf_, mem_buf_);
  CHECK_EQ(mem_buf_->InputLen(), size_t(0));
  mem_buf_ = &origin_mem_buf_;
  return kOk;
}

error_code RdbLoaderBase::HandleJournalBlob(Service* service) {
  // Read the number of entries in the journal blob.
  size_t num_entries;
  bool _encoded;
  SET_OR_RETURN(LoadLen(&_encoded), num_entries);

  // Read the journal blob.
  string journal_blob;
  SET_OR_RETURN(FetchGenericString(), journal_blob);

  io::BytesSource bs{io::Buffer(journal_blob)};
  journal_reader_.SetSource(&bs);

  // Parse and exectue in loop.
  size_t done = 0;
  JournalExecutor ex{service};
  while (done < num_entries) {
    journal::ParsedEntry entry{};
    SET_OR_RETURN(journal_reader_.ReadEntry(), entry);
    done++;

    // EXEC entries are just for preserving atomicity of transactions. We don't create
    // transactions and we don't care about atomicity when we're loading an RDB, so skip them.
    // Currently rdb_save also filters those records out, but we filter them additionally here
    // for better forward compatibility if we decide to change that.
    if (entry.opcode == journal::Op::EXEC)
      continue;

    if (entry.cmd.cmd_args.empty())
      return RdbError(errc::rdb_file_corrupted);

    if (absl::EqualsIgnoreCase(facade::ToSV(entry.cmd.cmd_args[0]), "FLUSHALL") ||
        absl::EqualsIgnoreCase(facade::ToSV(entry.cmd.cmd_args[0]), "FLUSHDB")) {
      // Applying a flush* operation in the middle of a load can cause out-of-sync deletions of
      // data that should not be deleted, see https://github.com/dragonflydb/dragonfly/issues/1231
      // By returning an error we are effectively restarting the replication.
      return RdbError(errc::unsupported_operation);
    }

    DVLOG(2) << "Executing item: " << entry.ToString();
    ex.Execute(entry.dbid, entry.cmd);
  }

  return std::error_code{};
}

error_code RdbLoader::HandleAux() {
  /* AUX: generic string-string fields. Use to add state to RDB
   * which is backward compatible. Implementations of RDB loading
   * are required to skip AUX fields they don't understand.
   *
   * An AUX field is composed of two strings: key and value. */
  string auxkey, auxval;

  SET_OR_RETURN(FetchGenericString(), auxkey);
  SET_OR_RETURN(FetchGenericString(), auxval);

  if (!auxkey.empty() && auxkey[0] == '%') {
    /* All the fields with a name staring with '%' are considered
     * information fields and are logged at startup with a log
     * level of NOTICE. */
    LOG(INFO) << "RDB '" << auxkey << "': " << auxval;
  } else if (auxkey == "repl-stream-db") {
    // TODO
  } else if (auxkey == "repl-id") {
    // TODO
  } else if (auxkey == "repl-offset") {
    // TODO
  } else if (auxkey == "lua") {
    LoadScriptFromAux(std::move(auxval));
  } else if (auxkey == "redis-ver") {
    VLOG(1) << "Loading RDB produced by version " << auxval;
  } else if (auxkey == "ctime") {
    int64_t ctime;
    if (absl::SimpleAtoi(auxval, &ctime)) {
      time_t age = time(NULL) - ctime;
      if (age < 0)
        age = 0;
      VLOG(1) << "RDB age " << strings::HumanReadableElapsedTime(age);
    }
  } else if (auxkey == "used-mem") {
    long long usedmem;
    if (absl::SimpleAtoi(auxval, &usedmem)) {
      VLOG(1) << "RDB memory usage when created " << strings::HumanReadableNumBytes(usedmem);
    }
  } else if (auxkey == "aof-preamble") {
    long long haspreamble;
    if (absl::SimpleAtoi(auxval, &haspreamble) && haspreamble) {
      VLOG(1) << "RDB has an AOF tail";
    }
  } else if (auxkey == "redis-bits") {
    /* Just ignored. */
  } else if (auxkey == "search-index") {
    LoadSearchIndexDefFromAux(std::move(auxval));
  } else {
    /* We ignore fields we don't understand, as by AUX field
     * contract. */
    LOG(WARNING) << "Unrecognized RDB AUX field: '" << auxkey << "'";
  }

  return kOk;
}

error_code RdbLoader::VerifyChecksum() {
  uint64_t expected;

  SET_OR_RETURN(FetchInt<uint64_t>(), expected);

  io::Bytes cur_buf = mem_buf_->InputBuffer();

  VLOG(1) << "VerifyChecksum: input buffer len " << cur_buf.size() << ", expected " << expected;

  return kOk;
}

void RdbLoader::FlushShardAsync(ShardId sid) {
  auto& out_buf = shard_buf_[sid];
  if (out_buf.empty())
    return;

  auto cb = [indx = this->cur_db_index_, this, ib = std::move(out_buf)] {
    this->LoadItemsBuffer(indx, ib);

    // Block, if tiered storage is active, but can't keep up
    while (EngineShard::tlocal()->ShouldThrottleForTiering()) {
      this->blocked_shards_.fetch_add(1, memory_order_relaxed);  // stop adding items to shard queue
      ThisFiber::SleepFor(100us);
      this->blocked_shards_.fetch_sub(1, memory_order_relaxed);
    }
  };

  while (blocked_shards_.load(memory_order_relaxed) > 0)
    ThisFiber::SleepFor(100us);
  shard_set->Add(sid, std::move(cb));
}

void RdbLoader::FlushAllShards() {
  for (ShardId i = 0; i < shard_set->size(); i++)
    FlushShardAsync(i);
}

std::error_code RdbLoaderBase::FromOpaque(const OpaqueObj& opaque, CompactObj* pv) {
  OpaqueObjLoader visitor(opaque.rdb_type, pv);
  std::visit(visitor, opaque.obj);

  return visitor.ec();
}

void RdbLoader::LoadItemsBuffer(DbIndex db_ind, const ItemsBuf& ib) {
<<<<<<< HEAD
  DbContext db_cntx{&namespaces.GetDefaultNamespace(), db_ind, GetCurrentTimeMs()};
  DbSlice& db_slice = db_cntx.ns->GetCurrentDbSlice();
=======
  EngineShard* es = EngineShard::tlocal();
  DbSlice& db_slice = es->db_slice();
  DbContext db_cntx{db_ind, GetCurrentTimeMs()};
>>>>>>> ac328e15

  for (const auto* item : ib) {
    PrimeValue pv;
    if (ec_ = FromOpaque(item->val, &pv); ec_) {
      LOG(ERROR) << "Could not load value for key '" << item->key << "' in DB " << db_ind;
      stop_early_ = true;
      break;
    }

    if (item->expire_ms > 0 && db_cntx.time_now_ms >= item->expire_ms)
      continue;

    auto op_res = db_slice.AddOrUpdate(db_cntx, item->key, std::move(pv), item->expire_ms);
    if (!op_res) {
      LOG(ERROR) << "OOM failed to add key '" << item->key << "' in DB " << db_ind;
      ec_ = RdbError(errc::out_of_memory);
      stop_early_ = true;
      break;
    }

    auto& res = *op_res;
    res.it->first.SetSticky(item->is_sticky);
    if (!res.is_new) {
      LOG(WARNING) << "RDB has duplicated key '" << item->key << "' in DB " << db_ind;
    }

    if (auto* ts = es->tiered_storage(); ts)
      ts->TryStash(db_cntx.db_index, item->key, &res.it->second);
  }

  for (auto* item : ib) {
    item_queue_.Push(item);
  }
}

void RdbLoader::ResizeDb(size_t key_num, size_t expire_num) {
  DCHECK_LT(key_num, 1U << 31);
  DCHECK_LT(expire_num, 1U << 31);
  // Note: To reserve space, it's necessary to allocate space at the shard level. We might
  // load with different number of shards which makes database resizing unfeasible.
}

error_code RdbLoader::LoadKeyValPair(int type, ObjSettings* settings) {
  // We return the item in LoadItemsBuffer.
  Item* item = item_queue_.Pop();

  if (item == nullptr) {
    item = new Item;
  }
  auto cleanup = absl::Cleanup([item] { delete item; });

  // Read key
  SET_OR_RETURN(ReadKey(), item->key);

  // Read value
  error_code ec = ReadObj(type, &item->val);
  if (ec) {
    VLOG(1) << "ReadObj error " << ec << " for key " << item->key;
    return ec;
  }

  /* Check if the key already expired. This function is used when loading
   * an RDB file from disk, either at startup, or when an RDB was
   * received from the master. In the latter case, the master is
   * responsible for key expiry. If we would expire keys here, the
   * snapshot taken by the master may not be reflected on the slave.
   * Similarly if the RDB is the preamble of an AOF file, we want to
   * load all the keys as they are, since the log of operations later
   * assume to work in an exact keyspace state. */

  if (ServerState::tlocal()->is_master && settings->has_expired) {
    VLOG(2) << "Expire key: " << item->key;
    return kOk;
  }

  item->is_sticky = settings->is_sticky;

  ShardId sid = Shard(item->key, shard_set->size());
  item->expire_ms = settings->expiretime;

  auto& out_buf = shard_buf_[sid];

  out_buf.emplace_back(item);
  std::move(cleanup).Cancel();

  constexpr size_t kBufSize = 128;
  if (out_buf.size() >= kBufSize) {
    FlushShardAsync(sid);
  }

  return kOk;
}

void RdbLoader::LoadScriptFromAux(string&& body) {
  ServerState* ss = ServerState::tlocal();
  auto interpreter = ss->BorrowInterpreter();
  absl::Cleanup clean = [ss, interpreter]() { ss->ReturnInterpreter(interpreter); };

  if (script_mgr_) {
    auto res = script_mgr_->Insert(body, interpreter);
    if (!res)
      LOG(ERROR) << "Error compiling script";
  }
}

void RdbLoader::LoadSearchIndexDefFromAux(string&& def) {
  facade::CapturingReplyBuilder crb{};
  ConnectionContext cntx{nullptr, nullptr, &crb};
  cntx.is_replicating = true;
  cntx.journal_emulated = true;
  cntx.skip_acl_validation = true;
  cntx.ns = &namespaces.GetDefaultNamespace();

  // Avoid deleting local crb
  absl::Cleanup cntx_clean = [&cntx] { cntx.Inject(nullptr); };

  uint32_t consumed = 0;
  facade::RespVec resp_vec;
  facade::RedisParser parser;

  def += "\r\n";  // RESP terminator
  io::MutableBytes buffer{reinterpret_cast<uint8_t*>(def.data()), def.size()};
  auto res = parser.Parse(buffer, &consumed, &resp_vec);

  if (res != facade::RedisParser::Result::OK) {
    LOG(ERROR) << "Bad index definition: " << def;
    return;
  }

  // Prepend FT.CREATE to index definiton
  CmdArgVec arg_vec;
  facade::RespExpr::VecToArgList(resp_vec, &arg_vec);
  string ft_create = "FT.CREATE";
  arg_vec.insert(arg_vec.begin(), MutableSlice{ft_create.data(), ft_create.size()});

  service_->DispatchCommand(absl::MakeSpan(arg_vec), &cntx);

  auto response = crb.Take();
  if (auto err = facade::CapturingReplyBuilder::GetError(response); err) {
    LOG(ERROR) << "Bad index definition: " << def << " " << err->first;
  }
}

void RdbLoader::PerformPreLoad(Service* service) {
  const CommandId* cmd = service->FindCmd("FT.DROPINDEX");
  if (cmd == nullptr)
    return;  // MacOS

  shard_set->AwaitRunningOnShardQueue([](EngineShard* es) {
    for (const auto& name : es->search_indices()->GetIndexNames())
      es->search_indices()->DropIndex(name);
  });
}

void RdbLoader::PerformPostLoad(Service* service) {
  const CommandId* cmd = service->FindCmd("FT.CREATE");
  if (cmd == nullptr)  // On MacOS we don't include search so FT.CREATE won't exist.
    return;

  // Rebuild all search indices as only their definitions are extracted from the snapshot
  shard_set->AwaitRunningOnShardQueue([](EngineShard* es) {
    es->search_indices()->RebuildAllIndices(
        OpArgs{es, nullptr, DbContext{&namespaces.GetDefaultNamespace(), 0, GetCurrentTimeMs()}});
  });
}

}  // namespace dfly<|MERGE_RESOLUTION|>--- conflicted
+++ resolved
@@ -2451,14 +2451,10 @@
 }
 
 void RdbLoader::LoadItemsBuffer(DbIndex db_ind, const ItemsBuf& ib) {
-<<<<<<< HEAD
-  DbContext db_cntx{&namespaces.GetDefaultNamespace(), db_ind, GetCurrentTimeMs()};
-  DbSlice& db_slice = db_cntx.ns->GetCurrentDbSlice();
-=======
   EngineShard* es = EngineShard::tlocal();
   DbSlice& db_slice = es->db_slice();
   DbContext db_cntx{db_ind, GetCurrentTimeMs()};
->>>>>>> ac328e15
+  DbSlice& db_slice = db_cntx.ns->GetCurrentDbSlice();
 
   for (const auto* item : ib) {
     PrimeValue pv;
