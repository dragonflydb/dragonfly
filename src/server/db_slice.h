--- conflicted
+++ resolved
@@ -188,12 +188,6 @@
     return ExpirePeriod{time_ms - expire_base_[0]};
   }
 
-<<<<<<< HEAD
-  OpResult<PrimeIterator> Find(const Context& cntx, std::string_view key, unsigned req_obj_type);
-
-  // Returns (value, expire) dict entries if key exists, null if it does not exist or has expired.
-  std::pair<PrimeIterator, ExpireIterator> FindExt(const Context& cntx, std::string_view key);
-=======
   struct ItAndUpdater {
     PrimeIterator it;
     ExpireIterator exp_it;
@@ -210,7 +204,6 @@
   ItAndExpConst FindReadOnly(const Context& cntx, std::string_view key) const;
   OpResult<PrimeConstIterator> FindReadOnly(const Context& cntx, std::string_view key,
                                             unsigned req_obj_type) const;
->>>>>>> 6c32c800
 
   // Returns (iterator, args-index) if found, KEY_NOTFOUND otherwise.
   // If multiple keys are found, returns the first index in the ArgSlice.
@@ -326,16 +319,12 @@
 
   // Check whether 'it' has not expired. Returns it if it's still valid. Otherwise, erases it
   // from both tables and return PrimeIterator{}.
-<<<<<<< HEAD
-  std::pair<PrimeIterator, ExpireIterator> ExpireIfNeeded(const Context& cntx, PrimeIterator it);
-=======
   struct ItAndExp {
     PrimeIterator it;
     ExpireIterator exp_it;
   };
   ItAndExp ExpireIfNeeded(const Context& cntx, PrimeIterator it) const;
->>>>>>> 6c32c800
-
+  
   // Iterate over all expire table entries and delete expired.
   void ExpireAllIfNeeded();
 
