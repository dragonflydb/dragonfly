--- conflicted
+++ resolved
@@ -336,12 +336,9 @@
   // Track keys for the client represented by the the weak reference to its connection.
   void TrackKeys(const facade::Connection::WeakRef&, const ArgSlice&);
 
-<<<<<<< HEAD
   // Send invalidation message to the clients that are tracking the change to a key.
   void SendInvalidationTrackingMessage(const std::string_view& key);
 
-=======
->>>>>>> 64bbfc70
  private:
   // Releases a single key. `key` must have been normalized by GetLockKey().
   void ReleaseNormalized(IntentLock::Mode m, DbIndex db_index, std::string_view key,
