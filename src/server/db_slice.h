// Copyright 2022, DragonflyDB authors.  All rights reserved.
// See LICENSE for licensing terms.
//

#pragma once

#include "core/mi_memory_resource.h"
#include "facade/dragonfly_connection.h"
#include "facade/op_status.h"
#include "server/common.h"
#include "server/conn_context.h"
#include "server/table.h"

namespace dfly {

using facade::OpResult;

struct DbStats : public DbTableStats {
  // number of active keys.
  size_t key_count = 0;

  // number of keys that have expiry deadline.
  size_t expire_count = 0;

  // number of buckets in dictionary (key capacity)
  size_t bucket_count = 0;

  // Memory used by dictionaries.
  size_t table_mem_usage = 0;

  using DbTableStats::operator+=;
  using DbTableStats::operator=;

  DbStats& operator+=(const DbStats& o);
};

struct SliceEvents {
  // Number of eviction events.
  size_t evicted_keys = 0;

  // evictions that were performed when we have a negative memory budget.
  size_t hard_evictions = 0;
  size_t expired_keys = 0;
  size_t garbage_checked = 0;
  size_t garbage_collected = 0;
  size_t stash_unloaded = 0;
  size_t bumpups = 0;  // how many bump-upds we did.

  // hits/misses on keys
  size_t hits = 0;
  size_t misses = 0;
  size_t mutations = 0;

  // how many insertions were rejected due to OOM.
  size_t insertion_rejections = 0;

  // how many updates and insertions of keys between snapshot intervals
  size_t update = 0;

  SliceEvents& operator+=(const SliceEvents& o);
};

class DbSlice {
  DbSlice(const DbSlice&) = delete;
  void operator=(const DbSlice&) = delete;

 public:
  class AutoUpdater {
   public:
    AutoUpdater();
    AutoUpdater(const AutoUpdater& o) = delete;
    AutoUpdater& operator=(const AutoUpdater& o) = delete;
    AutoUpdater(AutoUpdater&& o);
    AutoUpdater& operator=(AutoUpdater&& o);
    ~AutoUpdater();

    void Run();
    void Cancel();

   private:
    enum class DestructorAction {
      kDoNothing,
      kRun,
    };

    // Wrap members in a struct to auto generate operator=
    struct Fields {
      DestructorAction action = DestructorAction::kDoNothing;

      DbSlice* db_slice = nullptr;
      DbIndex db_ind = 0;
      PrimeIterator it;
      std::string_view key;

      // The following fields are calculated at init time
      size_t db_size = 0;
      size_t deletion_count = 0;
      size_t orig_heap_size = 0;
    };

    AutoUpdater(const Fields& fields);

    friend class DbSlice;

    Fields fields_ = {};
  };

  struct Stats {
    // DbStats db;
    std::vector<DbStats> db_stats;
    SliceEvents events;
    size_t small_string_bytes = 0;
  };

  using Context = DbContext;

  // ChangeReq - describes the change to the table.
  struct ChangeReq {
    // If iterator is set then it's an update to the existing bucket.
    // Otherwise (string_view is set) then it's a new key that is going to be added to the table.
    std::variant<PrimeTable::bucket_iterator, std::string_view> change;

    ChangeReq(PrimeTable::bucket_iterator it) : change(it) {
    }
    ChangeReq(std::string_view key) : change(key) {
    }

    const PrimeTable::bucket_iterator* update() const {
      return std::get_if<PrimeTable::bucket_iterator>(&change);
    }
  };

  // Called before deleting an element to notify the search indices.
  using DocDeletionCallback =
      std::function<void(std::string_view, const Context&, const PrimeValue& pv)>;

  struct ExpireParams {
    int64_t value = INT64_MIN;  // undefined

    bool absolute = false;
    TimeUnit unit = TimeUnit::SEC;
    bool persist = false;
    int32_t expire_options = 0;  // ExpireFlags

    bool IsDefined() const {
      return persist || value > INT64_MIN;
    }

    // Calculate relative and absolue timepoints.
    std::pair<int64_t, int64_t> Calculate(int64_t now_msec) const;
  };

  DbSlice(uint32_t index, bool caching_mode, EngineShard* owner);
  ~DbSlice();

  // Activates `db_ind` database if it does not exist (see ActivateDb below).
  void Reserve(DbIndex db_ind, size_t key_size);

  // Returns statistics for the whole db slice. A bit heavy operation.
  Stats GetStats() const;

  // Returns slot statistics for db 0.
  SlotStats GetSlotStats(SlotId sid) const;

  void UpdateExpireBase(uint64_t now, unsigned generation) {
    expire_base_[generation & 1] = now;
  }

  // From time to time DbSlice is set with a new set of params needed to estimate its
  // memory usage.
  void SetCachedParams(int64_t budget, size_t bytes_per_object) {
    memory_budget_ = budget;
    bytes_per_object_ = bytes_per_object;
  }

  ssize_t memory_budget() const {
    return memory_budget_;
  }

  size_t bytes_per_object() const {
    return bytes_per_object_;
  }

  // returns absolute time of the expiration.
  time_t ExpireTime(ExpireConstIterator it) const {
    return it.is_done() ? 0 : expire_base_[0] + it->second.duration_ms();
  }

  ExpirePeriod FromAbsoluteTime(uint64_t time_ms) const {
    return ExpirePeriod{time_ms - expire_base_[0]};
  }

  struct ItAndUpdater {
    PrimeIterator it;
    ExpireIterator exp_it;
    AutoUpdater post_updater;
  };
  ItAndUpdater FindMutable(const Context& cntx, std::string_view key);
  ItAndUpdater FindAndFetchMutable(const Context& cntx, std::string_view key);
  OpResult<ItAndUpdater> FindMutable(const Context& cntx, std::string_view key,
                                     unsigned req_obj_type);
  OpResult<ItAndUpdater> FindAndFetchMutable(const Context& cntx, std::string_view key,
                                             unsigned req_obj_type);

  struct ItAndExpConst {
    PrimeConstIterator it;
    ExpireConstIterator exp_it;
  };
  ItAndExpConst FindReadOnly(const Context& cntx, std::string_view key);
  OpResult<PrimeConstIterator> FindReadOnly(const Context& cntx, std::string_view key,
                                            unsigned req_obj_type);
  OpResult<PrimeConstIterator> FindAndFetchReadOnly(const Context& cntx, std::string_view key,
                                                    unsigned req_obj_type);

  // Returns (iterator, args-index) if found, KEY_NOTFOUND otherwise.
  // If multiple keys are found, returns the first index in the ArgSlice.
  OpResult<std::pair<PrimeConstIterator, unsigned>> FindFirstReadOnly(const Context& cntx,
                                                                      ArgSlice args,
                                                                      int req_obj_type);

  struct AddOrFindResult {
    PrimeIterator it;
    ExpireIterator exp_it;
    bool is_new = false;
    AutoUpdater post_updater;

    AddOrFindResult& operator=(ItAndUpdater&& o);
  };

<<<<<<< HEAD
  OpResult<AddOrFindResult> AddOrFind(const Context& cntx, std::string_view key);
=======
  AddOrFindResult AddOrFind(const Context& cntx, std::string_view key) noexcept(false);
  AddOrFindResult AddOrFindAndFetch(const Context& cntx, std::string_view key) noexcept(false);
>>>>>>> af237786

  // Same as AddOrSkip, but overwrites in case entry exists.
  OpResult<AddOrFindResult> AddOrUpdate(const Context& cntx, std::string_view key, PrimeValue obj,
                                        uint64_t expire_at_ms);

  // Adds a new entry. Requires: key does not exist in this slice.
  // Returns the iterator to the newly added entry.
  // Returns OpStatus::OUT_OF_MEMORY if bad_alloc is thrown
  OpResult<ItAndUpdater> AddNew(const Context& cntx, std::string_view key, PrimeValue obj,
                                uint64_t expire_at_ms);

  // Update entry expiration. Return epxiration timepoint in abs milliseconds, or -1 if the entry
  // already expired and was deleted;
  facade::OpResult<int64_t> UpdateExpire(const Context& cntx, PrimeIterator prime_it,
                                         ExpireIterator exp_it, const ExpireParams& params);

  // Adds expiry information.
  void AddExpire(DbIndex db_ind, PrimeIterator main_it, uint64_t at);

  // Removes the corresponing expiry information if exists.
  // Returns true if expiry existed (and removed).
  bool RemoveExpire(DbIndex db_ind, PrimeIterator main_it);

  // Either adds or removes (if at == 0) expiry. Returns true if a change was made.
  // Does not change expiry if at != 0 and expiry already exists.
  bool UpdateExpire(DbIndex db_ind, PrimeIterator main_it, uint64_t at);

  void SetMCFlag(DbIndex db_ind, PrimeKey key, uint32_t flag);
  uint32_t GetMCFlag(DbIndex db_ind, const PrimeKey& key) const;

  // Creates a database with index `db_ind`. If such database exists does nothing.
  void ActivateDb(DbIndex db_ind);

  bool Del(DbIndex db_ind, PrimeIterator it);
  void RemoveFromTiered(PrimeIterator it, DbIndex index);

  constexpr static DbIndex kDbAll = 0xFFFF;

  /**
   * @brief Flushes the database of index db_ind. If kDbAll is passed then flushes all the
   * databases.
   *
   */
  void FlushDb(DbIndex db_ind);

  // Flushes the data of given slot ids.
  void FlushSlots(SlotSet slot_ids);

  EngineShard* shard_owner() const {
    return owner_;
  }

  ShardId shard_id() const {
    return shard_id_;
  }

  void OnCbFinish();

  bool Acquire(IntentLock::Mode m, const KeyLockArgs& lock_args);

  void Release(IntentLock::Mode m, const KeyLockArgs& lock_args);

  // Returns true if the key can be locked under m. Does not lock.
  bool CheckLock(IntentLock::Mode m, DbIndex dbid, std::string_view key) const;

  // Returns true if all keys can be locked under m. Does not lock.
  bool CheckLock(IntentLock::Mode m, const KeyLockArgs& lock_args) const;

  size_t db_array_size() const {
    return db_arr_.size();
  }

  bool IsDbValid(DbIndex id) const {
    return id < db_arr_.size() && bool(db_arr_[id]);
  }

  DbTable* GetDBTable(DbIndex id) {
    return db_arr_[id].get();
  }

  const DbTable* GetDBTable(DbIndex id) const {
    return db_arr_[id].get();
  }

  std::pair<PrimeTable*, ExpireTable*> GetTables(DbIndex id) {
    return std::pair<PrimeTable*, ExpireTable*>(&db_arr_[id]->prime, &db_arr_[id]->expire);
  }

  // Returns existing keys count in the db.
  size_t DbSize(DbIndex db_ind) const;

  // Callback functions called upon writing to the existing key.
  DbTableStats* MutableStats(DbIndex db_ind) {
    return &db_arr_[db_ind]->stats;
  }

  // Check whether 'it' has not expired. Returns it if it's still valid. Otherwise, erases it
  // from both tables and return PrimeIterator{}.
  struct ItAndExp {
    PrimeIterator it;
    ExpireIterator exp_it;
  };
  ItAndExp ExpireIfNeeded(const Context& cntx, PrimeIterator it);

  // Iterate over all expire table entries and delete expired.
  void ExpireAllIfNeeded();

  // Current version of this slice.
  // We maintain a shared versioning scheme for all databases in the slice.
  uint64_t version() const {
    return version_;
  }

  using ChangeCallback = std::function<void(DbIndex, const ChangeReq&)>;

  //! Registers the callback to be called for each change.
  //! Returns the registration id which is also the unique version of the dbslice
  //! at a time of the call.
  uint64_t RegisterOnChange(ChangeCallback cb);

  // Call registered callbacks with version less than upper_bound.
  void FlushChangeToEarlierCallbacks(DbIndex db_ind, PrimeIterator it, uint64_t upper_bound);

  //! Unregisters the callback.
  void UnregisterOnChange(uint64_t id);

  struct DeleteExpiredStats {
    uint32_t deleted = 0;         // number of deleted items due to expiry (less than traversed).
    uint32_t traversed = 0;       // number of traversed items that have ttl bit
    size_t survivor_ttl_sum = 0;  // total sum of ttl of survivors (traversed - deleted).
  };

  // Deletes some amount of possible expired items.
  DeleteExpiredStats DeleteExpiredStep(const Context& cntx, unsigned count);
  void FreeMemWithEvictionStep(DbIndex db_indx, size_t increase_goal_bytes);

  int32_t GetNextSegmentForEviction(int32_t segment_id, DbIndex db_ind) const;

  const DbTableArray& databases() const {
    return db_arr_;
  }

  void TEST_EnableCacheMode() {
    caching_mode_ = 1;
  }

  // Test hook to inspect last locked keys.
  absl::flat_hash_set<std::string_view> TEST_GetLastLockedKeys() const {
    return uniq_keys_;
  }

  void RegisterWatchedKey(DbIndex db_indx, std::string_view key,
                          ConnectionState::ExecInfo* exec_info);

  // Unregisted all watched key entries for connection.
  void UnregisterConnectionWatches(const ConnectionState::ExecInfo* exec_info);

  void SetDocDeletionCallback(DocDeletionCallback ddcb);

  // Resets the event counter for updates/insertions
  void ResetUpdateEvents();

  // Resets events_ member. Used by CONFIG RESETSTAT
  void ResetEvents();

  void SetExpireAllowed(bool is_allowed) {
    expire_allowed_ = is_allowed;
  }

  // Track keys for the client represented by the the weak reference to its connection.
  void TrackKeys(const facade::Connection::WeakRef&, const ArgSlice&);

  // Delete a key referred by its iterator.
  void PerformDeletion(PrimeIterator del_it, DbTable* table);

  // Releases a single key. `key` must have been normalized by GetLockKey().
  void ReleaseNormalized(IntentLock::Mode m, DbIndex db_index, std::string_view key,
                         unsigned count);

 private:
  void PreUpdate(DbIndex db_ind, PrimeIterator it);
  void PostUpdate(DbIndex db_ind, PrimeIterator it, std::string_view key, size_t orig_size);

  OpResult<AddOrFindResult> AddOrUpdateInternal(const Context& cntx, std::string_view key,
                                                PrimeValue obj, uint64_t expire_at_ms,
                                                bool force_update);

  void FlushSlotsFb(const SlotSet& slot_ids);
  void FlushDbIndexes(const std::vector<DbIndex>& indexes);

  // Invalidate all watched keys in database. Used on FLUSH.
  void InvalidateDbWatches(DbIndex db_indx);

  // Invalidate all watched keys for given slots. Used on FlushSlots.
  void InvalidateSlotWatches(const SlotSet& slot_ids);

  void PerformDeletion(PrimeIterator del_it, ExpireIterator exp_it, DbTable* table);

  // Send invalidation message to the clients that are tracking the change to a key.
  void SendInvalidationTrackingMessage(std::string_view key);

  void CreateDb(DbIndex index);
  size_t EvictObjects(size_t memory_to_free, PrimeIterator it, DbTable* table);

  enum class UpdateStatsMode {
    kReadStats,
    kMutableStats,
  };

  enum class LoadExternalMode {
    kLoad,
    kDontLoad,
  };
  OpResult<ItAndExp> FindInternal(const Context& cntx, std::string_view key,
                                  std::optional<unsigned> req_obj_type, UpdateStatsMode stats_mode,
                                  LoadExternalMode load_mode);
  AddOrFindResult AddOrFindInternal(const Context& cntx, std::string_view key,
                                    LoadExternalMode load_mode) noexcept(false);
  OpResult<ItAndUpdater> FindMutableInternal(const Context& cntx, std::string_view key,
                                             std::optional<unsigned> req_obj_type,
                                             LoadExternalMode load_mode);

  uint64_t NextVersion() {
    return version_++;
  }
  void RemoveFromTiered(PrimeIterator it, DbTable* table);

 private:
  ShardId shard_id_;
  uint8_t caching_mode_ : 1;

  EngineShard* owner_;

  time_t expire_base_[2];  // Used for expire logic, represents a real clock.
  bool expire_allowed_ = true;

  uint64_t version_ = 1;  // Used to version entries in the PrimeTable.
  ssize_t memory_budget_ = SSIZE_MAX;
  size_t bytes_per_object_ = 0;
  size_t soft_budget_limit_ = 0;
  size_t deletion_count_ = 0;

  mutable SliceEvents events_;  // we may change this even for const operations.

  DbTableArray db_arr_;

  // Used in temporary computations in Acquire/Release.
  mutable absl::flat_hash_set<std::string_view> uniq_keys_;

  // ordered from the smallest to largest version.
  std::vector<std::pair<uint64_t, ChangeCallback>> change_cb_;

  // Used in temporary computations in Find item and CbFinish
  mutable absl::flat_hash_set<CompactObjectView> bumped_items_;

  // Registered by shard indices on when first document index is created.
  DocDeletionCallback doc_del_cb_;

  struct Hash {
    size_t operator()(const facade::Connection::WeakRef& c) const {
      return std::hash<uint32_t>()(c.GetClientId());
    }
  };

  // the following type definitions are confusing, and they are for achieving memory
  // usage tracking for client_tracking_map_ data structure through C++'s memory resource and
  // and polymorphic allocator (new C++ features)
  // the declarations below meant to say:
  // absl::flat_hash_map<std::string,
  //                    absl::flat_hash_set<facade::Connection::WeakRef, Hash>> client_tracking_map_
  using HashSetAllocator = PMR_NS::polymorphic_allocator<facade::Connection::WeakRef>;

  using ConnectionHashSet =
      absl::flat_hash_set<facade::Connection::WeakRef, Hash,
                          absl::container_internal::hash_default_eq<facade::Connection::WeakRef>,
                          HashSetAllocator>;

  using AllocatorType = PMR_NS::polymorphic_allocator<std::pair<std::string, ConnectionHashSet>>;

  absl::flat_hash_map<std::string, ConnectionHashSet,
                      absl::container_internal::hash_default_hash<std::string>,
                      absl::container_internal::hash_default_eq<std::string>, AllocatorType>
      client_tracking_map_;
};

}  // namespace dfly<|MERGE_RESOLUTION|>--- conflicted
+++ resolved
@@ -227,12 +227,8 @@
     AddOrFindResult& operator=(ItAndUpdater&& o);
   };
 
-<<<<<<< HEAD
   OpResult<AddOrFindResult> AddOrFind(const Context& cntx, std::string_view key);
-=======
-  AddOrFindResult AddOrFind(const Context& cntx, std::string_view key) noexcept(false);
-  AddOrFindResult AddOrFindAndFetch(const Context& cntx, std::string_view key) noexcept(false);
->>>>>>> af237786
+  OpResult<AddOrFindResult> AddOrFindAndFetch(const Context& cntx, std::string_view key);
 
   // Same as AddOrSkip, but overwrites in case entry exists.
   OpResult<AddOrFindResult> AddOrUpdate(const Context& cntx, std::string_view key, PrimeValue obj,
@@ -449,8 +445,8 @@
   OpResult<ItAndExp> FindInternal(const Context& cntx, std::string_view key,
                                   std::optional<unsigned> req_obj_type, UpdateStatsMode stats_mode,
                                   LoadExternalMode load_mode);
-  AddOrFindResult AddOrFindInternal(const Context& cntx, std::string_view key,
-                                    LoadExternalMode load_mode) noexcept(false);
+  OpResult<AddOrFindResult> AddOrFindInternal(const Context& cntx, std::string_view key,
+                                              LoadExternalMode load_mode);
   OpResult<ItAndUpdater> FindMutableInternal(const Context& cntx, std::string_view key,
                                              std::optional<unsigned> req_obj_type,
                                              LoadExternalMode load_mode);
