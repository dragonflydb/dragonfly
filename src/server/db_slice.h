// Copyright 2022, DragonflyDB authors.  All rights reserved.
// See LICENSE for licensing terms.
//

#pragma once

#include "core/mi_memory_resource.h"
#include "facade/dragonfly_connection.h"
#include "facade/op_status.h"
#include "server/common.h"
#include "server/conn_context.h"
#include "server/table.h"

namespace dfly {

using facade::OpResult;

struct DbStats : public DbTableStats {
  // number of active keys.
  size_t key_count = 0;

  // number of keys that have expiry deadline.
  size_t expire_count = 0;

  // number of buckets in dictionary (key capacity)
  size_t bucket_count = 0;

  // Memory used by dictionaries.
  size_t table_mem_usage = 0;

  using DbTableStats::operator+=;
  using DbTableStats::operator=;

  DbStats& operator+=(const DbStats& o);
};

struct SliceEvents {
  // Number of eviction events.
  size_t evicted_keys = 0;

  // evictions that were performed when we have a negative memory budget.
  size_t hard_evictions = 0;
  size_t expired_keys = 0;
  size_t garbage_checked = 0;
  size_t garbage_collected = 0;
  size_t stash_unloaded = 0;
  size_t bumpups = 0;  // how many bump-upds we did.

  // hits/misses on keys
  size_t hits = 0;
  size_t misses = 0;
  size_t mutations = 0;

  // ram hit/miss when tiering is enabled
  size_t ram_hits = 0;
  size_t ram_misses = 0;

  // how many insertions were rejected due to OOM.
  size_t insertion_rejections = 0;

  // how many updates and insertions of keys between snapshot intervals
  size_t update = 0;

  SliceEvents& operator+=(const SliceEvents& o);
};

class DbSlice {
  DbSlice(const DbSlice&) = delete;
  void operator=(const DbSlice&) = delete;

 public:
  class AutoUpdater {
   public:
    AutoUpdater();
    AutoUpdater(const AutoUpdater& o) = delete;
    AutoUpdater& operator=(const AutoUpdater& o) = delete;
    AutoUpdater(AutoUpdater&& o);
    AutoUpdater& operator=(AutoUpdater&& o);
    ~AutoUpdater();

    void Run();
    void Cancel();

   private:
    enum class DestructorAction {
      kDoNothing,
      kRun,
    };

    // Wrap members in a struct to auto generate operator=
    struct Fields {
      DestructorAction action = DestructorAction::kDoNothing;

      DbSlice* db_slice = nullptr;
      DbIndex db_ind = 0;
      PrimeIterator it;
      std::string_view key;

      // The following fields are calculated at init time
      size_t db_size = 0;
      size_t deletion_count = 0;
      size_t orig_heap_size = 0;
    };

    AutoUpdater(const Fields& fields);

    friend class DbSlice;

    Fields fields_ = {};
  };

  struct Stats {
    // DbStats db;
    std::vector<DbStats> db_stats;
    SliceEvents events;
    size_t small_string_bytes = 0;
  };

  using Context = DbContext;

  // ChangeReq - describes the change to the table.
  struct ChangeReq {
    // If iterator is set then it's an update to the existing bucket.
    // Otherwise (string_view is set) then it's a new key that is going to be added to the table.
    std::variant<PrimeTable::bucket_iterator, std::string_view> change;

    ChangeReq(PrimeTable::bucket_iterator it) : change(it) {
    }
    ChangeReq(std::string_view key) : change(key) {
    }

    const PrimeTable::bucket_iterator* update() const {
      return std::get_if<PrimeTable::bucket_iterator>(&change);
    }
  };

  // Called before deleting an element to notify the search indices.
  using DocDeletionCallback =
      std::function<void(std::string_view, const Context&, const PrimeValue& pv)>;

  struct ExpireParams {
    int64_t value = INT64_MIN;  // undefined

    bool absolute = false;
    TimeUnit unit = TimeUnit::SEC;
    bool persist = false;
    int32_t expire_options = 0;  // ExpireFlags

    bool IsDefined() const {
      return persist || value > INT64_MIN;
    }

    // Calculate relative and absolue timepoints.
    std::pair<int64_t, int64_t> Calculate(int64_t now_msec) const;
  };

  DbSlice(uint32_t index, bool caching_mode, EngineShard* owner);
  ~DbSlice();

  // Activates `db_ind` database if it does not exist (see ActivateDb below).
  void Reserve(DbIndex db_ind, size_t key_size);

  // Returns statistics for the whole db slice. A bit heavy operation.
  Stats GetStats() const;

  // Returns slot statistics for db 0.
  SlotStats GetSlotStats(SlotId sid) const;

  void UpdateExpireBase(uint64_t now, unsigned generation) {
    expire_base_[generation & 1] = now;
  }

  // From time to time DbSlice is set with a new set of params needed to estimate its
  // memory usage.
  void SetCachedParams(int64_t budget, size_t bytes_per_object) {
    memory_budget_ = budget;
    bytes_per_object_ = bytes_per_object;
  }

  ssize_t memory_budget() const {
    return memory_budget_;
  }

  size_t bytes_per_object() const {
    return bytes_per_object_;
  }

  // returns absolute time of the expiration.
  time_t ExpireTime(ExpireConstIterator it) const {
    return it.is_done() ? 0 : expire_base_[0] + it->second.duration_ms();
  }

  ExpirePeriod FromAbsoluteTime(uint64_t time_ms) const {
    return ExpirePeriod{time_ms - expire_base_[0]};
  }

  struct ItAndUpdater {
    PrimeIterator it;
    ExpireIterator exp_it;
    AutoUpdater post_updater;
  };
  ItAndUpdater FindMutable(const Context& cntx, std::string_view key);
  ItAndUpdater FindAndFetchMutable(const Context& cntx, std::string_view key);
  OpResult<ItAndUpdater> FindMutable(const Context& cntx, std::string_view key,
                                     unsigned req_obj_type);
  OpResult<ItAndUpdater> FindAndFetchMutable(const Context& cntx, std::string_view key,
                                             unsigned req_obj_type);

  struct ItAndExpConst {
    PrimeConstIterator it;
    ExpireConstIterator exp_it;
  };
  ItAndExpConst FindReadOnly(const Context& cntx, std::string_view key);
  OpResult<PrimeConstIterator> FindReadOnly(const Context& cntx, std::string_view key,
                                            unsigned req_obj_type);
  OpResult<PrimeConstIterator> FindAndFetchReadOnly(const Context& cntx, std::string_view key,
                                                    unsigned req_obj_type);

  // Returns (iterator, args-index) if found, KEY_NOTFOUND otherwise.
  // If multiple keys are found, returns the first index in the ArgSlice.
  OpResult<std::pair<PrimeConstIterator, unsigned>> FindFirstReadOnly(const Context& cntx,
                                                                      ArgSlice args,
                                                                      int req_obj_type);

  struct AddOrFindResult {
    PrimeIterator it;
    ExpireIterator exp_it;
    bool is_new = false;
    AutoUpdater post_updater;

    AddOrFindResult& operator=(ItAndUpdater&& o);
  };

  OpResult<AddOrFindResult> AddOrFind(const Context& cntx, std::string_view key);
  OpResult<AddOrFindResult> AddOrFindAndFetch(const Context& cntx, std::string_view key);

  // Same as AddOrSkip, but overwrites in case entry exists.
  OpResult<AddOrFindResult> AddOrUpdate(const Context& cntx, std::string_view key, PrimeValue obj,
                                        uint64_t expire_at_ms);

  // Adds a new entry. Requires: key does not exist in this slice.
  // Returns the iterator to the newly added entry.
  // Returns OpStatus::OUT_OF_MEMORY if bad_alloc is thrown
  OpResult<ItAndUpdater> AddNew(const Context& cntx, std::string_view key, PrimeValue obj,
                                uint64_t expire_at_ms);

  // Update entry expiration. Return epxiration timepoint in abs milliseconds, or -1 if the entry
  // already expired and was deleted;
  facade::OpResult<int64_t> UpdateExpire(const Context& cntx, PrimeIterator prime_it,
                                         ExpireIterator exp_it, const ExpireParams& params);

  // Adds expiry information.
  void AddExpire(DbIndex db_ind, PrimeIterator main_it, uint64_t at);

  // Removes the corresponing expiry information if exists.
  // Returns true if expiry existed (and removed).
  bool RemoveExpire(DbIndex db_ind, PrimeIterator main_it);

  // Either adds or removes (if at == 0) expiry. Returns true if a change was made.
  // Does not change expiry if at != 0 and expiry already exists.
  bool UpdateExpire(DbIndex db_ind, PrimeIterator main_it, uint64_t at);

  void SetMCFlag(DbIndex db_ind, PrimeKey key, uint32_t flag);
  uint32_t GetMCFlag(DbIndex db_ind, const PrimeKey& key) const;

  // Creates a database with index `db_ind`. If such database exists does nothing.
  void ActivateDb(DbIndex db_ind);

  bool Del(DbIndex db_ind, PrimeIterator it);
  void RemoveFromTiered(PrimeIterator it, DbIndex index);

  constexpr static DbIndex kDbAll = 0xFFFF;

  /**
   * @brief Flushes the database of index db_ind. If kDbAll is passed then flushes all the
   * databases.
   *
   */
  void FlushDb(DbIndex db_ind);

  // Flushes the data of given slot ids.
  void FlushSlots(SlotSet slot_ids);

  EngineShard* shard_owner() const {
    return owner_;
  }

  ShardId shard_id() const {
    return shard_id_;
  }

  void OnCbFinish();

  bool Acquire(IntentLock::Mode m, const KeyLockArgs& lock_args);

  void Release(IntentLock::Mode m, const KeyLockArgs& lock_args);

  // Returns true if the key can be locked under m. Does not lock.
  bool CheckLock(IntentLock::Mode m, DbIndex dbid, std::string_view key) const;

  // Returns true if all keys can be locked under m. Does not lock.
  bool CheckLock(IntentLock::Mode m, const KeyLockArgs& lock_args) const;

  size_t db_array_size() const {
    return db_arr_.size();
  }

  bool IsDbValid(DbIndex id) const {
    return id < db_arr_.size() && bool(db_arr_[id]);
  }

  DbTable* GetDBTable(DbIndex id) {
    return db_arr_[id].get();
  }

  const DbTable* GetDBTable(DbIndex id) const {
    return db_arr_[id].get();
  }

  std::pair<PrimeTable*, ExpireTable*> GetTables(DbIndex id) {
    return std::pair<PrimeTable*, ExpireTable*>(&db_arr_[id]->prime, &db_arr_[id]->expire);
  }

  // Returns existing keys count in the db.
  size_t DbSize(DbIndex db_ind) const;

  // Callback functions called upon writing to the existing key.
  DbTableStats* MutableStats(DbIndex db_ind) {
    return &db_arr_[db_ind]->stats;
  }

  // Check whether 'it' has not expired. Returns it if it's still valid. Otherwise, erases it
  // from both tables and return PrimeIterator{}.
  struct ItAndExp {
    PrimeIterator it;
    ExpireIterator exp_it;
  };
  ItAndExp ExpireIfNeeded(const Context& cntx, PrimeIterator it);

  // Iterate over all expire table entries and delete expired.
  void ExpireAllIfNeeded();

  // Current version of this slice.
  // We maintain a shared versioning scheme for all databases in the slice.
  uint64_t version() const {
    return version_;
  }

  using ChangeCallback = std::function<void(DbIndex, const ChangeReq&)>;

  //! Registers the callback to be called for each change.
  //! Returns the registration id which is also the unique version of the dbslice
  //! at a time of the call.
  uint64_t RegisterOnChange(ChangeCallback cb);

  // Call registered callbacks with version less than upper_bound.
  void FlushChangeToEarlierCallbacks(DbIndex db_ind, PrimeIterator it, uint64_t upper_bound);

  //! Unregisters the callback.
  void UnregisterOnChange(uint64_t id);

  struct DeleteExpiredStats {
    uint32_t deleted = 0;         // number of deleted items due to expiry (less than traversed).
    uint32_t traversed = 0;       // number of traversed items that have ttl bit
    size_t survivor_ttl_sum = 0;  // total sum of ttl of survivors (traversed - deleted).
  };

  // Deletes some amount of possible expired items.
  DeleteExpiredStats DeleteExpiredStep(const Context& cntx, unsigned count);
  void FreeMemWithEvictionStep(DbIndex db_indx, size_t increase_goal_bytes);
  void ScheduleForOffloadStep(DbIndex db_indx, size_t increase_goal_bytes);
<<<<<<< HEAD

  void DefragSecondTierStep(DbIndex db_indx);
=======
>>>>>>> ded3341b

  int32_t GetNextSegmentForEviction(int32_t segment_id, DbIndex db_ind) const;

  const DbTableArray& databases() const {
    return db_arr_;
  }

  void TEST_EnableCacheMode() {
    caching_mode_ = 1;
  }

  // Test hook to inspect last locked keys.
  absl::flat_hash_set<std::string_view> TEST_GetLastLockedKeys() const {
    return uniq_keys_;
  }

  void RegisterWatchedKey(DbIndex db_indx, std::string_view key,
                          ConnectionState::ExecInfo* exec_info);

  // Unregisted all watched key entries for connection.
  void UnregisterConnectionWatches(const ConnectionState::ExecInfo* exec_info);

  void SetDocDeletionCallback(DocDeletionCallback ddcb);

  // Resets the event counter for updates/insertions
  void ResetUpdateEvents();

  // Resets events_ member. Used by CONFIG RESETSTAT
  void ResetEvents();

  void SetExpireAllowed(bool is_allowed) {
    expire_allowed_ = is_allowed;
  }

  // Track keys for the client represented by the the weak reference to its connection.
  void TrackKeys(const facade::Connection::WeakRef&, const ArgSlice&);

  // Delete a key referred by its iterator.
  void PerformDeletion(PrimeIterator del_it, DbTable* table);

  // Releases a single key. `key` must have been normalized by GetLockKey().
  void ReleaseNormalized(IntentLock::Mode m, DbIndex db_index, std::string_view key);

 private:
  void PreUpdate(DbIndex db_ind, PrimeIterator it);
  void PostUpdate(DbIndex db_ind, PrimeIterator it, std::string_view key, size_t orig_size);

  OpResult<AddOrFindResult> AddOrUpdateInternal(const Context& cntx, std::string_view key,
                                                PrimeValue obj, uint64_t expire_at_ms,
                                                bool force_update);

  void FlushSlotsFb(const SlotSet& slot_ids);
  void FlushDbIndexes(const std::vector<DbIndex>& indexes);

  // Invalidate all watched keys in database. Used on FLUSH.
  void InvalidateDbWatches(DbIndex db_indx);

  // Invalidate all watched keys for given slots. Used on FlushSlots.
  void InvalidateSlotWatches(const SlotSet& slot_ids);

  void PerformDeletion(PrimeIterator del_it, ExpireIterator exp_it, DbTable* table);

  // Send invalidation message to the clients that are tracking the change to a key.
  void SendInvalidationTrackingMessage(std::string_view key);

  void CreateDb(DbIndex index);
  size_t EvictObjects(size_t memory_to_free, PrimeIterator it, DbTable* table);

  enum class UpdateStatsMode {
    kReadStats,
    kMutableStats,
  };

  enum class LoadExternalMode {
    kLoad,
    kDontLoad,
  };
  OpResult<ItAndExp> FindInternal(const Context& cntx, std::string_view key,
                                  std::optional<unsigned> req_obj_type, UpdateStatsMode stats_mode,
                                  LoadExternalMode load_mode);
  OpResult<AddOrFindResult> AddOrFindInternal(const Context& cntx, std::string_view key,
                                              LoadExternalMode load_mode);
  OpResult<ItAndUpdater> FindMutableInternal(const Context& cntx, std::string_view key,
                                             std::optional<unsigned> req_obj_type,
                                             LoadExternalMode load_mode);

  uint64_t NextVersion() {
    return version_++;
  }
  void RemoveFromTiered(PrimeIterator it, DbTable* table);

 private:
  ShardId shard_id_;
  uint8_t caching_mode_ : 1;

  EngineShard* owner_;

  time_t expire_base_[2];  // Used for expire logic, represents a real clock.
  bool expire_allowed_ = true;

  uint64_t version_ = 1;  // Used to version entries in the PrimeTable.
  ssize_t memory_budget_ = SSIZE_MAX;
  size_t bytes_per_object_ = 0;
  size_t soft_budget_limit_ = 0;
  size_t deletion_count_ = 0;

  mutable SliceEvents events_;  // we may change this even for const operations.

  DbTableArray db_arr_;

  // Used in temporary computations in Acquire/Release.
  mutable absl::flat_hash_set<std::string_view> uniq_keys_;

  // ordered from the smallest to largest version.
  std::vector<std::pair<uint64_t, ChangeCallback>> change_cb_;

  // Used in temporary computations in Find item and CbFinish
  mutable absl::flat_hash_set<CompactObjectView> fetched_items_;

  // Registered by shard indices on when first document index is created.
  DocDeletionCallback doc_del_cb_;

  struct Hash {
    size_t operator()(const facade::Connection::WeakRef& c) const {
      return std::hash<uint32_t>()(c.GetClientId());
    }
  };

  // the following type definitions are confusing, and they are for achieving memory
  // usage tracking for client_tracking_map_ data structure through C++'s memory resource and
  // and polymorphic allocator (new C++ features)
  // the declarations below meant to say:
  // absl::flat_hash_map<std::string,
  //                    absl::flat_hash_set<facade::Connection::WeakRef, Hash>> client_tracking_map_
  using HashSetAllocator = PMR_NS::polymorphic_allocator<facade::Connection::WeakRef>;

  using ConnectionHashSet =
      absl::flat_hash_set<facade::Connection::WeakRef, Hash,
                          absl::container_internal::hash_default_eq<facade::Connection::WeakRef>,
                          HashSetAllocator>;

  using AllocatorType = PMR_NS::polymorphic_allocator<std::pair<std::string, ConnectionHashSet>>;

  absl::flat_hash_map<std::string, ConnectionHashSet,
                      absl::container_internal::hash_default_hash<std::string>,
                      absl::container_internal::hash_default_eq<std::string>, AllocatorType>
      client_tracking_map_;
};

}  // namespace dfly<|MERGE_RESOLUTION|>--- conflicted
+++ resolved
@@ -369,11 +369,7 @@
   DeleteExpiredStats DeleteExpiredStep(const Context& cntx, unsigned count);
   void FreeMemWithEvictionStep(DbIndex db_indx, size_t increase_goal_bytes);
   void ScheduleForOffloadStep(DbIndex db_indx, size_t increase_goal_bytes);
-<<<<<<< HEAD
-
   void DefragSecondTierStep(DbIndex db_indx);
-=======
->>>>>>> ded3341b
 
   int32_t GetNextSegmentForEviction(int32_t segment_id, DbIndex db_ind) const;
 
