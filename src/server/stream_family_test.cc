// Copyright 2022, DragonflyDB authors.  All rights reserved.
// See LICENSE for licensing terms.
//

#include "server/stream_family.h"

#include "base/gtest.h"
#include "base/logging.h"
#include "facade/facade_test.h"
#include "server/command_registry.h"
#include "server/test_utils.h"

using namespace testing;
using namespace std;
using namespace util;

namespace dfly {

class StreamFamilyTest : public BaseFamilyTest {
 protected:
};

TEST_F(StreamFamilyTest, Add) {
  auto resp = Run({"xadd", "key", "*", "field", "value"});
  ASSERT_THAT(resp, ArgType(RespExpr::STRING));
  string id = string(ToSV(resp.GetBuf()));
  EXPECT_THAT(id, EndsWith("-0"));

  resp = Run({"xrange", "null", "-", "+"});
  EXPECT_THAT(resp, ArrLen(0));

  resp = Run({"xrange", "key", "-", "+"});
  EXPECT_THAT(resp, ArrLen(2));
  auto sub_arr = resp.GetVec();
  EXPECT_THAT(sub_arr, ElementsAre(id, ArrLen(2)));

  resp = Run({"xlen", "key"});
  EXPECT_THAT(resp, IntArg(1));

  resp = Run({"xadd", "key", "badid", "f1", "val1"});
  EXPECT_THAT(resp, ErrArg("Invalid stream ID"));

  resp = Run({"xadd", "key", "nomkstream", "*", "field2", "value2"});
  ASSERT_THAT(resp, ArgType(RespExpr::STRING));

  resp = Run({"xadd", "noexist", "nomkstream", "*", "field", "value"});
  EXPECT_THAT(resp, ErrArg("no such key"));
}

TEST_F(StreamFamilyTest, AddExtended) {
  auto resp0 = Run({"xadd", "key", "5", "f1", "v1", "f2", "v2"});
  EXPECT_EQ(resp0, "5-0");
  resp0 = Run({"xrange", "key", "5-0", "5-0"});
  EXPECT_THAT(resp0, ArrLen(2));
  auto sub_arr = resp0.GetVec();
  EXPECT_THAT(sub_arr, ElementsAre("5-0", ArrLen(4)));
  sub_arr = sub_arr[1].GetVec();
  EXPECT_THAT(sub_arr, ElementsAre("f1", "v1", "f2", "v2"));

  auto resp1 = Run({"xadd", "key", "maxlen", "1", "*", "field1", "val1"});
  string id1 = string(ToSV(resp1.GetBuf()));

  auto resp2 = Run({"xadd", "key", "maxlen", "1", "*", "field2", "val2"});
  string id2 = string(ToSV(resp2.GetBuf()));

  EXPECT_THAT(Run({"xlen", "key"}), IntArg(1));
  EXPECT_THAT(Run({"xrange", "key", id1, id1}), ArrLen(0));

  auto resp3 = Run({"xadd", "key", id2, "f1", "val1"});
  EXPECT_THAT(resp3, ErrArg("equal or smaller than"));

  Run({"xadd", "key2", "5-0", "field", "val"});
  Run({"xadd", "key2", "6-0", "field1", "val1"});
  Run({"xadd", "key2", "7-0", "field2", "val2"});
  auto resp = Run({"xadd", "key2", "minid", "6", "*", "field3", "val3"});
  EXPECT_THAT(Run({"xlen", "key2"}), IntArg(3));
  EXPECT_THAT(Run({"xrange", "key2", "5-0", "5-0"}), ArrLen(0));

  for (int i = 0; i < 700; i++) {
    Run({"xadd", "key3", "*", "field", "val"});
  }
  resp = Run({"xadd", "key3", "maxlen", "~", "500", "*", "field", "val"});
  EXPECT_THAT(Run({"xlen", "key3"}), IntArg(501));
  for (int i = 0; i < 700; i++) {
    Run({"xadd", "key4", "*", "field", "val"});
  }
  resp = Run({"xadd", "key4", "maxlen", "~", "500", "limit", "100", "*", "field", "val"});
  EXPECT_THAT(Run({"xlen", "key4"}), IntArg(601));
}

TEST_F(StreamFamilyTest, Range) {
  Run({"xadd", "key", "1-*", "f1", "v1"});
  Run({"xadd", "key", "1-*", "f2", "v2"});
  auto resp = Run({"xrange", "key", "-", "+"});
  EXPECT_THAT(resp, ArrLen(2));
  auto sub_arr = resp.GetVec();
  EXPECT_THAT(sub_arr, ElementsAre(ArrLen(2), ArrLen(2)));
  auto sub0 = sub_arr[0].GetVec();
  auto sub1 = sub_arr[1].GetVec();
  EXPECT_THAT(sub0, ElementsAre("1-0", ArrLen(2)));
  EXPECT_THAT(sub1, ElementsAre("1-1", ArrLen(2)));

  resp = Run({"xrevrange", "key", "+", "-"});
  sub_arr = resp.GetVec();
  sub0 = sub_arr[0].GetVec();
  sub1 = sub_arr[1].GetVec();
  EXPECT_THAT(sub0, ElementsAre("1-1", ArrLen(2)));
  EXPECT_THAT(sub1, ElementsAre("1-0", ArrLen(2)));
}

TEST_F(StreamFamilyTest, GroupCreate) {
  Run({"xadd", "key", "1-*", "f1", "v1"});
  auto resp = Run({"xgroup", "create", "key", "grname", "1"});
  EXPECT_EQ(resp, "OK");
  resp = Run({"xgroup", "create", "test", "test", "0"});
  EXPECT_THAT(resp, ErrArg("requires the key to exist"));
  resp = Run({"xgroup", "create", "test", "test", "0", "MKSTREAM"});
  EXPECT_THAT(resp, "OK");
  resp = Run({"xgroup", "create", "test", "test", "0", "MKSTREAM"});
  EXPECT_THAT(resp, ErrArg("BUSYGROUP"));
}

TEST_F(StreamFamilyTest, XRead) {
  Run({"xadd", "foo", "1-*", "k1", "v1"});
  Run({"xadd", "foo", "1-*", "k2", "v2"});
  Run({"xadd", "foo", "1-*", "k3", "v3"});
  Run({"xadd", "bar", "1-*", "k4", "v4"});

  // Receive all records from both streams.
  auto resp = Run({"xread", "streams", "foo", "bar", "0", "0"});
  EXPECT_THAT(resp, ArrLen(2));
  EXPECT_THAT(resp.GetVec()[0].GetVec(), ElementsAre("foo", ArrLen(3)));
  EXPECT_THAT(resp.GetVec()[1].GetVec(), ElementsAre("bar", ArrLen(1)));

  // Order of the requested streams is maintained.
  resp = Run({"xread", "streams", "bar", "foo", "0", "0"});
  EXPECT_THAT(resp, ArrLen(2));
  EXPECT_THAT(resp.GetVec()[0].GetVec(), ElementsAre("bar", ArrLen(1)));
  EXPECT_THAT(resp.GetVec()[1].GetVec(), ElementsAre("foo", ArrLen(3)));

  // Limit count.
  resp = Run({"xread", "count", "1", "streams", "foo", "bar", "0", "0"});
  EXPECT_THAT(resp.GetVec()[0].GetVec(), ElementsAre("foo", ArrLen(1)));
  EXPECT_THAT(resp.GetVec()[1].GetVec(), ElementsAre("bar", ArrLen(1)));

  // Read from ID.
  resp = Run({"xread", "count", "10", "streams", "foo", "bar", "1-1", "2-0"});
  // Note when the response has length 1, Run returns the first element.
  EXPECT_THAT(resp.GetVec(), ElementsAre("foo", ArrLen(1)));
  EXPECT_THAT(resp.GetVec()[1].GetVec()[0].GetVec(), ElementsAre("1-2", ArrLen(2)));

  // Stream not found.
  resp = Run({"xread", "streams", "foo", "notfound", "0", "0"});
  // Note when the response has length 1, Run returns the first element.
  EXPECT_THAT(resp.GetVec(), ElementsAre("foo", ArrLen(3)));

  // Not found.
  resp = Run({"xread", "streams", "notfound", "0"});
  EXPECT_THAT(resp, ArgType(RespExpr::NIL_ARRAY));
}

TEST_F(StreamFamilyTest, XReadGroup) {
  Run({"xadd", "foo", "1-*", "k1", "v1"});
  Run({"xadd", "foo", "1-*", "k2", "v2"});
  Run({"xadd", "foo", "1-*", "k3", "v3"});
  Run({"xadd", "bar", "1-*", "k4", "v4"});

  Run({"xadd", "mystream", "1-*", "k1", "v1"});
  Run({"xadd", "mystream", "1-*", "k2", "v2"});
  Run({"xadd", "mystream", "1-*", "k3", "v3"});

  Run({"xgroup", "create", "foo", "group", "0"});
  Run({"xgroup", "create", "bar", "group", "0"});

  // consumer PEL is empty, so resp should have empty list
  auto resp = Run({"xreadgroup", "group", "group", "alice", "streams", "foo", "0"});
  EXPECT_THAT(resp, ArrLen(0));

  // should return unread entries with key "foo"
  resp = Run({"xreadgroup", "group", "group", "alice", "streams", "foo", ">"});
  // only "foo" key entries are read
  EXPECT_THAT(resp, ArrLen(2));
  EXPECT_THAT(resp.GetVec()[1], ArrLen(3));

  Run({"xadd", "foo", "1-*", "k5", "v5"});
  resp = Run({"xreadgroup", "group", "group", "alice", "streams", "bar", "foo", ">", ">"});
  EXPECT_THAT(resp, ArrLen(2));
  EXPECT_THAT(resp.GetVec()[0].GetVec(), ElementsAre("bar", ArrLen(1)));
  EXPECT_THAT(resp.GetVec()[0].GetVec()[1].GetVec()[0].GetVec(), ElementsAre("1-0", ArrLen(2)));
  EXPECT_THAT(resp.GetVec()[1].GetVec(), ElementsAre("foo", ArrLen(1)));
  EXPECT_THAT(resp.GetVec()[1].GetVec()[1].GetVec()[0].GetVec(), ElementsAre("1-3", ArrLen(2)));

  // now we can specify id for "foo" and it fetches from alice's consumer PEL
  resp = Run({"xreadgroup", "group", "group", "alice", "streams", "foo", "0"});
  EXPECT_THAT(resp.GetVec()[1], ArrLen(4));

  // now ">" gives nil
  resp = Run({"xreadgroup", "group", "group", "alice", "streams", "foo", ">"});
  EXPECT_THAT(resp, ArgType(RespExpr::NIL_ARRAY));

  // count limits the fetched entries
  resp = Run(
      {"xreadgroup", "group", "group", "alice", "count", "2", "streams", "foo", "bar", "0", "0"});
  EXPECT_THAT(resp.GetVec()[0].GetVec(), ElementsAre("foo", ArrLen(2)));
  EXPECT_THAT(resp.GetVec()[1].GetVec(), ElementsAre("bar", ArrLen(1)));

  // bob will not get entries of alice
  resp = Run({"xreadgroup", "group", "group", "bob", "streams", "foo", "0"});
  EXPECT_THAT(resp, ArrLen(0));

  resp = Run({"xinfo", "groups", "foo"});
  // 2 consumers created
  EXPECT_THAT(resp.GetVec()[3], IntArg(2));
  // check last_delivery_id
  EXPECT_THAT(resp.GetVec()[7], "1-3");

  // Noack
  Run({"xadd", "foo", "1-*", "k6", "v6"});
  resp = Run({"xreadgroup", "group", "group", "bob", "noack", "streams", "foo", ">"});
  // check basic results
  EXPECT_THAT(resp, ArrLen(2));
  EXPECT_THAT(resp.GetVec(), ElementsAre("foo", ArrLen(1)));
  // Entry is not inserted in Bob's consumer PEL.
  resp = Run({"xreadgroup", "group", "group", "bob", "streams", "foo", "0"});
  EXPECT_THAT(resp, ArrLen(0));

  // No Group
  resp = Run({"xreadgroup", "group", "nogroup", "alice", "streams", "foo", "0"});
  EXPECT_THAT(
      resp,
      ErrArg("No such key 'foo' or consumer group 'nogroup' in XREADGROUP with GROUP option"));

  // '>' gives the null array result if group doesn't exist
  resp = Run({"xreadgroup", "group", "group", "alice", "streams", "mystream", ">"});
  EXPECT_THAT(
      resp,
      ErrArg("No such key 'mystream' or consumer group 'group' in XREADGROUP with GROUP option"));

  Run({"xadd", "foo", "1-*", "k7", "v7"});
  resp = Run({"xreadgroup", "group", "group", "alice", "streams", "mystream", "foo", ">", ">"});
  // returns no group error as "group" was not created for mystream.
  EXPECT_THAT(
      resp,
      ErrArg("No such key 'mystream' or consumer group 'group' in XREADGROUP with GROUP option"));

  // returns no group error when key doesn't exists
  // this is how Redis' behave
  resp = Run({"xreadgroup", "group", "group", "consumer", "count", "10", "block", "5000", "streams",
              "nostream", ">"});
  EXPECT_THAT(
      resp,
      ErrArg("No such key 'nostream' or consumer group 'group' in XREADGROUP with GROUP option"));

  // block on empty stream via xgroup create.
  Run({"xgroup", "create", "emptystream", "group", "0", "mkstream"});
  auto before = absl::Now();
  resp = Run({"xreadgroup", "group", "group", "consumer", "count", "10", "block", "1000", "streams",
              "emptystream", ">"});
  EXPECT_GE(absl::Now() - before, absl::Seconds(1));
  EXPECT_THAT(resp, ArgType(RespExpr::NIL_ARRAY));
}

TEST_F(StreamFamilyTest, XReadBlock) {
  Run({"xadd", "foo", "1-*", "k1", "v1"});
  Run({"xadd", "foo", "1-*", "k2", "v2"});
  Run({"xadd", "foo", "1-*", "k3", "v3"});
  Run({"xadd", "bar", "1-*", "k4", "v4"});

  // Receive all records from both streams.
  auto resp = Run({"xread", "block", "100", "streams", "foo", "bar", "0", "0"});
  EXPECT_THAT(resp, ArrLen(2));
  EXPECT_THAT(resp.GetVec()[0].GetVec(), ElementsAre("foo", ArrLen(3)));
  EXPECT_THAT(resp.GetVec()[1].GetVec(), ElementsAre("bar", ArrLen(1)));

  // Timeout.
  resp = Run({"xread", "block", "1", "streams", "foo", "bar", "$", "$"});
  EXPECT_THAT(resp, ArgType(RespExpr::NIL_ARRAY));

  // Run XREAD BLOCK from 2 fibers.
  RespExpr resp0, resp1;
  auto fb0 = pp_->at(0)->LaunchFiber(Launch::dispatch, [&] {
    resp0 = Run({"xread", "block", "0", "streams", "foo", "bar", "$", "$"});
  });
  auto fb1 = pp_->at(1)->LaunchFiber(Launch::dispatch, [&] {
    resp1 = Run({"xread", "block", "0", "streams", "foo", "bar", "$", "$"});
  });
  ThisFiber::SleepFor(50us);

  resp = pp_->at(1)->Await([&] { return Run("xadd", {"xadd", "foo", "1-*", "k5", "v5"}); });

  fb0.Join();
  fb1.Join();

  // Both xread calls should have been unblocked.
  //
  // Note when the response has length 1, Run returns the first element.
  EXPECT_THAT(resp0.GetVec(), ElementsAre("foo", ArrLen(1)));
  EXPECT_THAT(resp1.GetVec(), ElementsAre("foo", ArrLen(1)));
}

TEST_F(StreamFamilyTest, XReadGroupBlock) {
  Run({"xadd", "foo", "1-*", "k1", "v1"});
  Run({"xadd", "foo", "1-*", "k2", "v2"});
  Run({"xadd", "foo", "1-*", "k3", "v3"});
  Run({"xadd", "bar", "1-*", "k4", "v4"});

  Run({"xgroup", "create", "foo", "group", "0"});
  Run({"xgroup", "create", "bar", "group", "0"});

  // Receive all records from both streams.
  auto resp = Run(
      {"xreadgroup", "group", "group", "alice", "block", "100", "streams", "foo", "bar", ">", ">"});
  EXPECT_THAT(resp, ArrLen(2));
  EXPECT_THAT(resp.GetVec()[0].GetVec(), ElementsAre("foo", ArrLen(3)));
  EXPECT_THAT(resp.GetVec()[1].GetVec(), ElementsAre("bar", ArrLen(1)));

  // Timeout
  resp = Run(
      {"xreadgroup", "group", "group", "alice", "block", "1", "streams", "foo", "bar", ">", ">"});
  EXPECT_THAT(resp, ArgType(RespExpr::NIL_ARRAY));

  // Run XREADGROUP BLOCK from 2 fibers.
  RespExpr resp0, resp1;
  auto fb0 = pp_->at(0)->LaunchFiber(Launch::dispatch, [&] {
    resp0 = Run(
        {"xreadgroup", "group", "group", "alice", "block", "0", "streams", "foo", "bar", ">", ">"});
  });
  auto fb1 = pp_->at(1)->LaunchFiber(Launch::dispatch, [&] {
    resp1 = Run(
        {"xreadgroup", "group", "group", "alice", "block", "0", "streams", "foo", "bar", ">", ">"});
  });
  ThisFiber::SleepFor(50us);

  resp = pp_->at(1)->Await([&] { return Run("xadd", {"xadd", "foo", "1-*", "k5", "v5"}); });

  fb0.Join();
  fb1.Join();

  // Both xread calls should have been unblocked.
  //
  // Note when the response has length 1, Run returns the first element.
  EXPECT_THAT(resp0.GetVec(), ElementsAre("foo", ArrLen(1)));
  EXPECT_THAT(resp1.GetVec(), ElementsAre("foo", ArrLen(1)));
}

TEST_F(StreamFamilyTest, XReadInvalidArgs) {
  // Invalid COUNT value.
  auto resp = Run({"xread", "count", "invalid", "streams", "s1", "s2", "0", "0"});
  EXPECT_THAT(resp, ErrArg("not an integer or out of range"));

  // Missing COUNT value.
  resp = Run({"xread", "count"});
  EXPECT_THAT(resp, ErrArg("wrong number of arguments for 'xread' command"));

  // Invalid BLOCK value.
  resp = Run({"xread", "block", "invalid", "streams", "s1", "s2", "0", "0"});
  EXPECT_THAT(resp, ErrArg("not an integer or out of range"));

  // Missing BLOCK value.
  resp = Run({"xread", "block", "streams", "s1", "s2", "0", "0"});
  EXPECT_THAT(resp, ErrArg("not an integer or out of range"));

  // Missing STREAMS.
  resp = Run({"xread", "count", "5"});
  EXPECT_THAT(resp, ErrArg("syntax error"));

  // Unbalanced list of streams.
  resp = Run({"xread", "count", "invalid", "streams", "s1", "s2", "s3", "0", "0"});
  EXPECT_THAT(resp, ErrArg("syntax error"));

  // Wrong type.
  Run({"set", "foo", "v"});
  resp = Run({"xread", "streams", "foo", "0"});
  EXPECT_THAT(resp, ErrArg("key holding the wrong kind of value"));
}

TEST_F(StreamFamilyTest, XReadGroupInvalidArgs) {
  Run({"xgroup", "create", "group", "foo", "0", "mkstream"});
  // Invalid COUNT value.
  auto resp =
      Run({"xreadgroup", "group", "group", "alice", "count", "invalid", "streams", "foo", "0"});
  EXPECT_THAT(resp, ErrArg("not an integer or out of range"));

  // Invalid "stream" instead of GROUP.
  resp = Run({"xreadgroup", "stream", "group", "alice", "count", "1", "streams", "foo", "0"});
  EXPECT_THAT(resp, ErrArg("Missing 'GROUP' in 'XREADGROUP' command"));

  // Missing streams.
  resp = Run({"xreadgroup", "group", "group", "alice", "streams"});
  EXPECT_THAT(resp, ErrArg("wrong number of arguments for 'xreadgroup' command"));

  // Missing consumer.
  resp = Run({"xreadgroup", "group", "group", "streams", "foo", "0"});
  EXPECT_THAT(resp, ErrArg("syntax error"));

  // Missing block value.
  resp = Run({"xreadgroup", "group", "group", "alice", "block", "streams", "foo", "0"});
  EXPECT_THAT(resp, ErrArg("not an integer or out of range"));

  // Invalid block value.
  resp = Run({"xreadgroup", "group", "group", "alice", "block", "invalid", "streams", "foo", "0"});
  EXPECT_THAT(resp, ErrArg("not an integer or out of range"));

  // Unbalanced list of streams.
  resp = Run({"xreadgroup", "group", "group", "alice", "streams", "s1", "s2", "s3", "0", "0"});
  EXPECT_THAT(resp, ErrArg("syntax error"));
}

TEST_F(StreamFamilyTest, Issue854) {
  auto resp = Run({"xgroup", "help"});
  EXPECT_THAT(resp, ArgType(RespExpr::ARRAY));

  resp = Run({"eval", "redis.call('xgroup', 'help')", "0"});
  EXPECT_THAT(resp, ErrArg("is not allowed"));
}

TEST_F(StreamFamilyTest, XGroupConsumer) {
  Run({"xgroup", "create", "foo", "group", "$", "MKSTREAM"});
  auto resp = Run({"xgroup", "createconsumer", "foo", "group", "bob"});
  EXPECT_THAT(resp, IntArg(1));
  Run({"xgroup", "createconsumer", "foo", "group", "alice"});
  resp = Run({"xinfo", "groups", "foo"});
  EXPECT_THAT(resp.GetVec()[3], IntArg(2));
  Run({"xgroup", "delconsumer", "foo", "group", "alice"});
  resp = Run({"xinfo", "groups", "foo"});
  EXPECT_THAT(resp.GetVec()[3], IntArg(1));

  resp = Run({"xgroup", "createconsumer", "foo", "group", "alice"});
  EXPECT_THAT(resp, IntArg(1));

  // ensure createconsumer doesn't create consumer that already exists
  resp = Run({"xgroup", "createconsumer", "foo", "group", "alice"});
  EXPECT_THAT(resp, IntArg(0));

  // nogrouperror
  resp = Run({"xgroup", "createconsumer", "foo", "not-exists", "alice"});
  EXPECT_THAT(resp, ErrArg("NOGROUP"));
}

TEST_F(StreamFamilyTest, Xclaim) {
  Run({"xadd", "foo", "1-0", "k1", "v1"});
  Run({"xadd", "foo", "1-1", "k2", "v2"});
  Run({"xadd", "foo", "1-2", "k3", "v3"});
  Run({"xadd", "foo", "1-3", "k4", "v4"});

  // create a group for foo stream
  Run({"xgroup", "create", "foo", "group", "0"});
  // alice consume all the stream entries
  Run({"xreadgroup", "group", "group", "alice", "streams", "foo", ">"});

  // bob claims alice's two pending stream entries
  auto resp = Run({"xclaim", "foo", "group", "bob", "0", "1-2", "1-3"});
  EXPECT_THAT(resp, RespArray(ElementsAre(
                        RespArray(ElementsAre("1-2", RespArray(ElementsAre("k3", "v3")))),
                        RespArray(ElementsAre("1-3", RespArray(ElementsAre("k4", "v4")))))));

  // bob really have these claimed entries
  resp = Run({"xreadgroup", "group", "group", "bob", "streams", "foo", "0"});
  EXPECT_THAT(resp,
              RespArray(ElementsAre(
                  "foo", RespArray(ElementsAre(
                             RespArray(ElementsAre("1-2", RespArray(ElementsAre("k3", "v3")))),
                             RespArray(ElementsAre("1-3", RespArray(ElementsAre("k4", "v4")))))))));

  // alice no longer have those entries
  resp = Run({"xreadgroup", "group", "group", "alice", "streams", "foo", "0"});
  EXPECT_THAT(resp,
              RespArray(ElementsAre(
                  "foo", RespArray(ElementsAre(
                             RespArray(ElementsAre("1-0", RespArray(ElementsAre("k1", "v1")))),
                             RespArray(ElementsAre("1-1", RespArray(ElementsAre("k2", "v2")))))))));

  // xclaim ensures that entries before the min-idle-time are not claimed by bob
  resp = Run({"xclaim", "foo", "group", "bob", "3600000", "1-0"});
  EXPECT_THAT(resp, ArrLen(0));
  resp = Run({"xreadgroup", "group", "group", "alice", "streams", "foo", "0"});
  EXPECT_THAT(resp,
              RespArray(ElementsAre(
                  "foo", RespArray(ElementsAre(
                             RespArray(ElementsAre("1-0", RespArray(ElementsAre("k1", "v1")))),
                             RespArray(ElementsAre("1-1", RespArray(ElementsAre("k2", "v2")))))))));

  Run({"xadd", "foo", "1-4", "k5", "v5"});
  Run({"xreadgroup", "group", "group", "alice", "streams", "foo", ">"});
  // xclaim returns only claimed ids when justid is set
  resp = Run({"xclaim", "foo", "group", "bob", "0", "1-0", "1-4", "justid"});
  EXPECT_THAT(resp.GetVec(), ElementsAre("1-0", "1-4"));

  Run({"xadd", "foo", "1-5", "k6", "v6"});
  // bob should claim the id forcefully even if it is not yet present in group pel
  resp = Run({"xclaim", "foo", "group", "bob", "0", "1-5", "force", "justid"});
  EXPECT_THAT(resp.GetString(), "1-5");
  resp = Run({"xreadgroup", "group", "group", "bob", "streams", "foo", "0"});
  EXPECT_THAT(resp.GetVec()[1].GetVec()[4].GetVec(),
              ElementsAre("1-5", RespArray(ElementsAre("k6", "v6"))));

  TEST_current_time_ms += 2000;
  resp = Run({"xclaim", "foo", "group", "alice", "0", "1-4", "TIME",
              absl::StrCat(TEST_current_time_ms - 500), "justid"});
  EXPECT_THAT(resp.GetString(), "1-4");
  // min idle time is exceeded for this entry
  resp = Run({"xclaim", "foo", "group", "bob", "600", "1-4"});
  EXPECT_THAT(resp, ArrLen(0));
  resp = Run({"xclaim", "foo", "group", "bob", "400", "1-4", "justid"});
  EXPECT_THAT(resp.GetString(), "1-4");

  //  test RETRYCOUNT
  Run({"xadd", "foo", "1-6", "k7", "v7"});
  resp = Run({"xclaim", "foo", "group", "bob", "0", "1-6", "force", "justid", "retrycount", "5"});
  EXPECT_THAT(resp.GetString(), "1-6");
  resp = Run({"xpending", "foo", "group", "1-6", "1-6", "1"});
  EXPECT_THAT(resp.GetVec(), ElementsAre("1-6", "bob", ArgType(RespExpr::INT64), IntArg(5)));
}

TEST_F(StreamFamilyTest, XTrim) {
  Run({"xadd", "foo", "1-*", "k", "v"});
  Run({"xadd", "foo", "1-*", "k", "v"});
  Run({"xadd", "foo", "1-*", "k", "v"});
  Run({"xadd", "foo", "1-*", "k", "v"});

  // Trim to maxlen 2, 2 entries should have been deleted with 2 entries remaining.
  auto resp = Run({"xtrim", "foo", "maxlen", "2"});
  EXPECT_THAT(resp, IntArg(2));
  resp = Run({"xlen", "foo"});
  EXPECT_THAT(resp, IntArg(2));

  Run({"xadd", "foo", "1-*", "k", "v"});
  Run({"xadd", "foo", "1-*", "k", "v"});

  // Trim messages whose ID is before 1-4, 2 entries should have been deleted with
  // 2 entries remaining.
  resp = Run({"xtrim", "foo", "minid", "1-4"});
  EXPECT_THAT(resp, IntArg(2));
  resp = Run({"xlen", "foo"});
  EXPECT_THAT(resp, IntArg(2));

  // Trim no changes needed.
  resp = Run({"xtrim", "foo", "maxlen", "5"});
  EXPECT_THAT(resp, IntArg(0));
  resp = Run({"xlen", "foo"});
  EXPECT_THAT(resp, IntArg(2));

  Run({"xadd", "foo", "1-*", "k", "v"});
  Run({"xadd", "foo", "1-*", "k", "v"});

  // Trim exact.
  resp = Run({"xtrim", "foo", "maxlen", "=", "2"});
  EXPECT_THAT(resp, IntArg(2));
  resp = Run({"xlen", "foo"});
  EXPECT_THAT(resp, IntArg(2));

  Run({"xadd", "foo", "1-*", "k", "v"});
  Run({"xadd", "foo", "1-*", "k", "v"});

  // Trim approx.
  resp = Run({"xtrim", "foo", "maxlen", "~", "2"});
  EXPECT_THAT(resp, IntArg(0));
  resp = Run({"xlen", "foo"});
  EXPECT_THAT(resp, IntArg(4));

  // Trim stream not found should return no entries.
  resp = Run({"xtrim", "notfound", "maxlen", "5"});
  EXPECT_THAT(resp, IntArg(0));
}

TEST_F(StreamFamilyTest, XTrimInvalidArgs) {
  // Missing threshold.
  auto resp = Run({"xtrim", "foo"});
  EXPECT_THAT(resp, ErrArg("wrong number of arguments"));
  resp = Run({"xtrim", "foo", "maxlen"});
  EXPECT_THAT(resp, ErrArg("wrong number of arguments"));
  resp = Run({"xtrim", "foo", "minid"});
  EXPECT_THAT(resp, ErrArg("wrong number of arguments"));

  // Invalid threshold.
  resp = Run({"xtrim", "foo", "maxlen", "nan"});
  EXPECT_THAT(resp, ErrArg("not an integer or out of range"));
  resp = Run({"xtrim", "foo", "maxlen", "-1"});
  EXPECT_THAT(resp, ErrArg("not an integer or out of range"));
  resp = Run({"xtrim", "foo", "minid", "nan"});
  EXPECT_THAT(resp, ErrArg("syntax error"));

  // Limit with non-approx.
  resp = Run({"xtrim", "foo", "maxlen", "2", "limit", "5"});
  EXPECT_THAT(resp, ErrArg("syntax error"));

  // Include both maxlen and minid.
  resp = Run({"xtrim", "foo", "maxlen", "2", "minid", "1-1"});
  EXPECT_THAT(resp, ErrArg("MAXLEN and MINID options at the same time are not compatible"));
  resp = Run({"xtrim", "foo", "minid", "1-1", "maxlen", "2"});
  EXPECT_THAT(resp, ErrArg("MAXLEN and MINID options at the same time are not compatible"));

  // Invalid limit.
  resp = Run({"xtrim", "foo", "maxlen", "~", "2", "limit", "nan"});
  EXPECT_THAT(resp, ErrArg("syntax error"));
}
TEST_F(StreamFamilyTest, XPending) {
  Run({"xadd", "foo", "1-0", "k1", "v1"});
  Run({"xadd", "foo", "1-1", "k2", "v2"});
  Run({"xadd", "foo", "1-2", "k3", "v3"});

  // create a group for foo stream
  Run({"xgroup", "create", "foo", "group", "0"});
  // alice consume all the stream entries
  Run({"xreadgroup", "group", "group", "alice", "streams", "foo", ">"});
  // bob doesn't have pending entries
  Run({"xgroup", "createconsumer", "foo", "group", "bob"});

  // XPending should print 4 entries
  auto resp = Run({"xpending", "foo", "group"});
  EXPECT_THAT(resp, RespArray(ElementsAre(
                        IntArg(3), "1-0", "1-2",
                        RespArray(ElementsAre(RespArray(ElementsAre("alice", IntArg(3))))))));

  resp = Run({"xpending", "foo", "group", "-", "+", "10"});
  EXPECT_THAT(resp,
              RespArray(ElementsAre(
                  RespArray(ElementsAre("1-0", "alice", ArgType(RespExpr::INT64), IntArg(1))),
                  RespArray(ElementsAre("1-1", "alice", ArgType(RespExpr::INT64), IntArg(1))),
                  RespArray(ElementsAre("1-2", "alice", ArgType(RespExpr::INT64), IntArg(1))))));

  // only return a single entry
  resp = Run({"xpending", "foo", "group", "-", "+", "1"});
  EXPECT_THAT(resp.GetVec(), ElementsAre("1-0", "alice", ArgType(RespExpr::INT64), IntArg(1)));

  // Bob read a new entry
  Run({"xadd", "foo", "1-3", "k4", "v4"});
  Run({"xreadgroup", "group", "group", "bob", "streams", "foo", ">"});
  // Bob now has` an entry in his pending list
  resp = Run({"xpending", "foo", "group", "-", "+", "10", "bob"});
  EXPECT_THAT(resp.GetVec(), ElementsAre("1-3", "bob", ArgType(RespExpr::INT64), IntArg(1)));

  Run({"xadd", "foo", "1-4", "k5", "v5"});
  TEST_current_time_ms = 100;
  Run({"xreadgroup", "group", "group", "bob", "streams", "foo", ">"});
  TEST_current_time_ms += 3000;

  // min-idle-time is exceeding the delivery time of last inserted entry
  resp = Run({"xpending", "foo", "group", "IDLE", "4000", "-", "+", "10"});
  EXPECT_THAT(resp, ArrLen(0));
}

TEST_F(StreamFamilyTest, XPendingInvalidArgs) {
  Run({"xadd", "foo", "1-0", "k1", "v1"});
  Run({"xadd", "foo", "1-1", "k2", "v2"});

  auto resp = Run({"xpending", "unknown", "group"});
  EXPECT_THAT(resp, ErrArg("no such key"));

  // group doesn't exist
  resp = Run({"xpending", "foo", "group"});
  EXPECT_THAT(resp, ErrArg("NOGROUP"));

  Run({"xgroup", "create", "foo", "group", "0"});
  // start end count not provided
  resp = Run({"xpending", "foo", "group", "IDLE", "0"});
  EXPECT_THAT(resp, ErrArg("wrong number of arguments"));

  // count not provided
  resp = Run({"xpending", "foo", "group", "-", "+"});
  EXPECT_THAT(resp, ErrArg("wrong number of arguments"));
}

<<<<<<< HEAD
TEST_F(StreamFamilyTest, XInfoGroups) {
  Run({"del", "mystream"});
  Run({"xgroup", "create", "mystream", "mygroup", "$", "MKSTREAM"});

  // non-existent-stream
  auto resp = Run({"xinfo", "groups", "non-existent-stream"});
  EXPECT_THAT(resp, ErrArg("no such key"));

  // group with no consumers
  resp = Run({"xinfo", "groups", "mystream"});
  EXPECT_THAT(resp, ArrLen(12));
  EXPECT_THAT(resp.GetVec(),
              ElementsAre("name", "mygroup", "consumers", IntArg(0), "pending", IntArg(0),
                          "last-delivered-id", "0-0", "entries-read", IntArg(0), "lag", IntArg(0)));

  // group with multiple consumers
  Run({"xgroup", "createconsumer", "mystream", "mygroup", "consumer1"});
  Run({"xgroup", "createconsumer", "mystream", "mygroup", "consumer2"});
  resp = Run({"xinfo", "groups", "mystream"});
  EXPECT_THAT(resp, ArrLen(12));
  EXPECT_THAT(resp.GetVec()[3], IntArg(2));

  // group with lag
  Run({"xadd", "mystream", "1-0", "test-field-1", "test-value-1"});
  Run({"xadd", "mystream", "2-0", "test-field-2", "test-value-2"});
  resp = Run({"xinfo", "groups", "mystream"});
  EXPECT_THAT(resp.GetVec()[11], IntArg(2));
  EXPECT_THAT(resp.GetVec()[7], "0-0");

  // group with no lag, before ack
  Run({"xreadgroup", "group", "mygroup", "consumer1", "STREAMS", "mystream", ">"});
  resp = Run({"xinfo", "groups", "mystream"});
  EXPECT_THAT(resp.GetVec(),
              ElementsAre("name", "mygroup", "consumers", IntArg(2), "pending", IntArg(2),
                          "last-delivered-id", "2-0", "entries-read", IntArg(2), "lag", IntArg(0)));

  // after ack
  // TODO : xack command not available now, uncomment this test when available
  // Run({"xack", "mystream", "mygroup", "1-0"});
  // Run({"xack", "mystream", "mygroup", "2-0"});
  // resp = Run({"xinfo", "groups", "mystream"});
  // EXPECT_THAT(resp.GetVec(), ElementsAre("name", "mygroup", "consumers", IntArg(2), "pending",
  // IntArg(0), "last-delivered-id", "2-0", "entries-read", IntArg(2), "lag", IntArg(0)));
}

TEST_F(StreamFamilyTest, XInfoConsumers) {
  Run({"del", "mystream"});
  Run({"xgroup", "create", "mystream", "mygroup", "$", "MKSTREAM"});

  // no consumer
  auto resp = Run({"xinfo", "consumers", "mystream", "mygroup"});
  EXPECT_THAT(resp, ArrLen(0));

  // invalid key
  resp = Run({"xinfo", "consumers", "non-existent-stream", "mygroup"});
  EXPECT_THAT(resp, ErrArg("no such key"));

  // invalid group
  resp = Run({"xinfo", "consumers", "mystream", "non-existent-group"});
  EXPECT_THAT(resp, ErrArg("NOGROUP"));

  Run({"xgroup", "createconsumer", "mystream", "mygroup", "first-consumer"});
  Run({"xgroup", "createconsumer", "mystream", "mygroup", "second-consumer"});
  resp = Run({"xinfo", "consumers", "mystream", "mygroup"});
  EXPECT_THAT(resp, ArrLen(2));
  EXPECT_THAT(resp.GetVec()[0], ArrLen(6));
  EXPECT_THAT(resp.GetVec()[1], ArrLen(6));
  EXPECT_THAT(resp.GetVec()[0].GetVec()[1], "first-consumer");
  EXPECT_THAT(resp.GetVec()[1].GetVec()[1], "second-consumer");

  Run({"xadd", "mystream", "1-0", "test-field-1", "test-value-1"});
  Run({"xreadgroup", "group", "mygroup", "consumer1", "STREAMS", "mystream", ">"});
  resp = Run({"xinfo", "consumers", "mystream", "mygroup"});
  // pending for first-consumer
  EXPECT_THAT(resp.GetVec()[0].GetVec()[3], IntArg(1));
  // pending for second-consumer
  EXPECT_THAT(resp.GetVec()[1].GetVec()[3], IntArg(0));
}

TEST_F(StreamFamilyTest, XInfoStream) {
  Run({"del", "mystream"});
  Run({"xgroup", "create", "mystream", "mygroup", "$", "MKSTREAM"});
  Run({"xgroup", "createconsumer", "mystream", "mygroup", "first-consumer"});

  // invalid key
  auto resp = Run({"xinfo", "stream", "non-existent-stream"});
  EXPECT_THAT(resp, ErrArg("no such key"));

  // invalid args
  resp = Run({"xinfo", "stream", "mystream", "extra-arg"});
  EXPECT_THAT(
      resp,
      ErrArg("unknown subcommand or wrong number of arguments for 'STREAM'. Try XINFO HELP."));
  resp = Run({"xinfo", "stream", "mystream", "full", "count"});
  EXPECT_THAT(
      resp,
      ErrArg("unknown subcommand or wrong number of arguments for 'STREAM'. Try XINFO HELP."));
  resp = Run({"xinfo", "stream", "mystream", "full", "count", "a"});
  EXPECT_THAT(resp, ErrArg("value is not an integer or out of range"));

  // no message in stream
  resp = Run({"xinfo", "stream", "mystream"});
  EXPECT_THAT(resp, ArrLen(20));
  EXPECT_THAT(
      resp.GetVec(),
      ElementsAre("length", IntArg(0), "radix-tree-keys", IntArg(0), "radix-tree-nodes", IntArg(1),
                  "last-generated-id", "0-0", "max-deleted-entry-id", "0-0", "entries-added",
                  IntArg(0), "recorded-first-entry-id", "0-0", "groups", IntArg(1), "first-entry",
                  ArgType(RespExpr::NIL_ARRAY), "last-entry", ArgType(RespExpr::NIL_ARRAY)));

  Run({"xadd", "mystream", "1-1", "message", "one"});
  Run({"xadd", "mystream", "2-1", "message", "two"});
  Run({"xadd", "mystream", "3-1", "message", "three"});
  Run({"xadd", "mystream", "4-1", "message", "four"});
  Run({"xadd", "mystream", "5-1", "message", "five"});
  Run({"xadd", "mystream", "6-1", "message", "six"});
  Run({"xadd", "mystream", "7-1", "message", "seven"});
  Run({"xadd", "mystream", "8-1", "message", "eight"});
  Run({"xadd", "mystream", "9-1", "message", "nine"});
  Run({"xadd", "mystream", "10-1", "message", "ten"});
  Run({"xadd", "mystream", "11-1", "message", "eleven"});
  resp = Run({"xinfo", "stream", "mystream"});
  EXPECT_THAT(resp.GetVec(),
              ElementsAre("length", IntArg(11), "radix-tree-keys", IntArg(1), "radix-tree-nodes",
                          IntArg(2), "last-generated-id", "11-1", "max-deleted-entry-id", "0-0",
                          "entries-added", IntArg(11), "recorded-first-entry-id", "1-1", "groups",
                          IntArg(1), "first-entry", ArrLen(2), "last-entry", ArrLen(2)));
  EXPECT_THAT(resp.GetVec()[17].GetVec()[0], "1-1");
  EXPECT_THAT(resp.GetVec()[17].GetVec()[1].GetVec(), ElementsAre("message", "one"));
  EXPECT_THAT(resp.GetVec()[19].GetVec()[0], "11-1");
  EXPECT_THAT(resp.GetVec()[19].GetVec()[1].GetVec(), ElementsAre("message", "eleven"));

  // full - default
  resp = Run({"xinfo", "stream", "mystream", "full"});
  EXPECT_THAT(resp, ArrLen(18));
  EXPECT_THAT(resp.GetVec()[15], ArrLen(10));
  EXPECT_THAT(resp.GetVec()[17], ArrLen(1));
  EXPECT_THAT(resp.GetVec()[17].GetVec()[0], ArrLen(14));
  EXPECT_THAT(resp.GetVec(),
              ElementsAre("length", IntArg(11), "radix-tree-keys", IntArg(1), "radix-tree-nodes",
                          IntArg(2), "last-generated-id", "11-1", "max-deleted-entry-id", "0-0",
                          "entries-added", IntArg(11), "recorded-first-entry-id", "1-1", "entries",
                          ArrLen(10), "groups", ArrLen(1)));
  EXPECT_THAT(resp.GetVec()[17].GetVec()[0].GetVec(),
              ElementsAre("name", "mygroup", "last-delivered-id", "0-0", "entries-read", IntArg(0),
                          "lag", IntArg(11), "pel-count", IntArg(0), "pending", ArrLen(0),
                          "consumers", ArrLen(1)));
  EXPECT_THAT(resp.GetVec()[17].GetVec()[0].GetVec()[13].GetVec()[0].GetVec(),
              ElementsAre("name", "first-consumer", "seen-time", ArgType(RespExpr::INT64),
                          "pel-count", IntArg(0), "pending", ArrLen(0)));

  // full with count less than number of messages in stream
  resp = Run({"xinfo", "stream", "mystream", "full", "count", "5"});
  EXPECT_THAT(resp.GetVec()[15], ArrLen(5));

  // full with count exceeding number of messages in stream
  resp = Run({"xinfo", "stream", "mystream", "full", "count", "12"});
  EXPECT_THAT(resp.GetVec()[15], ArrLen(11));

  // full - all messages
  resp = Run({"xinfo", "stream", "mystream", "full", "count", "0"});
  EXPECT_THAT(resp.GetVec()[15], ArrLen(11));

  // read message
  Run({"xreadgroup", "group", "mygroup", "first-consumer", "STREAMS", "mystream", ">"});
  resp = Run({"xinfo", "stream", "mystream", "full", "count", "0"});
  EXPECT_THAT(resp.GetVec()[15], ArrLen(11));
  // group
  EXPECT_THAT(resp.GetVec()[17].GetVec()[0].GetVec()[5], IntArg(11));   // entries-read
  EXPECT_THAT(resp.GetVec()[17].GetVec()[0].GetVec()[7], IntArg(0));    // lag
  EXPECT_THAT(resp.GetVec()[17].GetVec()[0].GetVec()[9], IntArg(11));   // pel-count
  EXPECT_THAT(resp.GetVec()[17].GetVec()[0].GetVec()[11], ArrLen(11));  // pending list
  // consumer
  EXPECT_THAT(resp.GetVec()[17].GetVec()[0].GetVec()[13].GetVec()[0].GetVec()[5],
              IntArg(11));  // pel-count
  EXPECT_THAT(resp.GetVec()[17].GetVec()[0].GetVec()[13].GetVec()[0].GetVec()[7],
              ArrLen(11));  // pending list

  // delete message
  Run({"xdel", "mystream", "1-1"});
  resp = Run({"xinfo", "stream", "mystream"});
  EXPECT_THAT(resp.GetVec(),
              ElementsAre("length", IntArg(10), "radix-tree-keys", IntArg(1), "radix-tree-nodes",
                          IntArg(2), "last-generated-id", "11-1", "max-deleted-entry-id", "1-1",
                          "entries-added", IntArg(11), "recorded-first-entry-id", "2-1", "groups",
                          IntArg(1), "first-entry", ArrLen(2), "last-entry", ArrLen(2)));
  EXPECT_THAT(resp.GetVec()[17].GetVec()[0], "2-1");
  EXPECT_THAT(resp.GetVec()[17].GetVec()[1].GetVec(), ElementsAre("message", "two"));
  EXPECT_THAT(resp.GetVec()[19].GetVec()[0], "11-1");
  EXPECT_THAT(resp.GetVec()[19].GetVec()[1].GetVec(), ElementsAre("message", "eleven"));

  resp = Run({"xinfo", "stream", "mystream", "full", "count", "0"});
  EXPECT_THAT(resp.GetVec()[15], ArrLen(10));
  EXPECT_THAT(resp.GetVec(),
              ElementsAre("length", IntArg(10), "radix-tree-keys", IntArg(1), "radix-tree-nodes",
                          IntArg(2), "last-generated-id", "11-1", "max-deleted-entry-id", "1-1",
                          "entries-added", IntArg(11), "recorded-first-entry-id", "2-1", "entries",
                          ArrLen(10), "groups", ArrLen(1)));
  EXPECT_THAT(resp.GetVec()[17].GetVec()[0].GetVec(),
              ElementsAre("name", "mygroup", "last-delivered-id", "11-1", "entries-read",
                          IntArg(11), "lag", IntArg(0), "pel-count", IntArg(11), "pending",
                          ArrLen(11), "consumers", ArrLen(1)));
  EXPECT_THAT(resp.GetVec()[17].GetVec()[0].GetVec()[13].GetVec()[0].GetVec(),
              ElementsAre("name", "first-consumer", "seen-time", ArgType(RespExpr::INT64),
                          "pel-count", IntArg(11), "pending", ArrLen(11)));
=======
TEST_F(StreamFamilyTest, XAck) {
  Run({"xadd", "foo", "1-0", "k0", "v0"});
  Run({"xadd", "foo", "1-1", "k1", "v1"});
  Run({"xadd", "foo", "1-2", "k2", "v2"});
  Run({"xadd", "foo", "1-3", "k3", "v3"});
  Run({"xgroup", "create", "foo", "cgroup", "0"});
  Run({"xreadgroup", "group", "cgroup", "consumer", "count", "4", "streams", "foo", ">"});

  // PEL of cgroup now has 4 messages.
  // Acknowledge a message that exists.
  auto resp = Run({"xack", "foo", "cgroup", "1-0"});
  EXPECT_THAT(resp, IntArg(1));

  // acknowledge a message from non-existing stream.
  resp = Run({"xack", "nosuchstream", "cgroup", "1-0"});
  EXPECT_THAT(resp, IntArg(0));

  // acknowledge a message for a non-existing consumer group.
  resp = Run({"xack", "foo", "nosuchcgroup", "1-0"});
  EXPECT_THAT(resp, IntArg(0));

  // Verifies message id 1-0 gets removed from PEL.
  resp = Run({"xreadgroup", "group", "cgroup", "consumer", "streams", "foo", "0"});
  EXPECT_THAT(resp,
              RespArray(ElementsAre(
                  "foo", RespArray(ElementsAre(
                             RespArray(ElementsAre("1-1", RespArray(ElementsAre("k1", "v1")))),
                             RespArray(ElementsAre("1-2", RespArray(ElementsAre("k2", "v2")))),
                             RespArray(ElementsAre("1-3", RespArray(ElementsAre("k3", "v3")))))))));

  // acknowledge a message that doesn't exist
  resp = Run({"xack", "foo", "cgroup", "1-9"});
  EXPECT_THAT(resp, IntArg(0));

  // Verifies no message gets removed from PEL.
  resp = Run({"xreadgroup", "group", "cgroup", "consumer", "streams", "foo", "0"});
  EXPECT_THAT(resp,
              RespArray(ElementsAre(
                  "foo", RespArray(ElementsAre(
                             RespArray(ElementsAre("1-1", RespArray(ElementsAre("k1", "v1")))),
                             RespArray(ElementsAre("1-2", RespArray(ElementsAre("k2", "v2")))),
                             RespArray(ElementsAre("1-3", RespArray(ElementsAre("k3", "v3")))))))));

  // acknowledge another message that exists and one non-existing message.
  resp = Run({"xack", "foo", "cgroup", "1-3", "1-9"});
  EXPECT_THAT(resp, IntArg(1));

  // Verifies only "1-3" gets removed from PEL.
  resp = Run({"xreadgroup", "group", "cgroup", "consumer", "streams", "foo", "0"});
  EXPECT_THAT(resp,
              RespArray(ElementsAre(
                  "foo", RespArray(ElementsAre(
                             RespArray(ElementsAre("1-1", RespArray(ElementsAre("k1", "v1")))),
                             RespArray(ElementsAre("1-2", RespArray(ElementsAre("k2", "v2")))))))));

  // acknowledge all the existing messages left.
  resp = Run({"xack", "foo", "cgroup", "1-1", "1-2"});
  EXPECT_THAT(resp, IntArg(2));

  // Verifies that PEL is empty.
  resp = Run({"xreadgroup", "group", "cgroup", "consumer", "streams", "foo", "0"});
  EXPECT_THAT(resp, ArrLen(0));
>>>>>>> c47469ed
}
}  // namespace dfly<|MERGE_RESOLUTION|>--- conflicted
+++ resolved
@@ -660,8 +660,71 @@
   resp = Run({"xpending", "foo", "group", "-", "+"});
   EXPECT_THAT(resp, ErrArg("wrong number of arguments"));
 }
-
-<<<<<<< HEAD
+  
+TEST_F(StreamFamilyTest, XAck) {
+  Run({"xadd", "foo", "1-0", "k0", "v0"});
+  Run({"xadd", "foo", "1-1", "k1", "v1"});
+  Run({"xadd", "foo", "1-2", "k2", "v2"});
+  Run({"xadd", "foo", "1-3", "k3", "v3"});
+  Run({"xgroup", "create", "foo", "cgroup", "0"});
+  Run({"xreadgroup", "group", "cgroup", "consumer", "count", "4", "streams", "foo", ">"});
+
+  // PEL of cgroup now has 4 messages.
+  // Acknowledge a message that exists.
+  auto resp = Run({"xack", "foo", "cgroup", "1-0"});
+  EXPECT_THAT(resp, IntArg(1));
+
+  // acknowledge a message from non-existing stream.
+  resp = Run({"xack", "nosuchstream", "cgroup", "1-0"});
+  EXPECT_THAT(resp, IntArg(0));
+
+  // acknowledge a message for a non-existing consumer group.
+  resp = Run({"xack", "foo", "nosuchcgroup", "1-0"});
+  EXPECT_THAT(resp, IntArg(0));
+
+  // Verifies message id 1-0 gets removed from PEL.
+  resp = Run({"xreadgroup", "group", "cgroup", "consumer", "streams", "foo", "0"});
+  EXPECT_THAT(resp,
+              RespArray(ElementsAre(
+                  "foo", RespArray(ElementsAre(
+                             RespArray(ElementsAre("1-1", RespArray(ElementsAre("k1", "v1")))),
+                             RespArray(ElementsAre("1-2", RespArray(ElementsAre("k2", "v2")))),
+                             RespArray(ElementsAre("1-3", RespArray(ElementsAre("k3", "v3")))))))));
+
+  // acknowledge a message that doesn't exist
+  resp = Run({"xack", "foo", "cgroup", "1-9"});
+  EXPECT_THAT(resp, IntArg(0));
+
+  // Verifies no message gets removed from PEL.
+  resp = Run({"xreadgroup", "group", "cgroup", "consumer", "streams", "foo", "0"});
+  EXPECT_THAT(resp,
+              RespArray(ElementsAre(
+                  "foo", RespArray(ElementsAre(
+                             RespArray(ElementsAre("1-1", RespArray(ElementsAre("k1", "v1")))),
+                             RespArray(ElementsAre("1-2", RespArray(ElementsAre("k2", "v2")))),
+                             RespArray(ElementsAre("1-3", RespArray(ElementsAre("k3", "v3")))))))));
+
+  // acknowledge another message that exists and one non-existing message.
+  resp = Run({"xack", "foo", "cgroup", "1-3", "1-9"});
+  EXPECT_THAT(resp, IntArg(1));
+
+  // Verifies only "1-3" gets removed from PEL.
+  resp = Run({"xreadgroup", "group", "cgroup", "consumer", "streams", "foo", "0"});
+  EXPECT_THAT(resp,
+              RespArray(ElementsAre(
+                  "foo", RespArray(ElementsAre(
+                             RespArray(ElementsAre("1-1", RespArray(ElementsAre("k1", "v1")))),
+                             RespArray(ElementsAre("1-2", RespArray(ElementsAre("k2", "v2")))))))));
+
+  // acknowledge all the existing messages left.
+  resp = Run({"xack", "foo", "cgroup", "1-1", "1-2"});
+  EXPECT_THAT(resp, IntArg(2));
+
+  // Verifies that PEL is empty.
+  resp = Run({"xreadgroup", "group", "cgroup", "consumer", "streams", "foo", "0"});
+  EXPECT_THAT(resp, ArrLen(0));
+}
+
 TEST_F(StreamFamilyTest, XInfoGroups) {
   Run({"del", "mystream"});
   Run({"xgroup", "create", "mystream", "mygroup", "$", "MKSTREAM"});
@@ -867,69 +930,5 @@
   EXPECT_THAT(resp.GetVec()[17].GetVec()[0].GetVec()[13].GetVec()[0].GetVec(),
               ElementsAre("name", "first-consumer", "seen-time", ArgType(RespExpr::INT64),
                           "pel-count", IntArg(11), "pending", ArrLen(11)));
-=======
-TEST_F(StreamFamilyTest, XAck) {
-  Run({"xadd", "foo", "1-0", "k0", "v0"});
-  Run({"xadd", "foo", "1-1", "k1", "v1"});
-  Run({"xadd", "foo", "1-2", "k2", "v2"});
-  Run({"xadd", "foo", "1-3", "k3", "v3"});
-  Run({"xgroup", "create", "foo", "cgroup", "0"});
-  Run({"xreadgroup", "group", "cgroup", "consumer", "count", "4", "streams", "foo", ">"});
-
-  // PEL of cgroup now has 4 messages.
-  // Acknowledge a message that exists.
-  auto resp = Run({"xack", "foo", "cgroup", "1-0"});
-  EXPECT_THAT(resp, IntArg(1));
-
-  // acknowledge a message from non-existing stream.
-  resp = Run({"xack", "nosuchstream", "cgroup", "1-0"});
-  EXPECT_THAT(resp, IntArg(0));
-
-  // acknowledge a message for a non-existing consumer group.
-  resp = Run({"xack", "foo", "nosuchcgroup", "1-0"});
-  EXPECT_THAT(resp, IntArg(0));
-
-  // Verifies message id 1-0 gets removed from PEL.
-  resp = Run({"xreadgroup", "group", "cgroup", "consumer", "streams", "foo", "0"});
-  EXPECT_THAT(resp,
-              RespArray(ElementsAre(
-                  "foo", RespArray(ElementsAre(
-                             RespArray(ElementsAre("1-1", RespArray(ElementsAre("k1", "v1")))),
-                             RespArray(ElementsAre("1-2", RespArray(ElementsAre("k2", "v2")))),
-                             RespArray(ElementsAre("1-3", RespArray(ElementsAre("k3", "v3")))))))));
-
-  // acknowledge a message that doesn't exist
-  resp = Run({"xack", "foo", "cgroup", "1-9"});
-  EXPECT_THAT(resp, IntArg(0));
-
-  // Verifies no message gets removed from PEL.
-  resp = Run({"xreadgroup", "group", "cgroup", "consumer", "streams", "foo", "0"});
-  EXPECT_THAT(resp,
-              RespArray(ElementsAre(
-                  "foo", RespArray(ElementsAre(
-                             RespArray(ElementsAre("1-1", RespArray(ElementsAre("k1", "v1")))),
-                             RespArray(ElementsAre("1-2", RespArray(ElementsAre("k2", "v2")))),
-                             RespArray(ElementsAre("1-3", RespArray(ElementsAre("k3", "v3")))))))));
-
-  // acknowledge another message that exists and one non-existing message.
-  resp = Run({"xack", "foo", "cgroup", "1-3", "1-9"});
-  EXPECT_THAT(resp, IntArg(1));
-
-  // Verifies only "1-3" gets removed from PEL.
-  resp = Run({"xreadgroup", "group", "cgroup", "consumer", "streams", "foo", "0"});
-  EXPECT_THAT(resp,
-              RespArray(ElementsAre(
-                  "foo", RespArray(ElementsAre(
-                             RespArray(ElementsAre("1-1", RespArray(ElementsAre("k1", "v1")))),
-                             RespArray(ElementsAre("1-2", RespArray(ElementsAre("k2", "v2")))))))));
-
-  // acknowledge all the existing messages left.
-  resp = Run({"xack", "foo", "cgroup", "1-1", "1-2"});
-  EXPECT_THAT(resp, IntArg(2));
-
-  // Verifies that PEL is empty.
-  resp = Run({"xreadgroup", "group", "cgroup", "consumer", "streams", "foo", "0"});
-  EXPECT_THAT(resp, ArrLen(0));
->>>>>>> c47469ed
 }
 }  // namespace dfly