// Copyright 2024, DragonflyDB authors.  All rights reserved.
// See LICENSE for licensing terms.
//

#include "server/main_service.h"

#include "absl/strings/str_split.h"
#include "facade/resp_expr.h"
#include "util/fibers/synchronization.h"

#ifdef __FreeBSD__
#include <pthread_np.h>
#elif defined(__linux__)
#include "util/fibers/uring_proactor.h"
#endif

extern "C" {
#include "redis/redis_aux.h"
}

#include <absl/cleanup/cleanup.h>
#include <absl/functional/bind_front.h>
#include <absl/strings/ascii.h>
#include <absl/strings/match.h>
#include <absl/strings/str_format.h>
#include <xxhash.h>

#include <csignal>
#include <filesystem>

#include "base/cycle_clock.h"
#include "base/flags.h"
#include "base/logging.h"
#include "facade/dragonfly_connection.h"
#include "facade/error.h"
#include "facade/reply_builder.h"
#include "facade/reply_capture.h"
#include "server/acl/acl_commands_def.h"
#include "server/acl/acl_family.h"
#include "server/acl/user_registry.h"
#include "server/acl/validator.h"
#include "server/bitops_family.h"
#include "server/bloom_family.h"
#include "server/channel_store.h"
#include "server/cluster/cluster_family.h"
#include "server/conn_context.h"
#include "server/error.h"
#include "server/generic_family.h"
#include "server/geo_family.h"
#include "server/hll_family.h"
#include "server/hset_family.h"
#include "server/http_api.h"
#include "server/json_family.h"
#include "server/list_family.h"
#include "server/multi_command_squasher.h"
#include "server/namespaces.h"
#include "server/script_mgr.h"
#include "server/search/search_family.h"
#include "server/server_state.h"
#include "server/set_family.h"
#include "server/stream_family.h"
#include "server/string_family.h"
#include "server/tiered_storage.h"
#include "server/transaction.h"
#include "server/version.h"
#include "server/zset_family.h"
#include "strings/human_readable.h"
#include "util/html/sorted_table.h"
#include "util/varz.h"

using namespace std;
using facade::operator""_KB;
using facade::ErrorReply;

ABSL_FLAG(int32_t, port, 6379,
          "Redis port. 0 disables the port, -1 will bind on a random available port.");

ABSL_FLAG(uint16_t, announce_port, 0,
          "Port that Dragonfly announces to cluster clients and replication master");

ABSL_FLAG(uint32_t, memcached_port, 0, "Memcached port");

ABSL_FLAG(uint32_t, num_shards, 0, "Number of database shards, 0 - to choose automatically");

ABSL_RETIRED_FLAG(uint32_t, multi_exec_mode, 2, "DEPRECATED. Sets multi exec atomicity mode");

ABSL_FLAG(bool, multi_exec_squash, true,
          "Whether multi exec will squash single shard commands to optimize performance");

ABSL_RETIRED_FLAG(bool, track_exec_frequencies, true,
                  "DEPRECATED. Whether to track exec frequencies for multi exec");
ABSL_FLAG(bool, lua_resp2_legacy_float, false,
          "Return rounded down integers instead of floats for lua scripts with RESP2");
ABSL_FLAG(uint32_t, multi_eval_squash_buffer, 4096, "Max buffer for squashed commands per script");

ABSL_DECLARE_FLAG(bool, primary_port_http_enabled);
ABSL_FLAG(bool, admin_nopass, false,
          "If set, would enable open admin access to console on the assigned port, without "
          "authorization needed.");

ABSL_FLAG(bool, expose_http_api, false,
          "If set, will expose a POST /api handler for sending redis commands as json array.");

ABSL_FLAG(facade::MemoryBytesFlag, maxmemory, facade::MemoryBytesFlag{},
          "Limit on maximum-memory that is used by the database. "
          "0 - means the program will automatically determine its maximum memory usage. "
          "default: 0");

ABSL_RETIRED_FLAG(
    double, oom_deny_ratio, 1.1,
    "commands with flag denyoom will return OOM when the ratio between maxmemory and used "
    "memory is above this value");

ABSL_FLAG(double, rss_oom_deny_ratio, 1.25,
          "When the ratio between maxmemory and RSS memory exceeds this value, commands marked as "
          "DENYOOM will fail with OOM error and new connections to non-admin port will be "
          "rejected. Negative value disables this feature.");

ABSL_FLAG(size_t, serialization_max_chunk_size, 64_KB,
          "Maximum size of a value that may be serialized at once during snapshotting or full "
          "sync. Values bigger than this threshold will be serialized using streaming "
          "serialization. 0 - to disable streaming mode");
ABSL_FLAG(uint32_t, max_squashed_cmd_num, 100,
          "Max number of commands squashed in a single shard during squash optimizaiton");

ABSL_FLAG(uint32_t, max_busy_squash_usec, 1000,
          "Maximum time in microseconds to execute squashed commands before yielding.");
ABSL_FLAG(uint32_t, shard_thread_busy_polling_usec, 0,
          "If non-zero, overrides the busy polling parameter for shard threads.");

ABSL_FLAG(string, huffman_table, "",
          "a comma separated map: domain1:code1,domain2:code2,... where "
          "domain can currently be only KEYS, code is base64 encoded huffman table exported via "
          "DEBUG COMPRESSION EXPORT. if empty no huffman compression is appplied.");

ABSL_FLAG(bool, jsonpathv2, true,
          "If true uses Dragonfly jsonpath implementation, "
          "otherwise uses legacy jsoncons implementation.");

ABSL_FLAG(uint32_t, uring_wake_mode, 1,
          "0 - use eventfd, 1 - use io_uring, 2 - use io_uring with immediate flush of the "
          "notification");

ABSL_FLAG(uint32_t, squash_stats_latency_lower_limit, 0,
          "If set, will not track latency stats below this threshold (usec). ");

namespace dfly {

#if defined(__linux__)
#if __GLIBC__ == 2 && __GLIBC_MINOR__ < 30
#include <sys/syscall.h>
#define gettid() syscall(SYS_gettid)
#endif

#elif defined(__FreeBSD__)

#define gettid() pthread_getthreadid_np()

#elif defined(__APPLE__)

inline unsigned gettid() {
  uint64_t tid;
  pthread_threadid_np(NULL, &tid);
  return tid;
}

#endif

using namespace util;
using absl::GetFlag;
using absl::StrCat;
using base::VarzValue;
using ::boost::intrusive_ptr;
using namespace facade;
namespace h2 = boost::beast::http;

namespace {

std::optional<VarzFunction> engine_varz;

constexpr size_t kMaxThreadSize = 1024;

// Unwatch all keys for a connection and unregister from DbSlices.
// Used by UNWATCH, DICARD and EXEC.
void UnwatchAllKeys(Namespace* ns, ConnectionState::ExecInfo* exec_info) {
  if (!exec_info->watched_keys.empty()) {
    auto cb = [&](EngineShard* shard) {
      ns->GetDbSlice(shard->shard_id()).UnregisterConnectionWatches(exec_info);
    };
    shard_set->RunBriefInParallel(std::move(cb));
  }
  exec_info->ClearWatched();
}

void MultiCleanup(ConnectionContext* cntx) {
  auto& exec_info = cntx->conn_state.exec_info;
  if (auto* borrowed = exec_info.preborrowed_interpreter; borrowed) {
    ServerState::tlocal()->ReturnInterpreter(borrowed);
    exec_info.preborrowed_interpreter = nullptr;
  }
  UnwatchAllKeys(cntx->ns, &exec_info);
  exec_info.Clear();
}

void DeactivateMonitoring(ConnectionContext* server_ctx) {
  if (server_ctx->monitor) {
    // remove monitor on this connection
    server_ctx->ChangeMonitor(false /*start*/);
  }
}

// The format of the message that are sending is
// +"time of day" [db-number <lua|unix:path|connection info] "command" "arg1" .. "argM"
std::string CreateMonitorTimestamp() {
  timeval tv;

  gettimeofday(&tv, nullptr);
  return absl::StrCat(tv.tv_sec, ".", tv.tv_usec, absl::kZeroPad6);
}

auto CmdEntryToMonitorFormat(std::string_view str) -> std::string {
  // This code is based on Redis impl for it at sdscatrepr@sds.c
  std::string result = absl::StrCat("\"");

  for (auto c : str) {
    switch (c) {
      case '\\':
        absl::StrAppend(&result, "\\\\");
        break;
      case '"':
        absl::StrAppend(&result, "\\\"");
        break;
      case '\n':
        absl::StrAppend(&result, "\\n");
        break;
      case '\r':
        absl::StrAppend(&result, "\\r");
        break;
      case '\t':
        absl::StrAppend(&result, "\\t");
        break;
      case '\a':
        absl::StrAppend(&result, "\\a");
        break;
      case '\b':
        absl::StrAppend(&result, "\\b");
        break;
      default:
        if (isprint(c)) {
          result += c;
        } else {
          absl::StrAppendFormat(&result, "\\x%02x", c);
        }
        break;
    }
  }
  absl::StrAppend(&result, "\"");
  return result;
}

std::string MakeMonitorMessage(const ConnectionContext* cntx, const CommandId* cid,
                               CmdArgList tail_args) {
  std::string message = absl::StrCat(CreateMonitorTimestamp(), " [", cntx->conn_state.db_index);

  if (cntx->conn_state.squashing_info)
    cntx = cntx->conn_state.squashing_info->owner;

  string endpoint;
  if (cntx->conn_state.script_info) {
    endpoint = "lua";
  } else if (const auto* conn = cntx->conn(); conn != nullptr) {
    endpoint = conn->RemoteEndpointStr();
  } else {
    endpoint = "REPLICATION:0";
  }
  absl::StrAppend(&message, " ", endpoint, "] ");

  absl::StrAppend(&message, "\"", cid->name(), "\"");

  if (cid->name() == "AUTH")
    return message;

  for (auto arg : tail_args)
    absl::StrAppend(&message, " ", CmdEntryToMonitorFormat(facade::ToSV(arg)));

  return message;
}

void SendMonitor(const std::string& msg) {
  const auto& monitor_repo = ServerState::tlocal()->Monitors();
  const auto& monitors = monitor_repo.monitors();
  if (monitors.empty()) {
    return;
  }
  VLOG(2) << "Thread " << ProactorBase::me()->GetPoolIndex() << " sending monitor message '" << msg
          << "' for " << monitors.size();

  for (auto monitor_conn : monitors) {
    monitor_conn->SendMonitorMessageAsync(msg);
  }
}

void DispatchMonitor(ConnectionContext* cntx, const CommandId* cid, CmdArgList tail_args) {
  //  We have connections waiting to get the info on the last command, send it to them
  string monitor_msg = MakeMonitorMessage(cntx, cid, tail_args);

  VLOG(2) << "Sending command '" << monitor_msg << "' to the clients that registered on it";

  shard_set->pool()->DispatchBrief(
      [msg = std::move(monitor_msg)](unsigned idx, util::ProactorBase*) { SendMonitor(msg); });
}

class InterpreterReplier : public RedisReplyBuilder {
 public:
  explicit InterpreterReplier(ObjectExplorer* explr) : RedisReplyBuilder(nullptr), explr_(explr) {
  }

  void SendError(std::string_view str, std::string_view type) final;

  void SendBulkString(std::string_view str) final;
  void SendSimpleString(std::string_view str) final;

  void SendNullArray() final;
  void SendNull() final;
  void SendLong(long val) final;
  void SendDouble(double val) final;

  void StartCollection(unsigned len, CollectionType type) final;

 private:
  void PostItem();

  ObjectExplorer* explr_;
  vector<pair<unsigned, unsigned>> array_len_;
  unsigned num_elems_ = 0;
};

// Serialized result of script invocation to Redis protocol
class EvalSerializer : public ObjectExplorer {
 public:
  explicit EvalSerializer(RedisReplyBuilder* rb) : rb_(rb) {
  }

  void OnBool(bool b) final {
    if (b) {
      rb_->SendLong(1);
    } else {
      rb_->SendNull();
    }
  }

  void OnString(string_view str) final {
    rb_->SendBulkString(str);
  }

  void OnDouble(double d) final {
    if (rb_->IsResp3() || !GetFlag(FLAGS_lua_resp2_legacy_float)) {
      rb_->SendDouble(d);
    } else {
      long val = d >= 0 ? static_cast<long>(floor(d)) : static_cast<long>(ceil(d));
      rb_->SendLong(val);
    }
  }

  void OnInt(int64_t val) final {
    rb_->SendLong(val);
  }

  void OnArrayStart(unsigned len) final {
    rb_->StartArray(len);
  }

  void OnArrayEnd() final {
  }

  void OnMapStart(unsigned len) final {
    rb_->StartCollection(len, RedisReplyBuilder::MAP);
  }

  void OnMapEnd() final {
  }

  void OnNil() final {
    rb_->SendNull();
  }

  void OnStatus(string_view str) {
    rb_->SendSimpleString(str);
  }

  void OnError(string_view str) {
    rb_->SendError(str);
  }

 private:
  RedisReplyBuilder* rb_;
};

void InterpreterReplier::PostItem() {
  if (array_len_.empty()) {
    DCHECK_EQ(0u, num_elems_);
    ++num_elems_;
  } else {
    ++num_elems_;

    while (num_elems_ == array_len_.back().second) {
      num_elems_ = array_len_.back().first;
      explr_->OnArrayEnd();

      array_len_.pop_back();
      if (array_len_.empty())
        break;
    }
  }
}

void InterpreterReplier::SendError(string_view str, std::string_view type) {
  DCHECK(array_len_.empty());
  DVLOG(1) << "Lua/df_call error " << str;
  explr_->OnError(str);
}

void InterpreterReplier::SendSimpleString(string_view str) {
  if (array_len_.empty())
    explr_->OnStatus(str);
  else
    explr_->OnString(str);
  PostItem();
}

void InterpreterReplier::SendNullArray() {
  SendSimpleStrArr(ArgSlice{});
  PostItem();
}

void InterpreterReplier::SendNull() {
  explr_->OnNil();
  PostItem();
}

void InterpreterReplier::SendLong(long val) {
  explr_->OnInt(val);
  PostItem();
}

void InterpreterReplier::SendDouble(double val) {
  explr_->OnDouble(val);
  PostItem();
}

void InterpreterReplier::SendBulkString(string_view str) {
  explr_->OnString(str);
  PostItem();
}

void InterpreterReplier::StartCollection(unsigned len, CollectionType type) {
  if (type == MAP)
    len *= 2;
  explr_->OnArrayStart(len);

  if (len == 0) {
    explr_->OnArrayEnd();
    PostItem();
  } else {
    array_len_.emplace_back(num_elems_ + 1, len);
    num_elems_ = 0;
  }
}

bool IsSHA(string_view str) {
  return std::all_of(str.begin(), str.end(),
                     [](unsigned char c) { return absl::ascii_isxdigit(c); });
}

optional<ErrorReply> EvalValidator(CmdArgList args) {
  string_view num_keys_str = ArgS(args, 1);
  int32_t num_keys;

  if (!absl::SimpleAtoi(num_keys_str, &num_keys) || num_keys < 0)
    return ErrorReply{facade::kInvalidIntErr};

  if (unsigned(num_keys) > args.size() - 2)
    return ErrorReply{"Number of keys can't be greater than number of args", kSyntaxErrType};

  return nullopt;
}

void TxTable(const http::QueryArgs& args, HttpContext* send) {
  using html::SortedTable;

  http::StringResponse resp = http::MakeStringResponse(h2::status::ok);
  resp.body() = SortedTable::HtmlStart();
  SortedTable::StartTable({"ShardId", "TID", "TxId", "Armed"}, &resp.body());

  if (shard_set) {
    vector<string> rows(shard_set->size());

    shard_set->RunBriefInParallel([&](EngineShard* shard) {
      ShardId sid = shard->shard_id();

      absl::AlphaNum tid(gettid());
      absl::AlphaNum sid_an(sid);

      string& mine = rows[sid];
      TxQueue* queue = shard->txq();

      if (!queue->Empty()) {
        auto cur = queue->Head();
        do {
          auto value = queue->At(cur);
          Transaction* trx = std::get<Transaction*>(value);

          absl::AlphaNum an2(trx->txid());
          absl::AlphaNum an3(trx->DEBUG_IsArmedInShard(sid));
          SortedTable::Row({sid_an.Piece(), tid.Piece(), an2.Piece(), an3.Piece()}, &mine);
          cur = queue->Next(cur);
        } while (cur != queue->Head());
      }
    });

    for (const auto& s : rows) {
      resp.body().append(s);
    }
  }

  SortedTable::EndTable(&resp.body());
  send->Invoke(std::move(resp));
}

void ClusterHtmlPage(const http::QueryArgs& args, HttpContext* send,
                     cluster::ClusterFamily* cluster_family) {
  http::StringResponse resp = http::MakeStringResponse(h2::status::ok);
  resp.body() = R"(
<html>
  <head>
    <style>
.title_text {
    color: #09bc8d;
    font-weight: bold;
    min-width: 150px;
    display: inline-block;
    margin-bottom: 6px;
}

.value_text {
  color: #d60f96;
}

.master {
    border: 1px solid gray;
    margin-bottom: 10px;
    padding: 10px;
    border-radius: 8px;
}

.master h3 {
    padding-left: 20px;
}
    </style>
  </head>
  <body>
    <h1>Cluster Info</h1>
)";

  auto print_kv = [&](string_view k, string_view v) {
    resp.body() += absl::StrCat("<div><span class='title_text'>", k,
                                "</span><span class='value_text'>", v, "</span></div>\n");
  };

  auto print_kb = [&](string_view k, bool v) { print_kv(k, v ? "True" : "False"); };

  print_kv("Mode", IsClusterEmulated() ? "Emulated" : IsClusterEnabled() ? "Enabled" : "Disabled");

  if (IsClusterEnabledOrEmulated()) {
    print_kb("Lock on hashtags", LockTagOptions::instance().enabled);
  }

  if (IsClusterEnabled()) {
    if (cluster::ClusterConfig::Current() == nullptr) {
      resp.body() += "<h2>Not yet configured.</h2>\n";
    } else {
      auto config = cluster::ClusterConfig::Current()->GetConfig();
      for (const auto& shard : config) {
        resp.body() += "<div class='master'>\n";
        resp.body() += "<h3>Master</h3>\n";
        print_kv("ID", shard.master.id);
        print_kv("IP", shard.master.ip);
        print_kv("Port", absl::StrCat(shard.master.port));

        resp.body() += "<h3>Replicas</h3>\n";
        if (shard.replicas.empty()) {
          resp.body() += "<p>None</p>\n";
        } else {
          for (const auto& replica : shard.replicas) {
            resp.body() += "<h4>Replica</h4>\n";
            print_kv("ID", replica.id);
            print_kv("IP", replica.ip);
            print_kv("Port", absl::StrCat(replica.port));
          }
        }

        resp.body() += "<h3>Slots</h3>\n";
        for (const auto& slot : shard.slot_ranges) {
          resp.body() +=
              absl::StrCat("<div>[<span class='value_text'>", slot.start,
                           "</span>-<span class='value_text'>", slot.end, "</span>]</div>");
        }

        resp.body() += "</div>\n";
      }
    }
  }

  resp.body() += "  </body>\n</html>\n";
  send->Invoke(std::move(resp));
}

enum class ExecScriptUse {
  NONE = 0,
  SCRIPT_LOAD = 1,
  SCRIPT_RUN = 2,
};

ExecScriptUse DetermineScriptPresense(const std::vector<StoredCmd>& body) {
  bool script_load = false;
  for (const auto& scmd : body) {
    if (CO::IsEvalKind(scmd.Cid()->name())) {
      return ExecScriptUse::SCRIPT_RUN;
    }

    if ((scmd.Cid()->name() == "SCRIPT") && (absl::AsciiStrToUpper(scmd.FirstArg()) == "LOAD")) {
      script_load = true;
    }
  }

  if (script_load)
    return ExecScriptUse::SCRIPT_LOAD;

  return ExecScriptUse::NONE;
}

// Returns the multi mode for that transaction. Returns NOT_DETERMINED if no scheduling
// is required.
Transaction::MultiMode DeduceExecMode(ExecScriptUse state,
                                      const ConnectionState::ExecInfo& exec_info,
                                      const ScriptMgr& script_mgr) {
  // Check if script most LIKELY has global eval transactions
  bool contains_global = false;
  bool contains_admin_cmd = false;
  Transaction::MultiMode multi_mode = Transaction::LOCK_AHEAD;

  if (state == ExecScriptUse::SCRIPT_RUN) {
    contains_global = script_mgr.AreGlobalByDefault();
  }

  bool transactional = contains_global;
  if (!transactional) {
    for (const auto& scmd : exec_info.body) {
      // We can only tell if eval is transactional based on they keycount
      if (absl::StartsWith(scmd.Cid()->name(), "EVAL")) {
        CmdArgVec arg_vec{};
        auto args = scmd.ArgList(&arg_vec);
        auto keys = DetermineKeys(scmd.Cid(), args);
        transactional |= (keys && keys.value().NumArgs() > 0);
      } else {
        transactional |= scmd.Cid()->IsTransactional();
      }
      contains_global |= scmd.Cid()->opt_mask() & CO::GLOBAL_TRANS;
      contains_admin_cmd |= scmd.Cid()->opt_mask() & CO::ADMIN;

      // We can't run no-key-transactional commands in lock-ahead mode currently,
      // because it means we have to schedule on all shards
      if (scmd.Cid()->opt_mask() & CO::NO_KEY_TRANSACTIONAL)
        contains_global = true;

      if (contains_global)
        break;
    }
  }

  // multi/exec contains commands like ping that do not affect db state.
  if (!transactional && exec_info.watched_keys.empty())
    return Transaction::NOT_DETERMINED;

  if (contains_admin_cmd) {
    multi_mode = Transaction::NON_ATOMIC;
  }
  // Atomic modes fall back to GLOBAL if they contain global commands.
  else if (contains_global && multi_mode == Transaction::LOCK_AHEAD) {
    multi_mode = Transaction::GLOBAL;
  }

  return multi_mode;
}

string CreateExecDescriptor(const std::vector<StoredCmd>& stored_cmds, unsigned num_uniq_shards) {
  string result;
  size_t max_len = std::min<size_t>(20u, stored_cmds.size());
  absl::StrAppend(&result, "EXEC/", num_uniq_shards, "/", max_len);

  return result;
}

string ConnectionLogContext(const facade::Connection* conn) {
  if (conn == nullptr) {
    return "(null-conn)";
  }
  return absl::StrCat("(", conn->RemoteEndpointStr(), ")");
}

string FailedCommandToString(std::string_view command, facade::CmdArgList args,
                             std::string_view reason) {
  string result;
  absl::StrAppend(&result, " ", command);

  for (auto arg : args) {
    absl::StrAppend(&result, " ", absl::CHexEscape(arg));
  }

  absl::StrAppend(&result, " failed with reason: ", reason);

  return result;
}

<<<<<<< HEAD
template <typename T> auto UpdateServerState(T ServerState::*member) {
  return [member](T value) {
    auto cb = [member, value](unsigned, auto*) { ServerState::tlocal()->*member = value; };
    shard_set->pool()->AwaitBrief(cb);
  };
=======
thread_local uint32_t squash_stats_latency_lower_limit_cached =
    absl::GetFlag(FLAGS_squash_stats_latency_lower_limit);

void SetRssOomDenyRatioOnAllThreads(double ratio) {
  auto cb = [ratio](unsigned, auto*) { ServerState::tlocal()->rss_oom_deny_ratio = ratio; };
  shard_set->pool()->AwaitBrief(cb);
}

void SetSerializationMaxChunkSize(size_t val) {
  auto cb = [val](unsigned, auto*) { ServerState::tlocal()->serialization_max_chunk_size = val; };
  shard_set->pool()->AwaitBrief(cb);
}

void SetMaxSquashedCmdNum(int32_t val) {
  auto cb = [val](unsigned, auto*) { ServerState::tlocal()->max_squash_cmd_num = val; };
  shard_set->pool()->AwaitBrief(cb);
>>>>>>> 77bbad68
}

void SetMaxBusySquashUsec(uint32_t val) {
  shard_set->pool()->AwaitBrief(
      [=](unsigned, auto*) { MultiCommandSquasher::SetMaxBusySquashUsec(val); });
}

void SetShardThreadBusyPollingUsec(uint32_t val) {
  if (val == 0)
    return;

  shard_set->pool()->AwaitBrief([=](unsigned, auto* pb) {
    if (EngineShard::tlocal()) {
      pb->SetBusyPollUsec(val);
    }
  });
}

void SetUringWakeMode(uint32_t mode) {
#ifdef __linux__
  shard_set->pool()->AwaitBrief([mode](unsigned, fb2::ProactorBase* pb) {
    if (pb->GetKind() == fb2::ProactorBase::IOURING) {
      fb2::UringProactor* up = static_cast<fb2::UringProactor*>(pb);
      bool use_msg_ring = mode > 0;
      bool immediate_flush = mode == 2;

      up->ConfigureMsgRing(use_msg_ring);
      up->ConfigureSubmitWakeup(immediate_flush);
    }
  });
#endif
}

void SetHuffmanTable(const std::string& huffman_table) {
  if (huffman_table.empty())
    return;
  vector<string_view> parts = absl::StrSplit(huffman_table, ',');
  for (const auto& part : parts) {
    vector<string_view> kv = absl::StrSplit(part, ':');
    if (kv.size() != 2 || kv[0].empty() || kv[1].empty()) {
      LOG(ERROR) << "Invalid huffman table entry" << part;
      continue;
    }
    string domain_str = absl::AsciiStrToUpper(kv[0]);
    CompactObj::HuffmanDomain domain;

    if (domain_str == "KEYS") {
      domain = CompactObj::HUFF_KEYS;
    } else if (domain_str == "STRINGS") {
      domain = CompactObj::HUFF_STRING_VALUES;
    } else {
      LOG(ERROR) << "Unknown huffman domain: " << kv[0];
      continue;
    }

    string unescaped;
    if (!absl::Base64Unescape(kv[1], &unescaped)) {
      LOG(ERROR) << "Failed to decode base64 huffman table for domain " << kv[0] << " with value "
                 << kv[1];
      continue;
    }

    atomic_bool success = true;
    shard_set->RunBriefInParallel([&](auto* shard) {
      if (!CompactObj::InitHuffmanThreadLocal(domain, unescaped)) {
        success = false;
      }
    });
    LOG_IF(ERROR, !success) << "Failed to set huffman table for domain " << kv[0] << " with value "
                            << kv[1];
  }
}

}  // namespace

Service::Service(ProactorPool* pp)
    : pp_(*pp),
      acl_family_(&user_registry_, pp),
      server_family_(this),
      cluster_family_(&server_family_) {
  CHECK(pp);
  CHECK(shard_set == NULL);

#ifdef PRINT_STACKTRACES_ON_SIGNAL
  LOG(INFO) << "PRINT STACKTRACES REGISTERED";
  ProactorBase::RegisterSignal({SIGUSR1}, pp_.GetNextProactor(), [this](int signal) {
    LOG(INFO) << "Received " << strsignal(signal);
    base::SetVLogLevel("uring_proactor", 2);

    util::fb2::Mutex m;
    pp_.AwaitFiberOnAll([&m](unsigned index, util::ProactorBase* base) {
      util::fb2::LockGuard lk(m);
      util::fb2::detail::FiberInterface::PrintAllFiberStackTraces();
    });
  });
#endif

  CHECK(shard_set == nullptr);
  shard_set = new EngineShardSet(pp);

  // We support less than 1024 threads and we support less than 1024 shards.
  // For example, Scan uses 10 bits in cursor to encode shard id it currently traverses.
  CHECK_LT(pp->size(), kMaxThreadSize);
  RegisterCommands();

  exec_cid_ = FindCmd("EXEC");

  engine_varz.emplace("engine", [this] { return GetVarzStats(); });
}

Service::~Service() {
#ifdef PRINT_STACKTRACES_ON_SIGNAL
  ProactorBase::ClearSignal({SIGUSR1}, true);
#endif

  delete shard_set;
  shard_set = nullptr;
}

void Service::Init(util::AcceptServer* acceptor, std::vector<facade::Listener*> listeners) {
  InitRedisTables();
  facade::Connection::Init(pp_.size());

  config_registry.RegisterSetter<MemoryBytesFlag>("maxmemory", [](const MemoryBytesFlag& flag) {
    // TODO: reduce code reliance on constant direct access of max_memory_limit
    max_memory_limit.store(flag.value, memory_order_relaxed);
  });

  config_registry.RegisterMutable("dbfilename");
  config_registry.Register("dbnum");  // equivalent to databases in redis.
  config_registry.Register("dir");
  config_registry.RegisterMutable("enable_heartbeat_eviction");
  config_registry.RegisterMutable("masterauth");
  config_registry.RegisterMutable("masteruser");
  config_registry.RegisterMutable("max_eviction_per_heartbeat");
  config_registry.RegisterMutable("max_segment_to_consider");

  config_registry.RegisterSetter<double>("rss_oom_deny_ratio",
                                         UpdateServerState(&ServerState::rss_oom_deny_ratio));
  config_registry.RegisterSetter<size_t>(
      "serialization_max_chunk_size",
      UpdateServerState(&ServerState::serialization_max_chunk_size));

  config_registry.RegisterMutable("pipeline_squash");
  config_registry.RegisterMutable("lua_mem_gc_threshold");

  config_registry.RegisterSetter<uint32_t>("pipeline_queue_limit", [](uint32_t val) {
    shard_set->pool()->AwaitBrief(
        [val](unsigned tid, auto*) { facade::Connection::SetMaxQueueLenThreadLocal(tid, val); });
  });

  config_registry.RegisterSetter<facade::MemoryBytesFlag>(
      "pipeline_buffer_limit", [](facade::MemoryBytesFlag val) {
        shard_set->pool()->AwaitBrief(
            [val](unsigned tid, auto*) { facade::Connection::SetPipelineBufferLimit(tid, val); });
      });

  config_registry.RegisterSetter<uint32_t>("max_busy_read_usec", [](uint32_t usec) {
    shard_set->pool()->AwaitBrief(
        [=](unsigned, auto*) { facade::Connection::SetMaxBusyReadUsecThreadLocal(usec); });
  });

  config_registry.RegisterSetter<bool>("always_flush_pipeline", [](bool val) {
    shard_set->pool()->AwaitBrief(
        [=](unsigned, auto*) { facade::Connection::SetAlwaysFlushPipelineThreadLocal(val); });
  });

  config_registry.RegisterSetter<unsigned>("pipeline_squash_limit", [](unsigned val) {
    shard_set->pool()->AwaitBrief(
        [=](unsigned, auto*) { facade::Connection::SetPipelineSquashLimitThreadLocal(val); });
  });

  config_registry.RegisterSetter<uint32_t>("pipeline_wait_batch_usec", [](uint32_t val) {
    shard_set->pool()->AwaitBrief(
        [=](unsigned, auto*) { facade::Connection::SetPipelineWaitBatchUsecThreadLocal(val); });
  });

  config_registry.RegisterSetter<uint32_t>("squash_stats_latency_lower_limit", [](uint32_t val) {
    shard_set->pool()->AwaitBrief(
        [=](unsigned, auto*) { squash_stats_latency_lower_limit_cached = val; });
  });

  config_registry.RegisterSetter<uint32_t>("max_squashed_cmd_num",
                                           UpdateServerState(&ServerState::max_squash_cmd_num));
  config_registry.RegisterSetter<uint32_t>("max_busy_squash_usec",
                                           [](uint32_t val) { SetMaxBusySquashUsec(val); });
  config_registry.RegisterSetter<uint32_t>(
      "shard_thread_busy_polling_usec", [](uint32_t val) { SetShardThreadBusyPollingUsec(val); });

  config_registry.RegisterMutable("replica_partial_sync");
  config_registry.RegisterMutable("replication_timeout");
  config_registry.RegisterMutable("migration_finalization_timeout_ms");
  config_registry.RegisterMutable("table_growth_margin");
  config_registry.RegisterMutable("tcp_keepalive");
  config_registry.RegisterMutable("timeout");
  config_registry.RegisterMutable("send_timeout");
  config_registry.RegisterMutable("managed_service_info");

  // TODO(vlad): Introduce templatable flag cache
  auto update_tiered_storage = [](auto) {
    shard_set->pool()->AwaitBrief([](unsigned, auto*) {
      if (auto* es = EngineShard::tlocal(); es && es->tiered_storage()) {
        es->tiered_storage()->UpdateFromFlags();
      }
    });
  };
  config_registry.RegisterSetter<bool>("tiered_experimental_cooling", update_tiered_storage);
  config_registry.RegisterSetter<unsigned>("tiered_storage_write_depth", update_tiered_storage);
  config_registry.RegisterSetter<float>("tiered_offload_threshold", update_tiered_storage);
  config_registry.RegisterSetter<float>("tiered_upload_threshold", update_tiered_storage);

  config_registry.RegisterMutable(
      "notify_keyspace_events", [pool = &pp_](const absl::CommandLineFlag& flag) {
        auto res = flag.TryGet<std::string>();
        if (!res.has_value() || (!res->empty() && !absl::EqualsIgnoreCase(*res, "EX"))) {
          return false;
        }

        pool->AwaitBrief([&res](unsigned, auto*) {
          auto* shard = EngineShard::tlocal();
          if (shard) {
            auto shard_id = shard->shard_id();
            auto& db_slice = namespaces->GetDefaultNamespace().GetDbSlice(shard_id);
            db_slice.SetNotifyKeyspaceEvents(*res);
          }
        });

        return true;
      });

  config_registry.RegisterMutable("aclfile");
  config_registry.RegisterSetter<uint32_t>("acllog_max_len", [](uint32_t val) {
    shard_set->pool()->AwaitFiberOnAll(
        [val](auto index, auto* context) { ServerState::tlocal()->acl_log.SetTotalEntries(val); });
  });

  config_registry.RegisterSetter<uint32_t>("uring_wake_mode",
                                           [](uint32_t val) { SetUringWakeMode(val); });

  uint32_t shard_num = GetFlag(FLAGS_num_shards);
  if (shard_num == 0 || shard_num > pp_.size()) {
    LOG_IF(WARNING, shard_num > pp_.size())
        << "Requested num_shards (" << shard_num << ") is bigger than thread count (" << pp_.size()
        << "), using num_shards=" << pp_.size();
    shard_num = pp_.size();
  }

  // We assume that listeners.front() is the main_listener
  // see dfly_main RunEngine. In unit tests, listeners are empty.
  facade::Listener* main_listener = listeners.empty() ? nullptr : listeners.front();

  ChannelStore* cs = new ChannelStore{};
  // Must initialize before the shard_set because EngineShard::Init references ServerState.
  pp_.AwaitBrief([&](uint32_t index, ProactorBase* pb) {
    tl_facade_stats = new FacadeStats;
    ServerState::Init(index, shard_num, main_listener, &user_registry_);
    ServerState::tlocal()->UpdateChannelStore(cs);
  });

  const auto tcp_disabled = GetFlag(FLAGS_port) == 0u;
  // We assume that listeners.front() is the main_listener
  // see dfly_main RunEngine
  if (!tcp_disabled && main_listener) {
    acl_family_.Init(main_listener, &user_registry_);
  }

  // Initialize shard_set with a callback running once in a while in the shard threads.
  shard_set->Init(shard_num, [this] {
    server_family_.GetDflyCmd()->BreakStalledFlowsInShard();
    server_family_.UpdateMemoryGlobalStats();
  });
  Transaction::Init(shard_num);

  UpdateServerState (&ServerState::rss_oom_deny_ratio)(absl::GetFlag(FLAGS_rss_oom_deny_ratio));
  UpdateServerState (&ServerState::serialization_max_chunk_size)(
      absl::GetFlag(FLAGS_serialization_max_chunk_size));
  UpdateServerState (&ServerState::max_squash_cmd_num)(absl::GetFlag(FLAGS_max_squashed_cmd_num));
  SetHuffmanTable(absl::GetFlag(FLAGS_huffman_table));
  SetMaxBusySquashUsec(absl::GetFlag(FLAGS_max_busy_squash_usec));
  SetHuffmanTable(GetFlag(FLAGS_huffman_table));
  SetShardThreadBusyPollingUsec(GetFlag(FLAGS_shard_thread_busy_polling_usec));
  SetUringWakeMode(GetFlag(FLAGS_uring_wake_mode));

  // Requires that shard_set will be initialized before because server_family_.Init might
  // load the snapshot.
  server_family_.Init(acceptor, std::move(listeners));
}

void Service::Shutdown() {
  VLOG(1) << "Service::Shutdown";

  // We mark that we are shutting down. After this incoming requests will be
  // rejected.
  mu_.lock();
  global_state_ = GlobalState::SHUTTING_DOWN;
  mu_.unlock();

  pp_.AwaitFiberOnAll([](ProactorBase* pb) {
    ServerState::tlocal()->EnterLameDuck();
    facade::Connection::ShutdownThreadLocal();
  });

  config_registry.Reset();

  // to shutdown all the runtime components that depend on EngineShard
  cluster_family_.Shutdown();

  server_family_.Shutdown();
  engine_varz.reset();

  ChannelStore::Destroy();

  shard_set->PreShutdown();
  shard_set->Shutdown();
  Transaction::Shutdown();

  pp_.AwaitFiberOnAll([](ProactorBase* pb) { ServerState::tlocal()->Destroy(); });

  // wait for all the pending callbacks to stop.
  ThisFiber::SleepFor(10ms);
  facade::Connection::Shutdown();
}

OpResult<KeyIndex> Service::FindKeys(const CommandId* cid, CmdArgList args) {
  if (!cid->IsShardedPSub()) {
    return DetermineKeys(cid, args);
  }

  // Sharded pub sub
  // Command form: SPUBLISH shardchannel message
  if (cid->name() == registry_.RenamedOrOriginal("SPUBLISH")) {
    return {KeyIndex(0, 1)};
  }

  return {KeyIndex(0, args.size())};
}

optional<ErrorReply> Service::CheckKeysOwnership(const CommandId* cid, CmdArgList args,
                                                 const ConnectionContext& dfly_cntx) {
  if (dfly_cntx.is_replicating) {
    // Always allow commands on the replication port, as it might be for future-owned keys.
    return nullopt;
  }

  if (cid->first_key_pos() == 0 && !cid->IsShardedPSub()) {
    return nullopt;  // No key command.
  }

  OpResult<KeyIndex> key_index_res = FindKeys(cid, args);

  if (!key_index_res) {
    return ErrorReply{key_index_res.status()};
  }

  const auto& key_index = *key_index_res;

  UniqueSlotChecker slot_checker;
  for (string_view key : key_index.Range(args)) {
    slot_checker.Add(key);
  }

  if (slot_checker.IsCrossSlot()) {
    return ErrorReply{kCrossSlotError};
  }

  optional<SlotId> keys_slot = slot_checker.GetUniqueSlotId();

  if (keys_slot.has_value()) {
    if (auto error = cluster::SlotOwnershipError(*keys_slot);
        !error.status.has_value() || error.status.value() != facade::OpStatus::OK) {
      return ErrorReply{std::move(error)};
    }
  }

  return nullopt;
}

// TODO(kostas) refactor. Almost 1-1 with CheckKeyOwnership() above.
std::optional<facade::ErrorReply> Service::TakenOverSlotError(const CommandId* cid, CmdArgList args,
                                                              const ConnectionContext& dfly_cntx) {
  if (cid->first_key_pos() == 0 && !cid->IsShardedPSub()) {
    return nullopt;  // No key command.
  }

  OpResult<KeyIndex> key_index_res = FindKeys(cid, args);

  if (!key_index_res) {
    return ErrorReply{key_index_res.status()};
  }

  const auto& key_index = *key_index_res;

  UniqueSlotChecker slot_checker;
  for (string_view key : key_index.Range(args)) {
    slot_checker.Add(key);
  }

  if (slot_checker.IsCrossSlot()) {
    return ErrorReply{kCrossSlotError};
  }

  optional<SlotId> keys_slot = slot_checker.GetUniqueSlotId();
  if (!keys_slot.has_value()) {
    return nullopt;
  }

  if (auto error = cluster::SlotOwnershipError(*keys_slot);
      !error.status.has_value() || error.status.value() != facade::OpStatus::OK) {
    return ErrorReply{std::move(error)};
  }
  const auto cluster_config = cluster::ClusterConfig::Current();
  if (!cluster_config)
    return facade::ErrorReply{facade::kClusterNotConfigured};

  // Moved regardless, we have been taken over
  cluster::ClusterNodeInfo redirect = cluster_config->GetMasterNodeForSlot(*keys_slot);
  return facade::ErrorReply{
      absl::StrCat("-MOVED ", *keys_slot, " ", redirect.ip, ":", redirect.port), "MOVED"};
}

// Return OK if all keys are allowed to be accessed: either declared in EVAL or
// transaction is running in global or non-atomic mode.
optional<ErrorReply> CheckKeysDeclared(const ConnectionState::ScriptInfo& eval_info,
                                       const CommandId* cid, CmdArgList args,
                                       Transaction::MultiMode multi_mode) {
  // We either scheduled on all shards or re-schedule for each operation,
  // so we are not restricted to any keys.
  if (multi_mode == Transaction::GLOBAL || multi_mode == Transaction::NON_ATOMIC)
    return nullopt;

  OpResult<KeyIndex> key_index_res = DetermineKeys(cid, args);
  if (!key_index_res)
    return ErrorReply{key_index_res.status()};

  // TODO: Switch to transaction internal locked keys once single hop multi transactions are merged
  // const auto& locked_keys = trans->GetMultiKeys();
  const auto& locked_tags = eval_info.lock_tags;
  for (string_view key : key_index_res->Range(args)) {
    if (!locked_tags.contains(LockTag{key})) {
      return ErrorReply(absl::StrCat(kUndeclaredKeyErr, ", key: ", key));
    }
  }

  return nullopt;
}

static optional<ErrorReply> VerifyConnectionAclStatus(const CommandId* cid,
                                                      const ConnectionContext* cntx,
                                                      string_view error_msg, ArgSlice tail_args) {
  // If we are on a squashed context we need to use the owner, because the
  // context we are operating on is a stub and the acl username is not copied
  // See: MultiCommandSquasher::SquashedHopCb
  if (cntx->conn_state.squashing_info)
    cntx = cntx->conn_state.squashing_info->owner;

  if (!acl::IsUserAllowedToInvokeCommand(*cntx, *cid, tail_args)) {
    return ErrorReply(absl::StrCat("-NOPERM ", cntx->authed_username, " ", error_msg));
  }
  return nullopt;
}

bool ShouldDenyOnOOM(const CommandId* cid, uint64_t curr_time_ns) {
  ServerState& etl = *ServerState::tlocal();
  if ((cid->opt_mask() & CO::DENYOOM) && etl.is_master) {
    auto memory_stats = etl.GetMemoryUsage(curr_time_ns);

    size_t limit = max_memory_limit.load(memory_order_relaxed);
    if (memory_stats.used_mem > limit ||
        (etl.rss_oom_deny_ratio > 0 && memory_stats.rss_mem > (limit * etl.rss_oom_deny_ratio))) {
      DLOG(WARNING) << "Out of memory, used " << memory_stats.used_mem << " ,rss "
                    << memory_stats.rss_mem << " ,limit " << limit;
      etl.stats.oom_error_cmd_cnt++;
      return true;
    }
  }
  return false;
}

optional<ErrorReply> Service::VerifyCommandExecution(const ConnectionContext* cntx,
                                                     CmdArgList tail_args) {
  DCHECK(cntx->conn_state.cmd_start_time_ns);
  if (ShouldDenyOnOOM(cntx->cid, cntx->conn_state.cmd_start_time_ns)) {
    return facade::ErrorReply{OpStatus::OUT_OF_MEMORY};
  }

  return VerifyConnectionAclStatus(cntx->cid, cntx, "ACL rules changed between the MULTI and EXEC",
                                   tail_args);
}

std::optional<ErrorReply> Service::VerifyCommandState(const CommandId* cid, CmdArgList tail_args,
                                                      const ConnectionContext& dfly_cntx) {
  DCHECK(cid);

  ServerState& etl = *ServerState::tlocal();

  // If there is no connection owner, it means the command it being called
  // from another command or used internally, therefore is always permitted.
  if (dfly_cntx.conn() != nullptr && !dfly_cntx.conn()->IsPrivileged() && cid->IsRestricted()) {
    VLOG(1) << "Non-admin attempt to execute " << cid->name() << " " << tail_args << " "
            << ConnectionLogContext(dfly_cntx.conn());
    return ErrorReply{"Cannot execute restricted command (admin only)", kRestrictDenied};
  }

  if (auto err = cid->Validate(tail_args); err)
    return err;

  bool is_trans_cmd = CO::IsTransKind(cid->name());
  bool under_script = dfly_cntx.conn_state.script_info != nullptr;
  bool is_write_cmd = cid->IsWriteOnly();
  bool multi_active = dfly_cntx.conn_state.exec_info.IsCollecting() && !is_trans_cmd;

  // Check if the command is allowed to execute under this global state
  bool allowed_by_state = true;
  const GlobalState gstate = etl.gstate();
  switch (gstate) {
    case GlobalState::LOADING:
      allowed_by_state = dfly_cntx.journal_emulated || (cid->opt_mask() & CO::LOADING);
      break;
    case GlobalState::SHUTTING_DOWN:
      allowed_by_state = false;
      break;
    case GlobalState::TAKEN_OVER:
      // Only PING, admin commands, and all commands via admin connections are allowed
      // we prohibit even read commands, because read commands running in pipeline can take a while
      // to send all data to a client which leads to fail in takeover
      allowed_by_state = dfly_cntx.conn()->IsPrivileged() || (cid->opt_mask() & CO::ADMIN) ||
                         cid->name() == "PING";
      break;
    default:
      break;
  }

  if (!allowed_by_state) {
    VLOG(1) << "Command " << cid->name() << " not executed because global state is " << gstate;

    if (gstate == GlobalState::LOADING) {
      return ErrorReply(kLoadingErr);
    }

    if (gstate == GlobalState::TAKEN_OVER) {
      if (IsClusterEnabled()) {
        if (auto err = TakenOverSlotError(cid, tail_args, dfly_cntx); err) {
          return err;
        }
      }
      return ErrorReply(kLoadingErr);
    }

    return ErrorReply{StrCat("Can not execute during ", GlobalStateName(gstate))};
  }

  string_view cmd_name{cid->name()};

  if (dfly_cntx.req_auth && !dfly_cntx.authenticated) {
    if (cmd_name != "AUTH" && cmd_name != "QUIT" && cmd_name != "HELLO") {
      return ErrorReply{"-NOAUTH Authentication required."};
    }
  }

  // only reset and quit are allow if this connection is used for monitoring
  if (dfly_cntx.monitor && (cmd_name != "RESET" && cmd_name != "QUIT"))
    return ErrorReply{"Replica can't interact with the keyspace"};

  if (!etl.is_master && is_write_cmd && !dfly_cntx.is_replicating)
    return ErrorReply{"-READONLY You can't write against a read only replica."};

  if (multi_active) {
    if (cmd_name == "WATCH" || cmd_name == "FLUSHALL" || cmd_name == "FLUSHDB" ||
        absl::EndsWith(cmd_name, "SUBSCRIBE"))
      return ErrorReply{absl::StrCat("'", cmd_name, "' not allowed inside a transaction")};
  }

  if (IsClusterEnabled()) {
    if (auto err = CheckKeysOwnership(cid, tail_args, dfly_cntx); err)
      return err;
  }

  if (under_script && (cid->opt_mask() & CO::NOSCRIPT))
    return ErrorReply{"This Redis command is not allowed from script"};

  if (under_script) {
    DCHECK(dfly_cntx.transaction);
    // The following commands access shards arbitrarily without having keys, so they can only be run
    // non atomically or globally.
    Transaction::MultiMode mode = dfly_cntx.transaction->GetMultiMode();
    bool shard_access = (cid->opt_mask()) & (CO::GLOBAL_TRANS | CO::NO_KEY_TRANSACTIONAL);
    if (shard_access && (mode != Transaction::GLOBAL && mode != Transaction::NON_ATOMIC))
      return ErrorReply("This Redis command is not allowed from script");

    if (cid->IsTransactional()) {
      auto err = CheckKeysDeclared(*dfly_cntx.conn_state.script_info, cid, tail_args, mode);

      if (err.has_value()) {
        VLOG(1) << "CheckKeysDeclared failed with error " << err->ToSv() << " for command "
                << cid->name();
        return err.value();
      }
    }

    if (dfly_cntx.conn_state.script_info->read_only && is_write_cmd) {
      return ErrorReply{"Write commands are not allowed from read-only scripts"};
    }
  }

  return VerifyConnectionAclStatus(cid, &dfly_cntx, "has no ACL permissions", tail_args);
}

DispatchResult Service::DispatchCommand(ArgSlice args, SinkReplyBuilder* builder,
                                        facade::ConnectionContext* cntx) {
  DCHECK(!args.empty());
  DCHECK_NE(0u, shard_set->size()) << "Init was not called";

  absl::Cleanup clear_last_error([builder]() { builder->ConsumeLastError(); });
  ServerState& etl = *ServerState::tlocal();

  string cmd = absl::AsciiStrToUpper(args[0]);
  const auto [cid, args_no_cmd] = registry_.FindExtended(cmd, args.subspan(1));

  if (cid == nullptr) {
    builder->SendError(ReportUnknownCmd(cmd));
    return DispatchResult::ERROR;
  }

  ConnectionContext* dfly_cntx = static_cast<ConnectionContext*>(cntx);
  bool under_script = bool(dfly_cntx->conn_state.script_info);
  bool under_exec = dfly_cntx->conn_state.exec_info.IsRunning();
  bool dispatching_in_multi = under_script || under_exec;

  if (VLOG_IS_ON(2) && cntx->conn() /* no owner in replica context */) {
    LOG(INFO) << "Got (" << cntx->conn()->GetClientId() << "): " << (under_script ? "LUA " : "")
              << args << " in dbid=" << dfly_cntx->conn_state.db_index;
  }

  // Don't interrupt running multi commands or admin connections.
  if (etl.IsPaused() && !dispatching_in_multi && cntx->conn() && !cntx->conn()->IsPrivileged()) {
    bool is_write = cid->IsWriteOnly();
    is_write |= cid->name() == "PUBLISH" || cid->name() == "EVAL" || cid->name() == "EVALSHA";
    is_write |= cid->name() == "EXEC" && dfly_cntx->conn_state.exec_info.is_write;

    cntx->paused = true;
    etl.AwaitPauseState(is_write);
    cntx->paused = false;
  }

  if (auto err = VerifyCommandState(cid, args_no_cmd, *dfly_cntx); err) {
    LOG_IF(WARNING, cntx->replica_conn) << "VerifyCommandState error: " << err->ToSv();
    if (auto& exec_info = dfly_cntx->conn_state.exec_info; exec_info.IsCollecting())
      exec_info.state = ConnectionState::ExecInfo::EXEC_ERROR;

    // We need to skip this because ACK's should not be replied to
    // Bonus points because this allows to continue replication with ACL users who got
    // their access revoked and reinstated
    if (cid->name() == "REPLCONF" && absl::EqualsIgnoreCase(ArgS(args_no_cmd, 0), "ACK")) {
      server_family_.GetDflyCmd()->OnClose(dfly_cntx->conn_state.replication_info.repl_session_id);
      return DispatchResult::ERROR;
    }
    builder->SendError(std::move(*err));
    return DispatchResult::ERROR;
  }

  VLOG_IF(1, cid->opt_mask() & CO::CommandOpt::DANGEROUS)
      << "Executing dangerous command " << cid->name() << " "
      << ConnectionLogContext(dfly_cntx->conn());

  bool is_trans_cmd = CO::IsTransKind(cid->name());
  if (dfly_cntx->conn_state.exec_info.IsCollecting() && !is_trans_cmd) {
    // TODO: protect against aggregating huge transactions.
    dfly_cntx->conn_state.exec_info.body.emplace_back(cid, true, args_no_cmd);
    if (cid->IsWriteOnly()) {
      dfly_cntx->conn_state.exec_info.is_write = true;
    }
    builder->SendSimpleString("QUEUED");
    return DispatchResult::OK;
  }

  // Create command transaction
  intrusive_ptr<Transaction> dist_trans;

  if (dispatching_in_multi) {
    DCHECK(dfly_cntx->transaction);
    if (cid->IsTransactional()) {
      dfly_cntx->transaction->MultiSwitchCmd(cid);
      OpStatus status = dfly_cntx->transaction->InitByArgs(
          dfly_cntx->ns, dfly_cntx->conn_state.db_index, args_no_cmd);

      if (status != OpStatus::OK) {
        builder->SendError(status);
        return DispatchResult::ERROR;
      }
    }
  } else {
    DCHECK(dfly_cntx->transaction == nullptr);

    if (cid->IsTransactional()) {
      dist_trans.reset(new Transaction{cid});

      if (!dist_trans->IsMulti()) {  // Multi command initialize themself based on their mode.
        CHECK(dfly_cntx->ns != nullptr);
        if (auto st =
                dist_trans->InitByArgs(dfly_cntx->ns, dfly_cntx->conn_state.db_index, args_no_cmd);
            st != OpStatus::OK) {
          builder->SendError(st);
          return DispatchResult::ERROR;
        }
      }

      dfly_cntx->transaction = dist_trans.get();
      dfly_cntx->last_command_debug.shards_count = dfly_cntx->transaction->GetUniqueShardCnt();
    } else {
      dfly_cntx->transaction = nullptr;
    }
  }

  dfly_cntx->cid = cid;

  auto res =
      InvokeCmd(cid, args_no_cmd, CommandContext{dfly_cntx->transaction, builder, dfly_cntx});
  if ((res != DispatchResult::OK) && (res != DispatchResult::OOM)) {
    builder->SendError("Internal Error");
    builder->CloseConnection();
  }

  if (!dispatching_in_multi) {
    dfly_cntx->transaction = nullptr;
  }
  return res;
}

class ReplyGuard {
 public:
  ReplyGuard(std::string_view cid_name, SinkReplyBuilder* builder, ConnectionContext* cntx) {
    const bool is_script = bool(cntx->conn_state.script_info);
    const bool is_one_of =
        absl::flat_hash_set<std::string_view>({"REPLCONF", "DFLY"}).contains(cid_name);
    bool is_mcache = builder->GetProtocol() == Protocol::MEMCACHE;
    const bool is_no_reply_memcache =
        is_mcache && (static_cast<MCReplyBuilder*>(builder)->NoReply() || cid_name == "QUIT");
    const bool should_dcheck = !is_one_of && !is_script && !is_no_reply_memcache;
    if (should_dcheck) {
      builder_ = builder;
      replies_recorded_ = builder_->RepliesRecorded();
    }
  }

  ~ReplyGuard() {
    if (builder_) {
      DCHECK_GT(builder_->RepliesRecorded(), replies_recorded_)
          << cid_name_ << " " << typeid(*builder_).name();
    }
  }

 private:
  size_t replies_recorded_ = 0;
  std::string_view cid_name_;
  SinkReplyBuilder* builder_ = nullptr;
};

OpResult<void> OpTrackKeys(const OpArgs slice_args, const facade::Connection::WeakRef& conn_ref,
                           const ShardArgs& args) {
  if (conn_ref.IsExpired()) {
    DVLOG(2) << "Connection expired, exiting TrackKey function.";
    return OpStatus::OK;
  }

  DVLOG(2) << "Start tracking keys for client ID: " << conn_ref.GetClientId();

  auto& db_slice = slice_args.GetDbSlice();
  // TODO: There is a bug here that we track all arguments instead of tracking only keys.
  for (auto key : args) {
    DVLOG(2) << "Inserting client ID " << conn_ref.GetClientId()
             << " into the tracking client set of key " << key;
    db_slice.TrackKey(conn_ref, key);
  }

  return OpStatus::OK;
}

DispatchResult Service::InvokeCmd(const CommandId* cid, CmdArgList tail_args,
                                  const CommandContext& cmd_cntx) {
  DCHECK(cid);
  DCHECK(!cid->Validate(tail_args));

  ConnectionContext* cntx = cmd_cntx.conn_cntx;
  cntx->cid = cid;
  cntx->conn_state.cmd_start_time_ns = absl::GetCurrentTimeNanos();
  auto* builder = cmd_cntx.rb;
  DCHECK(builder);
  DCHECK(cntx);

  if (auto err = VerifyCommandExecution(cntx, tail_args); err) {
    // We need to skip this because ACK's should not be replied to
    // Bonus points because this allows to continue replication with ACL users who got
    // their access revoked and reinstated
    if (cid->name() == "REPLCONF" && absl::EqualsIgnoreCase(ArgS(tail_args, 0), "ACK")) {
      return DispatchResult::OK;
    }
    auto res = err->status;
    builder->SendError(std::move(*err));
    builder->ConsumeLastError();
    if (res == OpStatus::OUT_OF_MEMORY) {
      return DispatchResult::OOM;
    }

    return DispatchResult::OK;  // return ERROR only for internal error aborts
  }

  // We are not sending any admin command in the monitor, and we do not want to
  // do any processing if we don't have any waiting connections with monitor
  // enabled on them - see https://redis.io/commands/monitor/
  if (!ServerState::tlocal()->Monitors().Empty() && (cid->opt_mask() & CO::ADMIN) == 0) {
    DispatchMonitor(cntx, cid, tail_args);
  }

  ServerState::tlocal()->RecordCmd(cntx->has_main_or_memcache_listener);
  auto& info = cntx->conn_state.tracking_info_;
  const bool is_read_only = cid->opt_mask() & CO::READONLY;
  Transaction* tx = cmd_cntx.tx;
  if (tx) {
    // Reset it, because in multi/exec the transaction pointer is the same and
    // we will end up triggerring the callback on the following commands. To avoid this
    // we reset it.
    tx->SetTrackingCallback({});
    if (is_read_only && info.ShouldTrackKeys()) {
      auto conn = cntx->conn()->Borrow();
      tx->SetTrackingCallback([conn](Transaction* trans) {
        auto* shard = EngineShard::tlocal();
        OpTrackKeys(trans->GetOpArgs(shard), conn, trans->GetShardArgs(shard->shard_id()));
      });
    }
  }

#ifndef NDEBUG
  // Verifies that we reply to the client when needed.
  ReplyGuard reply_guard(cid->name(), builder, cntx);
#endif
  uint64_t invoke_time_usec = 0;
  auto last_error = builder->ConsumeLastError();
  DCHECK(last_error.empty());
  try {
    invoke_time_usec = cid->Invoke(tail_args, cmd_cntx);
  } catch (std::exception& e) {
    LOG(ERROR) << "Internal error, system probably unstable " << e.what();
    return DispatchResult::ERROR;
  }

  DispatchResult res = DispatchResult::OK;
  if (std::string reason = builder->ConsumeLastError(); !reason.empty()) {
    // Set flag if OOM reported
    if (reason == kOutOfMemory) {
      res = DispatchResult::OOM;
    }
    VLOG(2) << FailedCommandToString(cid->name(), tail_args, reason);
    LOG_EVERY_T(WARNING, 1) << FailedCommandToString(cid->name(), tail_args, reason);
  }

  auto cid_name = cid->name();
  if ((!tx && cid_name != "MULTI") || (tx && !tx->IsMulti())) {
    // Each time we execute a command we need to increase the sequence number in
    // order to properly track clients when OPTIN is used.
    // We don't do this for `multi/exec` because it would break the
    // semantics, i.e, CACHING should stick for all commands following
    // the CLIENT CACHING ON within a multi/exec block
    cntx->conn_state.tracking_info_.IncrementSequenceNumber();
  }

  // TODO: we should probably discard more commands here,
  // not just the blocking ones
  const auto* conn = cntx->conn();
  if (cntx->conn_state.squashing_info) {
    conn = cntx->conn_state.squashing_info->owner->conn();
  }

  if (!(cid->opt_mask() & CO::BLOCKING) && conn != nullptr &&
      // Use SafeTLocal() to avoid accessing the wrong thread local instance
      ServerState::SafeTLocal()->ShouldLogSlowCmd(invoke_time_usec)) {
    vector<string> aux_params;
    CmdArgVec aux_slices;

    if (tail_args.empty() && cid->name() == "EXEC") {
      // abuse tail_args to pass more information about the slow EXEC.
      aux_params.emplace_back(StrCat("CMDCOUNT/", cntx->last_command_debug.exec_body_len));
      aux_slices.emplace_back(aux_params.back());
      tail_args = absl::MakeSpan(aux_slices);
    }
    ServerState::SafeTLocal()->GetSlowLog().Add(cid->name(), tail_args, conn->GetName(),
                                                conn->RemoteEndpointStr(), invoke_time_usec,
                                                absl::GetCurrentTimeNanos() / 1000);
  }

  if (tx && !cntx->conn_state.exec_info.IsRunning() && cntx->conn_state.script_info == nullptr) {
    cntx->last_command_debug.clock = tx->txid();
  }

  return res;
}

DispatchManyResult Service::DispatchManyCommands(absl::Span<CmdArgList> args_list,
                                                 SinkReplyBuilder* builder,
                                                 facade::ConnectionContext* cntx) {
  ConnectionContext* dfly_cntx = static_cast<ConnectionContext*>(cntx);
  DCHECK(!dfly_cntx->conn_state.exec_info.IsRunning());
  DCHECK_EQ(builder->GetProtocol(), Protocol::REDIS);
  DCHECK_GT(args_list.size(), 1u);

  auto* ss = dfly::ServerState::tlocal();
  // Don't even start when paused. We can only continue if DispatchTracker is aware of us running.
  if (ss->IsPaused())
    return {.processed = 0, .account_in_stats = false};

  vector<StoredCmd> stored_cmds;
  intrusive_ptr<Transaction> dist_trans;
  uint32_t dispatched = 0;
  MultiCommandSquasher::Stats stats;

  uint64_t start_cycles = base::CycleClock::Now();

  auto perform_squash = [&] {
    if (stored_cmds.empty())
      return;

    if (!dist_trans) {
      dist_trans.reset(new Transaction{exec_cid_});
      dist_trans->StartMultiNonAtomic();
    } else {
      // Reset to original command id as it's changed during squashing
      dist_trans->MultiSwitchCmd(exec_cid_);
    }

    dfly_cntx->transaction = dist_trans.get();
    MultiCommandSquasher::Opts opts;
    opts.verify_commands = true;
    opts.max_squash_size = ss->max_squash_cmd_num;

    stats += MultiCommandSquasher::Execute(absl::MakeSpan(stored_cmds),
                                           static_cast<RedisReplyBuilder*>(builder), dfly_cntx,
                                           this, opts);
    dfly_cntx->transaction = nullptr;

    dispatched += stored_cmds.size();
    stored_cmds.clear();
  };

  for (auto args : args_list) {
    string cmd = absl::AsciiStrToUpper(ArgS(args, 0));
    const auto [cid, tail_args] = registry_.FindExtended(cmd, args.subspan(1));

    // MULTI...EXEC commands need to be collected into a single context, so squashing is not
    // possible
    const bool is_multi = dfly_cntx->conn_state.exec_info.IsCollecting() || CO::IsTransKind(cmd);

    // Generally, executing any multi-transactions (including eval) is not possible because they
    // might request a stricter multi mode than non-atomic which is used for squashing.
    // TODO: By allowing promoting non-atomic multit transactions to lock-ahead for specific command
    // invocations, we can potentially execute multiple eval in parallel, which is very powerful
    // paired with shardlocal eval
    const bool is_eval = CO::IsEvalKind(cmd);

    const bool is_blocking = cid != nullptr && cid->IsBlocking();

    if (!is_multi && !is_eval && !is_blocking && cid != nullptr) {
      stored_cmds.reserve(args_list.size());
      stored_cmds.emplace_back(cid, false /* do not deep-copy commands*/, tail_args);
      continue;
    }

    // Squash accumulated commands
    perform_squash();

    // Stop accumulating when a pause is requested, fall back to regular dispatch
    if (ss->IsPaused())
      break;

    // Dispatch non squashed command only after all squshed commands were executed and replied
    DispatchCommand(args, builder, cntx);
    dispatched++;
  }

  perform_squash();

  if (dist_trans)
    dist_trans->UnlockMulti();

  uint64_t total_usec = base::CycleClock::ToUsec(base::CycleClock::Now() - start_cycles);
  bool account_in_stats = total_usec > squash_stats_latency_lower_limit_cached;
  if (account_in_stats) {
    auto* ss = ServerState::tlocal();
    ss->stats.multi_squash_exec_hop_usec += stats.hop_usec;
    ss->stats.multi_squash_exec_reply_usec += stats.reply_usec;
    ss->stats.multi_squash_hops += stats.hops;
    ss->stats.squashed_commands += stats.squashed_commands;
  } else {
    ss->stats.squash_stats_ignored++;
  }
  return {.processed = dispatched, .account_in_stats = account_in_stats};
}

void Service::DispatchMC(const MemcacheParser::Command& cmd, std::string_view value,
                         MCReplyBuilder* mc_builder, facade::ConnectionContext* cntx) {
  absl::InlinedVector<MutableSlice, 8> args;
  char cmd_name[16];
  char ttl[absl::numbers_internal::kFastToBufferSize];
  char store_opt[32] = {0};
  char ttl_op[] = "EXAT";

  mc_builder->SetNoreply(cmd.no_reply);
  mc_builder->SetMeta(cmd.meta);
  if (cmd.meta) {
    mc_builder->SetBase64(cmd.base64);
    mc_builder->SetReturnMCFlag(cmd.return_flags);
    mc_builder->SetReturnValue(cmd.return_value);
    mc_builder->SetReturnVersion(cmd.return_version);
  }

  switch (cmd.type) {
    case MemcacheParser::REPLACE:
      strcpy(cmd_name, "SET");
      strcpy(store_opt, "XX");
      break;
    case MemcacheParser::SET:
      strcpy(cmd_name, "SET");
      break;
    case MemcacheParser::ADD:
      strcpy(cmd_name, "SET");
      strcpy(store_opt, "NX");
      break;
    case MemcacheParser::DELETE:
      strcpy(cmd_name, "DEL");
      break;
    case MemcacheParser::INCR:
      strcpy(cmd_name, "INCRBY");
      absl::numbers_internal::FastIntToBuffer(cmd.delta, store_opt);
      break;
    case MemcacheParser::DECR:
      strcpy(cmd_name, "DECRBY");
      absl::numbers_internal::FastIntToBuffer(cmd.delta, store_opt);
      break;
    case MemcacheParser::APPEND:
      strcpy(cmd_name, "APPEND");
      break;
    case MemcacheParser::PREPEND:
      strcpy(cmd_name, "PREPEND");
      break;
    case MemcacheParser::GATS:
      [[fallthrough]];
    case MemcacheParser::GAT:
      strcpy(cmd_name, "GAT");
      break;
    case MemcacheParser::GET:
      [[fallthrough]];
    case MemcacheParser::GETS:
      strcpy(cmd_name, "MGET");
      break;
    case MemcacheParser::FLUSHALL:
      strcpy(cmd_name, "FLUSHDB");
      break;
    case MemcacheParser::QUIT:
      strcpy(cmd_name, "QUIT");
      break;
    case MemcacheParser::STATS:
      server_family_.StatsMC(cmd.key, mc_builder);
      return;
    case MemcacheParser::VERSION:
      mc_builder->SendSimpleString("VERSION 1.6.0 DF");
      return;
    default:
      mc_builder->SendClientError("bad command line format");
      return;
  }

  args.emplace_back(cmd_name, strlen(cmd_name));

  // if expire_ts is greater than month it's a unix timestamp
  // https://github.com/memcached/memcached/blob/master/doc/protocol.txt#L139
  constexpr uint32_t kExpireLimit = 60 * 60 * 24 * 30;
  const uint64_t expire_ts = cmd.expire_ts && cmd.expire_ts <= kExpireLimit
                                 ? cmd.expire_ts + time(nullptr)
                                 : cmd.expire_ts;

  // For GAT/GATS commands, the expiry precedes the keys which will be looked up:
  // GAT|GATS <expiry> key [key...]
  if (cmd.type == MemcacheParser::GAT || cmd.type == MemcacheParser::GATS) {
    char* next = absl::numbers_internal::FastIntToBuffer(expire_ts, ttl);
    args.emplace_back(ttl, next - ttl);
  }

  if (!cmd.key.empty()) {
    char* key = const_cast<char*>(cmd.key.data());
    args.emplace_back(key, cmd.key.size());
  }

  ConnectionContext* dfly_cntx = static_cast<ConnectionContext*>(cntx);
  if (MemcacheParser::IsStoreCmd(cmd.type)) {
    char* v = const_cast<char*>(value.data());
    args.emplace_back(v, value.size());

    if (store_opt[0]) {
      args.emplace_back(store_opt, strlen(store_opt));
    }

    if (expire_ts && memcmp(cmd_name, "SET", 3) == 0) {
      char* next = absl::numbers_internal::FastIntToBuffer(expire_ts, ttl);
      args.emplace_back(ttl_op, 4);
      args.emplace_back(ttl, next - ttl);
    }
    dfly_cntx->conn_state.memcache_flag = cmd.flags;
  } else if (cmd.type < MemcacheParser::QUIT) {  // read commands
    for (auto s : cmd.keys_ext) {
      char* key = const_cast<char*>(s.data());
      args.emplace_back(key, s.size());
    }
    if (cmd.type == MemcacheParser::GETS || cmd.type == MemcacheParser::GATS) {
      dfly_cntx->conn_state.memcache_flag |= ConnectionState::FETCH_CAS_VER;
    }
  } else {  // write commands.
    if (store_opt[0]) {
      args.emplace_back(store_opt, strlen(store_opt));
    }
  }

  DispatchCommand(CmdArgList{args}, mc_builder, cntx);

  // Reset back.
  dfly_cntx->conn_state.memcache_flag = 0;
}

ErrorReply Service::ReportUnknownCmd(string_view cmd_name) {
  lock_guard lk(mu_);
  if (unknown_cmds_.size() < 1024)
    unknown_cmds_[cmd_name]++;

  return ErrorReply{StrCat("unknown command `", cmd_name, "`"), "unknown_cmd"};
}

bool RequirePrivilegedAuth() {
  return !GetFlag(FLAGS_admin_nopass);
}

facade::ConnectionContext* Service::CreateContext(facade::Connection* owner) {
  auto cred = user_registry_.GetCredentials("default");
  ConnectionContext* res = new ConnectionContext{owner, std::move(cred)};
  res->ns = &namespaces->GetOrInsert("");

  if (owner->socket()->IsUDS()) {
    res->req_auth = false;
    res->skip_acl_validation = true;
  } else if (owner->IsPrivileged() && RequirePrivilegedAuth()) {
    res->req_auth = !GetPassword().empty();
  } else if (!owner->IsPrivileged()) {
    // Memcached protocol doesn't support authentication, so we don't require it
    if (owner->GetProtocol() == Protocol::MEMCACHE) {
      res->req_auth = false;
      res->authenticated = true;  // Automatically authenticated for Memcached protocol
    } else {
      res->req_auth = !user_registry_.AuthUser("default", "");
    }
  }

  // a bit of a hack. I set up breaker callback here for the owner.
  // Should work though it's confusing to have it here.
  owner->RegisterBreakHook([res](uint32_t) {
    if (res->transaction)
      res->transaction->CancelBlocking(nullptr);
  });

  return res;
}

const CommandId* Service::FindCmd(std::string_view cmd) const {
  return registry_.Find(registry_.RenamedOrOriginal(cmd));
}

bool Service::IsLocked(Namespace* ns, DbIndex db_index, std::string_view key) const {
  ShardId sid = Shard(key, shard_count());
  bool is_open = pp_.at(sid)->AwaitBrief([db_index, key, ns, sid] {
    return ns->GetDbSlice(sid).CheckLock(IntentLock::EXCLUSIVE, db_index, key);
  });
  return !is_open;
}

bool Service::IsShardSetLocked() const {
  std::atomic_uint res{0};

  shard_set->RunBriefInParallel([&](EngineShard* shard) {
    bool unlocked = shard->shard_lock()->Check(IntentLock::SHARED);
    res.fetch_add(!unlocked, memory_order_relaxed);
  });

  return res.load() != 0;
}

absl::flat_hash_map<std::string, unsigned> Service::UknownCmdMap() const {
  lock_guard lk(mu_);
  return unknown_cmds_;
}

void Service::Quit(CmdArgList args, const CommandContext& cmd_cntx) {
  if (cmd_cntx.rb->GetProtocol() == Protocol::REDIS)
    cmd_cntx.rb->SendOk();

  cmd_cntx.rb->CloseConnection();

  DeactivateMonitoring(cmd_cntx.conn_cntx);
  cmd_cntx.conn_cntx->conn()->ShutdownSelfBlocking();
}

void Service::Multi(CmdArgList args, const CommandContext& cmd_cntx) {
  if (cmd_cntx.conn_cntx->conn_state.exec_info.IsCollecting()) {
    return cmd_cntx.rb->SendError("MULTI calls can not be nested");
  }
  cmd_cntx.conn_cntx->conn_state.exec_info.state = ConnectionState::ExecInfo::EXEC_COLLECT;
  // TODO: to protect against huge exec transactions.
  return cmd_cntx.rb->SendOk();
}

void Service::Watch(CmdArgList args, const CommandContext& cmd_cntx) {
  auto& exec_info = cmd_cntx.conn_cntx->conn_state.exec_info;

  // Skip if EXEC will already fail due previous WATCH.
  if (exec_info.watched_dirty.load(memory_order_relaxed)) {
    return cmd_cntx.rb->SendOk();
  }

  atomic_uint32_t keys_existed = 0;
  auto cb = [&](Transaction* t, EngineShard* shard) {
    ShardId shard_id = shard->shard_id();
    ShardArgs largs = t->GetShardArgs(shard_id);
    for (auto k : largs) {
      t->GetDbSlice(shard_id).RegisterWatchedKey(cmd_cntx.conn_cntx->db_index(), k, &exec_info);
    }

    auto res = GenericFamily::OpExists(t->GetOpArgs(shard), largs);
    keys_existed.fetch_add(res.value_or(0), memory_order_relaxed);
    return OpStatus::OK;
  };
  cmd_cntx.tx->ScheduleSingleHop(std::move(cb));

  // Duplicate keys are stored to keep correct count.
  exec_info.watched_existed += keys_existed.load(memory_order_relaxed);
  for (string_view key : args) {
    exec_info.watched_keys.emplace_back(cmd_cntx.conn_cntx->db_index(), key);
  }

  return cmd_cntx.rb->SendOk();
}

void Service::Unwatch(CmdArgList args, const CommandContext& cmd_cntx) {
  UnwatchAllKeys(cmd_cntx.conn_cntx->ns, &cmd_cntx.conn_cntx->conn_state.exec_info);
  return cmd_cntx.rb->SendOk();
}

optional<CapturingReplyBuilder::Payload> Service::FlushEvalAsyncCmds(ConnectionContext* cntx,
                                                                     bool force) {
  auto& info = cntx->conn_state.script_info;
  auto* tx = cntx->transaction;
  size_t used_mem = info->async_cmds_heap_mem + info->async_cmds.size() * sizeof(StoredCmd);
  if ((info->async_cmds.empty() || !force) && used_mem < info->async_cmds_heap_limit)
    return nullopt;

  ++ServerState::tlocal()->stats.eval_squashed_flushes;

  auto* eval_cid = registry_.Find("EVAL");
  DCHECK(eval_cid);
  tx->MultiSwitchCmd(eval_cid);

  CapturingReplyBuilder crb{ReplyMode::ONLY_ERR};
  MultiCommandSquasher::Opts opts;
  opts.verify_commands = true;
  opts.error_abort = true;
  opts.max_squash_size = ServerState::tlocal()->max_squash_cmd_num;
  MultiCommandSquasher::Execute(absl::MakeSpan(info->async_cmds), &crb, cntx, this, opts);

  info->async_cmds_heap_mem = 0;
  info->async_cmds.clear();

  auto reply = crb.Take();
  return CapturingReplyBuilder::TryExtractError(reply) ? make_optional(std::move(reply)) : nullopt;
}

void Service::CallFromScript(ConnectionContext* cntx, Interpreter::CallArgs& ca) {
  auto* tx = cntx->transaction;
  DCHECK(tx);
  DVLOG(2) << "CallFromScript " << ca.args[0];

  InterpreterReplier replier(ca.translator);
  optional<ErrorReply> findcmd_err;

  if (ca.async) {
    auto& info = cntx->conn_state.script_info;
    string cmd = absl::AsciiStrToUpper(ca.args[0]);

    // Full command verification happens during squashed execution
    if (auto* cid = registry_.Find(cmd); cid != nullptr) {
      auto replies = ca.error_abort ? ReplyMode::ONLY_ERR : ReplyMode::NONE;
      info->async_cmds.emplace_back(std::move(*ca.buffer), cid, ca.args.subspan(1), replies);
      info->async_cmds_heap_mem += info->async_cmds.back().UsedMemory();
    } else if (ca.error_abort) {  // If we don't abort on errors, we can ignore it completely
      findcmd_err = ReportUnknownCmd(ca.args[0]);
    }
  }

  if (auto err = FlushEvalAsyncCmds(cntx, !ca.async || findcmd_err.has_value()); err) {
    CapturingReplyBuilder::Apply(std::move(*err), &replier);  // forward error to lua
    *ca.requested_abort = true;
    return;
  }

  if (findcmd_err.has_value()) {
    replier.RedisReplyBuilder::SendError(std::move(*findcmd_err));
    *ca.requested_abort |= ca.error_abort;
  }

  if (ca.async)
    return;

  DispatchCommand(ca.args, &replier, cntx);
}

void Service::Eval(CmdArgList args, const CommandContext& cmd_cntx, bool read_only) {
  string_view body = ArgS(args, 0);

  auto* rb = static_cast<RedisReplyBuilder*>(cmd_cntx.rb);
  if (body.empty()) {
    return rb->SendNull();
  }

  BorrowedInterpreter interpreter{cmd_cntx.tx, &cmd_cntx.conn_cntx->conn_state};
  auto res = server_family_.script_mgr()->Insert(body, interpreter);
  if (!res)
    return cmd_cntx.rb->SendError(res.error().Format(), facade::kScriptErrType);

  string sha{std::move(res.value())};

  CallSHA(args, sha, interpreter, cmd_cntx.rb, cmd_cntx.conn_cntx, read_only);
}

void Service::EvalRo(CmdArgList args, const CommandContext& cmd_cntx) {
  Eval(args, cmd_cntx, true);
}

void Service::EvalSha(CmdArgList args, const CommandContext& cmd_cntx, bool read_only) {
  string sha = absl::AsciiStrToLower(ArgS(args, 0));

  BorrowedInterpreter interpreter{cmd_cntx.tx, &cmd_cntx.conn_cntx->conn_state};
  CallSHA(args, sha, interpreter, cmd_cntx.rb, cmd_cntx.conn_cntx, read_only);
}

void Service::EvalShaRo(CmdArgList args, const CommandContext& cmd_cntx) {
  EvalSha(args, cmd_cntx, true);
}

void Service::CallSHA(CmdArgList args, string_view sha, Interpreter* interpreter,
                      SinkReplyBuilder* builder, ConnectionContext* cntx, bool read_only) {
  uint32_t num_keys;
  CHECK(absl::SimpleAtoi(ArgS(args, 1), &num_keys));  // we already validated this

  EvalArgs ev_args;
  ev_args.sha = sha;
  ev_args.keys = args.subspan(2, num_keys);
  ev_args.args = args.subspan(2 + num_keys);

  uint64_t start = absl::GetCurrentTimeNanos();
  EvalInternal(args, ev_args, interpreter, builder, cntx, read_only);

  uint64_t end = absl::GetCurrentTimeNanos();
  ServerState::tlocal()->RecordCallLatency(sha, (end - start) / 1000);
}

optional<ScriptMgr::ScriptParams> LoadScript(string_view sha, ScriptMgr* script_mgr,
                                             Interpreter* interpreter) {
  auto ss = ServerState::tlocal();

  if (!interpreter->Exists(sha)) {
    auto script_data = script_mgr->Find(sha);
    if (!script_data)
      return std::nullopt;

    string err;
    Interpreter::AddResult add_res = interpreter->AddFunction(sha, script_data->body, &err);
    if (add_res != Interpreter::ADD_OK) {
      LOG(ERROR) << "Error adding " << sha << " to database, err " << err;
      return std::nullopt;
    }

    return script_data;
  }

  return ss->GetScriptParams(sha);
}

// Determine multi mode based on script params.
Transaction::MultiMode DetermineMultiMode(ScriptMgr::ScriptParams params) {
  if (params.atomic && params.undeclared_keys)
    return Transaction::GLOBAL;
  else if (params.atomic)
    return Transaction::LOCK_AHEAD;
  else
    return Transaction::NON_ATOMIC;
}

// Starts multi transaction. Returns true if transaction was scheduled.
// Skips scheduling if multi mode requires declaring keys, but no keys were declared.
bool StartMulti(ConnectionContext* cntx, Transaction::MultiMode tx_mode, CmdArgList keys) {
  Transaction* tx = cntx->transaction;
  Namespace* ns = cntx->ns;
  const DbIndex dbid = cntx->db_index();

  switch (tx_mode) {
    case Transaction::GLOBAL:
      tx->StartMultiGlobal(ns, dbid);
      return true;
    case Transaction::LOCK_AHEAD:
      if (keys.empty())
        return false;
      tx->StartMultiLockedAhead(ns, dbid, keys);
      return true;
    case Transaction::NON_ATOMIC:
      tx->StartMultiNonAtomic();
      return true;
    default:
      LOG(FATAL) << "Invalid mode";
  };

  return false;
}

static bool CanRunSingleShardMulti(optional<ShardId> sid, const ScriptMgr::ScriptParams& params,
                                   const Transaction& tx) {
  if (!sid.has_value()) {
    return false;
  }

  if (DetermineMultiMode(params) != Transaction::LOCK_AHEAD) {
    return false;
  }

  if (tx.GetMultiMode() != Transaction::NOT_DETERMINED) {
    // We may be running EVAL under MULTI. Currently RunSingleShardMulti() will attempt to lock
    // keys, in which case will be already locked by MULTI. We could optimize this path as well
    // though.
    return false;
  }

  return true;
}

void Service::EvalInternal(CmdArgList args, const EvalArgs& eval_args, Interpreter* interpreter,
                           SinkReplyBuilder* builder, ConnectionContext* cntx, bool read_only) {
  DCHECK(!eval_args.sha.empty());

  // Sanitizing the input to avoid code injection.
  if (eval_args.sha.size() != 40 || !IsSHA(eval_args.sha)) {
    return builder->SendError(facade::kScriptNotFound);
  }

  auto params = LoadScript(eval_args.sha, server_family_.script_mgr(), interpreter);
  if (!params)
    return builder->SendError(facade::kScriptNotFound);

  string error;

  DCHECK(!cntx->conn_state.script_info);  // we should not call eval from the script.

  // TODO: to determine whether the script is RO by scanning all "redis.p?call" calls
  // and checking whether all invocations consist of RO commands.
  // we can do it once during script insertion into script mgr.
  auto& sinfo = cntx->conn_state.script_info;
  sinfo = make_unique<ConnectionState::ScriptInfo>();
  sinfo->lock_tags.reserve(eval_args.keys.size());
  sinfo->read_only = read_only;

  optional<ShardId> sid;

  UniqueSlotChecker slot_checker;
  for (size_t i = 0; i < eval_args.keys.size(); ++i) {
    string_view key = ArgS(eval_args.keys, i);
    slot_checker.Add(key);
    sinfo->lock_tags.insert(LockTag(key));

    ShardId cur_sid = Shard(key, shard_count());
    if (i == 0) {
      sid = cur_sid;
    }
    if (sid.has_value() && *sid != cur_sid) {
      sid = nullopt;
    }
  }

  sinfo->async_cmds_heap_limit = GetFlag(FLAGS_multi_eval_squash_buffer);
  Transaction* tx = cntx->transaction;
  CHECK(tx != nullptr);

  interpreter->SetGlobalArray("KEYS", eval_args.keys);
  interpreter->SetGlobalArray("ARGV", eval_args.args);

  absl::Cleanup clean = [interpreter, &sinfo]() {
    interpreter->ResetStack();
    sinfo.reset();
  };

  Interpreter::RunResult result;

  if (CanRunSingleShardMulti(sid, *params, *tx)) {
    // If script runs on a single shard, we run it remotely to save hops.
    interpreter->SetRedisFunc([cntx, this](Interpreter::CallArgs args) {
      // Disable squashing, as we're using the squashing mechanism to run remotely.
      args.async = false;
      CallFromScript(cntx, args);
    });

    ++ServerState::tlocal()->stats.eval_shardlocal_coordination_cnt;
    tx->PrepareMultiForScheduleSingleHop(cntx->ns, *sid, cntx->db_index(), args);
    tx->ScheduleSingleHop([&](Transaction*, EngineShard*) {
      boost::intrusive_ptr<Transaction> stub_tx =
          new Transaction{tx, *sid, slot_checker.GetUniqueSlotId()};
      cntx->transaction = stub_tx.get();

      result = interpreter->RunFunction(eval_args.sha, &error);

      cntx->transaction = tx;
      return OpStatus::OK;
    });

    if (*sid != ServerState::tlocal()->thread_index()) {
      VLOG(2) << "Migrating connection " << cntx->conn() << " from "
              << ProactorBase::me()->GetPoolIndex() << " to " << *sid;
      cntx->conn()->RequestAsyncMigration(shard_set->pool()->at(*sid), false);
    }
  } else {
    Transaction::MultiMode script_mode = DetermineMultiMode(*params);
    Transaction::MultiMode tx_mode = tx->GetMultiMode();
    bool scheduled = false;

    // Check if eval is already part of a running multi transaction
    if (tx_mode != Transaction::NOT_DETERMINED) {
      if (tx_mode > script_mode) {
        string err = StrCat(
            "Multi mode conflict when running eval in multi transaction. Multi mode is: ", tx_mode,
            " eval mode is: ", script_mode);
        return builder->SendError(err);
      }
    } else {
      scheduled = StartMulti(cntx, script_mode, eval_args.keys);
    }

    ++ServerState::tlocal()->stats.eval_io_coordination_cnt;
    interpreter->SetRedisFunc(
        [cntx, this](Interpreter::CallArgs args) { CallFromScript(cntx, args); });

    result = interpreter->RunFunction(eval_args.sha, &error);

    if (auto err = FlushEvalAsyncCmds(cntx, true); err) {
      auto err_ref = CapturingReplyBuilder::TryExtractError(*err);
      result = Interpreter::RUN_ERR;
      error = absl::StrCat(err_ref->first);
    }

    // Conclude the transaction.
    if (scheduled)
      tx->UnlockMulti();
  }

  if (result == Interpreter::RUN_ERR) {
    string resp = StrCat("Error running script (call to ", eval_args.sha, "): ", error);
    server_family_.script_mgr()->OnScriptError(eval_args.sha, error);
    return builder->SendError(resp, facade::kScriptErrType);
  }

  CHECK(result == Interpreter::RUN_OK);

  // TODO(vlad): Investigate if using ReplyScope here is possible with a different serialization
  // strategy due to currently SerializeResult destructuring a value while serializing
  SinkReplyBuilder::ReplyAggregator agg(builder);
  EvalSerializer ser{static_cast<RedisReplyBuilder*>(builder)};
  if (!interpreter->IsResultSafe()) {
    builder->SendError("reached lua stack limit");
  } else {
    interpreter->SerializeResult(&ser);
  }
}

void Service::Discard(CmdArgList args, const CommandContext& cmd_cntx) {
  auto* rb = static_cast<RedisReplyBuilder*>(cmd_cntx.rb);

  if (!cmd_cntx.conn_cntx->conn_state.exec_info.IsCollecting()) {
    return cmd_cntx.rb->SendError("DISCARD without MULTI");
  }

  MultiCleanup(cmd_cntx.conn_cntx);
  rb->SendOk();
}

// Return true if non of the connections watched keys expired.
bool CheckWatchedKeyExpiry(ConnectionContext* cntx, const CommandId* exists_cid,
                           const CommandId* exec_cid) {
  auto& exec_info = cntx->conn_state.exec_info;
  auto* tx = cntx->transaction;

  CmdArgVec str_list(exec_info.watched_keys.size());
  for (size_t i = 0; i < str_list.size(); i++) {
    auto& [db, s] = exec_info.watched_keys[i];
    str_list[i] = MutableSlice{s.data(), s.size()};
  }

  atomic_uint32_t watch_exist_count{0};
  auto cb = [&watch_exist_count](Transaction* t, EngineShard* shard) {
    ShardArgs args = t->GetShardArgs(shard->shard_id());
    auto res = GenericFamily::OpExists(t->GetOpArgs(shard), args);
    watch_exist_count.fetch_add(res.value_or(0), memory_order_relaxed);

    return OpStatus::OK;
  };

  tx->MultiSwitchCmd(exists_cid);
  tx->InitByArgs(cntx->ns, cntx->conn_state.db_index, CmdArgList{str_list});
  OpStatus status = tx->ScheduleSingleHop(std::move(cb));
  CHECK_EQ(OpStatus::OK, status);

  // Reset cid to EXEC as it was before
  tx->MultiSwitchCmd(exec_cid);

  // The comparison can still be true even if a key expired due to another one being created.
  // So we have to check the watched_dirty flag, which is set if a key expired.
  return watch_exist_count.load() == exec_info.watched_existed &&
         !exec_info.watched_dirty.load(memory_order_relaxed);
}

// Check if exec_info watches keys on dbs other than db_indx.
bool IsWatchingOtherDbs(DbIndex db_indx, const ConnectionState::ExecInfo& exec_info) {
  return std::any_of(exec_info.watched_keys.begin(), exec_info.watched_keys.end(),
                     [db_indx](const auto& pair) { return pair.first != db_indx; });
}

template <typename F> void IterateAllKeys(const ConnectionState::ExecInfo* exec_info, F&& f) {
  for (auto& [dbid, key] : exec_info->watched_keys)
    f(MutableSlice{key.data(), key.size()});

  CmdArgVec arg_vec{};

  for (const auto& scmd : exec_info->body) {
    if (!scmd.Cid()->IsTransactional())
      continue;

    auto args = scmd.ArgList(&arg_vec);
    auto key_res = DetermineKeys(scmd.Cid(), args);
    if (!key_res.ok())
      continue;

    for (unsigned i : key_res->Range())
      f(arg_vec[i]);
  }
}

CmdArgVec CollectAllKeys(ConnectionState::ExecInfo* exec_info) {
  CmdArgVec out;
  out.reserve(exec_info->watched_keys.size() + exec_info->body.size());

  IterateAllKeys(exec_info, [&out](MutableSlice key) { out.push_back(key); });

  return out;
}

void Service::Exec(CmdArgList args, const CommandContext& cmd_cntx) {
  auto* rb = static_cast<RedisReplyBuilder*>(cmd_cntx.rb);
  auto& exec_info = cmd_cntx.conn_cntx->conn_state.exec_info;
  auto* cntx = cmd_cntx.conn_cntx;

  // Clean the context no matter the outcome
  absl::Cleanup exec_clear = [cntx] { MultiCleanup(cntx); };

  if (exec_info.state == ConnectionState::ExecInfo::EXEC_ERROR) {
    return rb->SendError("-EXECABORT Transaction discarded because of previous errors");
  }

  // Check basic invariants
  if (!exec_info.IsCollecting()) {
    return rb->SendError("EXEC without MULTI");
  }

  if (IsWatchingOtherDbs(cntx->db_index(), exec_info)) {
    return rb->SendError("Dragonfly does not allow WATCH and EXEC on different databases");
  }

  if (exec_info.watched_dirty.load(memory_order_relaxed)) {
    return rb->SendNull();
  }

  cntx->last_command_debug.exec_body_len = exec_info.body.size();

  auto keys = CollectAllKeys(&exec_info);
  if (IsClusterEnabled()) {
    UniqueSlotChecker slot_checker;
    for (const auto& s : keys) {
      slot_checker.Add(s);
    }

    if (slot_checker.IsCrossSlot()) {
      return rb->SendError(kCrossSlotError);
    }
  }

  // The transaction can contain script load script execution, determine their presence ahead to
  // customize logic below.
  ExecScriptUse state = DetermineScriptPresense(exec_info.body);

  // We borrow a single interpreter for all the EVALs/Script load inside. Returned by MultiCleanup
  if (state != ExecScriptUse::NONE) {
    exec_info.preborrowed_interpreter =
        BorrowedInterpreter(cmd_cntx.tx, &cntx->conn_state).Release();
  }

  // Determine according multi mode, not only only flag, but based on presence of global commands
  // and scripts
  Transaction::MultiMode multi_mode = DeduceExecMode(state, exec_info, *script_mgr());

  bool scheduled = false;
  if (multi_mode != Transaction::NOT_DETERMINED) {
    scheduled = StartMulti(cntx, multi_mode, keys);
  }

  // EXEC should not run if any of the watched keys expired.
  if (!exec_info.watched_keys.empty() &&
      !CheckWatchedKeyExpiry(cntx, registry_.Find("EXISTS"), exec_cid_)) {
    cmd_cntx.tx->UnlockMulti();
    return rb->SendNull();
  }

  exec_info.state = ConnectionState::ExecInfo::EXEC_RUNNING;

  VLOG(2) << "StartExec " << exec_info.body.size();

  // Make sure we flush whatever responses we aggregated in the reply builder.
  SinkReplyBuilder::ReplyAggregator agg(rb);
  rb->StartArray(exec_info.body.size());

  if (!exec_info.body.empty()) {
    string descr = CreateExecDescriptor(exec_info.body, cmd_cntx.tx->GetUniqueShardCnt());
    ServerState::tlocal()->exec_freq_count[descr]++;

    if (GetFlag(FLAGS_multi_exec_squash) && state != ExecScriptUse::SCRIPT_RUN &&
        !cntx->conn_state.tracking_info_.IsTrackingOn()) {
      MultiCommandSquasher::Opts opts;
      opts.max_squash_size = ServerState::tlocal()->max_squash_cmd_num;
      MultiCommandSquasher::Execute(absl::MakeSpan(exec_info.body), rb, cntx, this, opts);
    } else {
      CmdArgVec arg_vec;
      for (const auto& scmd : exec_info.body) {
        CmdArgList args = scmd.ArgList(&arg_vec);

        if (scmd.Cid()->IsTransactional()) {
          cmd_cntx.tx->MultiSwitchCmd(scmd.Cid());
          OpStatus st = cmd_cntx.tx->InitByArgs(cntx->ns, cntx->conn_state.db_index, args);
          if (st != OpStatus::OK) {
            rb->SendError(st);
            break;
          }
        }

        auto invoke_res = InvokeCmd(scmd.Cid(), args, cmd_cntx);
        if ((invoke_res != DispatchResult::OK) ||
            rb->GetError())  // checks for i/o error, not logical error.
          break;
      }
    }
  }

  if (scheduled) {
    VLOG(2) << "Exec unlocking " << exec_info.body.size() << " commands";
    cmd_cntx.tx->UnlockMulti();
  }

  cntx->cid = exec_cid_;
  VLOG(2) << "Exec completed";
}

namespace {
void PublishImpl(bool reject_cluster, CmdArgList args, const CommandContext& cmd_cntx) {
  if (reject_cluster && IsClusterEnabled()) {
    return cmd_cntx.rb->SendError("PUBLISH is not supported in cluster mode yet");
  }
  string_view channel = ArgS(args, 0);
  string_view messages[] = {ArgS(args, 1)};

  auto* cs = ServerState::tlocal()->channel_store();
  cmd_cntx.rb->SendLong(cs->SendMessages(channel, messages));
}

void SubscribeImpl(bool reject_cluster, CmdArgList args, const CommandContext& cmd_cntx) {
  if (reject_cluster && IsClusterEnabled()) {
    return cmd_cntx.rb->SendError("SUBSCRIBE is not supported in cluster mode yet");
  }
  cmd_cntx.conn_cntx->ChangeSubscription(true /*add*/, true /* reply*/, args,
                                         static_cast<RedisReplyBuilder*>(cmd_cntx.rb));
}

void UnSubscribeImpl(bool reject_cluster, CmdArgList args, const CommandContext& cmd_cntx) {
  auto* rb = static_cast<RedisReplyBuilder*>(cmd_cntx.rb);
  if (reject_cluster && IsClusterEnabled()) {
    return cmd_cntx.rb->SendError("UNSUBSCRIBE is not supported in cluster mode yet");
  }

  if (args.size() == 0) {
    cmd_cntx.conn_cntx->UnsubscribeAll(true, rb);
  } else {
    cmd_cntx.conn_cntx->ChangeSubscription(false, true, args, rb);
  }
}

}  // namespace

void Service::Publish(CmdArgList args, const CommandContext& cmd_cntx) {
  PublishImpl(true, args, cmd_cntx);
}

void Service::SPublish(CmdArgList args, const CommandContext& cmd_cntx) {
  PublishImpl(false, args, cmd_cntx);
}

void Service::Subscribe(CmdArgList args, const CommandContext& cmd_cntx) {
  SubscribeImpl(true, args, cmd_cntx);
}

void Service::SSubscribe(CmdArgList args, const CommandContext& cmd_cntx) {
  SubscribeImpl(false, args, cmd_cntx);
}

void Service::Unsubscribe(CmdArgList args, const CommandContext& cmd_cntx) {
  UnSubscribeImpl(true, args, cmd_cntx);
}

void Service::SUnsubscribe(CmdArgList args, const CommandContext& cmd_cntx) {
  UnSubscribeImpl(false, args, cmd_cntx);
}

void Service::PSubscribe(CmdArgList args, const CommandContext& cmd_cntx) {
  auto* rb = static_cast<RedisReplyBuilder*>(cmd_cntx.rb);

  if (IsClusterEnabled()) {
    return rb->SendError("PSUBSCRIBE is not supported in cluster mode yet");
  }
  cmd_cntx.conn_cntx->ChangePSubscription(true, true, args, rb);
}

void Service::PUnsubscribe(CmdArgList args, const CommandContext& cmd_cntx) {
  auto* rb = static_cast<RedisReplyBuilder*>(cmd_cntx.rb);

  if (IsClusterEnabled()) {
    return rb->SendError("PUNSUBSCRIBE is not supported in cluster mode yet");
  }
  if (args.size() == 0) {
    cmd_cntx.conn_cntx->PUnsubscribeAll(true, rb);
  } else {
    cmd_cntx.conn_cntx->ChangePSubscription(false, true, args, rb);
  }
}

// Not a real implementation. Serves as a decorator to accept some function commands
// for testing.
void Service::Function(CmdArgList args, const CommandContext& cmd_cntx) {
  string sub_cmd = absl::AsciiStrToUpper(ArgS(args, 0));

  if (sub_cmd == "FLUSH") {
    return cmd_cntx.rb->SendOk();
  }

  string err = UnknownSubCmd(sub_cmd, "FUNCTION");
  return cmd_cntx.rb->SendError(err, kSyntaxErrType);
}

void Service::PubsubChannels(string_view pattern, SinkReplyBuilder* builder) {
  auto* rb = static_cast<RedisReplyBuilder*>(builder);
  rb->SendBulkStrArr(ServerState::tlocal()->channel_store()->ListChannels(pattern));
}

void Service::PubsubPatterns(SinkReplyBuilder* builder) {
  size_t pattern_count = ServerState::tlocal()->channel_store()->PatternCount();
  builder->SendLong(pattern_count);
}

void Service::PubsubNumSub(CmdArgList args, SinkReplyBuilder* builder) {
  auto* rb = static_cast<RedisReplyBuilder*>(builder);
  rb->StartArray(args.size() * 2);
  for (string_view channel : args) {
    rb->SendBulkString(channel);
    rb->SendLong(ServerState::tlocal()->channel_store()->FetchSubscribers(channel).size());
  }
}

void Service::Monitor(CmdArgList args, const CommandContext& cmd_cntx) {
  VLOG(1) << "starting monitor on this connection: " << cmd_cntx.conn_cntx->conn()->GetClientId();
  // we are registering the current connection for all threads so they will be aware of
  // this connection, to send to it any command
  cmd_cntx.rb->SendOk();
  cmd_cntx.conn_cntx->ChangeMonitor(true /* start */);
}

void Service::Pubsub(CmdArgList args, const CommandContext& cmd_cntx) {
  auto* rb = static_cast<RedisReplyBuilder*>(cmd_cntx.rb);

  if (args.size() < 1) {
    rb->SendError(WrongNumArgsError(cmd_cntx.conn_cntx->cid->name()));
    return;
  }

  string subcmd = absl::AsciiStrToUpper(ArgS(args, 0));

  if (subcmd == "HELP") {
    string_view help_arr[] = {
        "PUBSUB <subcommand> [<arg> [value] [opt] ...]. Subcommands are:",
        "CHANNELS [<pattern>]",
        "\tReturn the currently active channels matching a <pattern> (default: '*').",
        "NUMPAT",
        "\tReturn number of subscriptions to patterns.",
        "NUMSUB [<channel> <channel...>]",
        "\tReturns the number of subscribers for the specified channels, excluding",
        "\tpattern subscriptions.",
        "SHARDCHANNELS [pattern]",
        "\tReturns a list of active shard channels, optionally matching the specified pattern ",
        "(default: '*').",
        "SHARDNUMSUB [<channel> <channel...>]",
        "\tReturns the number of subscribers for the specified shard channels, excluding",
        "\tpattern subscriptions.",
        "HELP",
        "\tPrints this help."};

    rb->SendSimpleStrArr(help_arr);
    return;
  }

  // Don't allow SHARD subcommands in non cluster mode
  if (!IsClusterEnabledOrEmulated() && ((subcmd == "SHARDCHANNELS") || (subcmd == "SHARDNUMSUB"))) {
    auto err = absl::StrCat("PUBSUB ", subcmd, " is not supported in non cluster mode");
    return rb->SendError(err);
  }

  if (subcmd == "CHANNELS" || subcmd == "SHARDCHANNELS") {
    string_view pattern;
    if (args.size() > 1) {
      pattern = ArgS(args, 1);
    }
    PubsubChannels(pattern, rb);
  } else if (subcmd == "NUMPAT") {
    PubsubPatterns(rb);
  } else if (subcmd == "NUMSUB" || subcmd == "SHARDNUMSUB") {
    args.remove_prefix(1);
    PubsubNumSub(args, rb);
  } else {
    rb->SendError(UnknownSubCmd(subcmd, "PUBSUB"));
  }
}

void Service::Command(CmdArgList args, const CommandContext& cmd_cntx) {
  unsigned cmd_cnt = 0;
  registry_.Traverse([&](string_view name, const CommandId& cd) {
    if ((cd.opt_mask() & CO::HIDDEN) == 0) {
      ++cmd_cnt;
    }
  });

  auto* rb = static_cast<RedisReplyBuilder*>(cmd_cntx.rb);
  auto serialize_command = [rb, this](string_view name, const CommandId& cid) {
    rb->StartArray(7);
    rb->SendSimpleString(cid.name());
    rb->SendLong(cid.arity());
    rb->StartArray(CommandId::OptCount(cid.opt_mask()));

    for (uint32_t i = 0; i < 32; ++i) {
      unsigned obit = (1u << i);
      if (cid.opt_mask() & obit) {
        const char* name = CO::OptName(CO::CommandOpt{obit});
        rb->SendSimpleString(name);
      }
    }

    rb->SendLong(cid.first_key_pos());
    rb->SendLong(cid.last_key_pos());
    rb->SendLong(cid.opt_mask() & CO::INTERLEAVED_KEYS ? 2 : 1);

    {
      const auto& table = acl_family_.GetRevTable();
      vector<string> cats;
      for (uint32_t i = 0; i < 32; i++) {
        if (cid.acl_categories() & (1 << i)) {
          cats.emplace_back("@" + table[i]);
        }
      }
      rb->SendSimpleStrArr(cats);
    }
  };

  // If no arguments are specified, reply with all commands
  if (args.empty()) {
    rb->StartArray(cmd_cnt);
    registry_.Traverse([&](string_view name, const CommandId& cid) {
      if (cid.opt_mask() & CO::HIDDEN)
        return;
      serialize_command(name, cid);
    });
    return;
  }

  string subcmd = absl::AsciiStrToUpper(ArgS(args, 0));

  // COUNT
  if (subcmd == "COUNT") {
    return rb->SendLong(cmd_cnt);
  }

  bool sufficient_args = (args.size() == 2);

  // INFO [cmd]
  if (subcmd == "INFO" && sufficient_args) {
    string cmd = absl::AsciiStrToUpper(ArgS(args, 1));

    if (const auto* cid = registry_.Find(cmd); cid) {
      rb->StartArray(1);
      serialize_command(cmd, *cid);
    } else {
      rb->SendNull();
    }

    return;
  }

  sufficient_args = (args.size() == 1);
  if (subcmd == "DOCS" && sufficient_args) {
    // Returning an error here forces the interactive CLI client to fall back to static hints and
    // tab completion
    return rb->SendError("COMMAND DOCS Not Implemented");
  }

  if (subcmd == "HELP" && sufficient_args) {
    // Return help information for supported COMMAND subcommands
    constexpr string_view help[] = {
        "(no subcommand)",
        "    Return details about all commands.",
        "INFO command-name",
        "    Return details about specified command.",
        "COUNT",
        "    Return the total number of commands in this server.",
    };
    return rb->SendSimpleStrArr(help);
  }

  return rb->SendError(kSyntaxErr, kSyntaxErrType);
}

VarzValue::Map Service::GetVarzStats() {
  VarzValue::Map res;

  Metrics m = server_family_.GetMetrics(&namespaces->GetDefaultNamespace());
  DbStats db_stats;
  for (const auto& s : m.db_stats) {
    db_stats += s;
  }

  res.emplace_back("keys", VarzValue::FromInt(db_stats.key_count));
  res.emplace_back("obj_mem_usage", VarzValue::FromInt(db_stats.obj_memory_usage));
  double load = double(db_stats.key_count) / (1 + db_stats.prime_capacity);
  res.emplace_back("table_load_factor", VarzValue::FromDouble(load));

  return res;
}

GlobalState Service::SwitchState(GlobalState from, GlobalState to) {
  util::fb2::LockGuard lk(mu_);
  if (global_state_ != from) {
    return global_state_;
  }

  VLOG(1) << "Switching state from " << from << " to " << to;
  global_state_ = to;

  pp_.Await([&](ProactorBase*) {
    ServerState::tlocal()->set_gstate(to);
    auto* es = EngineShard::tlocal();
    if (es && to == GlobalState::ACTIVE) {
      DbSlice& db = namespaces->GetDefaultNamespace().GetDbSlice(es->shard_id());
      DCHECK(db.IsLoadRefCountZero());
    }
  });
  return to;
}

bool Service::RequestLoadingState() {
  if (SwitchState(GlobalState::ACTIVE, GlobalState::LOADING) == GlobalState::LOADING) {
    util::fb2::LockGuard lk(mu_);
    loading_state_counter_++;
    return true;
  }
  return false;
}

void Service::RemoveLoadingState() {
  bool switch_state = false;
  {
    util::fb2::LockGuard lk(mu_);
    CHECK_GT(loading_state_counter_, 0u);
    --loading_state_counter_;
    switch_state = loading_state_counter_ == 0;
  }
  if (switch_state) {
    SwitchState(GlobalState::LOADING, GlobalState::ACTIVE);
  }
}

bool Service::IsLoadingExclusively() {
  util::fb2::LockGuard lk(mu_);
  return global_state_ == GlobalState::LOADING && loading_state_counter_ == 0;
}

void Service::ConfigureHttpHandlers(util::HttpListenerBase* base, bool is_privileged) {
  // We skip authentication on privileged listener if the flag admin_nopass is set
  // We also skip authentication if requirepass is empty
  const bool should_skip_auth =
      (is_privileged && !RequirePrivilegedAuth()) || GetPassword().empty();
  if (!should_skip_auth) {
    base->SetAuthFunctor([pass = GetPassword()](std::string_view path, std::string_view username,
                                                std::string_view password) {
      if (path == "/metrics")
        return true;
      const bool pass_verified = pass.empty() ? true : password == pass;
      return username == "default" && pass_verified;
    });
  }
  server_family_.ConfigureMetrics(base);
  base->RegisterCb("/txz", TxTable);
  base->RegisterCb("/clusterz", [this](const http::QueryArgs& args, HttpContext* send) {
    return ClusterHtmlPage(args, send, &cluster_family_);
  });

  if (GetFlag(FLAGS_expose_http_api)) {
    base->RegisterCb("/api",
                     [this](const http::QueryArgs& args, HttpRequest&& req, HttpContext* send) {
                       HttpAPI(args, std::move(req), this, send);
                     });
  }
}

void Service::OnConnectionClose(facade::ConnectionContext* cntx) {
  ConnectionContext* server_cntx = static_cast<ConnectionContext*>(cntx);
  ConnectionState& conn_state = server_cntx->conn_state;
  VLOG_IF(1, conn_state.replication_info.repl_session_id)
      << "OnConnectionClose: " << server_cntx->conn()->GetName()
      << ", repl_session_id: " << conn_state.replication_info.repl_session_id;

  if (conn_state.subscribe_info) {  // Clean-ups related to PUBSUB
    if (!conn_state.subscribe_info->channels.empty()) {
      server_cntx->UnsubscribeAll(false, nullptr);
    }

    if (conn_state.subscribe_info) {
      DCHECK(!conn_state.subscribe_info->patterns.empty());
      server_cntx->PUnsubscribeAll(false, nullptr);
    }

    DCHECK(!conn_state.subscribe_info);
  }

  UnwatchAllKeys(server_cntx->ns, &conn_state.exec_info);

  DeactivateMonitoring(server_cntx);

  server_family_.OnClose(server_cntx);

  conn_state.tracking_info_.SetClientTracking(false);
}

Service::ContextInfo Service::GetContextInfo(facade::ConnectionContext* cntx) const {
  ConnectionContext* server_cntx = static_cast<ConnectionContext*>(cntx);
  return {.db_index = server_cntx->db_index(),
          .async_dispatch = server_cntx->async_dispatch,
          .conn_closing = server_cntx->conn_closing,
          .subscribers = bool(server_cntx->conn_state.subscribe_info),
          .blocked = server_cntx->blocked};
}

#define HFUNC(x) SetHandler(&Service::x)
#define MFUNC(x) \
  SetHandler([this](CmdArgList sp, const CommandContext& cntx) { this->x(std::move(sp), cntx); })

namespace acl {
constexpr uint32_t kQuit = FAST | CONNECTION;
constexpr uint32_t kMulti = FAST | TRANSACTION;
constexpr uint32_t kWatch = FAST | TRANSACTION;
constexpr uint32_t kUnwatch = FAST | TRANSACTION;
constexpr uint32_t kDiscard = FAST | TRANSACTION;
constexpr uint32_t kEval = SLOW | SCRIPTING;
constexpr uint32_t kEvalRo = SLOW | SCRIPTING;
constexpr uint32_t kEvalSha = SLOW | SCRIPTING;
constexpr uint32_t kEvalShaRo = SLOW | SCRIPTING;
constexpr uint32_t kExec = SLOW | TRANSACTION;
constexpr uint32_t kPublish = PUBSUB | FAST;
constexpr uint32_t kSubscribe = PUBSUB | SLOW;
constexpr uint32_t kUnsubscribe = PUBSUB | SLOW;
constexpr uint32_t kPSubscribe = PUBSUB | SLOW;
constexpr uint32_t kPUnsubsribe = PUBSUB | SLOW;
constexpr uint32_t kFunction = SLOW;
constexpr uint32_t kMonitor = ADMIN | SLOW | DANGEROUS;
constexpr uint32_t kPubSub = SLOW;
constexpr uint32_t kCommand = SLOW | CONNECTION;
}  // namespace acl

void Service::Register(CommandRegistry* registry) {
  using CI = CommandId;
  registry->StartFamily();
  *registry
      << CI{"QUIT", CO::FAST, 1, 0, 0, acl::kQuit}.HFUNC(Quit)
      << CI{"MULTI", CO::NOSCRIPT | CO::FAST | CO::LOADING, 1, 0, 0, acl::kMulti}.HFUNC(Multi)
      << CI{"WATCH", CO::LOADING, -2, 1, -1, acl::kWatch}.HFUNC(Watch)
      << CI{"UNWATCH", CO::LOADING, 1, 0, 0, acl::kUnwatch}.HFUNC(Unwatch)
      << CI{"DISCARD", CO::NOSCRIPT | CO::FAST | CO::LOADING, 1, 0, 0, acl::kDiscard}.MFUNC(Discard)
      << CI{"EVAL", CO::NOSCRIPT | CO::VARIADIC_KEYS, -3, 3, 3, acl::kEval}
             .MFUNC(Eval)
             .SetValidator(&EvalValidator)
      << CI{"EVAL_RO", CO::NOSCRIPT | CO::READONLY | CO::VARIADIC_KEYS, -3, 3, 3, acl::kEvalRo}
             .MFUNC(EvalRo)
             .SetValidator(&EvalValidator)
      << CI{"EVALSHA", CO::NOSCRIPT | CO::VARIADIC_KEYS, -3, 3, 3, acl::kEvalSha}
             .MFUNC(EvalSha)
             .SetValidator(&EvalValidator)
      << CI{"EVALSHA_RO",   CO::NOSCRIPT | CO::READONLY | CO::VARIADIC_KEYS, -3, 3, 3,
            acl::kEvalShaRo}
             .MFUNC(EvalShaRo)
             .SetValidator(&EvalValidator)
      << CI{"EXEC", CO::LOADING | CO::NOSCRIPT, 1, 0, 0, acl::kExec}.MFUNC(Exec)
      << CI{"PUBLISH", CO::LOADING | CO::FAST, 3, 0, 0, acl::kPublish}.MFUNC(Publish)
      << CI{"SPUBLISH", CO::LOADING | CO::FAST, 3, 0, 0, acl::kPublish}.MFUNC(SPublish)
      << CI{"SUBSCRIBE", CO::NOSCRIPT | CO::LOADING, -2, 0, 0, acl::kSubscribe}.MFUNC(Subscribe)
      << CI{"SSUBSCRIBE", CO::NOSCRIPT | CO::LOADING, -2, 0, 0, acl::kSubscribe}.MFUNC(SSubscribe)
      << CI{"UNSUBSCRIBE", CO::NOSCRIPT | CO::LOADING, -1, 0, 0, acl::kUnsubscribe}.MFUNC(
             Unsubscribe)
      << CI{"SUNSUBSCRIBE", CO::NOSCRIPT | CO::LOADING, -1, 0, 0, acl::kUnsubscribe}.MFUNC(
             SUnsubscribe)
      << CI{"PSUBSCRIBE", CO::NOSCRIPT | CO::LOADING, -2, 0, 0, acl::kPSubscribe}.MFUNC(PSubscribe)
      << CI{"PUNSUBSCRIBE", CO::NOSCRIPT | CO::LOADING, -1, 0, 0, acl::kPUnsubsribe}.MFUNC(
             PUnsubscribe)
      << CI{"FUNCTION", CO::NOSCRIPT, 2, 0, 0, acl::kFunction}.MFUNC(Function)
      << CI{"MONITOR", CO::ADMIN, 1, 0, 0, acl::kMonitor}.MFUNC(Monitor)
      << CI{"PUBSUB", CO::LOADING | CO::FAST, -1, 0, 0, acl::kPubSub}.MFUNC(Pubsub)
      << CI{"COMMAND", CO::LOADING | CO::NOSCRIPT, -1, 0, 0, acl::kCommand}.MFUNC(Command);
}

void Service::RegisterCommands() {
  Register(&registry_);
  server_family_.Register(&registry_);
  GenericFamily::Register(&registry_);
  ListFamily::Register(&registry_);
  StringFamily::Register(&registry_);

#ifdef WITH_COLLECTION_CMDS
  SetFamily::Register(&registry_);
  HSetFamily::Register(&registry_);
  ZSetFamily::Register(&registry_);
  StreamFamily::Register(&registry_);
#endif

#ifdef WITH_EXTENSION_CMDS
  GeoFamily::Register(&registry_);
  BitOpsFamily::Register(&registry_);
  HllFamily::Register(&registry_);
  BloomFamily::Register(&registry_);
  JsonFamily::Register(&registry_);
#endif

#ifdef WITH_SEARCH
  SearchFamily::Register(&registry_);
#endif

  cluster_family_.Register(&registry_);

  // AclFamily should always be registered last
  // If we add a new familly, register that first above and *not* below
  acl_family_.Register(&registry_);

  // Only after all the commands are registered
  registry_.Init(pp_.size());

  using CI = CommandId;
  if (VLOG_IS_ON(2)) {
    LOG(INFO) << "Multi-key commands are: ";
    registry_.Traverse([](std::string_view key, const CI& cid) {
      if (cid.is_multi_key()) {
        string key_len;
        if (cid.last_key_pos() < 0)
          key_len = "unlimited";
        else
          key_len = StrCat(cid.last_key_pos() - cid.first_key_pos() + 1);
        LOG(INFO) << "    " << key << ": with " << key_len << " keys";
      }
    });

    LOG(INFO) << "Non-transactional commands are: ";
    registry_.Traverse([](std::string_view name, const CI& cid) {
      if (cid.IsTransactional()) {
        LOG(INFO) << "    " << name;
      }
    });
  }
}

const acl::AclFamily* Service::TestInit() {
  acl_family_.Init(nullptr, &user_registry_);
  return &acl_family_;
}

}  // namespace dfly<|MERGE_RESOLUTION|>--- conflicted
+++ resolved
@@ -722,31 +722,15 @@
   return result;
 }
 
-<<<<<<< HEAD
 template <typename T> auto UpdateServerState(T ServerState::*member) {
   return [member](T value) {
     auto cb = [member, value](unsigned, auto*) { ServerState::tlocal()->*member = value; };
     shard_set->pool()->AwaitBrief(cb);
   };
-=======
+}
+
 thread_local uint32_t squash_stats_latency_lower_limit_cached =
     absl::GetFlag(FLAGS_squash_stats_latency_lower_limit);
-
-void SetRssOomDenyRatioOnAllThreads(double ratio) {
-  auto cb = [ratio](unsigned, auto*) { ServerState::tlocal()->rss_oom_deny_ratio = ratio; };
-  shard_set->pool()->AwaitBrief(cb);
-}
-
-void SetSerializationMaxChunkSize(size_t val) {
-  auto cb = [val](unsigned, auto*) { ServerState::tlocal()->serialization_max_chunk_size = val; };
-  shard_set->pool()->AwaitBrief(cb);
-}
-
-void SetMaxSquashedCmdNum(int32_t val) {
-  auto cb = [val](unsigned, auto*) { ServerState::tlocal()->max_squash_cmd_num = val; };
-  shard_set->pool()->AwaitBrief(cb);
->>>>>>> 77bbad68
-}
 
 void SetMaxBusySquashUsec(uint32_t val) {
   shard_set->pool()->AwaitBrief(
