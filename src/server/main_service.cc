--- conflicted
+++ resolved
@@ -1673,11 +1673,7 @@
     ShardId shard_id = shard->shard_id();
     ShardArgs largs = t->GetShardArgs(shard_id);
     for (auto k : largs) {
-<<<<<<< HEAD
-      t->GetCurrentDbSlice().RegisterWatchedKey(cntx->db_index(), k, &exec_info);
-=======
       t->GetDbSlice(shard_id).RegisterWatchedKey(cntx->db_index(), k, &exec_info);
->>>>>>> d7351b31
     }
 
     auto res = GenericFamily::OpExists(t->GetOpArgs(shard), largs);
