// Copyright 2022, DragonflyDB authors.  All rights reserved.
// See LICENSE for licensing terms.
//

#include "server/main_service.h"

#ifdef __FreeBSD__
#include <pthread_np.h>
#endif

extern "C" {
#include "redis/redis_aux.h"
}

#include <absl/cleanup/cleanup.h>
#include <absl/functional/bind_front.h>
#include <absl/strings/ascii.h>
#include <absl/strings/match.h>
#include <absl/strings/str_format.h>
#include <xxhash.h>

#include <csignal>
#include <filesystem>

#include "base/flags.h"
#include "base/logging.h"
#include "facade/dragonfly_connection.h"
#include "facade/error.h"
#include "facade/reply_capture.h"
#include "facade/resp_expr.h"
#include "server/acl/acl_commands_def.h"
#include "server/acl/acl_family.h"
#include "server/acl/user_registry.h"
#include "server/acl/validator.h"
#include "server/bitops_family.h"
#include "server/cluster/cluster_family.h"
#include "server/conn_context.h"
#include "server/error.h"
#include "server/generic_family.h"
#include "server/hll_family.h"
#include "server/hset_family.h"
#include "server/json_family.h"
#include "server/list_family.h"
#include "server/multi_command_squasher.h"
#include "server/script_mgr.h"
#include "server/search/search_family.h"
#include "server/server_state.h"
#include "server/set_family.h"
#include "server/stream_family.h"
#include "server/string_family.h"
#include "server/transaction.h"
#include "server/version.h"
#include "server/zset_family.h"
#include "strings/human_readable.h"
#include "util/html/sorted_table.h"
#include "util/varz.h"

using namespace std;
using facade::ErrorReply;
using dfly::operator""_KB;

struct MaxMemoryFlag {
  uint64_t value = 0;
};

static bool AbslParseFlag(std::string_view in, MaxMemoryFlag* flag, std::string* err);
static std::string AbslUnparseFlag(const MaxMemoryFlag& flag);

ABSL_FLAG(int32_t, port, 6379,
          "Redis port. 0 disables the port, -1 will bind on a random available port.");

ABSL_FLAG(uint32_t, memcached_port, 0, "Memcached port");

ABSL_FLAG(uint32_t, num_shards, 0, "Number of database shards, 0 - to choose automatically");

ABSL_FLAG(uint32_t, multi_exec_mode, 2,
          "Set multi exec atomicity mode: 1 for global, 2 for locking ahead, 3 for non atomic");

ABSL_FLAG(bool, multi_exec_squash, true,
          "Whether multi exec will squash single shard commands to optimize performance");

ABSL_FLAG(uint32_t, multi_eval_squash_buffer, 4_KB, "Max buffer for squashed commands per script");

ABSL_DECLARE_FLAG(bool, primary_port_http_enabled);
ABSL_FLAG(bool, admin_nopass, false,
          "If set, would enable open admin access to console on the assigned port, without "
          "authorization needed.");

ABSL_FLAG(MaxMemoryFlag, maxmemory, MaxMemoryFlag{},
          "Limit on maximum-memory that is used by the database. "
          "0 - means the program will automatically determine its maximum memory usage. "
          "default: 0");
ABSL_FLAG(double, oom_deny_ratio, 1.1,
          "commands with flag denyoom will return OOM when the ratio between maxmemory and used "
          "memory is above this value");

bool AbslParseFlag(std::string_view in, MaxMemoryFlag* flag, std::string* err) {
  int64_t val;
  if (dfly::ParseHumanReadableBytes(in, &val) && val >= 0) {
    flag->value = val;
    return true;
  }

  *err = "Use human-readable format, eg.: 500MB, 1G, 1TB";
  return false;
}

std::string AbslUnparseFlag(const MaxMemoryFlag& flag) {
  return strings::HumanReadableNumBytes(flag.value);
}

namespace dfly {

#if defined(__linux__)
#if __GLIBC__ == 2 && __GLIBC_MINOR__ < 30
#include <sys/syscall.h>
#define gettid() syscall(SYS_gettid)
#endif

#elif defined(__FreeBSD__)

#define gettid() pthread_getthreadid_np()

#elif defined(__APPLE__)

inline unsigned gettid() {
  uint64_t tid;
  pthread_threadid_np(NULL, &tid);
  return tid;
}

#endif

using namespace util;
using absl::GetFlag;
using absl::StrCat;
using base::VarzValue;
using ::boost::intrusive_ptr;
using namespace facade;
namespace h2 = boost::beast::http;

namespace {

std::optional<VarzFunction> engine_varz;

constexpr size_t kMaxThreadSize = 1024;

// Unwatch all keys for a connection and unregister from DbSlices.
// Used by UNWATCH, DICARD and EXEC.
void UnwatchAllKeys(ConnectionContext* cntx) {
  auto& exec_info = cntx->conn_state.exec_info;
  if (!exec_info.watched_keys.empty()) {
    auto cb = [&](EngineShard* shard) {
      shard->db_slice().UnregisterConnectionWatches(&exec_info);
    };
    shard_set->RunBriefInParallel(std::move(cb));
  }
  exec_info.ClearWatched();
}

void MultiCleanup(ConnectionContext* cntx) {
  UnwatchAllKeys(cntx);
  cntx->conn_state.exec_info.Clear();
}

void DeactivateMonitoring(ConnectionContext* server_ctx) {
  if (server_ctx->monitor) {
    // remove monitor on this connection
    server_ctx->ChangeMonitor(false /*start*/);
  }
}

// The format of the message that are sending is
// +"time of day" [db-number <lua|unix:path|connection info] "command" "arg1" .. "argM"
std::string CreateMonitorTimestamp() {
  timeval tv;

  gettimeofday(&tv, nullptr);
  return absl::StrCat(tv.tv_sec, ".", tv.tv_usec, absl::kZeroPad6);
}

auto CmdEntryToMonitorFormat(std::string_view str) -> std::string {
  // This code is based on Redis impl for it at sdscatrepr@sds.c
  std::string result = absl::StrCat("\"");

  for (auto c : str) {
    switch (c) {
      case '\\':
        absl::StrAppend(&result, "\\\\");
        break;
      case '"':
        absl::StrAppend(&result, "\\\"");
        break;
      case '\n':
        absl::StrAppend(&result, "\\n");
        break;
      case '\r':
        absl::StrAppend(&result, "\\r");
        break;
      case '\t':
        absl::StrAppend(&result, "\\t");
        break;
      case '\a':
        absl::StrAppend(&result, "\\a");
        break;
      case '\b':
        absl::StrAppend(&result, "\\b");
        break;
      default:
        if (isprint(c)) {
          result += c;
        } else {
          absl::StrAppendFormat(&result, "\\x%02x", c);
        }
        break;
    }
  }
  absl::StrAppend(&result, "\"");
  return result;
}

std::string MakeMonitorMessage(const ConnectionContext* cntx, const CommandId* cid,
                               CmdArgList tail_args) {
  std::string message = absl::StrCat(CreateMonitorTimestamp(), " [", cntx->conn_state.db_index);

  if (cntx->conn_state.squashing_info)
    cntx = cntx->conn_state.squashing_info->owner;

  string endpoint;
  if (cntx->conn_state.script_info) {
    endpoint = "lua";
  } else if (const auto* conn = cntx->conn(); conn != nullptr) {
    endpoint = conn->RemoteEndpointStr();
  } else {
    endpoint = "REPLICATION:0";
  }
  absl::StrAppend(&message, " ", endpoint, "] ");

  absl::StrAppend(&message, "\"", cid->name(), "\"");

  if (cid->name() == "AUTH")
    return message;

  for (auto arg : tail_args)
    absl::StrAppend(&message, " ", CmdEntryToMonitorFormat(facade::ToSV(arg)));

  return message;
}

void SendMonitor(const std::string& msg) {
  const auto& monitor_repo = ServerState::tlocal()->Monitors();
  const auto& monitors = monitor_repo.monitors();
  if (!monitors.empty()) {
    VLOG(1) << "thread " << ProactorBase::me()->GetPoolIndex() << " sending monitor message '"
            << msg << "' for " << monitors.size();

    for (auto monitor_conn : monitors) {
      // never preempts, so we can iterate safely.
      monitor_conn->SendMonitorMessageAsync(msg);
    }
  }
}

void DispatchMonitor(ConnectionContext* cntx, const CommandId* cid, CmdArgList tail_args) {
  //  We have connections waiting to get the info on the last command, send it to them
  string monitor_msg = MakeMonitorMessage(cntx, cid, tail_args);

  VLOG(1) << "sending command '" << monitor_msg << "' to the clients that registered on it";

  shard_set->pool()->DispatchBrief(
      [msg = std::move(monitor_msg)](unsigned idx, util::ProactorBase*) { SendMonitor(msg); });
}

class InterpreterReplier : public RedisReplyBuilder {
 public:
  InterpreterReplier(ObjectExplorer* explr) : RedisReplyBuilder(nullptr), explr_(explr) {
  }

  void SendError(std::string_view str, std::string_view type = std::string_view{}) final;
  void SendStored() final;

  void SendSimpleString(std::string_view str) final;
  void SendMGetResponse(MGetResponse resp) final;
  void SendSimpleStrArr(StrSpan arr) final;
  void SendNullArray() final;

  void SendStringArr(StrSpan arr, CollectionType type) final;
  void SendNull() final;

  void SendLong(long val) final;
  void SendDouble(double val) final;

  void SendBulkString(std::string_view str) final;

  void StartCollection(unsigned len, CollectionType type) final;

 private:
  void PostItem();

  ObjectExplorer* explr_;
  vector<pair<unsigned, unsigned>> array_len_;
  unsigned num_elems_ = 0;
};

class EvalSerializer : public ObjectExplorer {
 public:
  EvalSerializer(RedisReplyBuilder* rb) : rb_(rb) {
  }

  void OnBool(bool b) final {
    if (b) {
      rb_->SendLong(1);
    } else {
      rb_->SendNull();
    }
  }

  void OnString(string_view str) final {
    rb_->SendBulkString(str);
  }

  void OnDouble(double d) final {
    rb_->SendDouble(d);
  }

  void OnInt(int64_t val) final {
    rb_->SendLong(val);
  }

  void OnArrayStart(unsigned len) final {
    rb_->StartArray(len);
  }

  void OnArrayEnd() final {
  }

  void OnNil() final {
    rb_->SendNull();
  }

  void OnStatus(string_view str) {
    rb_->SendSimpleString(str);
  }

  void OnError(string_view str) {
    rb_->SendError(str);
  }

 private:
  RedisReplyBuilder* rb_;
};

void InterpreterReplier::PostItem() {
  if (array_len_.empty()) {
    DCHECK_EQ(0u, num_elems_);
    ++num_elems_;
  } else {
    ++num_elems_;

    while (num_elems_ == array_len_.back().second) {
      num_elems_ = array_len_.back().first;
      explr_->OnArrayEnd();

      array_len_.pop_back();
      if (array_len_.empty())
        break;
    }
  }
}

void InterpreterReplier::SendError(string_view str, std::string_view type) {
  DCHECK(array_len_.empty());
  DVLOG(1) << "Lua/df_call error " << str;
  explr_->OnError(str);
}

void InterpreterReplier::SendStored() {
  DCHECK(array_len_.empty());
  SendSimpleString("OK");
}

void InterpreterReplier::SendSimpleString(string_view str) {
  if (array_len_.empty())
    explr_->OnStatus(str);
  else
    explr_->OnString(str);
  PostItem();
}

void InterpreterReplier::SendMGetResponse(MGetResponse resp) {
  DCHECK(array_len_.empty());

  explr_->OnArrayStart(resp.resp_arr.size());
  for (uint32_t i = 0; i < resp.resp_arr.size(); ++i) {
    if (resp.resp_arr[i].has_value()) {
      explr_->OnString(resp.resp_arr[i]->value);
    } else {
      explr_->OnNil();
    }
  }
  explr_->OnArrayEnd();
}

void InterpreterReplier::SendSimpleStrArr(StrSpan arr) {
  WrappedStrSpan warr{arr};
  explr_->OnArrayStart(warr.Size());
  for (unsigned i = 0; i < warr.Size(); i++)
    explr_->OnString(warr[i]);
  explr_->OnArrayEnd();
}

void InterpreterReplier::SendNullArray() {
  SendSimpleStrArr({});
  PostItem();
}

void InterpreterReplier::SendStringArr(StrSpan arr, CollectionType) {
  WrappedStrSpan warr{arr};
  size_t size = warr.Size();
  explr_->OnArrayStart(size);
  for (size_t i = 0; i < size; i++)
    explr_->OnString(warr[i]);
  explr_->OnArrayEnd();
  PostItem();
}

void InterpreterReplier::SendNull() {
  explr_->OnNil();
  PostItem();
}

void InterpreterReplier::SendLong(long val) {
  explr_->OnInt(val);
  PostItem();
}

void InterpreterReplier::SendDouble(double val) {
  explr_->OnDouble(val);
  PostItem();
}

void InterpreterReplier::SendBulkString(string_view str) {
  explr_->OnString(str);
  PostItem();
}

void InterpreterReplier::StartCollection(unsigned len, CollectionType) {
  explr_->OnArrayStart(len);

  if (len == 0) {
    explr_->OnArrayEnd();
    PostItem();
  } else {
    array_len_.emplace_back(num_elems_ + 1, len);
    num_elems_ = 0;
  }
}

bool IsSHA(string_view str) {
  for (auto c : str) {
    if (!absl::ascii_isxdigit(c))
      return false;
  }
  return true;
}

optional<ErrorReply> EvalValidator(CmdArgList args) {
  string_view num_keys_str = ArgS(args, 1);
  int32_t num_keys;

  if (!absl::SimpleAtoi(num_keys_str, &num_keys) || num_keys < 0)
    return ErrorReply{facade::kInvalidIntErr};

  if (unsigned(num_keys) > args.size() - 2)
    return ErrorReply{"Number of keys can't be greater than number of args", kSyntaxErrType};

  return nullopt;
}

void Topkeys(const http::QueryArgs& args, HttpContext* send) {
  http::StringResponse resp = http::MakeStringResponse(h2::status::ok);
  resp.body() = "<h1>Detected top keys</h1>\n<pre>\n";

  std::atomic_bool is_enabled = false;
  if (shard_set) {
    vector<string> rows(shard_set->size());

    shard_set->RunBriefInParallel([&](EngineShard* shard) {
      for (const auto& db : shard->db_slice().databases()) {
        if (db->top_keys.IsEnabled()) {
          is_enabled = true;
          for (const auto& [key, count] : db->top_keys.GetTopKeys()) {
            absl::StrAppend(&resp.body(), key, ":\t", count, "\n");
          }
        }
      }
    });
  }

  resp.body() += "</pre>";

  if (!is_enabled) {
    resp.body() += "<i>TopKeys are disabled.</i>";
  }
  send->Invoke(std::move(resp));
}

void TxTable(const http::QueryArgs& args, HttpContext* send) {
  using html::SortedTable;

  http::StringResponse resp = http::MakeStringResponse(h2::status::ok);
  resp.body() = SortedTable::HtmlStart();
  SortedTable::StartTable({"ShardId", "TID", "TxId", "Armed"}, &resp.body());

  if (shard_set) {
    vector<string> rows(shard_set->size());

    shard_set->RunBriefInParallel([&](EngineShard* shard) {
      ShardId sid = shard->shard_id();

      absl::AlphaNum tid(gettid());
      absl::AlphaNum sid_an(sid);

      string& mine = rows[sid];
      TxQueue* queue = shard->txq();

      if (!queue->Empty()) {
        auto cur = queue->Head();
        do {
          auto value = queue->At(cur);
          Transaction* trx = std::get<Transaction*>(value);

          absl::AlphaNum an2(trx->txid());
          absl::AlphaNum an3(trx->IsArmedInShard(sid));
          SortedTable::Row({sid_an.Piece(), tid.Piece(), an2.Piece(), an3.Piece()}, &mine);
          cur = queue->Next(cur);
        } while (cur != queue->Head());
      }
    });

    for (const auto& s : rows) {
      resp.body().append(s);
    }
  }

  SortedTable::EndTable(&resp.body());
  send->Invoke(std::move(resp));
}

void ClusterHtmlPage(const http::QueryArgs& args, HttpContext* send, ClusterFamily* cluster) {
  http::StringResponse resp = http::MakeStringResponse(h2::status::ok);
  resp.body() = R"(
<html>
  <head>
    <style>
.title_text {
    color: #09bc8d;
    font-weight: bold;
    min-width: 150px;
    display: inline-block;
    margin-bottom: 6px;
}

.value_text {
  color: #d60f96;
}

.master {
    border: 1px solid gray;
    margin-bottom: 10px;
    padding: 10px;
    border-radius: 8px;
}

.master h3 {
    padding-left: 20px;
}
    </style>
  </head>
  <body>
    <h1>Cluster Info</h1>
)";

  auto print_kv = [&](string_view k, string_view v) {
    resp.body() += absl::StrCat("<div><span class='title_text'>", k,
                                "</span><span class='value_text'>", v, "</span></div>\n");
  };

  auto print_kb = [&](string_view k, bool v) { print_kv(k, v ? "True" : "False"); };

  print_kv("Mode", ClusterConfig::IsEmulated()  ? "Emulated"
                   : ClusterConfig::IsEnabled() ? "Enabled"
                                                : "Disabled");

  if (ClusterConfig::IsEnabledOrEmulated()) {
    print_kb("Lock on hashtags", KeyLockArgs::IsLockHashTagEnabled());
  }

  if (ClusterConfig::IsEnabled()) {
    if (cluster->cluster_config() == nullptr) {
      resp.body() += "<h2>Not yet configured.</h2>\n";
    } else {
      auto config = cluster->cluster_config()->GetConfig();
      for (const auto& shard : config) {
        resp.body() += "<div class='master'>\n";
        resp.body() += "<h3>Master</h3>\n";
        print_kv("ID", shard.master.id);
        print_kv("IP", shard.master.ip);
        print_kv("Port", absl::StrCat(shard.master.port));

        resp.body() += "<h3>Replicas</h3>\n";
        if (shard.replicas.empty()) {
          resp.body() += "<p>None</p>\n";
        } else {
          for (const auto& replica : shard.replicas) {
            resp.body() += "<h4>Replica</h4>\n";
            print_kv("ID", replica.id);
            print_kv("IP", replica.ip);
            print_kv("Port", absl::StrCat(replica.port));
          }
        }

        resp.body() += "<h3>Slots</h3>\n";
        for (const auto& slot : shard.slot_ranges) {
          resp.body() +=
              absl::StrCat("<div>[<span class='value_text'>", slot.start,
                           "</span>-<span class='value_text'>", slot.end, "</span>]</div>");
        }

        resp.body() += "</div>\n";
      }
    }
  }

  resp.body() += "  </body>\n</html>\n";
  send->Invoke(std::move(resp));
}

enum class ExecEvalState {
  NONE = 0,
  ALL = 1,
  SOME = 2,
};

ExecEvalState DetermineEvalPresense(const std::vector<StoredCmd>& body) {
  unsigned eval_cnt = 0;
  for (const auto& scmd : body) {
    if (CO::IsEvalKind(scmd.Cid()->name())) {
      eval_cnt++;
    }
  }

  if (eval_cnt == 0)
    return ExecEvalState::NONE;

  if (eval_cnt == body.size())
    return ExecEvalState::ALL;

  return ExecEvalState::SOME;
}

// Returns the multi mode for that transaction. Returns NOT_DETERMINED if no scheduling
// is required.
optional<Transaction::MultiMode> DeduceExecMode(ExecEvalState state,
                                                const ConnectionState::ExecInfo& exec_info,
                                                const ScriptMgr& script_mgr) {
  // Check if script most LIKELY has global eval transactions
  bool contains_global = false;
  Transaction::MultiMode multi_mode =
      static_cast<Transaction::MultiMode>(absl::GetFlag(FLAGS_multi_exec_mode));

  if (state != ExecEvalState::NONE) {
    contains_global = script_mgr.AreGlobalByDefault();
  }

  bool transactional = contains_global;
  if (!transactional) {
    for (const auto& scmd : exec_info.body) {
      transactional |= scmd.Cid()->IsTransactional();
      contains_global |= scmd.Cid()->opt_mask() & CO::GLOBAL_TRANS;
      if (contains_global)
        break;
    }
  }

  // multi/exec contains commands like ping that do not affect db state.
  if (!transactional && exec_info.watched_keys.empty())
    return Transaction::NOT_DETERMINED;

  // Atomic modes fall back to GLOBAL if they contain global commands.
  if (contains_global && multi_mode == Transaction::LOCK_AHEAD)
    multi_mode = Transaction::GLOBAL;

  return multi_mode;
}

// Either take the interpreter from the preborrowed multi exec transaction or borrow one.
struct BorrowedInterpreter {
  explicit BorrowedInterpreter(ConnectionContext* cntx) {
    if (auto borrowed = cntx->conn_state.exec_info.preborrowed_interpreter; borrowed) {
      DCHECK_EQ(cntx->conn_state.exec_info.state, ConnectionState::ExecInfo::EXEC_RUNNING);
      interpreter_ = borrowed;
    } else {
      interpreter_ = ServerState::tlocal()->BorrowInterpreter();
      owned_ = true;
    }
  }

  ~BorrowedInterpreter() {
    if (owned_)
      ServerState::tlocal()->ReturnInterpreter(interpreter_);
  }

  operator Interpreter*() {
    return interpreter_;
  }

 private:
  Interpreter* interpreter_ = nullptr;
  bool owned_ = false;
};

}  // namespace

Service::Service(ProactorPool* pp)
    : pp_(*pp),
      acl_family_(&user_registry_, pp),
      server_family_(this),
      cluster_family_(&server_family_) {
  CHECK(pp);
  CHECK(shard_set == NULL);

  if (KeyLockArgs::IsLockHashTagEnabled() && !ClusterConfig::IsEnabledOrEmulated()) {
    LOG(ERROR) << "Setting --lock_on_hashtags without --cluster_mode is unsupported";
    exit(1);
  }

#ifdef PRINT_STACKTRACES_ON_SIGNAL
  LOG(INFO) << "PRINT STACKTRACES REGISTERED";
  pp_.GetNextProactor()->RegisterSignal({SIGUSR1}, [this](int signal) {
    LOG(INFO) << "Received " << strsignal(signal);
    util::fb2::Mutex m;
    pp_.AwaitFiberOnAll([&m](unsigned index, util::ProactorBase* base) {
      std::unique_lock lk(m);
      util::fb2::detail::FiberInterface::PrintAllFiberStackTraces();
    });
  });
#endif

  shard_set = new EngineShardSet(pp);

  // We support less than 1024 threads and we support less than 1024 shards.
  // For example, Scan uses 10 bits in cursor to encode shard id it currently traverses.
  CHECK_LT(pp->size(), kMaxThreadSize);
  RegisterCommands();

  exec_cid_ = FindCmd("EXEC");

  engine_varz.emplace("engine", [this] { return GetVarzStats(); });
}

Service::~Service() {
  delete shard_set;
  shard_set = nullptr;
}

void Service::Init(util::AcceptServer* acceptor, std::vector<facade::Listener*> listeners,
                   const InitOpts& opts) {
  InitRedisTables();

  config_registry.RegisterMutable("maxmemory", [](const absl::CommandLineFlag& flag) {
    auto res = flag.TryGet<MaxMemoryFlag>();
    if (!res)
      return false;

    max_memory_limit = res->value;
    return true;
  });

  config_registry.Register("dbnum");       // equivalent to databases in redis.
  config_registry.RegisterMutable("dir");  // TODO: to add validation for dir
  config_registry.RegisterMutable("masterauth");
  config_registry.RegisterMutable("tcp_keepalive");
  config_registry.RegisterMutable("replica_partial_sync");
  config_registry.RegisterMutable("max_eviction_per_heartbeat");
  config_registry.RegisterMutable("max_segment_to_consider");

  acl::UserRegistry* reg = &user_registry_;
  pp_.Await([reg](uint32_t index, ProactorBase* pb) { ServerState::Init(index, reg); });

  uint32_t shard_num = GetFlag(FLAGS_num_shards);
  if (shard_num == 0 || shard_num > pp_.size()) {
    LOG_IF(WARNING, shard_num > pp_.size())
        << "Requested num_shards (" << shard_num << ") is bigger than thread count (" << pp_.size()
        << "), using num_shards=" << pp_.size();
    shard_num = pp_.size();
  }

  shard_set->Init(shard_num, !opts.disable_time_update);
  const auto tcp_disabled = GetFlag(FLAGS_port) == 0u;
  // We assume that listeners.front() is the main_listener
  // see dfly_main RunEngine
  if (!tcp_disabled && !listeners.empty()) {
    acl_family_.Init(listeners.front(), &user_registry_);
  }

  StringFamily::Init(&pp_);
  GenericFamily::Init(&pp_);
  server_family_.Init(acceptor, std::move(listeners));

  ChannelStore* cs = new ChannelStore{};
  pp_.Await(
      [cs](uint32_t index, ProactorBase* pb) { ServerState::tlocal()->UpdateChannelStore(cs); });
}

void Service::Shutdown() {
  VLOG(1) << "Service::Shutdown";

  // We mark that we are shutting down. After this incoming requests will be
  // rejected
  pp_.AwaitFiberOnAll([](ProactorBase* pb) {
    ServerState::tlocal()->EnterLameDuck();
    facade::Connection::ShutdownThreadLocal();
  });

  config_registry.Reset();

  // to shutdown all the runtime components that depend on EngineShard.
  server_family_.Shutdown();
  StringFamily::Shutdown();
  GenericFamily::Shutdown();

  engine_varz.reset();

  ChannelStore::Destroy();

  shard_set->Shutdown();
  pp_.Await([](ProactorBase* pb) { ServerState::tlocal()->Destroy(); });

  // wait for all the pending callbacks to stop.
  ThisFiber::SleepFor(10ms);
}

optional<ErrorReply> Service::CheckKeysOwnership(const CommandId* cid, CmdArgList args,
                                                 const ConnectionContext& dfly_cntx) {
  if (dfly_cntx.is_replicating) {
    // Always allow commands on the replication port, as it might be for future-owned keys.
    return nullopt;
  }

  if (cid->first_key_pos() == 0) {
    return nullopt;  // No key command.
  }

  OpResult<KeyIndex> key_index_res = DetermineKeys(cid, args);
  if (!key_index_res) {
    return ErrorReply{key_index_res.status()};
  }

  const auto& key_index = *key_index_res;
  optional<SlotId> keys_slot;
  bool cross_slot = false;
  // Iterate keys and check to which slot they belong.
  for (unsigned i = key_index.start; i < key_index.end; i += key_index.step) {
    string_view key = ArgS(args, i);
    SlotId slot = ClusterConfig::KeySlot(key);
    if (keys_slot && slot != *keys_slot) {
      cross_slot = true;  // keys belong to different slots
      break;
    } else {
      keys_slot = slot;
    }
  }

  if (cross_slot) {
    return ErrorReply{"-CROSSSLOT Keys in request don't hash to the same slot"};
  }

  // Check keys slot is in my ownership
  const ClusterConfig* cluster_config = cluster_family_.cluster_config();
  if (cluster_config == nullptr) {
    return ErrorReply{kClusterNotConfigured};
  }

  if (keys_slot.has_value() && !cluster_config->IsMySlot(*keys_slot)) {
    // See more details here: https://redis.io/docs/reference/cluster-spec/#moved-redirection
    ClusterConfig::Node master = cluster_config->GetMasterNodeForSlot(*keys_slot);
    return ErrorReply{absl::StrCat("-MOVED ", *keys_slot, " ", master.ip, ":", master.port)};
  }

  return nullopt;
}

// Return OK if all keys are allowed to be accessed: either declared in EVAL or
// transaction is running in global or non-atomic mode.
OpStatus CheckKeysDeclared(const ConnectionState::ScriptInfo& eval_info, const CommandId* cid,
                           CmdArgList args, Transaction* trans) {
  Transaction::MultiMode multi_mode = trans->GetMultiMode();

  // We either scheduled on all shards or re-schedule for each operation,
  // so we are not restricted to any keys.
  if (multi_mode == Transaction::GLOBAL || multi_mode == Transaction::NON_ATOMIC)
    return OpStatus::OK;

  OpResult<KeyIndex> key_index_res = DetermineKeys(cid, args);
  if (!key_index_res)
    return key_index_res.status();

  const auto& key_index = *key_index_res;
  for (unsigned i = key_index.start; i < key_index.end; ++i) {
    string_view key = KeyLockArgs::GetLockKey(ArgS(args, i));
    if (!eval_info.keys.contains(key)) {
      VLOG(1) << "Key " << key << " is not declared for command " << cid->name();
      return OpStatus::KEY_NOTFOUND;
    }
  }

  if (key_index.bonus &&
      !eval_info.keys.contains(KeyLockArgs::GetLockKey(ArgS(args, *key_index.bonus))))
    return OpStatus::KEY_NOTFOUND;

  return OpStatus::OK;
}

static optional<ErrorReply> VerifyConnectionAclStatus(const CommandId* cid,
                                                      const ConnectionContext* cntx,
                                                      string_view error_msg, CmdArgList tail_args) {
  // If we are on a squashed context we need to use the owner, because the
  // context we are operating on is a stub and the acl username is not copied
  // See: MultiCommandSquasher::SquashedHopCb
  if (cntx->conn_state.squashing_info)
    cntx = cntx->conn_state.squashing_info->owner;

  if (!acl::IsUserAllowedToInvokeCommand(*cntx, *cid, tail_args)) {
    return ErrorReply(absl::StrCat("NOPERM: ", cntx->authed_username, " ", error_msg));
  }
  return nullopt;
}

optional<ErrorReply> Service::VerifyCommandExecution(const CommandId* cid,
                                                     const ConnectionContext* cntx,
                                                     CmdArgList tail_args) {
  // TODO: Move OOM check here
  return VerifyConnectionAclStatus(cid, cntx, "ACL rules changed between the MULTI and EXEC",
                                   tail_args);
}

std::optional<ErrorReply> Service::VerifyCommandState(const CommandId* cid, CmdArgList tail_args,
                                                      const ConnectionContext& dfly_cntx) {
  DCHECK(cid);

  ServerState& etl = *ServerState::tlocal();

  // If there is no connection owner, it means the command it being called
  // from another command or used internally, therefore is always permitted.
  if (dfly_cntx.conn() != nullptr && !dfly_cntx.conn()->IsPrivileged() && cid->IsRestricted()) {
    return ErrorReply{"Cannot execute restricted command (admin only)"};
  }

  if (auto err = cid->Validate(tail_args); err)
    return err;

  bool is_trans_cmd = CO::IsTransKind(cid->name());
  bool under_script = dfly_cntx.conn_state.script_info != nullptr;
  bool is_write_cmd = cid->IsWriteOnly();
  bool under_multi = dfly_cntx.conn_state.exec_info.IsCollecting() && !is_trans_cmd;

  // Check if the command is allowed to execute under this global state
  bool allowed_by_state = true;
  switch (etl.gstate()) {
    case GlobalState::LOADING:
      allowed_by_state = dfly_cntx.journal_emulated || (cid->opt_mask() & CO::LOADING);
      break;
    case GlobalState::SHUTTING_DOWN:
      allowed_by_state = false;
      break;
    case GlobalState::TAKEN_OVER:
      allowed_by_state = cid->name() == "REPLCONF" || cid->name() == "SAVE";
      break;
    default:
      break;
  }

  if (!allowed_by_state) {
    VLOG(1) << "Command " << cid->name() << " not executed because global state is "
            << GlobalStateName(etl.gstate());
    return ErrorReply{StrCat("Can not execute during ", GlobalStateName(etl.gstate()))};
  }

  string_view cmd_name{cid->name()};

  if (dfly_cntx.req_auth && !dfly_cntx.authenticated) {
    if (cmd_name != "AUTH" && cmd_name != "QUIT" && cmd_name != "HELLO") {
      return ErrorReply{"-NOAUTH Authentication required."};
    }
  }

  // only reset and quit are allow if this connection is used for monitoring
  if (dfly_cntx.monitor && (cmd_name != "RESET" && cmd_name != "QUIT"))
    return ErrorReply{"Replica can't interact with the keyspace"};

  if (!etl.is_master && is_write_cmd && !dfly_cntx.is_replicating)
    return ErrorReply{"-READONLY You can't write against a read only replica."};

  if (under_multi) {
    if (cmd_name == "SELECT" || absl::EndsWith(cmd_name, "SUBSCRIBE"))
      return ErrorReply{absl::StrCat("Can not call ", cmd_name, " within a transaction")};

    if (cmd_name == "WATCH" || cmd_name == "FLUSHALL" || cmd_name == "FLUSHDB")
      return ErrorReply{absl::StrCat("'", cmd_name, "' inside MULTI is not allowed")};
  }

  if (ClusterConfig::IsEnabled()) {
    if (auto err = CheckKeysOwnership(cid, tail_args, dfly_cntx); err)
      return err;
  }

  if (under_script && (cid->opt_mask() & CO::NOSCRIPT))
    return ErrorReply{"This Redis command is not allowed from script"};

  if (under_script) {
    DCHECK(dfly_cntx.transaction);
    // The following commands access shards arbitrarily without having keys, so they can only be run
    // non atomically or globally.
    Transaction::MultiMode mode = dfly_cntx.transaction->GetMultiMode();
    bool shard_access = (cid->opt_mask()) & (CO::GLOBAL_TRANS | CO::NO_KEY_TRANSACTIONAL);
    if (shard_access && (mode != Transaction::GLOBAL && mode != Transaction::NON_ATOMIC))
      return ErrorReply("This Redis command is not allowed from script");
  }

  if (under_script && cid->IsTransactional()) {
    OpStatus status =
        CheckKeysDeclared(*dfly_cntx.conn_state.script_info, cid, tail_args, dfly_cntx.transaction);

    if (status == OpStatus::KEY_NOTFOUND)
      return ErrorReply{"script tried accessing undeclared key"};

    if (status != OpStatus::OK)
      return ErrorReply{status};
  }

  return VerifyConnectionAclStatus(cid, &dfly_cntx, "has no ACL permissions", tail_args);
<<<<<<< HEAD
=======
}

OpResult<void> OpTrackKeys(const OpArgs& op_args, ConnectionContext* cntx, const ArgSlice& keys) {
  auto& db_slice = op_args.shard->db_slice();
  db_slice.TrackKeys(cntx->conn()->Borrow(), keys);
  return OpStatus::OK;
>>>>>>> d88b2422
}

void Service::DispatchCommand(CmdArgList args, facade::ConnectionContext* cntx) {
  CHECK(!args.empty());
  DCHECK_NE(0u, shard_set->size()) << "Init was not called";

  ServerState& etl = *ServerState::tlocal();

  ToUpper(&args[0]);
  const auto [cid, args_no_cmd] = FindCmd(args);

  if (cid == nullptr) {
    return cntx->SendError(ReportUnknownCmd(ArgS(args, 0)));
  }

  ConnectionContext* dfly_cntx = static_cast<ConnectionContext*>(cntx);
  bool under_script = bool(dfly_cntx->conn_state.script_info);
  bool under_multi = dfly_cntx->conn_state.exec_info.IsRunning();
  bool dispatching_in_multi = under_script || under_multi;

  if (VLOG_IS_ON(2) && cntx->conn() /* no owner in replica context */) {
    LOG(INFO) << "Got (" << cntx->conn()->GetClientId() << "): " << (under_script ? "LUA " : "")
              << args << " in dbid=" << dfly_cntx->conn_state.db_index;
  }

  if (!dispatching_in_multi) {  // Don't interrupt running multi commands
    bool is_write = cid->IsWriteOnly();
    is_write |= cid->name() == "PUBLISH" || cid->name() == "EVAL" || cid->name() == "EVALSHA";
    is_write |= cid->name() == "EXEC" && dfly_cntx->conn_state.exec_info.is_write;

    cntx->paused = true;
    etl.AwaitPauseState(is_write);
    cntx->paused = false;
  }

  etl.RecordCmd();

  if (auto err = VerifyCommandState(cid, args_no_cmd, *dfly_cntx); err) {
    if (auto& exec_info = dfly_cntx->conn_state.exec_info; exec_info.IsCollecting())
      exec_info.state = ConnectionState::ExecInfo::EXEC_ERROR;

    dfly_cntx->SendError(std::move(*err));
    return;
  }

  bool is_trans_cmd = CO::IsTransKind(cid->name());
  if (dfly_cntx->conn_state.exec_info.IsCollecting() && !is_trans_cmd) {
    // TODO: protect against aggregating huge transactions.
    StoredCmd stored_cmd{cid, args_no_cmd};
    dfly_cntx->conn_state.exec_info.body.push_back(std::move(stored_cmd));
    if (stored_cmd.Cid()->IsWriteOnly()) {
      dfly_cntx->conn_state.exec_info.is_write = true;
    }
    return cntx->SendSimpleString("QUEUED");
  }

  if (cid->opt_mask() & CO::DENYOOM && etl.is_master) {
    uint64_t start_ns = absl::GetCurrentTimeNanos();

    uint64_t used_memory = etl.GetUsedMemory(start_ns);
    double oom_deny_ratio = GetFlag(FLAGS_oom_deny_ratio);
    if (used_memory > (max_memory_limit * oom_deny_ratio)) {
      return cntx->reply_builder()->SendError(kOutOfMemory);
    }
  }

  // Create command transaction
  intrusive_ptr<Transaction> dist_trans;

  if (dispatching_in_multi) {
    DCHECK(dfly_cntx->transaction);
    if (cid->IsTransactional()) {
      dfly_cntx->transaction->MultiSwitchCmd(cid);
      OpStatus status =
          dfly_cntx->transaction->InitByArgs(dfly_cntx->conn_state.db_index, args_no_cmd);

      if (status != OpStatus::OK)
        return cntx->SendError(status);
    }
  } else {
    DCHECK(dfly_cntx->transaction == nullptr);

    if (cid->IsTransactional()) {
      dist_trans.reset(new Transaction{cid});

      if (!dist_trans->IsMulti()) {  // Multi command initialize themself based on their mode.
        if (auto st = dist_trans->InitByArgs(dfly_cntx->conn_state.db_index, args_no_cmd);
            st != OpStatus::OK)
          return cntx->SendError(st);
      }

      dfly_cntx->transaction = dist_trans.get();
      dfly_cntx->last_command_debug.shards_count = dfly_cntx->transaction->GetUniqueShardCnt();
    } else {
      dfly_cntx->transaction = nullptr;
    }
  }

  dfly_cntx->cid = cid;

  // Collect stats for all regular transactions and all multi transactions from scripts, except EVAL
  // itself. EXEC does not use DispatchCommand for dispatching.
  bool collect_stats =
      dfly_cntx->transaction && (!dfly_cntx->transaction->IsMulti() || dispatching_in_multi);
  if (!InvokeCmd(cid, args_no_cmd, dfly_cntx, collect_stats)) {
    dfly_cntx->reply_builder()->SendError("Internal Error");
    dfly_cntx->reply_builder()->CloseConnection();
  }

  // if this is a read command, and client tracking has enabled,
  // start tracking all the updates to the keys in this read command
  if ((cid->opt_mask() & CO::READONLY) && dfly_cntx->conn()->IsTrackingOn()) {
    auto cb = [&](Transaction* t, EngineShard* shard) {
      auto keys = t->GetShardArgs(shard->shard_id());
      return OpTrackKeys(t->GetOpArgs(shard), dfly_cntx, keys);
    };

    dfly_cntx->transaction->Refurbish();
    dfly_cntx->transaction->ScheduleSingleHopT(cb);
  }

  if (!dispatching_in_multi) {
    dfly_cntx->transaction = nullptr;
  }
}

class ReplyGuard {
 public:
  ReplyGuard(ConnectionContext* cntx, std::string_view cid_name) {
    const bool is_script = bool(cntx->conn_state.script_info);
    const bool is_one_of =
        absl::flat_hash_set<std::string_view>({"REPLCONF", "DFLY"}).contains(cid_name);
    auto* maybe_mcache = dynamic_cast<MCReplyBuilder*>(cntx->reply_builder());
    const bool is_no_reply_memcache =
        maybe_mcache && (maybe_mcache->NoReply() || cid_name == "QUIT");
    const bool should_dcheck = !is_one_of && !is_script && !is_no_reply_memcache;
    if (should_dcheck) {
      builder_ = cntx->reply_builder();
      builder_->ExpectReply();
    }
  }

  ~ReplyGuard() {
    if (builder_) {
      DCHECK(builder_->HasReplied());
    }
  }

 private:
  SinkReplyBuilder* builder_ = nullptr;
};

bool Service::InvokeCmd(const CommandId* cid, CmdArgList tail_args, ConnectionContext* cntx,
                        bool record_stats) {
  DCHECK(cid);
  DCHECK(!cid->Validate(tail_args));

  if (auto err = VerifyCommandExecution(cid, cntx, tail_args); err) {
<<<<<<< HEAD
    (*cntx)->SendError(std::move(*err));
=======
    cntx->SendError(std::move(*err));
>>>>>>> d88b2422
    return true;  // return false only for internal error aborts
  }

  ServerState& etl = *ServerState::tlocal();

  // We are not sending any admin command in the monitor, and we do not want to
  // do any processing if we don't have any waiting connections with monitor
  // enabled on them - see https://redis.io/commands/monitor/
  const MonitorsRepo& monitors = etl.Monitors();
  if (!monitors.Empty() && (cid->opt_mask() & CO::ADMIN) == 0) {
    DispatchMonitor(cntx, cid, tail_args);
  }

#ifndef NDEBUG
  ReplyGuard reply_guard(cntx, cid->name());
#endif
  try {
    cid->Invoke(tail_args, cntx);
  } catch (std::exception& e) {
    LOG(ERROR) << "Internal error, system probably unstable " << e.what();
    return false;
  }

  if (record_stats) {
    DCHECK(cntx->transaction);
    bool is_ooo = cntx->transaction->IsOOO();

    cntx->last_command_debug.clock = cntx->transaction->txid();
    cntx->last_command_debug.is_ooo = is_ooo;
    etl.stats.ooo_tx_cnt += is_ooo;
  }

  return true;
}

size_t Service::DispatchManyCommands(absl::Span<CmdArgList> args_list,
                                     facade::ConnectionContext* cntx) {
  ConnectionContext* dfly_cntx = static_cast<ConnectionContext*>(cntx);
  DCHECK(!dfly_cntx->conn_state.exec_info.IsRunning());

  vector<StoredCmd> stored_cmds;
  intrusive_ptr<Transaction> dist_trans;

  size_t dispatched = 0;

  auto perform_squash = [&] {
    if (stored_cmds.empty())
      return;

    if (!dist_trans) {
      dist_trans.reset(new Transaction{exec_cid_});
      dist_trans->StartMultiNonAtomic();
    } else {
      // Reset to original command id as it's changed during squashing
      dist_trans->MultiSwitchCmd(exec_cid_);
    }

    dfly_cntx->transaction = dist_trans.get();
    MultiCommandSquasher::Execute(absl::MakeSpan(stored_cmds), dfly_cntx, this, true, false);
    dfly_cntx->transaction = nullptr;

    dispatched += stored_cmds.size();
    stored_cmds.clear();
  };

  // Don't even start when paused. We can only continue if DispatchTracker is aware of us running.
  if (dfly::ServerState::tlocal()->IsPaused())
    return 0;

  for (auto args : args_list) {
    ToUpper(&args[0]);
    const auto [cid, tail_args] = FindCmd(args);

    // MULTI...EXEC commands need to be collected into a single context, so squashing is not
    // possible
    const bool is_multi =
        dfly_cntx->conn_state.exec_info.IsCollecting() || CO::IsTransKind(ArgS(args, 0));

    // Generally, executing any multi-transactions (including eval) is not possible because they
    // might request a stricter multi mode than non-atomic which is used for squashing.
    // TODO: By allowing promoting non-atomic multit transactions to lock-ahead for specific command
    // invocations, we can potentially execute multiple eval in parallel, which is very powerful
    // paired with shardlocal eval
    const bool is_eval = CO::IsEvalKind(ArgS(args, 0));

    if (!is_multi && !is_eval && cid != nullptr) {
      stored_cmds.reserve(args_list.size());
      stored_cmds.emplace_back(cid, tail_args);
      continue;
    }

    // Squash accumulated commands
    perform_squash();

    // Stop accumulating when a pause is requested, fall back to regular dispatch
    if (dfly::ServerState::tlocal()->IsPaused())
      break;

    // Dispatch non squashed command only after all squshed commands were executed and replied
    DispatchCommand(args, cntx);
    dispatched++;
  }

  perform_squash();

  if (dist_trans)
    dist_trans->UnlockMulti();

  return dispatched;
}

void Service::DispatchMC(const MemcacheParser::Command& cmd, std::string_view value,
                         facade::ConnectionContext* cntx) {
  absl::InlinedVector<MutableSlice, 8> args;
  char cmd_name[16];
  char ttl[16];
  char store_opt[32] = {0};
  char ttl_op[] = "EX";

  MCReplyBuilder* mc_builder = static_cast<MCReplyBuilder*>(cntx->reply_builder());
  mc_builder->SetNoreply(cmd.no_reply);

  switch (cmd.type) {
    case MemcacheParser::REPLACE:
      strcpy(cmd_name, "SET");
      strcpy(store_opt, "XX");
      break;
    case MemcacheParser::SET:
      strcpy(cmd_name, "SET");
      break;
    case MemcacheParser::ADD:
      strcpy(cmd_name, "SET");
      strcpy(store_opt, "NX");
      break;
    case MemcacheParser::DELETE:
      strcpy(cmd_name, "DEL");
      break;
    case MemcacheParser::INCR:
      strcpy(cmd_name, "INCRBY");
      absl::numbers_internal::FastIntToBuffer(cmd.delta, store_opt);
      break;
    case MemcacheParser::DECR:
      strcpy(cmd_name, "DECRBY");
      absl::numbers_internal::FastIntToBuffer(cmd.delta, store_opt);
      break;
    case MemcacheParser::APPEND:
      strcpy(cmd_name, "APPEND");
      break;
    case MemcacheParser::PREPEND:
      strcpy(cmd_name, "PREPEND");
      break;
    case MemcacheParser::GET:
      strcpy(cmd_name, "MGET");
      break;
    case MemcacheParser::FLUSHALL:
      strcpy(cmd_name, "FLUSHDB");
      break;
    case MemcacheParser::QUIT:
      strcpy(cmd_name, "QUIT");
      break;
    case MemcacheParser::STATS:
      server_family_.StatsMC(cmd.key, cntx);
      return;
    case MemcacheParser::VERSION:
      mc_builder->SendSimpleString("VERSION 1.5.0 DF");
      return;
    default:
      mc_builder->SendClientError("bad command line format");
      return;
  }

  args.emplace_back(cmd_name, strlen(cmd_name));

  if (!cmd.key.empty()) {
    char* key = const_cast<char*>(cmd.key.data());
    args.emplace_back(key, cmd.key.size());
  }

  ConnectionContext* dfly_cntx = static_cast<ConnectionContext*>(cntx);

  if (MemcacheParser::IsStoreCmd(cmd.type)) {
    char* v = const_cast<char*>(value.data());
    args.emplace_back(v, value.size());

    if (store_opt[0]) {
      args.emplace_back(store_opt, strlen(store_opt));
    }

    if (cmd.expire_ts && memcmp(cmd_name, "SET", 3) == 0) {
      char* next = absl::numbers_internal::FastIntToBuffer(cmd.expire_ts, ttl);
      args.emplace_back(ttl_op, 2);
      args.emplace_back(ttl, next - ttl);
    }
    dfly_cntx->conn_state.memcache_flag = cmd.flags;
  } else if (cmd.type < MemcacheParser::QUIT) {  // read commands
    for (auto s : cmd.keys_ext) {
      char* key = const_cast<char*>(s.data());
      args.emplace_back(key, s.size());
    }
  } else {  // write commands.
    if (store_opt[0]) {
      args.emplace_back(store_opt, strlen(store_opt));
    }
  }

  DispatchCommand(CmdArgList{args}, cntx);

  // Reset back.
  dfly_cntx->conn_state.memcache_flag = 0;
}

ErrorReply Service::ReportUnknownCmd(string_view cmd_name) {
  lock_guard lk(mu_);
  if (unknown_cmds_.size() < 1024)
    unknown_cmds_[cmd_name]++;

  return ErrorReply{StrCat("unknown command `", cmd_name, "`"), "unknown_cmd"};
}

bool RequirePrivilegedAuth() {
  return !GetFlag(FLAGS_admin_nopass);
}

facade::ConnectionContext* Service::CreateContext(util::FiberSocketBase* peer,
                                                  facade::Connection* owner) {
  ConnectionContext* res = new ConnectionContext{peer, owner};

  if (owner->IsPrivileged() && RequirePrivilegedAuth()) {
    res->req_auth = !GetPassword().empty();
  } else if (!owner->IsPrivileged()) {
    res->req_auth = !user_registry_.AuthUser("default", "");
  }

  // a bit of a hack. I set up breaker callback here for the owner.
  // Should work though it's confusing to have it here.
  owner->RegisterBreakHook([res, this](uint32_t) {
    res->CancelBlocking();
    this->server_family().BreakOnShutdown();
  });

  return res;
}

facade::ConnectionStats* Service::GetThreadLocalConnectionStats() {
  return ServerState::tl_connection_stats();
}

const CommandId* Service::FindCmd(std::string_view cmd) const {
  return registry_.Find(cmd);
}

bool Service::IsLocked(DbIndex db_index, std::string_view key) const {
  ShardId sid = Shard(key, shard_count());
  bool is_open = pp_.at(sid)->AwaitBrief([db_index, key] {
    return EngineShard::tlocal()->db_slice().CheckLock(IntentLock::EXCLUSIVE, db_index, key);
  });
  return !is_open;
}

bool Service::IsShardSetLocked() const {
  std::atomic_uint res{0};

  shard_set->RunBriefInParallel([&](EngineShard* shard) {
    bool unlocked = shard->shard_lock()->Check(IntentLock::SHARED);
    res.fetch_add(!unlocked, memory_order_relaxed);
  });

  return res.load() != 0;
}

absl::flat_hash_map<std::string, unsigned> Service::UknownCmdMap() const {
  lock_guard lk(mu_);
  return unknown_cmds_;
}

void Service::Quit(CmdArgList args, ConnectionContext* cntx) {
  if (cntx->protocol() == facade::Protocol::REDIS)
    cntx->SendOk();
  using facade::SinkReplyBuilder;
  SinkReplyBuilder* builder = cntx->reply_builder();
  builder->CloseConnection();

  DeactivateMonitoring(static_cast<ConnectionContext*>(cntx));
  cntx->conn()->ShutdownSelf();
}

void Service::Multi(CmdArgList args, ConnectionContext* cntx) {
  if (cntx->conn_state.exec_info.IsCollecting()) {
    return cntx->SendError("MULTI calls can not be nested");
  }
  cntx->conn_state.exec_info.state = ConnectionState::ExecInfo::EXEC_COLLECT;
  // TODO: to protect against huge exec transactions.
  return cntx->SendOk();
}

void Service::Watch(CmdArgList args, ConnectionContext* cntx) {
  auto& exec_info = cntx->conn_state.exec_info;

  // Skip if EXEC will already fail due previous WATCH.
  if (exec_info.watched_dirty.load(memory_order_relaxed)) {
    return cntx->SendOk();
  }

  atomic_uint32_t keys_existed = 0;
  auto cb = [&](Transaction* t, EngineShard* shard) {
    ArgSlice largs = t->GetShardArgs(shard->shard_id());
    for (auto k : largs) {
      shard->db_slice().RegisterWatchedKey(cntx->db_index(), k, &exec_info);
    }

    auto res = GenericFamily::OpExists(t->GetOpArgs(shard), largs);
    keys_existed.fetch_add(res.value_or(0), memory_order_relaxed);
    return OpStatus::OK;
  };
  cntx->transaction->ScheduleSingleHop(std::move(cb));

  // Duplicate keys are stored to keep correct count.
  exec_info.watched_existed += keys_existed.load(memory_order_relaxed);
  for (size_t i = 0; i < args.size(); i++) {
    exec_info.watched_keys.emplace_back(cntx->db_index(), ArgS(args, i));
  }

  return cntx->SendOk();
}

void Service::Unwatch(CmdArgList args, ConnectionContext* cntx) {
  UnwatchAllKeys(cntx);
  return cntx->SendOk();
}

template <typename F> void WithReplies(CapturingReplyBuilder* crb, ConnectionContext* cntx, F&& f) {
  SinkReplyBuilder* old_rrb = nullptr;
  old_rrb = cntx->Inject(crb);
  f();
  cntx->Inject(old_rrb);
}

optional<CapturingReplyBuilder::Payload> Service::FlushEvalAsyncCmds(ConnectionContext* cntx,
                                                                     bool force) {
  auto& info = cntx->conn_state.script_info;

  size_t used_mem = info->async_cmds_heap_mem + info->async_cmds.size() * sizeof(StoredCmd);
  if ((info->async_cmds.empty() || !force) && used_mem < info->async_cmds_heap_limit)
    return nullopt;

  ++ServerState::tlocal()->stats.eval_squashed_flushes;

  auto* eval_cid = registry_.Find("EVAL");
  DCHECK(eval_cid);
  cntx->transaction->MultiSwitchCmd(eval_cid);

  CapturingReplyBuilder crb{ReplyMode::ONLY_ERR};
  WithReplies(&crb, cntx, [&] {
    MultiCommandSquasher::Execute(absl::MakeSpan(info->async_cmds), cntx, this, true, true);
  });

  info->async_cmds_heap_mem = 0;
  info->async_cmds.clear();

  auto reply = crb.Take();
  return CapturingReplyBuilder::GetError(reply) ? make_optional(std::move(reply)) : nullopt;
}

void Service::CallFromScript(ConnectionContext* cntx, Interpreter::CallArgs& ca) {
  DCHECK(cntx->transaction);
  DVLOG(1) << "CallFromScript " << ArgS(ca.args, 0);

  InterpreterReplier replier(ca.translator);
  facade::SinkReplyBuilder* orig = cntx->Inject(&replier);
  absl::Cleanup clean = [orig, cntx] { cntx->Inject(orig); };

  optional<ErrorReply> findcmd_err;

  if (ca.async) {
    auto& info = cntx->conn_state.script_info;
    ToUpper(&ca.args[0]);

    // Full command verification happens during squashed execution
    if (auto* cid = registry_.Find(ArgS(ca.args, 0)); cid != nullptr) {
      auto replies = ca.error_abort ? ReplyMode::ONLY_ERR : ReplyMode::NONE;
      info->async_cmds.emplace_back(std::move(*ca.buffer), cid, ca.args.subspan(1), replies);
      info->async_cmds_heap_mem += info->async_cmds.back().UsedHeapMemory();
    } else if (ca.error_abort) {  // If we don't abort on errors, we can ignore it completely
      findcmd_err = ReportUnknownCmd(ArgS(ca.args, 0));
    }
  }

  if (auto err = FlushEvalAsyncCmds(cntx, !ca.async || findcmd_err.has_value()); err) {
    CapturingReplyBuilder::Apply(std::move(*err), &replier);  // forward error to lua
    *ca.requested_abort = true;
    return;
  }

  if (findcmd_err.has_value()) {
    replier.RedisReplyBuilder::SendError(std::move(*findcmd_err));
    *ca.requested_abort |= ca.error_abort;
  }

  if (ca.async)
    return;

  DispatchCommand(ca.args, cntx);
}

void Service::Eval(CmdArgList args, ConnectionContext* cntx) {
  string_view body = ArgS(args, 0);

  auto* rb = static_cast<RedisReplyBuilder*>(cntx->reply_builder());
  if (body.empty()) {
    return rb->SendNull();
  }

  BorrowedInterpreter interpreter{cntx};
  auto res = server_family_.script_mgr()->Insert(body, interpreter);
  if (!res)
    return rb->SendError(res.error().Format(), facade::kScriptErrType);

  string sha{std::move(res.value())};

  CallSHA(args, sha, interpreter, cntx);
}

void Service::EvalSha(CmdArgList args, ConnectionContext* cntx) {
  ToLower(&args[0]);
  string_view sha = ArgS(args, 0);

  BorrowedInterpreter interpreter{cntx};
  CallSHA(args, sha, interpreter, cntx);
}

void Service::CallSHA(CmdArgList args, string_view sha, Interpreter* interpreter,
                      ConnectionContext* cntx) {
  uint32_t num_keys;
  CHECK(absl::SimpleAtoi(ArgS(args, 1), &num_keys));  // we already validated this

  EvalArgs ev_args;
  ev_args.sha = sha;
  ev_args.keys = args.subspan(2, num_keys);
  ev_args.args = args.subspan(2 + num_keys);

  uint64_t start = absl::GetCurrentTimeNanos();
  EvalInternal(args, ev_args, interpreter, cntx);

  uint64_t end = absl::GetCurrentTimeNanos();
  ServerState::tlocal()->RecordCallLatency(sha, (end - start) / 1000);
}

optional<ScriptMgr::ScriptParams> LoadScipt(string_view sha, ScriptMgr* script_mgr,
                                            Interpreter* interpreter) {
  auto ss = ServerState::tlocal();

  if (!interpreter->Exists(sha)) {
    auto script_data = script_mgr->Find(sha);
    if (!script_data)
      return std::nullopt;

    string err;
    CHECK_EQ(Interpreter::ADD_OK, interpreter->AddFunction(sha, script_data->body, &err));
    CHECK(err.empty()) << err;

    return script_data;
  }

  auto params = ss->GetScriptParams(sha);
  CHECK(params);  // We update all caches from script manager
  return params;
}

// Determine multi mode based on script params.
Transaction::MultiMode DetermineMultiMode(ScriptMgr::ScriptParams params) {
  if (params.atomic && params.undeclared_keys)
    return Transaction::GLOBAL;
  else if (params.atomic)
    return Transaction::LOCK_AHEAD;
  else
    return Transaction::NON_ATOMIC;
}

// Start multi transaction for eval. Returns true if transaction was scheduled.
// Skips scheduling if multi mode requires declaring keys, but no keys were declared.
// Return nullopt if eval runs inside multi and conflicts with multi mode
optional<bool> StartMultiEval(DbIndex dbid, CmdArgList keys, ScriptMgr::ScriptParams params,
                              ConnectionContext* cntx) {
  Transaction* trans = cntx->transaction;
  Transaction::MultiMode script_mode = DetermineMultiMode(params);
  Transaction::MultiMode multi_mode = trans->GetMultiMode();
  // Check if eval is already part of a running multi transaction
  if (multi_mode != Transaction::NOT_DETERMINED) {
    if (multi_mode > script_mode) {
      string err = StrCat(
          "Multi mode conflict when running eval in multi transaction. Multi mode is: ", multi_mode,
          " eval mode is: ", script_mode);
      cntx->SendError(err);
      return nullopt;
    }
    return false;
  }

  if (keys.empty() && script_mode == Transaction::LOCK_AHEAD)
    return false;

  switch (script_mode) {
    case Transaction::GLOBAL:
      trans->StartMultiGlobal(dbid);
      return true;
    case Transaction::LOCK_AHEAD:
      trans->StartMultiLockedAhead(dbid, keys);
      return true;
    case Transaction::NON_ATOMIC:
      trans->StartMultiNonAtomic();
      return true;
    default:
      CHECK(false) << "Invalid mode";
  };

  return false;
}

static std::string FullAclCommandFromArgs(CmdArgList args, std::string_view name) {
  ToUpper(&args[1]);
  auto res = absl::StrCat(name, " ", ArgS(args, 1));
  return res;
}

std::pair<const CommandId*, CmdArgList> Service::FindCmd(CmdArgList args) const {
  const std::string_view command = facade::ToSV(args[0]);
  std::string_view acl = "ACL";
  if (command == registry_.RenamedOrOriginal(acl)) {
    if (args.size() == 1) {
      return {registry_.Find(ArgS(args, 0)), args};
    }
    return {registry_.Find(FullAclCommandFromArgs(args, command)), args.subspan(2)};
  }

  const CommandId* res = registry_.Find(ArgS(args, 0));
  if (!res)
    return {nullptr, args};

  // A workaround for XGROUP HELP that does not fit our static taxonomy of commands.
  if (args.size() == 2 && res->name() == "XGROUP") {
    if (absl::EqualsIgnoreCase(ArgS(args, 1), "HELP")) {
      res = registry_.Find("_XGROUP_HELP");
    }
  }
  return {res, args.subspan(1)};
}

static bool CanRunSingleShardMulti(optional<ShardId> sid, const ScriptMgr::ScriptParams& params,
                                   const Transaction& tx) {
  if (!sid.has_value()) {
    return false;
  }

  if (DetermineMultiMode(params) != Transaction::LOCK_AHEAD) {
    return false;
  }

  if (tx.GetMultiMode() != Transaction::NOT_DETERMINED) {
    // We may be running EVAL under MULTI. Currently RunSingleShardMulti() will attempt to lock
    // keys, in which case will be already locked by MULTI. We could optimize this path as well
    // though.
    return false;
  }

  return true;
}

void Service::EvalInternal(CmdArgList args, const EvalArgs& eval_args, Interpreter* interpreter,
                           ConnectionContext* cntx) {
  DCHECK(!eval_args.sha.empty());

  // Sanitizing the input to avoid code injection.
  if (eval_args.sha.size() != 40 || !IsSHA(eval_args.sha)) {
    return cntx->SendError(facade::kScriptNotFound);
  }

  auto params = LoadScipt(eval_args.sha, server_family_.script_mgr(), interpreter);
  if (!params)
    return cntx->SendError(facade::kScriptNotFound);

  string error;

  DCHECK(!cntx->conn_state.script_info);  // we should not call eval from the script.

  // TODO: to determine whether the script is RO by scanning all "redis.p?call" calls
  // and checking whether all invocations consist of RO commands.
  // we can do it once during script insertion into script mgr.
  auto& sinfo = cntx->conn_state.script_info;
  sinfo = make_unique<ConnectionState::ScriptInfo>();
  sinfo->keys.reserve(eval_args.keys.size());

  optional<ShardId> sid;
  for (size_t i = 0; i < eval_args.keys.size(); ++i) {
    string_view key = ArgS(eval_args.keys, i);
    sinfo->keys.insert(KeyLockArgs::GetLockKey(key));

    ShardId cur_sid = Shard(key, shard_count());
    if (i == 0) {
      sid = cur_sid;
    }
    if (sid.has_value() && *sid != cur_sid) {
      sid = nullopt;
    }
  }

  sinfo->async_cmds_heap_limit = absl::GetFlag(FLAGS_multi_eval_squash_buffer);
  Transaction* tx = cntx->transaction;
  CHECK(tx != nullptr);

  interpreter->SetGlobalArray("KEYS", eval_args.keys);
  interpreter->SetGlobalArray("ARGV", eval_args.args);

  absl::Cleanup clean = [interpreter, &sinfo]() {
    interpreter->ResetStack();
    sinfo.reset();
  };

  Interpreter::RunResult result;

  if (CanRunSingleShardMulti(sid, *params, *tx)) {
    // If script runs on a single shard, we run it remotely to save hops.
    interpreter->SetRedisFunc([cntx, tx, this](Interpreter::CallArgs args) {
      // Disable squashing, as we're using the squashing mechanism to run remotely.
      args.async = false;
      CallFromScript(cntx, args);
    });

    ++ServerState::tlocal()->stats.eval_shardlocal_coordination_cnt;
    tx->PrepareMultiForScheduleSingleHop(*sid, tx->GetDbIndex(), args);
    tx->ScheduleSingleHop([&](Transaction*, EngineShard*) {
      boost::intrusive_ptr<Transaction> stub_tx = new Transaction{tx, *sid};
      cntx->transaction = stub_tx.get();

      result = interpreter->RunFunction(eval_args.sha, &error);

      cntx->transaction = tx;
      return OpStatus::OK;
    });

    if (*sid != ServerState::tlocal()->thread_index()) {
      VLOG(1) << "Migrating connection " << cntx->conn() << " from "
              << ProactorBase::me()->GetPoolIndex() << " to " << *sid;
      cntx->conn()->RequestAsyncMigration(shard_set->pool()->at(*sid));
    }
  } else {
    optional<bool> scheduled = StartMultiEval(cntx->db_index(), eval_args.keys, *params, cntx);
    if (!scheduled) {
      return;
    }

    ++ServerState::tlocal()->stats.eval_io_coordination_cnt;
    interpreter->SetRedisFunc(
        [cntx, this](Interpreter::CallArgs args) { CallFromScript(cntx, args); });

    result = interpreter->RunFunction(eval_args.sha, &error);

    if (auto err = FlushEvalAsyncCmds(cntx, true); err) {
      auto err_ref = CapturingReplyBuilder::GetError(*err);
      result = Interpreter::RUN_ERR;
      error = absl::StrCat(err_ref->first);
    }

    // Conclude the transaction.
    if (*scheduled)
      cntx->transaction->UnlockMulti();
  }

  if (result == Interpreter::RUN_ERR) {
    string resp = StrCat("Error running script (call to ", eval_args.sha, "): ", error);
    return cntx->SendError(resp, facade::kScriptErrType);
  }

  CHECK(result == Interpreter::RUN_OK);

  SinkReplyBuilder::ReplyAggregator agg(cntx->reply_builder());
  EvalSerializer ser{static_cast<RedisReplyBuilder*>(cntx->reply_builder())};
  if (!interpreter->IsResultSafe()) {
    cntx->SendError("reached lua stack limit");
  } else {
    interpreter->SerializeResult(&ser);
  }
}

void Service::Discard(CmdArgList args, ConnectionContext* cntx) {
  auto* rb = static_cast<RedisReplyBuilder*>(cntx->reply_builder());

  if (!cntx->conn_state.exec_info.IsCollecting()) {
    return rb->SendError("DISCARD without MULTI");
  }

  MultiCleanup(cntx);
  rb->SendOk();
}

// Return true if non of the connections watched keys expired.
bool CheckWatchedKeyExpiry(ConnectionContext* cntx, const CommandRegistry& registry) {
  static char EXISTS[] = "EXISTS";
  auto& exec_info = cntx->conn_state.exec_info;

  CmdArgVec str_list(exec_info.watched_keys.size());
  for (size_t i = 0; i < str_list.size(); i++) {
    auto& [db, s] = exec_info.watched_keys[i];
    str_list[i] = MutableSlice{s.data(), s.size()};
  }

  atomic_uint32_t watch_exist_count{0};
  auto cb = [&watch_exist_count](Transaction* t, EngineShard* shard) {
    ArgSlice args = t->GetShardArgs(shard->shard_id());
    auto res = GenericFamily::OpExists(t->GetOpArgs(shard), args);
    watch_exist_count.fetch_add(res.value_or(0), memory_order_relaxed);

    return OpStatus::OK;
  };

  cntx->transaction->MultiSwitchCmd(registry.Find(EXISTS));
  cntx->transaction->InitByArgs(cntx->conn_state.db_index, CmdArgList{str_list});
  OpStatus status = cntx->transaction->ScheduleSingleHop(std::move(cb));
  CHECK_EQ(OpStatus::OK, status);

  // The comparison can still be true even if a key expired due to another one being created.
  // So we have to check the watched_dirty flag, which is set if a key expired.
  return watch_exist_count.load() == exec_info.watched_existed &&
         !exec_info.watched_dirty.load(memory_order_relaxed);
}

// Check if exec_info watches keys on dbs other than db_indx.
bool IsWatchingOtherDbs(DbIndex db_indx, const ConnectionState::ExecInfo& exec_info) {
  for (const auto& [key_db, _] : exec_info.watched_keys) {
    if (key_db != db_indx) {
      return true;
    }
  }
  return false;
}

template <typename F> void IterateAllKeys(ConnectionState::ExecInfo* exec_info, F&& f) {
  for (auto& [dbid, key] : exec_info->watched_keys)
    f(MutableSlice{key.data(), key.size()});

  CmdArgVec arg_vec{};

  for (auto& scmd : exec_info->body) {
    if (!scmd.Cid()->IsTransactional())
      continue;

    scmd.Fill(&arg_vec);

    auto key_res = DetermineKeys(scmd.Cid(), absl::MakeSpan(arg_vec));
    if (!key_res.ok())
      continue;

    auto key_index = key_res.value();

    for (unsigned i = key_index.start; i < key_index.end; i += key_index.step)
      f(arg_vec[i]);

    if (key_index.bonus)
      f(arg_vec[*key_index.bonus]);
  }
}

CmdArgVec CollectAllKeys(ConnectionState::ExecInfo* exec_info) {
  CmdArgVec out;
  out.reserve(exec_info->watched_keys.size() + exec_info->body.size());

  IterateAllKeys(exec_info, [&out](MutableSlice key) { out.push_back(key); });

  return out;
}

// Return true if transaction was scheduled, false if scheduling was not required.
void StartMultiExec(DbIndex dbid, Transaction* trans, ConnectionState::ExecInfo* exec_info,
                    Transaction::MultiMode multi_mode) {
  CmdArgVec tmp_keys;
  switch ((Transaction::MultiMode)multi_mode) {
    case Transaction::GLOBAL:
      trans->StartMultiGlobal(dbid);
      break;
    case Transaction::LOCK_AHEAD:
      tmp_keys = CollectAllKeys(exec_info);
      trans->StartMultiLockedAhead(dbid, CmdArgList{tmp_keys});
      break;
    case Transaction::NON_ATOMIC:
      trans->StartMultiNonAtomic();
      break;
    case Transaction::NOT_DETERMINED:
      LOG(FATAL) << "should not reach";
  };
}

void Service::Exec(CmdArgList args, ConnectionContext* cntx) {
  auto* rb = static_cast<RedisReplyBuilder*>(cntx->reply_builder());

  absl::Cleanup exec_clear = [&cntx] { MultiCleanup(cntx); };

  if (!cntx->conn_state.exec_info.IsCollecting()) {
    return rb->SendError("EXEC without MULTI");
  }

  auto& exec_info = cntx->conn_state.exec_info;
  if (IsWatchingOtherDbs(cntx->db_index(), exec_info)) {
    return rb->SendError("Dragonfly does not allow WATCH and EXEC on different databases");
  }

  if (exec_info.state == ConnectionState::ExecInfo::EXEC_ERROR) {
    return rb->SendError("-EXECABORT Transaction discarded because of previous errors");
  }

  if (exec_info.watched_dirty.load(memory_order_relaxed)) {
    return rb->SendNull();
  }

  const CommandId* const exec_cid = cntx->cid;
  CmdArgVec arg_vec;
  ExecEvalState state = DetermineEvalPresense(exec_info.body);

  // We adjust the atomicity level of multi transaction inside StartMultiExec. i.e if multi mode is
  // lock ahead and we run global script in the transaction then multi mode will be global.
  optional<Transaction::MultiMode> multi_mode = DeduceExecMode(state, exec_info, *script_mgr());
  if (!multi_mode)
    return rb->SendError(
        "Dragonfly does not allow execution of a server-side Lua in Multi transaction");

  bool scheduled = false;
  if (*multi_mode != Transaction::NOT_DETERMINED) {
    StartMultiExec(cntx->db_index(), cntx->transaction, &exec_info, *multi_mode);
    scheduled = true;
  }

  // EXEC should not run if any of the watched keys expired.
  if (!exec_info.watched_keys.empty() && !CheckWatchedKeyExpiry(cntx, registry_)) {
    cntx->transaction->UnlockMulti();
    return rb->SendNull();
  }

  exec_info.state = ConnectionState::ExecInfo::EXEC_RUNNING;

  VLOG(1) << "StartExec " << exec_info.body.size();
  SinkReplyBuilder::ReplyAggregator agg(rb);
  rb->StartArray(exec_info.body.size());

  if (state != ExecEvalState::NONE)
    exec_info.preborrowed_interpreter = ServerState::tlocal()->BorrowInterpreter();

  if (!exec_info.body.empty()) {
    if (absl::GetFlag(FLAGS_multi_exec_squash) && state == ExecEvalState::NONE) {
      MultiCommandSquasher::Execute(absl::MakeSpan(exec_info.body), cntx, this);
    } else {
      for (auto& scmd : exec_info.body) {
        VLOG(2) << "TX CMD " << scmd.Cid()->name() << " " << scmd.NumArgs();

        cntx->transaction->MultiSwitchCmd(scmd.Cid());
        cntx->cid = scmd.Cid();

        arg_vec.resize(scmd.NumArgs());
        scmd.Fill(&arg_vec);

        CmdArgList args = absl::MakeSpan(arg_vec);

        if (scmd.Cid()->IsTransactional()) {
          OpStatus st = cntx->transaction->InitByArgs(cntx->conn_state.db_index, args);
          if (st != OpStatus::OK) {
            cntx->SendError(st);
            break;
          }
        }

        bool ok = InvokeCmd(scmd.Cid(), args, cntx, true);
        if (!ok || rb->GetError())  // checks for i/o error, not logical error.
          break;
      }
    }
  }

  if (exec_info.preborrowed_interpreter) {
    ServerState::tlocal()->ReturnInterpreter(exec_info.preborrowed_interpreter);
    exec_info.preborrowed_interpreter = nullptr;
  }

  if (scheduled) {
    VLOG(1) << "Exec unlocking " << exec_info.body.size() << " commands";
    cntx->transaction->UnlockMulti();
  }

  cntx->cid = exec_cid;

  VLOG(1) << "Exec completed";
}

void Service::Publish(CmdArgList args, ConnectionContext* cntx) {
  string_view channel = ArgS(args, 0);
  string_view msg = ArgS(args, 1);

  auto* cs = ServerState::tlocal()->channel_store();
  vector<ChannelStore::Subscriber> subscribers = cs->FetchSubscribers(channel);
  int num_published = subscribers.size();

  if (!subscribers.empty()) {
    // Make sure neither of the threads limits is reached.
    // This check actually doesn't reserve any memory ahead and doesn't prevent the buffer
    // from eventually filling up, especially if multiple clients are unblocked simultaneously,
    // but is generally good enough to limit too fast producers.
    // Most importantly, this approach allows not blocking and not awaiting in the dispatch below,
    // thus not adding any overhead to backpressure checks.
    optional<uint32_t> last_thread;
    for (auto& sub : subscribers) {
      DCHECK_LE(last_thread.value_or(0), sub.Thread());
      if (last_thread && *last_thread == sub.Thread())  // skip same thread
        continue;

      if (sub.EnsureMemoryBudget())  // Invalid pointers are skipped
        last_thread = sub.Thread();
    }

    auto subscribers_ptr = make_shared<decltype(subscribers)>(std::move(subscribers));
    auto buf = shared_ptr<char[]>{new char[channel.size() + msg.size()]};
    memcpy(buf.get(), channel.data(), channel.size());
    memcpy(buf.get() + channel.size(), msg.data(), msg.size());

    auto cb = [subscribers_ptr, buf, channel, msg](unsigned idx, util::ProactorBase*) {
      auto it = lower_bound(subscribers_ptr->begin(), subscribers_ptr->end(), idx,
                            ChannelStore::Subscriber::ByThreadId);

      while (it != subscribers_ptr->end() && it->Thread() == idx) {
        if (auto* ptr = it->Get(); ptr) {
          ptr->SendPubMessageAsync(
              {std::move(it->pattern), std::move(buf), channel.size(), msg.size()});
        }
        it++;
      }
    };
    shard_set->pool()->DispatchBrief(std::move(cb));
  }

  cntx->SendLong(num_published);
}

void Service::Subscribe(CmdArgList args, ConnectionContext* cntx) {
  cntx->ChangeSubscription(true /*add*/, true /* reply*/, std::move(args));
}

void Service::Unsubscribe(CmdArgList args, ConnectionContext* cntx) {
  if (args.size() == 0) {
    cntx->UnsubscribeAll(true);
  } else {
    cntx->ChangeSubscription(false, true, args);
  }
}

void Service::PSubscribe(CmdArgList args, ConnectionContext* cntx) {
  cntx->ChangePSubscription(true, true, args);
}

void Service::PUnsubscribe(CmdArgList args, ConnectionContext* cntx) {
  if (args.size() == 0) {
    cntx->PUnsubscribeAll(true);
  } else {
    cntx->ChangePSubscription(false, true, args);
  }
}

// Not a real implementation. Serves as a decorator to accept some function commands
// for testing.
void Service::Function(CmdArgList args, ConnectionContext* cntx) {
  ToUpper(&args[0]);
  string_view sub_cmd = ArgS(args, 0);

  if (sub_cmd == "FLUSH") {
    return cntx->SendOk();
  }

  string err = UnknownSubCmd(sub_cmd, "FUNCTION");
  return cntx->SendError(err, kSyntaxErrType);
}

void Service::PubsubChannels(string_view pattern, ConnectionContext* cntx) {
  auto* rb = static_cast<RedisReplyBuilder*>(cntx->reply_builder());
  rb->SendStringArr(ServerState::tlocal()->channel_store()->ListChannels(pattern));
}

void Service::PubsubPatterns(ConnectionContext* cntx) {
  size_t pattern_count = ServerState::tlocal()->channel_store()->PatternCount();

  cntx->SendLong(pattern_count);
}

void Service::Monitor(CmdArgList args, ConnectionContext* cntx) {
  VLOG(1) << "starting monitor on this connection: " << cntx->conn()->GetClientId();
  // we are registering the current connection for all threads so they will be aware of
  // this connection, to send to it any command
  cntx->SendOk();
  cntx->ChangeMonitor(true /* start */);
}

void Service::Pubsub(CmdArgList args, ConnectionContext* cntx) {
  if (args.size() < 1) {
    cntx->SendError(WrongNumArgsError(cntx->cid->name()));
    return;
  }

  ToUpper(&args[0]);
  string_view subcmd = ArgS(args, 0);

  if (subcmd == "HELP") {
    string_view help_arr[] = {
        "PUBSUB <subcommand> [<arg> [value] [opt] ...]. Subcommands are:",
        "CHANNELS [<pattern>]",
        "\tReturn the currently active channels matching a <pattern> (default: '*').",
        "NUMPAT",
        "\tReturn number of subscriptions to patterns.",
        "HELP",
        "\tPrints this help."};

    auto* rb = static_cast<RedisReplyBuilder*>(cntx->reply_builder());
    rb->SendSimpleStrArr(help_arr);
    return;
  }

  if (subcmd == "CHANNELS") {
    string_view pattern;
    if (args.size() > 1) {
      pattern = ArgS(args, 1);
    }

    PubsubChannels(pattern, cntx);
  } else if (subcmd == "NUMPAT") {
    PubsubPatterns(cntx);
  } else {
    cntx->SendError(UnknownSubCmd(subcmd, "PUBSUB"));
  }
}

void Service::Command(CmdArgList args, ConnectionContext* cntx) {
  unsigned cmd_cnt = 0;
  registry_.Traverse([&](string_view name, const CommandId& cd) {
    if ((cd.opt_mask() & CO::HIDDEN) == 0) {
      ++cmd_cnt;
    }
  });

  auto* rb = static_cast<RedisReplyBuilder*>(cntx->reply_builder());
  auto serialize_command = [&rb](string_view name, const CommandId& cid) {
    rb->StartArray(6);
    rb->SendSimpleString(cid.name());
    rb->SendLong(cid.arity());
    rb->StartArray(CommandId::OptCount(cid.opt_mask()));

    for (uint32_t i = 0; i < 32; ++i) {
      unsigned obit = (1u << i);
      if (cid.opt_mask() & obit) {
        const char* name = CO::OptName(CO::CommandOpt{obit});
        rb->SendSimpleString(name);
      }
    }

    rb->SendLong(cid.first_key_pos());
    rb->SendLong(cid.last_key_pos());
    rb->SendLong(cid.opt_mask() & CO::INTERLEAVED_KEYS ? 2 : 1);
  };

  // If no arguments are specified, reply with all commands
  if (args.empty()) {
    rb->StartArray(cmd_cnt);
    registry_.Traverse([&](string_view name, const CommandId& cid) {
      if (cid.opt_mask() & CO::HIDDEN)
        return;
      serialize_command(name, cid);
    });
    return;
  }

  ToUpper(&args[0]);
  string_view subcmd = ArgS(args, 0);

  // COUNT
  if (subcmd == "COUNT") {
    return cntx->SendLong(cmd_cnt);
  }

  // INFO [cmd]
  if (subcmd == "INFO" && args.size() == 2) {
    ToUpper(&args[1]);
    string_view cmd = ArgS(args, 1);

    if (const auto* cid = registry_.Find(cmd); cid) {
      rb->StartArray(1);
      serialize_command(cmd, *cid);
    } else {
      rb->SendNull();
    }

    return;
  }

  return cntx->SendError(kSyntaxErr, kSyntaxErrType);
}

VarzValue::Map Service::GetVarzStats() {
  VarzValue::Map res;

  Metrics m = server_family_.GetMetrics();
  DbStats db_stats;
  for (const auto& s : m.db_stats) {
    db_stats += s;
  }

  res.emplace_back("keys", VarzValue::FromInt(db_stats.key_count));
  res.emplace_back("obj_mem_usage", VarzValue::FromInt(db_stats.obj_memory_usage));
  double load = double(db_stats.key_count) / (1 + db_stats.bucket_count);
  res.emplace_back("table_load_factor", VarzValue::FromDouble(load));

  return res;
}

std::pair<GlobalState, bool> Service::SwitchState(GlobalState from, GlobalState to) {
  lock_guard lk(mu_);
  if (global_state_ != from)
    return {global_state_, false};

  VLOG(1) << "Switching state from " << GlobalStateName(from) << " to " << GlobalStateName(to);

  global_state_ = to;

  pp_.Await([&](ProactorBase*) { ServerState::tlocal()->set_gstate(to); });
  return {to, true};
}

GlobalState Service::GetGlobalState() const {
  lock_guard lk(mu_);
  return global_state_;
}

void Service::ConfigureHttpHandlers(util::HttpListenerBase* base, bool is_privileged) {
  // We skip authentication on privileged listener if the flag admin_nopass is set
  // We also skip authentication if requirepass is empty
  const bool should_skip_auth =
      (is_privileged && !RequirePrivilegedAuth()) || GetPassword().empty();
  if (!should_skip_auth) {
    base->SetAuthFunctor([pass = GetPassword()](std::string_view path, std::string_view username,
                                                std::string_view password) {
      if (path == "/metrics")
        return true;
      const bool pass_verified = pass.empty() ? true : password == pass;
      return username == "default" && pass_verified;
    });
  }
  server_family_.ConfigureMetrics(base);
  base->RegisterCb("/txz", TxTable);
  base->RegisterCb("/topkeys", Topkeys);
  base->RegisterCb("/clusterz", [this](const http::QueryArgs& args, HttpContext* send) {
    return ClusterHtmlPage(args, send, &cluster_family_);
  });
}

void Service::OnClose(facade::ConnectionContext* cntx) {
  ConnectionContext* server_cntx = static_cast<ConnectionContext*>(cntx);
  ConnectionState& conn_state = server_cntx->conn_state;

  if (conn_state.subscribe_info) {  // Clean-ups related to PUBSUB
    if (!conn_state.subscribe_info->channels.empty()) {
      server_cntx->UnsubscribeAll(false);
    }

    if (conn_state.subscribe_info) {
      DCHECK(!conn_state.subscribe_info->patterns.empty());
      server_cntx->PUnsubscribeAll(false);
    }

    DCHECK(!conn_state.subscribe_info);
  }

  UnwatchAllKeys(server_cntx);

  DeactivateMonitoring(server_cntx);

  server_family_.OnClose(server_cntx);

  cntx->conn()->SetClientTrackingSwitch(false);
}

string Service::GetContextInfo(facade::ConnectionContext* cntx) {
  char buf[16] = {0};
  unsigned index = 0;
  ConnectionContext* server_cntx = static_cast<ConnectionContext*>(cntx);

  string res = absl::StrCat("db=", server_cntx->db_index());

  if (server_cntx->async_dispatch)
    buf[index++] = 'a';

  if (server_cntx->conn_closing)
    buf[index++] = 't';

  if (server_cntx->conn_state.subscribe_info)
    buf[index++] = 'P';

  if (server_cntx->conn_state.is_blocking)
    buf[index++] = 'b';

  if (index) {
    absl::StrAppend(&res, " flags=", buf);
  }
  return res;
}

using ServiceFunc = void (Service::*)(CmdArgList, ConnectionContext* cntx);

#define HFUNC(x) SetHandler(&Service::x)
#define MFUNC(x) \
  SetHandler([this](CmdArgList sp, ConnectionContext* cntx) { this->x(std::move(sp), cntx); })

namespace acl {
constexpr uint32_t kQuit = FAST | CONNECTION;
constexpr uint32_t kMulti = FAST | TRANSACTION;
constexpr uint32_t kWatch = FAST | TRANSACTION;
constexpr uint32_t kUnwatch = FAST | TRANSACTION;
constexpr uint32_t kDiscard = FAST | TRANSACTION;
constexpr uint32_t kEval = SLOW | SCRIPTING;
constexpr uint32_t kEvalSha = SLOW | SCRIPTING;
constexpr uint32_t kExec = SLOW | TRANSACTION;
constexpr uint32_t kPublish = PUBSUB | FAST;
constexpr uint32_t kSubscribe = PUBSUB | SLOW;
constexpr uint32_t kUnsubscribe = PUBSUB | SLOW;
constexpr uint32_t kPSubscribe = PUBSUB | SLOW;
constexpr uint32_t kPUnsubsribe = PUBSUB | SLOW;
constexpr uint32_t kFunction = SLOW;
constexpr uint32_t kMonitor = ADMIN | SLOW | DANGEROUS;
constexpr uint32_t kPubSub = SLOW;
constexpr uint32_t kCommand = SLOW | CONNECTION;
}  // namespace acl

void Service::Register(CommandRegistry* registry) {
  using CI = CommandId;
  registry->StartFamily();
  *registry
      << CI{"QUIT", CO::FAST, 1, 0, 0, acl::kQuit}.HFUNC(Quit)
      << CI{"MULTI", CO::NOSCRIPT | CO::FAST | CO::LOADING, 1, 0, 0, acl::kMulti}.HFUNC(Multi)
      << CI{"WATCH", CO::LOADING, -2, 1, -1, acl::kWatch}.HFUNC(Watch)
      << CI{"UNWATCH", CO::LOADING, 1, 0, 0, acl::kUnwatch}.HFUNC(Unwatch)
      << CI{"DISCARD", CO::NOSCRIPT | CO::FAST | CO::LOADING, 1, 0, 0, acl::kDiscard}.MFUNC(Discard)
      << CI{"EVAL", CO::NOSCRIPT | CO::VARIADIC_KEYS, -3, 3, 3, acl::kEval}
             .MFUNC(Eval)
             .SetValidator(&EvalValidator)
      << CI{"EVALSHA", CO::NOSCRIPT | CO::VARIADIC_KEYS, -3, 3, 3, acl::kEvalSha}
             .MFUNC(EvalSha)
             .SetValidator(&EvalValidator)
      << CI{"EXEC", CO::LOADING | CO::NOSCRIPT, 1, 0, 0, acl::kExec}.MFUNC(Exec)
      << CI{"PUBLISH", CO::LOADING | CO::FAST, 3, 0, 0, acl::kPublish}.MFUNC(Publish)
      << CI{"SUBSCRIBE", CO::NOSCRIPT | CO::LOADING, -2, 0, 0, acl::kSubscribe}.MFUNC(Subscribe)
      << CI{"UNSUBSCRIBE", CO::NOSCRIPT | CO::LOADING, -1, 0, 0, acl::kUnsubscribe}.MFUNC(
             Unsubscribe)
      << CI{"PSUBSCRIBE", CO::NOSCRIPT | CO::LOADING, -2, 0, 0, acl::kPSubscribe}.MFUNC(PSubscribe)
      << CI{"PUNSUBSCRIBE", CO::NOSCRIPT | CO::LOADING, -1, 0, 0, acl::kPUnsubsribe}.MFUNC(
             PUnsubscribe)
      << CI{"FUNCTION", CO::NOSCRIPT, 2, 0, 0, acl::kFunction}.MFUNC(Function)
      << CI{"MONITOR", CO::ADMIN, 1, 0, 0, acl::kMonitor}.MFUNC(Monitor)
      << CI{"PUBSUB", CO::LOADING | CO::FAST, -1, 0, 0, acl::kPubSub}.MFUNC(Pubsub)
      << CI{"COMMAND", CO::LOADING | CO::NOSCRIPT, -1, 0, 0, acl::kCommand}.MFUNC(Command);
}

void Service::RegisterCommands() {
  Register(&registry_);
  StreamFamily::Register(&registry_);
  StringFamily::Register(&registry_);
  GenericFamily::Register(&registry_);
  ListFamily::Register(&registry_);
  SetFamily::Register(&registry_);
  HSetFamily::Register(&registry_);
  ZSetFamily::Register(&registry_);
  JsonFamily::Register(&registry_);
  BitOpsFamily::Register(&registry_);
  HllFamily::Register(&registry_);

#ifndef __APPLE__
  SearchFamily::Register(&registry_);
#endif

  server_family_.Register(&registry_);
  cluster_family_.Register(&registry_);

  acl_family_.Register(&registry_);
  acl::BuildIndexers(registry_.GetFamilies());

  // Only after all the commands are registered
  registry_.Init(pp_.size());

  using CI = CommandId;
  if (VLOG_IS_ON(2)) {
    LOG(INFO) << "Multi-key commands are: ";
    registry_.Traverse([](std::string_view key, const CI& cid) {
      if (cid.is_multi_key()) {
        string key_len;
        if (cid.last_key_pos() < 0)
          key_len = "unlimited";
        else
          key_len = StrCat(cid.last_key_pos() - cid.first_key_pos() + 1);
        LOG(INFO) << "    " << key << ": with " << key_len << " keys";
      }
    });

    LOG(INFO) << "Non-transactional commands are: ";
    registry_.Traverse([](std::string_view name, const CI& cid) {
      if (cid.IsTransactional()) {
        LOG(INFO) << "    " << name;
      }
    });
  }
}

void Service::TestInit() {
  acl_family_.Init(nullptr, &user_registry_);
}

void SetMaxMemoryFlag(uint64_t value) {
  absl::SetFlag(&FLAGS_maxmemory, {value});
}

uint64_t GetMaxMemoryFlag() {
  return absl::GetFlag(FLAGS_maxmemory).value;
}

}  // namespace dfly<|MERGE_RESOLUTION|>--- conflicted
+++ resolved
@@ -1040,15 +1040,12 @@
   }
 
   return VerifyConnectionAclStatus(cid, &dfly_cntx, "has no ACL permissions", tail_args);
-<<<<<<< HEAD
-=======
 }
 
 OpResult<void> OpTrackKeys(const OpArgs& op_args, ConnectionContext* cntx, const ArgSlice& keys) {
   auto& db_slice = op_args.shard->db_slice();
   db_slice.TrackKeys(cntx->conn()->Borrow(), keys);
   return OpStatus::OK;
->>>>>>> d88b2422
 }
 
 void Service::DispatchCommand(CmdArgList args, facade::ConnectionContext* cntx) {
@@ -1207,11 +1204,7 @@
   DCHECK(!cid->Validate(tail_args));
 
   if (auto err = VerifyCommandExecution(cid, cntx, tail_args); err) {
-<<<<<<< HEAD
-    (*cntx)->SendError(std::move(*err));
-=======
     cntx->SendError(std::move(*err));
->>>>>>> d88b2422
     return true;  // return false only for internal error aborts
   }
 
