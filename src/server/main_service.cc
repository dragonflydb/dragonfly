// Copyright 2022, DragonflyDB authors.  All rights reserved.
// See LICENSE for licensing terms.
//

#include "server/main_service.h"

#include "facade/resp_expr.h"
#include "server/acl/user_registry.h"

extern "C" {
#include "redis/redis_aux.h"
}

#include <absl/cleanup/cleanup.h>
#include <absl/functional/bind_front.h>
#include <absl/strings/ascii.h>
#include <absl/strings/match.h>
#include <absl/strings/str_format.h>
#include <xxhash.h>

#include <filesystem>

#include "base/flags.h"
#include "base/logging.h"
#include "facade/dragonfly_connection.h"
#include "facade/error.h"
#include "facade/reply_capture.h"
#include "server/acl/acl_commands_def.h"
#include "server/acl/acl_family.h"
#include "server/bitops_family.h"
#include "server/cluster/cluster_family.h"
#include "server/conn_context.h"
#include "server/error.h"
#include "server/generic_family.h"
#include "server/hll_family.h"
#include "server/hset_family.h"
#include "server/json_family.h"
#include "server/list_family.h"
#include "server/multi_command_squasher.h"
#include "server/script_mgr.h"
#include "server/search/search_family.h"
#include "server/server_state.h"
#include "server/set_family.h"
#include "server/stream_family.h"
#include "server/string_family.h"
#include "server/transaction.h"
#include "server/version.h"
#include "server/zset_family.h"
#include "strings/human_readable.h"
#include "util/html/sorted_table.h"
#include "util/varz.h"

using namespace std;
using facade::ErrorReply;
using dfly::operator""_KB;

struct MaxMemoryFlag {
  uint64_t value = 0;
};

static bool AbslParseFlag(std::string_view in, MaxMemoryFlag* flag, std::string* err);
static std::string AbslUnparseFlag(const MaxMemoryFlag& flag);

ABSL_FLAG(uint32_t, port, 6379, "Redis port");
ABSL_FLAG(uint32_t, memcached_port, 0, "Memcached port");

ABSL_FLAG(uint32_t, num_shards, 0, "Number of database shards, 0 - to choose automatically");

ABSL_FLAG(uint32_t, multi_exec_mode, 2,
          "Set multi exec atomicity mode: 1 for global, 2 for locking ahead, 3 for non atomic");

ABSL_FLAG(bool, multi_exec_squash, false,
          "Whether multi exec will squash single shard commands to optimize performance");

ABSL_FLAG(uint32_t, multi_eval_squash_buffer, 4_KB, "Max buffer for squashed commands per script");

ABSL_FLAG(bool, admin_nopass, false,
          "If set, would enable open admin access to console on the assigned port, without auth "
          "token needed.");

ABSL_FLAG(MaxMemoryFlag, maxmemory, MaxMemoryFlag{},
          "Limit on maximum-memory that is used by the database. "
          "0 - means the program will automatically determine its maximum memory usage. "
          "default: 0");
ABSL_FLAG(double, oom_deny_ratio, 1.1,
          "commands with flag denyoom will return OOM when the ratio between maxmemory and used "
          "memory is above this value");

bool AbslParseFlag(std::string_view in, MaxMemoryFlag* flag, std::string* err) {
  int64_t val;
  if (dfly::ParseHumanReadableBytes(in, &val) && val >= 0) {
    flag->value = val;
    return true;
  }

  *err = "Use human-readable format, eg.: 500MB, 1G, 1TB";
  return false;
}

std::string AbslUnparseFlag(const MaxMemoryFlag& flag) {
  return strings::HumanReadableNumBytes(flag.value);
}

namespace dfly {

#if __GLIBC__ == 2 && __GLIBC_MINOR__ < 30
#include <sys/syscall.h>
#define gettid() syscall(SYS_gettid)
#endif

using namespace util;
using absl::GetFlag;
using absl::StrCat;
using base::VarzValue;
using ::boost::intrusive_ptr;
using namespace facade;
namespace h2 = boost::beast::http;

namespace {

DEFINE_VARZ(VarzMapAverage, request_latency_usec);

std::optional<VarzFunction> engine_varz;

constexpr size_t kMaxThreadSize = 1024;

// Unwatch all keys for a connection and unregister from DbSlices.
// Used by UNWATCH, DICARD and EXEC.
void UnwatchAllKeys(ConnectionContext* cntx) {
  auto& exec_info = cntx->conn_state.exec_info;
  if (!exec_info.watched_keys.empty()) {
    auto cb = [&](EngineShard* shard) {
      shard->db_slice().UnregisterConnectionWatches(&exec_info);
    };
    shard_set->RunBriefInParallel(std::move(cb));
  }
  exec_info.ClearWatched();
}

void MultiCleanup(ConnectionContext* cntx) {
  UnwatchAllKeys(cntx);
  cntx->conn_state.exec_info.Clear();
}

void DeactivateMonitoring(ConnectionContext* server_ctx) {
  if (server_ctx->monitor) {
    // remove monitor on this connection
    server_ctx->ChangeMonitor(false /*start*/);
  }
}

// The format of the message that are sending is
// +"time of day" [db-number <lua|unix:path|connection info] "command" "arg1" .. "argM"
std::string CreateMonitorTimestamp() {
  timeval tv;

  gettimeofday(&tv, nullptr);
  return absl::StrCat(tv.tv_sec, ".", tv.tv_usec, absl::kZeroPad6);
}

auto CmdEntryToMonitorFormat(std::string_view str) -> std::string {
  // This code is based on Redis impl for it at sdscatrepr@sds.c
  std::string result = absl::StrCat("\"");

  for (auto c : str) {
    switch (c) {
      case '\\':
        absl::StrAppend(&result, "\\\\");
        break;
      case '"':
        absl::StrAppend(&result, "\\\"");
        break;
      case '\n':
        absl::StrAppend(&result, "\\n");
        break;
      case '\r':
        absl::StrAppend(&result, "\\r");
        break;
      case '\t':
        absl::StrAppend(&result, "\\t");
        break;
      case '\a':
        absl::StrAppend(&result, "\\a");
        break;
      case '\b':
        absl::StrAppend(&result, "\\b");
        break;
      default:
        if (isprint(c)) {
          result += c;
        } else {
          absl::StrAppend(&result, "\\x", absl::Hex((unsigned char)c, absl::kZeroPad2));
        }
        break;
    }
  }
  absl::StrAppend(&result, "\"");
  return result;
}

std::string MakeMonitorMessage(const ConnectionContext* cntx, const CommandId* cid,
                               CmdArgList tail_args) {
  std::string message = absl::StrCat(CreateMonitorTimestamp(), " [", cntx->conn_state.db_index);

  if (cntx->conn_state.squashing_info)
    cntx = cntx->conn_state.squashing_info->owner;

  string endpoint;
  if (cntx->conn_state.script_info) {
    endpoint = "lua";
  } else if (const auto* conn = cntx->owner(); conn != nullptr) {
    endpoint = conn->RemoteEndpointStr();
  } else {
    endpoint = "REPLICATION:0";
  }
  absl::StrAppend(&message, " ", endpoint, "] ");

  absl::StrAppend(&message, "\"", cid->name(), "\"");

  if (cid->name() == "AUTH")
    return message;

  for (auto arg : tail_args)
    absl::StrAppend(&message, " ", CmdEntryToMonitorFormat(facade::ToSV(arg)));

  return message;
}

void SendMonitor(const std::string& msg) {
  const auto& monitor_repo = ServerState::tlocal()->Monitors();
  const auto& monitors = monitor_repo.monitors();
  if (!monitors.empty()) {
    VLOG(1) << "thread " << util::ProactorBase::GetIndex() << " sending monitor message '" << msg
            << "' for " << monitors.size();

    for (auto monitor_conn : monitors) {
      // never preempts, so we can iterate safely.
      monitor_conn->SendMonitorMessageAsync(msg);
    }
  }
}

void DispatchMonitor(ConnectionContext* cntx, const CommandId* cid, CmdArgList tail_args) {
  //  We have connections waiting to get the info on the last command, send it to them
  string monitor_msg = MakeMonitorMessage(cntx, cid, tail_args);

  VLOG(1) << "sending command '" << monitor_msg << "' to the clients that registered on it";

  shard_set->pool()->DispatchBrief(
      [msg = std::move(monitor_msg)](unsigned idx, util::ProactorBase*) { SendMonitor(msg); });
}

class InterpreterReplier : public RedisReplyBuilder {
 public:
  InterpreterReplier(ObjectExplorer* explr) : RedisReplyBuilder(nullptr), explr_(explr) {
  }

  void SendError(std::string_view str, std::string_view type = std::string_view{}) final;
  void SendStored() final;

  void SendSimpleString(std::string_view str) final;
  void SendMGetResponse(absl::Span<const OptResp>) final;
  void SendSimpleStrArr(StrSpan arr) final;
  void SendNullArray() final;

  void SendStringArr(StrSpan arr, CollectionType type) final;
  void SendNull() final;

  void SendLong(long val) final;
  void SendDouble(double val) final;

  void SendBulkString(std::string_view str) final;

  void StartCollection(unsigned len, CollectionType type) final;

 private:
  void PostItem();

  ObjectExplorer* explr_;
  vector<pair<unsigned, unsigned>> array_len_;
  unsigned num_elems_ = 0;
};

class EvalSerializer : public ObjectExplorer {
 public:
  EvalSerializer(RedisReplyBuilder* rb) : rb_(rb) {
  }

  void OnBool(bool b) final {
    if (b) {
      rb_->SendLong(1);
    } else {
      rb_->SendNull();
    }
  }

  void OnString(string_view str) final {
    rb_->SendBulkString(str);
  }

  void OnDouble(double d) final {
    rb_->SendDouble(d);
  }

  void OnInt(int64_t val) final {
    rb_->SendLong(val);
  }

  void OnArrayStart(unsigned len) final {
    rb_->StartArray(len);
  }

  void OnArrayEnd() final {
  }

  void OnNil() final {
    rb_->SendNull();
  }

  void OnStatus(string_view str) {
    rb_->SendSimpleString(str);
  }

  void OnError(string_view str) {
    rb_->SendError(str);
  }

 private:
  RedisReplyBuilder* rb_;
};

void InterpreterReplier::PostItem() {
  if (array_len_.empty()) {
    DCHECK_EQ(0u, num_elems_);
    ++num_elems_;
  } else {
    ++num_elems_;

    while (num_elems_ == array_len_.back().second) {
      num_elems_ = array_len_.back().first;
      explr_->OnArrayEnd();

      array_len_.pop_back();
      if (array_len_.empty())
        break;
    }
  }
}

void InterpreterReplier::SendError(string_view str, std::string_view type) {
  DCHECK(array_len_.empty());
  explr_->OnError(str);
}

void InterpreterReplier::SendStored() {
  DCHECK(array_len_.empty());
  SendSimpleString("OK");
}

void InterpreterReplier::SendSimpleString(string_view str) {
  if (array_len_.empty())
    explr_->OnStatus(str);
  else
    explr_->OnString(str);
  PostItem();
}

void InterpreterReplier::SendMGetResponse(absl::Span<const OptResp> arr) {
  DCHECK(array_len_.empty());

  explr_->OnArrayStart(arr.size());
  for (uint32_t i = 0; i < arr.size(); ++i) {
    if (arr[i].has_value()) {
      explr_->OnString(arr[i]->value);
    } else {
      explr_->OnNil();
    }
  }
  explr_->OnArrayEnd();
}

void InterpreterReplier::SendSimpleStrArr(StrSpan arr) {
  WrappedStrSpan warr{arr};
  explr_->OnArrayStart(warr.Size());
  for (unsigned i = 0; i < warr.Size(); i++)
    explr_->OnString(warr[i]);
  explr_->OnArrayEnd();
}

void InterpreterReplier::SendNullArray() {
  SendSimpleStrArr({});
  PostItem();
}

void InterpreterReplier::SendStringArr(StrSpan arr, CollectionType) {
  WrappedStrSpan warr{arr};
  size_t size = warr.Size();
  explr_->OnArrayStart(size);
  for (size_t i = 0; i < size; i++)
    explr_->OnString(warr[i]);
  explr_->OnArrayEnd();
  PostItem();
}

void InterpreterReplier::SendNull() {
  explr_->OnNil();
  PostItem();
}

void InterpreterReplier::SendLong(long val) {
  explr_->OnInt(val);
  PostItem();
}

void InterpreterReplier::SendDouble(double val) {
  explr_->OnDouble(val);
  PostItem();
}

void InterpreterReplier::SendBulkString(string_view str) {
  explr_->OnString(str);
  PostItem();
}

void InterpreterReplier::StartCollection(unsigned len, CollectionType) {
  explr_->OnArrayStart(len);

  if (len == 0) {
    explr_->OnArrayEnd();
    PostItem();
  } else {
    array_len_.emplace_back(num_elems_ + 1, len);
    num_elems_ = 0;
  }
}

bool IsSHA(string_view str) {
  for (auto c : str) {
    if (!absl::ascii_isxdigit(c))
      return false;
  }
  return true;
}

optional<ErrorReply> EvalValidator(CmdArgList args) {
  string_view num_keys_str = ArgS(args, 1);
  int32_t num_keys;

  if (!absl::SimpleAtoi(num_keys_str, &num_keys) || num_keys < 0)
    return ErrorReply{facade::kInvalidIntErr};

  if (unsigned(num_keys) > args.size() - 2)
    return ErrorReply{"Number of keys can't be greater than number of args", kSyntaxErrType};

  return nullopt;
}

void Topkeys(const http::QueryArgs& args, HttpContext* send) {
  http::StringResponse resp = http::MakeStringResponse(h2::status::ok);
  resp.body() = "<h1>Detected top keys</h1>\n<pre>\n";

  std::atomic_bool is_enabled = false;
  if (shard_set) {
    vector<string> rows(shard_set->size());

    shard_set->RunBriefInParallel([&](EngineShard* shard) {
      for (const auto& db : shard->db_slice().databases()) {
        if (db->top_keys.IsEnabled()) {
          is_enabled = true;
          for (const auto& [key, count] : db->top_keys.GetTopKeys()) {
            absl::StrAppend(&resp.body(), key, ":\t", count, "\n");
          }
        }
      }
    });
  }

  resp.body() += "</pre>";

  if (!is_enabled) {
    resp.body() += "<i>TopKeys are disabled.</i>";
  }
  send->Invoke(std::move(resp));
}

void TxTable(const http::QueryArgs& args, HttpContext* send) {
  using html::SortedTable;

  http::StringResponse resp = http::MakeStringResponse(h2::status::ok);
  resp.body() = SortedTable::HtmlStart();
  SortedTable::StartTable({"ShardId", "TID", "TxId", "Armed"}, &resp.body());

  if (shard_set) {
    vector<string> rows(shard_set->size());

    shard_set->RunBriefInParallel([&](EngineShard* shard) {
      ShardId sid = shard->shard_id();

      absl::AlphaNum tid(gettid());
      absl::AlphaNum sid_an(sid);

      string& mine = rows[sid];
      TxQueue* queue = shard->txq();

      if (!queue->Empty()) {
        auto cur = queue->Head();
        do {
          auto value = queue->At(cur);
          Transaction* trx = std::get<Transaction*>(value);

          absl::AlphaNum an2(trx->txid());
          absl::AlphaNum an3(trx->IsArmedInShard(sid));
          SortedTable::Row({sid_an.Piece(), tid.Piece(), an2.Piece(), an3.Piece()}, &mine);
          cur = queue->Next(cur);
        } while (cur != queue->Head());
      }
    });

    for (const auto& s : rows) {
      resp.body().append(s);
    }
  }

  SortedTable::EndTable(&resp.body());
  send->Invoke(std::move(resp));
}

enum class ExecEvalState {
  NONE = 0,
  ALL = 1,
  SOME = 2,
};

ExecEvalState DetermineEvalPresense(const std::vector<StoredCmd>& body) {
  unsigned eval_cnt = 0;
  for (const auto& scmd : body) {
    if (CO::IsEvalKind(scmd.Cid()->name())) {
      eval_cnt++;
    }
  }

  if (eval_cnt == 0)
    return ExecEvalState::NONE;

  if (eval_cnt == body.size())
    return ExecEvalState::ALL;

  return ExecEvalState::SOME;
}

// Returns the multi mode for that transaction. Returns NOT_DETERMINED if no scheduling
// is required.
optional<Transaction::MultiMode> DeduceExecMode(ExecEvalState state,
                                                const ConnectionState::ExecInfo& exec_info,
                                                const ScriptMgr& script_mgr) {
  // Check if script most LIKELY has global eval transactions
  bool contains_global = false;
  Transaction::MultiMode multi_mode =
      static_cast<Transaction::MultiMode>(absl::GetFlag(FLAGS_multi_exec_mode));

  if (state != ExecEvalState::NONE) {
    contains_global = script_mgr.AreGlobalByDefault();
  }

  bool transactional = contains_global;
  if (!transactional) {
    for (const auto& scmd : exec_info.body) {
      transactional |= scmd.Cid()->IsTransactional();
      contains_global |= scmd.Cid()->opt_mask() & CO::GLOBAL_TRANS;
      if (contains_global)
        break;
    }
  }

  // multi/exec contains commands like ping that do not affect db state.
  if (!transactional && exec_info.watched_keys.empty())
    return Transaction::NOT_DETERMINED;

  // Atomic modes fall back to GLOBAL if they contain global commands.
  if (contains_global && multi_mode == Transaction::LOCK_AHEAD)
    multi_mode = Transaction::GLOBAL;

  return multi_mode;
}

optional<ShardId> GetRemoteShardToRunAt(const Transaction& tx) {
  if (tx.GetMultiMode() != Transaction::LOCK_AHEAD) {
    return nullopt;
  }

  if (tx.GetUniqueShardCnt() != 1) {
    return nullopt;
  }

  // At this point `tx` can run on a single shard, but we only return `sid` if that shard !=
  // current shard.

  ShardId sid = tx.GetUniqueShard();

  if (ServerState::tlocal()->thread_index() == sid) {
    // Same shard, so no point in an extra Await() and a new Fiber
    return nullopt;
  }

  return sid;
}
}  // namespace

Service::Service(ProactorPool* pp)
    : pp_(*pp), server_family_(this), cluster_family_(&server_family_) {
  CHECK(pp);
  CHECK(shard_set == NULL);

  if (KeyLockArgs::IsLockHashTagEnabled() && !ClusterConfig::IsEnabledOrEmulated()) {
    LOG(ERROR) << "Setting --lock_on_hashtags without --cluster_mode is unsupported";
    exit(1);
  }

  shard_set = new EngineShardSet(pp);

  // We support less than 1024 threads and we support less than 1024 shards.
  // For example, Scan uses 10 bits in cursor to encode shard id it currently traverses.
  CHECK_LT(pp->size(), kMaxThreadSize);
  RegisterCommands();

  exec_cid_ = FindCmd("EXEC");

  engine_varz.emplace("engine", [this] { return GetVarzStats(); });
}

Service::~Service() {
  delete shard_set;
  shard_set = nullptr;
}

void Service::Init(util::AcceptServer* acceptor, std::vector<facade::Listener*> listeners,
                   const InitOpts& opts) {
  InitRedisTables();

  config_registry.RegisterMutable("maxmemory", [](const absl::CommandLineFlag& flag) {
    auto res = flag.TryGet<MaxMemoryFlag>();
    if (!res)
      return false;

    max_memory_limit = res->value;
    return true;
  });

  config_registry.Register("dbnum");       // equivalent to databases in redis.
  config_registry.RegisterMutable("dir");  // TODO: to add validation for dir
  config_registry.RegisterMutable("requirepass");
  config_registry.RegisterMutable("masterauth");
  config_registry.RegisterMutable("tcp_keepalive");

  acl::UserRegistry* reg = &user_registry_;
  pp_.Await([reg](uint32_t index, ProactorBase* pb) { ServerState::Init(index, reg); });

  uint32_t shard_num = GetFlag(FLAGS_num_shards);
  if (shard_num == 0) {
    shard_num = pp_.size() > 1 ? pp_.size() - 1 : pp_.size();
  } else if (shard_num > pp_.size()) {
    shard_num = pp_.size();
  }

  shard_set->Init(shard_num, !opts.disable_time_update);

  request_latency_usec.Init(&pp_);
  StringFamily::Init(&pp_);
  GenericFamily::Init(&pp_);
  server_family_.Init(acceptor, std::move(listeners));

  ChannelStore* cs = new ChannelStore{};
  pp_.Await(
      [cs](uint32_t index, ProactorBase* pb) { ServerState::tlocal()->UpdateChannelStore(cs); });
}

void Service::Shutdown() {
  VLOG(1) << "Service::Shutdown";

  // We mark that we are shutting down. After this incoming requests will be
  // rejected
  pp_.AwaitFiberOnAll([](ProactorBase* pb) {
    ServerState::tlocal()->EnterLameDuck();
    facade::Connection::ShutdownThreadLocal();
  });

  config_registry.Reset();

  // to shutdown all the runtime components that depend on EngineShard.
  server_family_.Shutdown();
  StringFamily::Shutdown();
  GenericFamily::Shutdown();

  engine_varz.reset();
  request_latency_usec.Shutdown();

  ChannelStore::Destroy();

  shard_set->Shutdown();
  pp_.Await([](ProactorBase* pb) { ServerState::tlocal()->Destroy(); });

  // wait for all the pending callbacks to stop.
  ThisFiber::SleepFor(10ms);
}

optional<ErrorReply> Service::CheckKeysOwnership(const CommandId* cid, CmdArgList args,
                                                 const ConnectionContext& dfly_cntx) {
  if (dfly_cntx.is_replicating) {
    // Always allow commands on the replication port, as it might be for future-owned keys.
    return nullopt;
  }

  if (cid->first_key_pos() == 0) {
    return nullopt;  // No key command.
  }

  OpResult<KeyIndex> key_index_res = DetermineKeys(cid, args);
  if (!key_index_res) {
    return ErrorReply{key_index_res.status()};
  }

  const auto& key_index = *key_index_res;
  optional<SlotId> keys_slot;
  bool cross_slot = false;
  // Iterate keys and check to which slot they belong.
  for (unsigned i = key_index.start; i < key_index.end; i += key_index.step) {
    string_view key = ArgS(args, i);
    SlotId slot = ClusterConfig::KeySlot(key);
    if (keys_slot && slot != *keys_slot) {
      cross_slot = true;  // keys belong to different slots
      break;
    } else {
      keys_slot = slot;
    }
  }

  if (cross_slot) {
    return ErrorReply{"-CROSSSLOT Keys in request don't hash to the same slot"};
  }

  // Check keys slot is in my ownership
  const ClusterConfig* cluster_config = cluster_family_.cluster_config();
  if (cluster_config == nullptr) {
    return ErrorReply{kClusterNotConfigured};
  }

  if (keys_slot.has_value() && !cluster_config->IsMySlot(*keys_slot)) {
    // See more details here: https://redis.io/docs/reference/cluster-spec/#moved-redirection
    ClusterConfig::Node master = cluster_config->GetMasterNodeForSlot(*keys_slot);
    return ErrorReply{absl::StrCat("-MOVED ", *keys_slot, " ", master.ip, ":", master.port)};
  }

  return nullopt;
}

// Return OK if all keys are allowed to be accessed: either declared in EVAL or
// transaction is running in global or non-atomic mode.
OpStatus CheckKeysDeclared(const ConnectionState::ScriptInfo& eval_info, const CommandId* cid,
                           CmdArgList args, Transaction* trans) {
  Transaction::MultiMode multi_mode = trans->GetMultiMode();

  // We either scheduled on all shards or re-schedule for each operation,
  // so we are not restricted to any keys.
  if (multi_mode == Transaction::GLOBAL || multi_mode == Transaction::NON_ATOMIC)
    return OpStatus::OK;

  OpResult<KeyIndex> key_index_res = DetermineKeys(cid, args);
  if (!key_index_res)
    return key_index_res.status();

  const auto& key_index = *key_index_res;
  for (unsigned i = key_index.start; i < key_index.end; ++i) {
    string_view key = KeyLockArgs::GetLockKey(ArgS(args, i));
    if (!eval_info.keys.contains(key)) {
      VLOG(1) << "Key " << key << " is not declared for command " << cid->name();
      return OpStatus::KEY_NOTFOUND;
    }
  }

  if (key_index.bonus &&
      !eval_info.keys.contains(KeyLockArgs::GetLockKey(ArgS(args, *key_index.bonus))))
    return OpStatus::KEY_NOTFOUND;

  return OpStatus::OK;
}

optional<ErrorReply> Service::VerifyCommandExecution(const CommandId* cid) {
  // TODO: Move OOM check here
  return nullopt;
}

std::optional<ErrorReply> Service::VerifyCommandState(const CommandId* cid, CmdArgList tail_args,
                                                      const ConnectionContext& dfly_cntx) {
  DCHECK(cid);

  ServerState& etl = *ServerState::tlocal();

  if (auto err = cid->Validate(tail_args); err)
    return err;

  bool is_trans_cmd = CO::IsTransKind(cid->name());
  bool under_script = dfly_cntx.conn_state.script_info != nullptr;
  bool is_write_cmd = cid->opt_mask() & CO::WRITE;
  bool under_multi = dfly_cntx.conn_state.exec_info.IsCollecting() && !is_trans_cmd;

  bool allowed_by_state = true;
  switch (etl.gstate()) {
    case GlobalState::LOADING:
      allowed_by_state = dfly_cntx.journal_emulated || (cid->opt_mask() & CO::LOADING);
      break;
    case GlobalState::SHUTTING_DOWN:
      allowed_by_state = false;
      break;
    case GlobalState::TAKEN_OVER:
      allowed_by_state = cid->name() == "REPLCONF" || cid->name() == "SAVE";
      break;
    default:
      break;
  }

  if (!allowed_by_state) {
    VLOG(1) << "Command " << cid->name() << " not executed because global state is "
            << GlobalStateName(etl.gstate());
    return ErrorReply{StrCat("Can not execute during ", GlobalStateName(etl.gstate()))};
  }

  string_view cmd_name{cid->name()};

  if (dfly_cntx.req_auth && !dfly_cntx.authenticated) {
    if (cmd_name != "AUTH" && cmd_name != "QUIT" && cmd_name != "HELLO") {
      return ErrorReply{"-NOAUTH Authentication required."};
    }
  }

  // only reset and quit are allow if this connection is used for monitoring
  if (dfly_cntx.monitor && (cmd_name != "RESET" && cmd_name != "QUIT"))
    return ErrorReply{"Replica can't interact with the keyspace"};

  if (under_script && (cid->opt_mask() & CO::NOSCRIPT))
    return ErrorReply{"This Redis command is not allowed from script"};

  if (!etl.is_master && is_write_cmd && !dfly_cntx.is_replicating)
    return ErrorReply{"-READONLY You can't write against a read only replica."};

  if (under_multi) {
    if (cmd_name == "SELECT" || absl::EndsWith(cmd_name, "SUBSCRIBE"))
      return ErrorReply{absl::StrCat("Can not call ", cmd_name, " within a transaction")};

    if (cmd_name == "WATCH" || cmd_name == "FLUSHALL" || cmd_name == "FLUSHDB")
      return ErrorReply{absl::StrCat("'", cmd_name, "' inside MULTI is not allowed")};
  }

  if (ClusterConfig::IsEnabled()) {
    if (auto err = CheckKeysOwnership(cid, tail_args, dfly_cntx); err)
      return err;
  }

  if (under_script && cid->IsTransactional()) {
    OpStatus status =
        CheckKeysDeclared(*dfly_cntx.conn_state.script_info, cid, tail_args, dfly_cntx.transaction);

    if (status == OpStatus::KEY_NOTFOUND)
      return ErrorReply{"script tried accessing undeclared key"};

    if (status != OpStatus::OK)
      return ErrorReply{status};
  }

  return nullopt;
}

void Service::DispatchCommand(CmdArgList args, facade::ConnectionContext* cntx) {
  CHECK(!args.empty());
  DCHECK_NE(0u, shard_set->size()) << "Init was not called";

  ServerState& etl = *ServerState::tlocal();

  ToUpper(&args[0]);
  const auto [cid, args_no_cmd] = FindCmd(args);

  if (cid == nullptr) {
    return cntx->SendError(ReportUnknownCmd(ArgS(args, 0)));
  }

  ConnectionContext* dfly_cntx = static_cast<ConnectionContext*>(cntx);
  bool under_script = bool(dfly_cntx->conn_state.script_info);
  bool under_multi = dfly_cntx->conn_state.exec_info.IsRunning();

  if (VLOG_IS_ON(2) &&
      cntx->owner()) {  // owner may not exists in case of this being called from replica context
    const char* lua = under_script ? "LUA " : "";
    LOG(INFO) << "Got (" << cntx->owner()->GetClientId() << "): " << lua << args
              << " in dbid=" << dfly_cntx->conn_state.db_index;
  }

  etl.RecordCmd();

  if (auto err = VerifyCommandState(cid, args_no_cmd, *dfly_cntx); err) {
    if (auto& exec_info = dfly_cntx->conn_state.exec_info; exec_info.IsCollecting())
      exec_info.state = ConnectionState::ExecInfo::EXEC_ERROR;

    dfly_cntx->SendError(std::move(*err));
    return;
  }

  bool is_trans_cmd = CO::IsTransKind(cid->name());
  if (dfly_cntx->conn_state.exec_info.IsCollecting() && !is_trans_cmd) {
    // TODO: protect against aggregating huge transactions.
    StoredCmd stored_cmd{cid, args_no_cmd};
    dfly_cntx->conn_state.exec_info.body.push_back(std::move(stored_cmd));

    return cntx->SendSimpleString("QUEUED");
  }

  uint64_t start_ns = absl::GetCurrentTimeNanos();

  if (cid->opt_mask() & CO::DENYOOM) {
    uint64_t used_memory = etl.GetUsedMemory(start_ns);
    double oom_deny_ratio = GetFlag(FLAGS_oom_deny_ratio);
    if (used_memory > (max_memory_limit * oom_deny_ratio)) {
<<<<<<< HEAD
      return cntx->SendError(kOutOfMemory);
=======
      return cntx->reply_builder()->SendError(kOutOfMemory);
>>>>>>> 0bbd14be
    }
  }

  // Create command transaction
  intrusive_ptr<Transaction> dist_trans;

  bool dispatching_in_multi = under_script || under_multi;

  if (dispatching_in_multi) {
    DCHECK(dfly_cntx->transaction);
    if (cid->IsTransactional()) {
      dfly_cntx->transaction->MultiSwitchCmd(cid);
      OpStatus status =
          dfly_cntx->transaction->InitByArgs(dfly_cntx->conn_state.db_index, args_no_cmd);

      if (status != OpStatus::OK)
        return (*cntx)->SendError(status);
    }
  } else {
    DCHECK(dfly_cntx->transaction == nullptr);

    if (cid->IsTransactional()) {
      dist_trans.reset(new Transaction{cid});

      if (!dist_trans->IsMulti()) {  // Multi command initialize themself based on their mode.
        if (auto st = dist_trans->InitByArgs(dfly_cntx->conn_state.db_index, args_no_cmd);
            st != OpStatus::OK)
          return (*cntx)->SendError(st);
      }

      dfly_cntx->transaction = dist_trans.get();
      dfly_cntx->last_command_debug.shards_count = dfly_cntx->transaction->GetUniqueShardCnt();
    } else {
      dfly_cntx->transaction = nullptr;
    }
  }

  dfly_cntx->cid = cid;

  // Collect stats for all regular transactions and all multi transactions from scripts, except EVAL
  // itself. EXEC does not use DispatchCommand for dispatching.
  bool collect_stats =
      dfly_cntx->transaction && (!dfly_cntx->transaction->IsMulti() || dispatching_in_multi);
  if (!InvokeCmd(cid, args_no_cmd, dfly_cntx, collect_stats)) {
    dfly_cntx->reply_builder()->SendError("Internal Error");
    dfly_cntx->reply_builder()->CloseConnection();
  }

  uint64_t end_ns = ProactorBase::GetMonotonicTimeNs();
  request_latency_usec.IncBy(cid->name(), (end_ns - start_ns) / 1000);

  if (!dispatching_in_multi) {
    dfly_cntx->transaction = nullptr;
  }
}

bool Service::InvokeCmd(const CommandId* cid, CmdArgList tail_args, ConnectionContext* cntx,
                        bool record_stats) {
  DCHECK(cid);
  DCHECK(!cid->Validate(tail_args));

  if (auto err = VerifyCommandExecution(cid); err) {
    (*cntx)->SendError(std::move(*err));
    return true;  // return false only for internal error aborts
  }

  // We are not sending any admin command in the monitor, and we do not want to
  // do any processing if we don't have any waiting connections with monitor
  // enabled on them - see https://redis.io/commands/monitor/
  ServerState& etl = *ServerState::tlocal();
  const MonitorsRepo& monitors = etl.Monitors();
  if (!monitors.Empty() && (cid->opt_mask() & CO::ADMIN) == 0) {
    DispatchMonitor(cntx, cid, tail_args);
  }

  try {
    cid->Invoke(tail_args, cntx);
  } catch (std::exception& e) {
    LOG(ERROR) << "Internal error, system probably unstable " << e.what();
    return false;
  }

  if (record_stats) {
    DCHECK(cntx->transaction);
    bool is_ooo = cntx->transaction->IsOOO();

    cntx->last_command_debug.clock = cntx->transaction->txid();
    cntx->last_command_debug.is_ooo = is_ooo;
    etl.stats.ooo_tx_cnt += is_ooo;
  }

  return true;
}

void Service::DispatchManyCommands(absl::Span<CmdArgList> args_list,
                                   facade::ConnectionContext* cntx) {
  ConnectionContext* dfly_cntx = static_cast<ConnectionContext*>(cntx);
  DCHECK(!dfly_cntx->conn_state.exec_info.IsRunning());

  vector<StoredCmd> stored_cmds;
  intrusive_ptr<Transaction> dist_trans;

  auto perform_squash = [&] {
    if (stored_cmds.empty())
      return;

    if (!dist_trans) {
      dist_trans.reset(new Transaction{exec_cid_});
      dist_trans->StartMultiNonAtomic();
    }

    dfly_cntx->transaction = dist_trans.get();
    MultiCommandSquasher::Execute(absl::MakeSpan(stored_cmds), dfly_cntx, this, true, false);
    dfly_cntx->transaction = nullptr;
    stored_cmds.clear();
  };

  for (auto args : args_list) {
    ToUpper(&args[0]);
    const auto [cid, tail_args] = FindCmd(args);

    // MULTI...EXEC commands need to be collected into a single context, so squashing is not
    // possible
    const bool is_multi =
        dfly_cntx->conn_state.exec_info.IsCollecting() || CO::IsTransKind(ArgS(args, 0));

    if (!is_multi && cid != nullptr) {
      stored_cmds.reserve(args_list.size());
      stored_cmds.emplace_back(cid, tail_args);
      continue;
    }

    // Squash accumulated commands
    perform_squash();

    // Dispatch non squashed command only after all squshed commands were executed and replied
    DispatchCommand(args, cntx);
  }

  perform_squash();

  if (dist_trans)
    dist_trans->UnlockMulti();
}

void Service::DispatchMC(const MemcacheParser::Command& cmd, std::string_view value,
                         facade::ConnectionContext* cntx) {
  absl::InlinedVector<MutableSlice, 8> args;
  char cmd_name[16];
  char ttl[16];
  char store_opt[32] = {0};
  char ttl_op[] = "EX";

  MCReplyBuilder* mc_builder = static_cast<MCReplyBuilder*>(cntx->reply_builder());
  mc_builder->SetNoreply(cmd.no_reply);

  switch (cmd.type) {
    case MemcacheParser::REPLACE:
      strcpy(cmd_name, "SET");
      strcpy(store_opt, "XX");
      break;
    case MemcacheParser::SET:
      strcpy(cmd_name, "SET");
      break;
    case MemcacheParser::ADD:
      strcpy(cmd_name, "SET");
      strcpy(store_opt, "NX");
      break;
    case MemcacheParser::DELETE:
      strcpy(cmd_name, "DEL");
      break;
    case MemcacheParser::INCR:
      strcpy(cmd_name, "INCRBY");
      absl::numbers_internal::FastIntToBuffer(cmd.delta, store_opt);
      break;
    case MemcacheParser::DECR:
      strcpy(cmd_name, "DECRBY");
      absl::numbers_internal::FastIntToBuffer(cmd.delta, store_opt);
      break;
    case MemcacheParser::APPEND:
      strcpy(cmd_name, "APPEND");
      break;
    case MemcacheParser::PREPEND:
      strcpy(cmd_name, "PREPEND");
      break;
    case MemcacheParser::GET:
      strcpy(cmd_name, "MGET");
      break;
    case MemcacheParser::FLUSHALL:
      strcpy(cmd_name, "FLUSHDB");
      break;
    case MemcacheParser::QUIT:
      strcpy(cmd_name, "QUIT");
      break;
    case MemcacheParser::STATS:
      server_family_.StatsMC(cmd.key, cntx);
      return;
    case MemcacheParser::VERSION:
      mc_builder->SendSimpleString(StrCat("VERSION ", kGitTag));
      return;
    default:
      mc_builder->SendClientError("bad command line format");
      return;
  }

  args.emplace_back(cmd_name, strlen(cmd_name));

  if (!cmd.key.empty()) {
    char* key = const_cast<char*>(cmd.key.data());
    args.emplace_back(key, cmd.key.size());
  }

  ConnectionContext* dfly_cntx = static_cast<ConnectionContext*>(cntx);

  if (MemcacheParser::IsStoreCmd(cmd.type)) {
    char* v = const_cast<char*>(value.data());
    args.emplace_back(v, value.size());

    if (store_opt[0]) {
      args.emplace_back(store_opt, strlen(store_opt));
    }

    if (cmd.expire_ts && memcmp(cmd_name, "SET", 3) == 0) {
      char* next = absl::numbers_internal::FastIntToBuffer(cmd.expire_ts, ttl);
      args.emplace_back(ttl_op, 2);
      args.emplace_back(ttl, next - ttl);
    }
    dfly_cntx->conn_state.memcache_flag = cmd.flags;
  } else if (cmd.type < MemcacheParser::QUIT) {  // read commands
    for (auto s : cmd.keys_ext) {
      char* key = const_cast<char*>(s.data());
      args.emplace_back(key, s.size());
    }
  } else {  // write commands.
    if (store_opt[0]) {
      args.emplace_back(store_opt, strlen(store_opt));
    }
  }

  DispatchCommand(CmdArgList{args}, cntx);

  // Reset back.
  dfly_cntx->conn_state.memcache_flag = 0;
}

ErrorReply Service::ReportUnknownCmd(string_view cmd_name) {
  lock_guard lk(mu_);
  if (unknown_cmds_.size() < 1024)
    unknown_cmds_[cmd_name]++;

  return ErrorReply{StrCat("unknown command `", cmd_name, "`"), "unknown_cmd"};
}

bool RequireAdminAuth() {
  return !GetFlag(FLAGS_admin_nopass);
}

facade::ConnectionContext* Service::CreateContext(util::FiberSocketBase* peer,
                                                  facade::Connection* owner) {
  ConnectionContext* res = new ConnectionContext{peer, owner};

  if (owner->IsAdmin() && !RequireAdminAuth()) {
    res->req_auth = false;
  } else {
    res->req_auth = !GetPassword().empty();
  }

  // a bit of a hack. I set up breaker callback here for the owner.
  // Should work though it's confusing to have it here.
  owner->RegisterBreakHook([res, this](uint32_t) {
    res->CancelBlocking();
    this->server_family().BreakOnShutdown();
  });

  return res;
}

facade::ConnectionStats* Service::GetThreadLocalConnectionStats() {
  return ServerState::tl_connection_stats();
}

const CommandId* Service::FindCmd(std::string_view cmd) const {
  return registry_.Find(cmd);
}

bool Service::IsLocked(DbIndex db_index, std::string_view key) const {
  ShardId sid = Shard(key, shard_count());
  bool is_open = pp_.at(sid)->AwaitBrief([db_index, key] {
    return EngineShard::tlocal()->db_slice().CheckLock(IntentLock::EXCLUSIVE, db_index, key);
  });
  return !is_open;
}

bool Service::IsShardSetLocked() const {
  std::atomic_uint res{0};

  shard_set->RunBriefInParallel([&](EngineShard* shard) {
    bool unlocked = shard->shard_lock()->Check(IntentLock::SHARED);
    res.fetch_add(!unlocked, memory_order_relaxed);
  });

  return res.load() != 0;
}

absl::flat_hash_map<std::string, unsigned> Service::UknownCmdMap() const {
  lock_guard lk(mu_);
  return unknown_cmds_;
}

void Service::Quit(CmdArgList args, ConnectionContext* cntx) {
  if (cntx->protocol() == facade::Protocol::REDIS)
    (*cntx)->SendOk();
  using facade::SinkReplyBuilder;

  SinkReplyBuilder* builder = cntx->reply_builder();
  builder->CloseConnection();

  DeactivateMonitoring(static_cast<ConnectionContext*>(cntx));
  cntx->owner()->ShutdownSelf();
}

void Service::Multi(CmdArgList args, ConnectionContext* cntx) {
  if (cntx->conn_state.exec_info.IsCollecting()) {
    return (*cntx)->SendError("MULTI calls can not be nested");
  }
  cntx->conn_state.exec_info.state = ConnectionState::ExecInfo::EXEC_COLLECT;
  // TODO: to protect against huge exec transactions.
  return (*cntx)->SendOk();
}

void Service::Watch(CmdArgList args, ConnectionContext* cntx) {
  auto& exec_info = cntx->conn_state.exec_info;

  // Skip if EXEC will already fail due previous WATCH.
  if (exec_info.watched_dirty.load(memory_order_relaxed)) {
    return (*cntx)->SendOk();
  }

  atomic_uint32_t keys_existed = 0;
  auto cb = [&](Transaction* t, EngineShard* shard) {
    ArgSlice largs = t->GetShardArgs(shard->shard_id());
    for (auto k : largs) {
      shard->db_slice().RegisterWatchedKey(cntx->db_index(), k, &exec_info);
    }

    auto res = GenericFamily::OpExists(t->GetOpArgs(shard), largs);
    keys_existed.fetch_add(res.value_or(0), memory_order_relaxed);
    return OpStatus::OK;
  };
  cntx->transaction->ScheduleSingleHop(std::move(cb));

  // Duplicate keys are stored to keep correct count.
  exec_info.watched_existed += keys_existed.load(memory_order_relaxed);
  for (size_t i = 0; i < args.size(); i++) {
    exec_info.watched_keys.emplace_back(cntx->db_index(), ArgS(args, i));
  }

  return (*cntx)->SendOk();
}

void Service::Unwatch(CmdArgList args, ConnectionContext* cntx) {
  UnwatchAllKeys(cntx);
  return (*cntx)->SendOk();
}

template <typename F> void WithReplies(CapturingReplyBuilder* crb, ConnectionContext* cntx, F&& f) {
  SinkReplyBuilder* old_rrb = nullptr;
  old_rrb = cntx->Inject(crb);
  f();
  cntx->Inject(old_rrb);
}

optional<CapturingReplyBuilder::Payload> Service::FlushEvalAsyncCmds(ConnectionContext* cntx,
                                                                     bool force) {
  auto& info = cntx->conn_state.script_info;

  size_t used_mem = info->async_cmds_heap_mem + info->async_cmds.size() * sizeof(StoredCmd);
  if ((info->async_cmds.empty() || !force) && used_mem < info->async_cmds_heap_limit)
    return nullopt;

  auto* eval_cid = registry_.Find("EVAL");
  DCHECK(eval_cid);
  cntx->transaction->MultiSwitchCmd(eval_cid);

  CapturingReplyBuilder crb{ReplyMode::ONLY_ERR};
  WithReplies(&crb, cntx, [&] {
    MultiCommandSquasher::Execute(absl::MakeSpan(info->async_cmds), cntx, this, true, true);
  });

  info->async_cmds_heap_mem = 0;
  info->async_cmds.clear();

  auto reply = crb.Take();
  return CapturingReplyBuilder::GetError(reply) ? make_optional(std::move(reply)) : nullopt;
}

void Service::CallFromScript(ConnectionContext* cntx, Interpreter::CallArgs& ca) {
  DCHECK(cntx->transaction);
  DVLOG(1) << "CallFromScript " << cntx->transaction->DebugId() << " " << ArgS(ca.args, 0);

  InterpreterReplier replier(ca.translator);
  facade::SinkReplyBuilder* orig = cntx->Inject(&replier);
  absl::Cleanup clean = [orig, cntx] { cntx->Inject(orig); };

  optional<ErrorReply> findcmd_err;

  if (ca.async) {
    auto& info = cntx->conn_state.script_info;
    ToUpper(&ca.args[0]);
    // Full command verification happens during squashed execution
    if (auto* cid = registry_.Find(ArgS(ca.args, 0)); cid != nullptr) {
      auto replies = ca.error_abort ? ReplyMode::ONLY_ERR : ReplyMode::NONE;
      info->async_cmds.emplace_back(std::move(*ca.buffer), cid, ca.args.subspan(1), replies);
      info->async_cmds_heap_mem += info->async_cmds.back().UsedHeapMemory();
    } else if (ca.error_abort) {  // If we don't abort on errors, we can ignore it completely
      findcmd_err = ReportUnknownCmd(ArgS(ca.args, 0));
    }
  }

  if (auto err = FlushEvalAsyncCmds(cntx, !ca.async || findcmd_err.has_value()); err) {
    CapturingReplyBuilder::Apply(std::move(*err), &replier);  // forward error to lua
    *ca.requested_abort = true;
    return;
  }

  if (findcmd_err.has_value()) {
    replier.RedisReplyBuilder::SendError(std::move(*findcmd_err));
    *ca.requested_abort |= ca.error_abort;
  }

  if (ca.async)
    return;

  DispatchCommand(ca.args, cntx);
}

void Service::Eval(CmdArgList args, ConnectionContext* cntx) {
  string_view body = ArgS(args, 0);

  if (body.empty()) {
    return (*cntx)->SendNull();
  }

  ServerState* ss = ServerState::tlocal();
  auto interpreter = ss->BorrowInterpreter();
  absl::Cleanup clean = [ss, interpreter]() { ss->ReturnInterpreter(interpreter); };

  auto res = server_family_.script_mgr()->Insert(body, interpreter);
  if (!res)
    return (*cntx)->SendError(res.error().Format(), facade::kScriptErrType);

  string sha{std::move(res.value())};

  CallSHA(args, sha, interpreter, cntx);
}

void Service::EvalSha(CmdArgList args, ConnectionContext* cntx) {
  ToLower(&args[0]);
  string_view sha = ArgS(args, 0);

  ServerState* ss = ServerState::tlocal();
  auto interpreter = ss->BorrowInterpreter();
  absl::Cleanup clean = [ss, interpreter]() { ss->ReturnInterpreter(interpreter); };

  CallSHA(args, sha, interpreter, cntx);
}

void Service::CallSHA(CmdArgList args, string_view sha, Interpreter* interpreter,
                      ConnectionContext* cntx) {
  uint32_t num_keys;
  CHECK(absl::SimpleAtoi(ArgS(args, 1), &num_keys));  // we already validated this

  EvalArgs ev_args;
  ev_args.sha = sha;
  ev_args.keys = args.subspan(2, num_keys);
  ev_args.args = args.subspan(2 + num_keys);

  uint64_t start = absl::GetCurrentTimeNanos();
  EvalInternal(ev_args, interpreter, cntx);

  uint64_t end = absl::GetCurrentTimeNanos();
  ServerState::tlocal()->RecordCallLatency(sha, (end - start) / 1000);
}

optional<ScriptMgr::ScriptParams> LoadScipt(string_view sha, ScriptMgr* script_mgr,
                                            Interpreter* interpreter) {
  auto ss = ServerState::tlocal();

  if (!interpreter->Exists(sha)) {
    auto script_data = script_mgr->Find(sha);
    if (!script_data)
      return std::nullopt;

    string err;
    CHECK_EQ(Interpreter::ADD_OK, interpreter->AddFunction(sha, script_data->body, &err));
    CHECK(err.empty()) << err;

    return script_data;
  }

  auto params = ss->GetScriptParams(sha);
  CHECK(params);  // We update all caches from script manager
  return params;
}

// Determine multi mode based on script params.
Transaction::MultiMode DetermineMultiMode(ScriptMgr::ScriptParams params) {
  if (params.atomic && params.undeclared_keys)
    return Transaction::GLOBAL;
  else if (params.atomic)
    return Transaction::LOCK_AHEAD;
  else
    return Transaction::NON_ATOMIC;
}

// Start multi transaction for eval. Returns true if transaction was scheduled.
// Skips scheduling if multi mode requires declaring keys, but no keys were declared.
// Return nullopt if eval runs inside multi and conflicts with multi mode
optional<bool> StartMultiEval(DbIndex dbid, CmdArgList keys, ScriptMgr::ScriptParams params,
                              ConnectionContext* cntx) {
  Transaction* trans = cntx->transaction;
  Transaction::MultiMode script_mode = DetermineMultiMode(params);
  Transaction::MultiMode multi_mode = trans->GetMultiMode();
  // Check if eval is already part of a running multi transaction
  if (multi_mode != Transaction::NOT_DETERMINED) {
    if (multi_mode > script_mode) {
      string err = StrCat(
          "Multi mode conflict when running eval in multi transaction. Multi mode is: ", multi_mode,
          " eval mode is: ", script_mode);
      (*cntx)->SendError(err);
      return nullopt;
    }
    return false;
  }

  if (keys.empty() && script_mode == Transaction::LOCK_AHEAD)
    return false;

  switch (script_mode) {
    case Transaction::GLOBAL:
      trans->StartMultiGlobal(dbid);
      return true;
    case Transaction::LOCK_AHEAD:
      trans->StartMultiLockedAhead(dbid, keys);
      return true;
    case Transaction::NON_ATOMIC:
      trans->StartMultiNonAtomic();
      return true;
    default:
      CHECK(false) << "Invalid mode";
  };

  return false;
}

static std::string FullAclCommandFromArgs(CmdArgList args) {
  ToUpper(&args[1]);
  // Guranteed SSO no dynamic allocations here
  return std::string("ACL ") + std::string(args[1].begin(), args[1].end());
}

std::pair<const CommandId*, CmdArgList> Service::FindCmd(CmdArgList args) const {
  const std::string_view command = facade::ToSV(args[0]);
  if (command == "ACL") {
    if (args.size() == 1) {
      return {registry_.Find(ArgS(args, 0)), args};
    }
    return {registry_.Find(FullAclCommandFromArgs(args)), args.subspan(2)};
  }

  const CommandId* res = registry_.Find(ArgS(args, 0));
  if (!res)
    return {nullptr, args};

  // A workaround for XGROUP HELP that does not fit our static taxonomy of commands.
  if (args.size() == 2 && res->name() == "XGROUP") {
    if (absl::EqualsIgnoreCase(ArgS(args, 1), "HELP")) {
      res = registry_.Find("_XGROUP_HELP");
    }
  }
  return {res, args.subspan(1)};
}

void Service::EvalInternal(const EvalArgs& eval_args, Interpreter* interpreter,
                           ConnectionContext* cntx) {
  DCHECK(!eval_args.sha.empty());

  // Sanitizing the input to avoid code injection.
  if (eval_args.sha.size() != 40 || !IsSHA(eval_args.sha)) {
    return (*cntx)->SendError(facade::kScriptNotFound);
  }

  auto params = LoadScipt(eval_args.sha, server_family_.script_mgr(), interpreter);
  if (!params)
    return (*cntx)->SendError(facade::kScriptNotFound);

  string error;

  DCHECK(!cntx->conn_state.script_info);  // we should not call eval from the script.

  // TODO: to determine whether the script is RO by scanning all "redis.p?call" calls
  // and checking whether all invocations consist of RO commands.
  // we can do it once during script insertion into script mgr.
  auto& sinfo = cntx->conn_state.script_info;
  sinfo = make_unique<ConnectionState::ScriptInfo>();
  for (size_t i = 0; i < eval_args.keys.size(); ++i) {
    sinfo->keys.insert(KeyLockArgs::GetLockKey(ArgS(eval_args.keys, i)));
  }
  sinfo->async_cmds_heap_limit = absl::GetFlag(FLAGS_multi_eval_squash_buffer);
  Transaction* tx = cntx->transaction;
  CHECK(tx != nullptr);

  optional<bool> scheduled = StartMultiEval(cntx->db_index(), eval_args.keys, *params, cntx);
  if (!scheduled) {
    return;
  }

  interpreter->SetGlobalArray("KEYS", eval_args.keys);
  interpreter->SetGlobalArray("ARGV", eval_args.args);
  interpreter->SetRedisFunc([cntx, this](auto args) { CallFromScript(cntx, args); });

  Interpreter::RunResult result;
  optional<ShardId> sid = GetRemoteShardToRunAt(*tx);
  if (sid.has_value()) {
    // If script runs on a single shard, we run it remotely to save hops.
    pp_.at(sid.value())->Await([&]() { result = interpreter->RunFunction(eval_args.sha, &error); });
  } else {
    result = interpreter->RunFunction(eval_args.sha, &error);
  }
  absl::Cleanup clean = [interpreter]() { interpreter->ResetStack(); };

  if (auto err = FlushEvalAsyncCmds(cntx, true); err) {
    auto err_ref = CapturingReplyBuilder::GetError(*err);
    result = Interpreter::RUN_ERR;
    error = absl::StrCat(err_ref->first);
  }

  cntx->conn_state.script_info.reset();  // reset script_info

  // Conclude the transaction.
  if (*scheduled)
    cntx->transaction->UnlockMulti();

  if (result == Interpreter::RUN_ERR) {
    string resp = StrCat("Error running script (call to ", eval_args.sha, "): ", error);
    return (*cntx)->SendError(resp, facade::kScriptErrType);
  }

  CHECK(result == Interpreter::RUN_OK);

  SinkReplyBuilder::ReplyAggregator agg(cntx->reply_builder());
  EvalSerializer ser{static_cast<RedisReplyBuilder*>(cntx->reply_builder())};
  if (!interpreter->IsResultSafe()) {
    (*cntx)->SendError("reached lua stack limit");
  } else {
    interpreter->SerializeResult(&ser);
  }
}

void Service::Discard(CmdArgList args, ConnectionContext* cntx) {
  RedisReplyBuilder* rb = (*cntx).operator->();

  if (!cntx->conn_state.exec_info.IsCollecting()) {
    return rb->SendError("DISCARD without MULTI");
  }

  MultiCleanup(cntx);
  rb->SendOk();
}

// Return true if non of the connections watched keys expired.
bool CheckWatchedKeyExpiry(ConnectionContext* cntx, const CommandRegistry& registry) {
  static char EXISTS[] = "EXISTS";
  auto& exec_info = cntx->conn_state.exec_info;

  CmdArgVec str_list(exec_info.watched_keys.size());
  for (size_t i = 0; i < str_list.size(); i++) {
    auto& [db, s] = exec_info.watched_keys[i];
    str_list[i] = MutableSlice{s.data(), s.size()};
  }

  atomic_uint32_t watch_exist_count{0};
  auto cb = [&watch_exist_count](Transaction* t, EngineShard* shard) {
    ArgSlice args = t->GetShardArgs(shard->shard_id());
    auto res = GenericFamily::OpExists(t->GetOpArgs(shard), args);
    watch_exist_count.fetch_add(res.value_or(0), memory_order_relaxed);

    return OpStatus::OK;
  };

  cntx->transaction->MultiSwitchCmd(registry.Find(EXISTS));
  cntx->transaction->InitByArgs(cntx->conn_state.db_index, CmdArgList{str_list});
  OpStatus status = cntx->transaction->ScheduleSingleHop(std::move(cb));
  CHECK_EQ(OpStatus::OK, status);

  // The comparison can still be true even if a key expired due to another one being created.
  // So we have to check the watched_dirty flag, which is set if a key expired.
  return watch_exist_count.load() == exec_info.watched_existed &&
         !exec_info.watched_dirty.load(memory_order_relaxed);
}

// Check if exec_info watches keys on dbs other than db_indx.
bool IsWatchingOtherDbs(DbIndex db_indx, const ConnectionState::ExecInfo& exec_info) {
  for (const auto& [key_db, _] : exec_info.watched_keys) {
    if (key_db != db_indx) {
      return true;
    }
  }
  return false;
}

template <typename F> void IterateAllKeys(ConnectionState::ExecInfo* exec_info, F&& f) {
  for (auto& [dbid, key] : exec_info->watched_keys)
    f(MutableSlice{key.data(), key.size()});

  CmdArgVec arg_vec{};

  for (auto& scmd : exec_info->body) {
    if (!scmd.Cid()->IsTransactional())
      continue;

    scmd.Fill(&arg_vec);

    auto key_res = DetermineKeys(scmd.Cid(), absl::MakeSpan(arg_vec));
    if (!key_res.ok())
      continue;

    auto key_index = key_res.value();

    for (unsigned i = key_index.start; i < key_index.end; i += key_index.step)
      f(arg_vec[i]);

    if (key_index.bonus)
      f(arg_vec[*key_index.bonus]);
  }
}

CmdArgVec CollectAllKeys(ConnectionState::ExecInfo* exec_info) {
  CmdArgVec out;
  out.reserve(exec_info->watched_keys.size() + exec_info->body.size());

  IterateAllKeys(exec_info, [&out](MutableSlice key) { out.push_back(key); });

  return out;
}

// Return true if transaction was scheduled, false if scheduling was not required.
void StartMultiExec(DbIndex dbid, Transaction* trans, ConnectionState::ExecInfo* exec_info,
                    Transaction::MultiMode multi_mode) {
  CmdArgVec tmp_keys;
  switch ((Transaction::MultiMode)multi_mode) {
    case Transaction::GLOBAL:
      trans->StartMultiGlobal(dbid);
      break;
    case Transaction::LOCK_AHEAD:
      tmp_keys = CollectAllKeys(exec_info);
      trans->StartMultiLockedAhead(dbid, CmdArgList{tmp_keys});
      break;
    case Transaction::NON_ATOMIC:
      trans->StartMultiNonAtomic();
      break;
    case Transaction::NOT_DETERMINED:
      LOG(FATAL) << "should not reach";
  };
}

void Service::Exec(CmdArgList args, ConnectionContext* cntx) {
  RedisReplyBuilder* rb = (*cntx).operator->();

  if (!cntx->conn_state.exec_info.IsCollecting()) {
    return rb->SendError("EXEC without MULTI");
  }

  auto& exec_info = cntx->conn_state.exec_info;
  absl::Cleanup exec_clear = [&cntx] { MultiCleanup(cntx); };

  if (IsWatchingOtherDbs(cntx->db_index(), exec_info)) {
    return rb->SendError("Dragonfly does not allow WATCH and EXEC on different databases");
  }

  if (exec_info.state == ConnectionState::ExecInfo::EXEC_ERROR) {
    return rb->SendError("-EXECABORT Transaction discarded because of previous errors");
  }

  if (exec_info.watched_dirty.load(memory_order_relaxed)) {
    return rb->SendNull();
  }

  const CommandId* const exec_cid = cntx->cid;
  CmdArgVec arg_vec;
  ExecEvalState state = DetermineEvalPresense(exec_info.body);

  // We adjust the atomicity level of multi transaction inside StartMultiExec. i.e if multi mode is
  // lock ahead and we run global script in the transaction then multi mode will be global.
  optional<Transaction::MultiMode> multi_mode = DeduceExecMode(state, exec_info, *script_mgr());
  if (!multi_mode)
    return rb->SendError(
        "Dragonfly does not allow execution of a server-side Lua in Multi transaction");

  bool scheduled = false;
  if (*multi_mode != Transaction::NOT_DETERMINED) {
    StartMultiExec(cntx->db_index(), cntx->transaction, &exec_info, *multi_mode);
    scheduled = true;
  }

  // EXEC should not run if any of the watched keys expired.
  if (!exec_info.watched_keys.empty() && !CheckWatchedKeyExpiry(cntx, registry_)) {
    cntx->transaction->UnlockMulti();
    return rb->SendNull();
  }

  exec_info.state = ConnectionState::ExecInfo::EXEC_RUNNING;

  VLOG(1) << "StartExec " << exec_info.body.size();
  SinkReplyBuilder::ReplyAggregator agg(rb);
  rb->StartArray(exec_info.body.size());

  if (!exec_info.body.empty()) {
    if (absl::GetFlag(FLAGS_multi_exec_squash) && state == ExecEvalState::NONE) {
      MultiCommandSquasher::Execute(absl::MakeSpan(exec_info.body), cntx, this);
    } else {
      for (auto& scmd : exec_info.body) {
        VLOG(2) << "TX CMD " << scmd.Cid()->name() << " " << scmd.NumArgs();

        cntx->transaction->MultiSwitchCmd(scmd.Cid());
        cntx->cid = scmd.Cid();

        arg_vec.resize(scmd.NumArgs());
        scmd.Fill(&arg_vec);

        CmdArgList args = absl::MakeSpan(arg_vec);

        if (scmd.Cid()->IsTransactional()) {
          OpStatus st = cntx->transaction->InitByArgs(cntx->conn_state.db_index, args);
          if (st != OpStatus::OK) {
            (*cntx)->SendError(st);
            break;
          }
        }

        bool ok = InvokeCmd(scmd.Cid(), args, cntx, true);
        if (!ok || rb->GetError())  // checks for i/o error, not logical error.
          break;
      }
    }
  }

  if (scheduled) {
    VLOG(1) << "Exec unlocking " << exec_info.body.size() << " commands";
    cntx->transaction->UnlockMulti();
  }

  cntx->cid = exec_cid;

  VLOG(1) << "Exec completed";
}

void Service::Publish(CmdArgList args, ConnectionContext* cntx) {
  string_view channel = ArgS(args, 0);
  string_view msg = ArgS(args, 1);

  auto* cs = ServerState::tlocal()->channel_store();
  vector<ChannelStore::Subscriber> subscribers = cs->FetchSubscribers(channel);
  int num_published = subscribers.size();

  if (!subscribers.empty()) {
    // Make sure neither of the subscribers buffers is filled up.
    // This check actually doesn't reserve any memory ahead and doesn't prevent the buffer
    // from eventually filling up, especially if multiple clients are unblocked simultaneously
    // but is generally good enough to limit too fast producers.
    // Most importantly, this approach allows not blocking and not awaiting in the dispatch below,
    // thus not adding any overhead to backpressure checks.
    for (auto& sub : subscribers)
      sub.conn_cntx->owner()->EnsureAsyncMemoryBudget();

    auto subscribers_ptr = make_shared<decltype(subscribers)>(std::move(subscribers));
    auto buf = shared_ptr<char[]>{new char[channel.size() + msg.size()]};
    memcpy(buf.get(), channel.data(), channel.size());
    memcpy(buf.get() + channel.size(), msg.data(), msg.size());

    auto cb = [subscribers_ptr, buf, channel, msg](unsigned idx, util::ProactorBase*) {
      auto it = lower_bound(subscribers_ptr->begin(), subscribers_ptr->end(), idx,
                            ChannelStore::Subscriber::ByThread);

      while (it != subscribers_ptr->end() && it->thread_id == idx) {
        facade::Connection* conn = it->conn_cntx->owner();
        DCHECK(conn);
        conn->SendPubMessageAsync(
            {std::move(it->pattern), std::move(buf), channel.size(), msg.size()});
        it->borrow_token.Dec();
        it++;
      }
    };
    shard_set->pool()->DispatchBrief(std::move(cb));
  }

  (*cntx)->SendLong(num_published);
}

void Service::Subscribe(CmdArgList args, ConnectionContext* cntx) {
  cntx->ChangeSubscription(true /*add*/, true /* reply*/, std::move(args));
}

void Service::Unsubscribe(CmdArgList args, ConnectionContext* cntx) {
  if (args.size() == 0) {
    cntx->UnsubscribeAll(true);
  } else {
    cntx->ChangeSubscription(false, true, args);
  }
}

void Service::PSubscribe(CmdArgList args, ConnectionContext* cntx) {
  cntx->ChangePSubscription(true, true, args);
}

void Service::PUnsubscribe(CmdArgList args, ConnectionContext* cntx) {
  if (args.size() == 0) {
    cntx->PUnsubscribeAll(true);
  } else {
    cntx->ChangePSubscription(false, true, args);
  }
}

// Not a real implementation. Serves as a decorator to accept some function commands
// for testing.
void Service::Function(CmdArgList args, ConnectionContext* cntx) {
  ToUpper(&args[0]);
  string_view sub_cmd = ArgS(args, 0);

  if (sub_cmd == "FLUSH") {
    return (*cntx)->SendOk();
  }

  string err = UnknownSubCmd(sub_cmd, "FUNCTION");
  return (*cntx)->SendError(err, kSyntaxErrType);
}

void Service::PubsubChannels(string_view pattern, ConnectionContext* cntx) {
  (*cntx)->SendStringArr(ServerState::tlocal()->channel_store()->ListChannels(pattern));
}

void Service::PubsubPatterns(ConnectionContext* cntx) {
  size_t pattern_count = ServerState::tlocal()->channel_store()->PatternCount();

  (*cntx)->SendLong(pattern_count);
}

void Service::Monitor(CmdArgList args, ConnectionContext* cntx) {
  VLOG(1) << "starting monitor on this connection: " << cntx->owner()->GetClientId();
  // we are registering the current connection for all threads so they will be aware of
  // this connection, to send to it any command
  (*cntx)->SendOk();
  cntx->ChangeMonitor(true /* start */);
}

void Service::Pubsub(CmdArgList args, ConnectionContext* cntx) {
  if (args.size() < 1) {
    (*cntx)->SendError(WrongNumArgsError(cntx->cid->name()));
    return;
  }

  ToUpper(&args[0]);
  string_view subcmd = ArgS(args, 0);

  if (subcmd == "HELP") {
    string_view help_arr[] = {
        "PUBSUB <subcommand> [<arg> [value] [opt] ...]. Subcommands are:",
        "CHANNELS [<pattern>]",
        "\tReturn the currently active channels matching a <pattern> (default: '*').",
        "NUMPAT",
        "\tReturn number of subscriptions to patterns.",
        "HELP",
        "\tPrints this help."};

    (*cntx)->SendSimpleStrArr(help_arr);
    return;
  }

  if (subcmd == "CHANNELS") {
    string_view pattern;
    if (args.size() > 1) {
      pattern = ArgS(args, 1);
    }

    PubsubChannels(pattern, cntx);
  } else if (subcmd == "NUMPAT") {
    PubsubPatterns(cntx);
  } else {
    (*cntx)->SendError(UnknownSubCmd(subcmd, "PUBSUB"));
  }
}

void Service::Command(CmdArgList args, ConnectionContext* cntx) {
  unsigned cmd_cnt = 0;
  registry_.Traverse([&](string_view name, const CommandId& cd) {
    if ((cd.opt_mask() & CO::HIDDEN) == 0) {
      ++cmd_cnt;
    }
  });

  if (args.size() > 0) {
    ToUpper(&args[0]);
    string_view subcmd = ArgS(args, 0);
    if (subcmd == "COUNT") {
      return (*cntx)->SendLong(cmd_cnt);
    } else {
      return (*cntx)->SendError(kSyntaxErr, kSyntaxErrType);
    }
  }

  (*cntx)->StartArray(cmd_cnt);

  registry_.Traverse([&](string_view name, const CommandId& cd) {
    if (cd.opt_mask() & CO::HIDDEN)
      return;
    (*cntx)->StartArray(6);
    (*cntx)->SendSimpleString(cd.name());
    (*cntx)->SendLong(cd.arity());
    (*cntx)->StartArray(CommandId::OptCount(cd.opt_mask()));

    for (uint32_t i = 0; i < 32; ++i) {
      unsigned obit = (1u << i);
      if (cd.opt_mask() & obit) {
        const char* name = CO::OptName(CO::CommandOpt{obit});
        (*cntx)->SendSimpleString(name);
      }
    }

    (*cntx)->SendLong(cd.first_key_pos());
    (*cntx)->SendLong(cd.last_key_pos());
    (*cntx)->SendLong(cd.key_arg_step());
  });
}

VarzValue::Map Service::GetVarzStats() {
  VarzValue::Map res;

  Metrics m = server_family_.GetMetrics();
  DbStats db_stats;
  for (const auto& s : m.db) {
    db_stats += s;
  }

  res.emplace_back("keys", VarzValue::FromInt(db_stats.key_count));
  res.emplace_back("obj_mem_usage", VarzValue::FromInt(db_stats.obj_memory_usage));
  double load = double(db_stats.key_count) / (1 + db_stats.bucket_count);
  res.emplace_back("table_load_factor", VarzValue::FromDouble(load));

  return res;
}

GlobalState Service::SwitchState(GlobalState from, GlobalState to) {
  lock_guard lk(mu_);
  if (global_state_ != from)
    return global_state_;

  VLOG(1) << "Switching state from " << GlobalStateName(from) << " to " << GlobalStateName(to);

  global_state_ = to;

  pp_.Await([&](ProactorBase*) { ServerState::tlocal()->set_gstate(to); });
  return to;
}

GlobalState Service::GetGlobalState() const {
  lock_guard lk(mu_);
  return global_state_;
}

void Service::ConfigureHttpHandlers(util::HttpListenerBase* base) {
  server_family_.ConfigureMetrics(base);
  base->RegisterCb("/txz", TxTable);
  base->RegisterCb("/topkeys", Topkeys);
}

void Service::OnClose(facade::ConnectionContext* cntx) {
  ConnectionContext* server_cntx = static_cast<ConnectionContext*>(cntx);
  ConnectionState& conn_state = server_cntx->conn_state;

  if (conn_state.subscribe_info) {  // Clean-ups related to PUBSUB
    if (!conn_state.subscribe_info->channels.empty()) {
      auto token = conn_state.subscribe_info->borrow_token;
      server_cntx->UnsubscribeAll(false);

      // Check that all borrowers finished processing.
      // token is increased in channel_slice (the publisher side).
      token.Wait();
    }

    if (conn_state.subscribe_info) {
      DCHECK(!conn_state.subscribe_info->patterns.empty());
      auto token = conn_state.subscribe_info->borrow_token;
      server_cntx->PUnsubscribeAll(false);
      // Check that all borrowers finished processing
      token.Wait();
      DCHECK(!conn_state.subscribe_info);
    }
  }

  DeactivateMonitoring(server_cntx);

  server_family_.OnClose(server_cntx);
}

string Service::GetContextInfo(facade::ConnectionContext* cntx) {
  char buf[16] = {0};
  unsigned index = 0;
  ConnectionContext* server_cntx = static_cast<ConnectionContext*>(cntx);

  if (server_cntx->async_dispatch)
    buf[index++] = 'a';

  if (server_cntx->conn_closing)
    buf[index++] = 't';

  if (server_cntx->conn_state.subscribe_info)
    buf[index++] = 'P';

  if (server_cntx->conn_state.is_blocking)
    buf[index++] = 'b';

  return index ? absl::StrCat("flags:", buf) : string();
}

using ServiceFunc = void (Service::*)(CmdArgList, ConnectionContext* cntx);

#define HFUNC(x) SetHandler(&Service::x)
#define MFUNC(x) \
  SetHandler([this](CmdArgList sp, ConnectionContext* cntx) { this->x(std::move(sp), cntx); })

namespace acl {
constexpr uint32_t kQuit = FAST | CONNECTION;
constexpr uint32_t kMulti = FAST | TRANSACTION;
constexpr uint32_t kWatch = FAST | TRANSACTION;
constexpr uint32_t kUnwatch = FAST | TRANSACTION;
constexpr uint32_t kDiscard = FAST | TRANSACTION;
constexpr uint32_t kEval = SLOW | SCRIPTING;
constexpr uint32_t kEvalSha = SLOW | SCRIPTING;
constexpr uint32_t kExec = SLOW | TRANSACTION;
constexpr uint32_t kPublish = PUBSUB | FAST;
constexpr uint32_t kSubscribe = PUBSUB | SLOW;
constexpr uint32_t kUnsubscribe = PUBSUB | SLOW;
constexpr uint32_t kPSubscribe = PUBSUB | SLOW;
constexpr uint32_t kPUnsubsribe = PUBSUB | SLOW;
constexpr uint32_t kFunction = SLOW;
constexpr uint32_t kMonitor = ADMIN | SLOW | DANGEROUS;
constexpr uint32_t kPubSub = SLOW;
constexpr uint32_t kCommand = SLOW | CONNECTION;
}  // namespace acl

void Service::RegisterCommands() {
  using CI = CommandId;

  registry_
      << CI{"QUIT", CO::READONLY | CO::FAST, 1, 0, 0, 0, acl::kQuit}.HFUNC(Quit)
      << CI{"MULTI", CO::NOSCRIPT | CO::FAST | CO::LOADING, 1, 0, 0, 0, acl::kMulti}.HFUNC(Multi)
      << CI{"WATCH", CO::LOADING, -2, 1, -1, 1, acl::kWatch}.HFUNC(Watch)
      << CI{"UNWATCH", CO::LOADING, 1, 0, 0, 0, acl::kUnwatch}.HFUNC(Unwatch)
      << CI{"DISCARD", CO::NOSCRIPT | CO::FAST | CO::LOADING, 1, 0, 0, 0, acl::kDiscard}.MFUNC(
             Discard)
      << CI{"EVAL", CO::NOSCRIPT | CO::VARIADIC_KEYS, -3, 3, 3, 1, acl::kEval}
             .MFUNC(Eval)
             .SetValidator(&EvalValidator)
      << CI{"EVALSHA", CO::NOSCRIPT | CO::VARIADIC_KEYS, -3, 3, 3, 1, acl::kEvalSha}
             .MFUNC(EvalSha)
             .SetValidator(&EvalValidator)
      << CI{"EXEC", CO::LOADING | CO::NOSCRIPT, 1, 0, 0, 1, acl::kExec}.MFUNC(Exec)
      << CI{"PUBLISH", CO::LOADING | CO::FAST, 3, 0, 0, 0, acl::kPublish}.MFUNC(Publish)
      << CI{"SUBSCRIBE", CO::NOSCRIPT | CO::LOADING, -2, 0, 0, 0, acl::kSubscribe}.MFUNC(Subscribe)
      << CI{"UNSUBSCRIBE", CO::NOSCRIPT | CO::LOADING, -1, 0, 0, 0, acl::kUnsubscribe}.MFUNC(
             Unsubscribe)
      << CI{"PSUBSCRIBE", CO::NOSCRIPT | CO::LOADING, -2, 0, 0, 0, acl::kPSubscribe}.MFUNC(
             PSubscribe)
      << CI{"PUNSUBSCRIBE", CO::NOSCRIPT | CO::LOADING, -1, 0, 0, 0, acl::kPUnsubsribe}.MFUNC(
             PUnsubscribe)
      << CI{"FUNCTION", CO::NOSCRIPT, 2, 0, 0, 0, acl::kFunction}.MFUNC(Function)
      << CI{"MONITOR", CO::ADMIN, 1, 0, 0, 0, acl::kMonitor}.MFUNC(Monitor)
      << CI{"PUBSUB", CO::LOADING | CO::FAST, -1, 0, 0, 0, acl::kPubSub}.MFUNC(Pubsub)
      << CI{"COMMAND", CO::LOADING | CO::NOSCRIPT, -1, 0, 0, 0, acl::kCommand}.MFUNC(Command);

  StreamFamily::Register(&registry_);
  StringFamily::Register(&registry_);
  GenericFamily::Register(&registry_);
  ListFamily::Register(&registry_);
  SetFamily::Register(&registry_);
  HSetFamily::Register(&registry_);
  ZSetFamily::Register(&registry_);
  JsonFamily::Register(&registry_);
  BitOpsFamily::Register(&registry_);
  HllFamily::Register(&registry_);
  SearchFamily::Register(&registry_);
  acl::AclFamily::Register(&registry_);

  server_family_.Register(&registry_);
  cluster_family_.Register(&registry_);

  // Only after all the commands are registered
  registry_.Init(pp_.size());

  if (VLOG_IS_ON(1)) {
    LOG(INFO) << "Multi-key commands are: ";
    registry_.Traverse([](std::string_view key, const CI& cid) {
      if (cid.is_multi_key()) {
        string key_len;
        if (cid.last_key_pos() < 0)
          key_len = "unlimited";
        else
          key_len = StrCat(cid.last_key_pos() - cid.first_key_pos() + 1);
        LOG(INFO) << "    " << key << ": with " << key_len << " keys";
      }
    });

    LOG(INFO) << "Non-transactional commands are: ";
    registry_.Traverse([](std::string_view name, const CI& cid) {
      if (cid.IsTransactional()) {
        LOG(INFO) << "    " << name;
      }
    });
  }
}

void SetMaxMemoryFlag(uint64_t value) {
  absl::SetFlag(&FLAGS_maxmemory, {value});
}

uint64_t GetMaxMemoryFlag() {
  return absl::GetFlag(FLAGS_maxmemory).value;
}

}  // namespace dfly<|MERGE_RESOLUTION|>--- conflicted
+++ resolved
@@ -918,11 +918,7 @@
     uint64_t used_memory = etl.GetUsedMemory(start_ns);
     double oom_deny_ratio = GetFlag(FLAGS_oom_deny_ratio);
     if (used_memory > (max_memory_limit * oom_deny_ratio)) {
-<<<<<<< HEAD
-      return cntx->SendError(kOutOfMemory);
-=======
       return cntx->reply_builder()->SendError(kOutOfMemory);
->>>>>>> 0bbd14be
     }
   }
 
