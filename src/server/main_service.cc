--- conflicted
+++ resolved
@@ -913,17 +913,6 @@
     return (*cntx)->SendSimpleString("QUEUED");
   }
 
-<<<<<<< HEAD
-  uint64_t start_ns = ProactorBase::GetMonotonicTimeNs(), end_ns;
-=======
-  // We are not sending any admin command in the monitor, and we do not want to
-  // do any processing if we don't have any waiting connections with monitor
-  // enabled on them - see https://redis.io/commands/monitor/
-  const MonitorsRepo& monitors = etl.Monitors();
-  if (!monitors.Empty() && (cid->opt_mask() & CO::ADMIN) == 0) {
-    DispatchMonitor(dfly_cntx, args);
-  }
-
   uint64_t start_ns = absl::GetCurrentTimeNanos();
 
   if (cid->opt_mask() & CO::DENYOOM) {
@@ -933,7 +922,6 @@
       return (*cntx)->SendError(kOutOfMemory);
     }
   }
->>>>>>> 3a832b56
 
   // Create command transaction
   intrusive_ptr<Transaction> dist_trans;
