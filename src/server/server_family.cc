// Copyright 2022, DragonflyDB authors.  All rights reserved.
// See LICENSE for licensing terms.
//

#include "server/server_family.h"

#include <absl/cleanup/cleanup.h>
#include <absl/random/random.h>  // for master_id_ generation.
#include <absl/strings/match.h>
#include <absl/strings/str_join.h>
#include <absl/strings/str_replace.h>
#include <absl/strings/strip.h>
#include <croncpp.h>  // cron::cronexpr
#include <sys/resource.h>

#include <algorithm>
#include <chrono>
#include <filesystem>
#include <optional>

#include "facade/error.h"
#include "slowlog.h"

extern "C" {
#include "redis/redis_aux.h"
}

#include "base/flags.h"
#include "base/logging.h"
#include "facade/dragonfly_connection.h"
#include "facade/reply_builder.h"
#include "io/file_util.h"
#include "io/proc_reader.h"
#include "search/doc_index.h"
#include "server/acl/acl_commands_def.h"
#include "server/command_registry.h"
#include "server/conn_context.h"
#include "server/debugcmd.h"
#include "server/detail/save_stages_controller.h"
#include "server/dflycmd.h"
#include "server/engine_shard_set.h"
#include "server/error.h"
#include "server/generic_family.h"
#include "server/journal/journal.h"
#include "server/main_service.h"
#include "server/memory_cmd.h"
#include "server/protocol_client.h"
#include "server/rdb_load.h"
#include "server/rdb_save.h"
#include "server/script_mgr.h"
#include "server/server_state.h"
#include "server/tiered_storage.h"
#include "server/transaction.h"
#include "server/version.h"
#include "strings/human_readable.h"
#include "util/accept_server.h"
#include "util/aws/aws.h"
#include "util/fibers/fiber_file.h"

using namespace std;

struct ReplicaOfFlag {
  string host;
  string port;

  bool has_value() const {
    return !host.empty() && !port.empty();
  }
};

static bool AbslParseFlag(std::string_view in, ReplicaOfFlag* flag, std::string* err);
static std::string AbslUnparseFlag(const ReplicaOfFlag& flag);

ABSL_FLAG(string, dir, "", "working directory");
ABSL_FLAG(string, dbfilename, "dump-{timestamp}", "the filename to save/load the DB");
ABSL_FLAG(string, requirepass, "",
          "password for AUTH authentication. "
          "If empty can also be set with DFLY_PASSWORD environment variable.");
ABSL_FLAG(uint32_t, maxclients, 64000, "Maximum number of concurrent clients allowed.");

ABSL_FLAG(string, save_schedule, "",
          "glob spec for the UTC time to save a snapshot which matches HH:MM 24h time");
ABSL_FLAG(string, snapshot_cron, "",
          "cron expression for the time to save a snapshot, crontab style");
ABSL_FLAG(bool, df_snapshot_format, true,
          "if true, save in dragonfly-specific snapshotting format");
ABSL_FLAG(int, epoll_file_threads, 0,
          "thread size for file workers when running in epoll mode, default is hardware concurrent "
          "threads");
ABSL_FLAG(ReplicaOfFlag, replicaof, ReplicaOfFlag{},
          "Specifies a host and port which point to a target master "
          "to replicate. "
          "Format should be <IPv4>:<PORT> or host:<PORT> or [<IPv6>]:<PORT>");
ABSL_FLAG(int32_t, slowlog_log_slower_than, 10000,
          "Add commands slower than this threshold to slow log. The value is expressed in "
          "microseconds and if it's negative - disables the slowlog.");
ABSL_FLAG(uint32_t, slowlog_max_len, 20, "Slow log maximum length.");

ABSL_FLAG(string, s3_endpoint, "", "endpoint for s3 snapshots, default uses aws regional endpoint");
ABSL_FLAG(bool, s3_use_https, true, "whether to use https for s3 endpoints");
// Disable EC2 metadata by default, or if a users credentials are invalid the
// AWS client will spent 30s trying to connect to inaccessable EC2 endpoints
// to load the credentials.
ABSL_FLAG(bool, s3_ec2_metadata, false,
          "whether to load credentials and configuration from EC2 metadata");
// Enables S3 payload signing over HTTP. This reduces the latency and resource
// usage when writing snapshots to S3, at the expense of security.
ABSL_FLAG(bool, s3_sign_payload, true,
          "whether to sign the s3 request payload when uploading snapshots");

ABSL_DECLARE_FLAG(int32_t, port);
ABSL_DECLARE_FLAG(bool, cache_mode);
ABSL_DECLARE_FLAG(uint32_t, max_eviction_per_heartbeat);
ABSL_DECLARE_FLAG(uint32_t, max_segment_to_consider);
ABSL_DECLARE_FLAG(uint32_t, hz);
ABSL_DECLARE_FLAG(bool, tls);
ABSL_DECLARE_FLAG(string, tls_ca_cert_file);
ABSL_DECLARE_FLAG(string, tls_ca_cert_dir);

bool AbslParseFlag(std::string_view in, ReplicaOfFlag* flag, std::string* err) {
#define RETURN_ON_ERROR(cond, m)                                           \
  do {                                                                     \
    if ((cond)) {                                                          \
      *err = m;                                                            \
      LOG(WARNING) << "Error in parsing arguments for --replicaof: " << m; \
      return false;                                                        \
    }                                                                      \
  } while (0)

  if (in.empty()) {  // on empty flag "parse" nothing. If we return false then DF exists.
    *flag = ReplicaOfFlag{};
    return true;
  }

  auto pos = in.find_last_of(':');
  RETURN_ON_ERROR(pos == string::npos, "missing ':'.");

  string_view ip = in.substr(0, pos);
  flag->port = in.substr(pos + 1);

  RETURN_ON_ERROR(ip.empty() || flag->port.empty(), "IP/host or port are empty.");

  // For IPv6: ip1.front == '[' AND ip1.back == ']'
  // For IPv4: ip1.front != '[' AND ip1.back != ']'
  // Together, this ip1.front == '[' iff ip1.back == ']', which can be implemented as XNOR (NOT XOR)
  RETURN_ON_ERROR(((ip.front() == '[') ^ (ip.back() == ']')), "unclosed brackets.");

  if (ip.front() == '[') {
    // shortest possible IPv6 is '::1' (loopback)
    RETURN_ON_ERROR(ip.length() <= 2, "IPv6 host name is too short");

    flag->host = ip.substr(1, ip.length() - 2);
  } else {
    flag->host = ip;
  }

  VLOG(1) << "--replicaof: Received " << flag->host << " :  " << flag->port;
  return true;
#undef RETURN_ON_ERROR
}

std::string AbslUnparseFlag(const ReplicaOfFlag& flag) {
  return (flag.has_value()) ? absl::StrCat(flag.host, ":", flag.port) : "";
}

void SlowLogGet(dfly::CmdArgList args, dfly::ConnectionContext* cntx, dfly::Service& service,
                std::string_view sub_cmd) {
  size_t requested_slow_log_length = UINT32_MAX;
  size_t argc = args.size();
  if (argc >= 3) {
    (*cntx)->SendError(facade::UnknownSubCmd(sub_cmd, "SLOWLOG"), facade::kSyntaxErrType);
    return;
  } else if (argc == 2) {
    string_view length = facade::ArgS(args, 1);
    int64_t num;
    if ((!absl::SimpleAtoi(length, &num)) || (num < -1)) {
      (*cntx)->SendError("count should be greater than or equal to -1");
      return;
    }
    if (num >= 0) {
      requested_slow_log_length = num;
    }
  }

  // gather all the individual slowlogs from all the fibers and sort them by their timestamp
  std::vector<boost::circular_buffer<dfly::SlowLogEntry>> entries(service.proactor_pool().size());
  service.proactor_pool().AwaitFiberOnAll([&](auto index, auto* context) {
    auto shard_entries = dfly::ServerState::tlocal()->GetSlowLog().Entries();
    entries[index] = shard_entries;
  });
  std::vector<std::pair<dfly::SlowLogEntry, unsigned>> merged_slow_log;
  for (size_t i = 0; i < entries.size(); ++i) {
    for (const auto& log_item : entries[i]) {
      merged_slow_log.emplace_back(log_item, i);
    }
  }
  std::sort(merged_slow_log.begin(), merged_slow_log.end(), [](const auto& e1, const auto& e2) {
    return e1.first.unix_timestamp > e2.first.unix_timestamp;
  });

  requested_slow_log_length = std::min(merged_slow_log.size(), requested_slow_log_length);

  (*cntx)->StartArray(requested_slow_log_length);
  for (size_t i = 0; i < requested_slow_log_length; ++i) {
    const auto& entry = merged_slow_log[i].first;
    const auto& args = entry.cmd_args;

    (*cntx)->StartArray(6);

    (*cntx)->SendLong(entry.entry_id * service.proactor_pool().size() + merged_slow_log[i].second);
    (*cntx)->SendLong(entry.unix_timestamp / 1000000000);
    (*cntx)->SendLong(entry.execution_time_micro);

    // if we truncated the args, there is one pseudo-element containing the number of truncated
    // args that we must add, so the result length is increased by 1
    size_t len = args.size() + int(args.size() < entry.original_length);

    (*cntx)->StartArray(len);

    for (const auto& arg : args) {
      if (arg.second > 0) {
        auto suffix = absl::StrCat("... (", arg.second, " more bytes)");
        auto cmd_arg = arg.first.substr(0, dfly::kMaximumSlowlogArgLength - suffix.length());
        (*cntx)->SendBulkString(absl::StrCat(cmd_arg, suffix));
      } else {
        (*cntx)->SendBulkString(arg.first);
      }
    }
    // if we truncated arguments - add a special string to indicate that.
    if (args.size() < entry.original_length) {
      (*cntx)->SendBulkString(
          absl::StrCat("... (", entry.original_length - args.size(), " more arguments)"));
    }

    (*cntx)->SendBulkString(entry.client_ip);
    (*cntx)->SendBulkString(entry.client_name);
  }
  return;
}

namespace dfly {

namespace fs = std::filesystem;

using absl::GetFlag;
using absl::StrCat;
using namespace facade;
using namespace util;
using detail::SaveStagesController;
using http::StringResponse;
using strings::HumanReadableNumBytes;

namespace {

const auto kRedisVersion = "6.2.11";
constexpr string_view kS3Prefix = "s3://"sv;

using EngineFunc = void (ServerFamily::*)(CmdArgList args, ConnectionContext* cntx);

inline CommandId::Handler HandlerFunc(ServerFamily* se, EngineFunc f) {
  return [=](CmdArgList args, ConnectionContext* cntx) { return (se->*f)(args, cntx); };
}

using CI = CommandId;

string UnknownCmd(string cmd, CmdArgList args) {
  return absl::StrCat("unknown command '", cmd, "' with args beginning with: ",
                      StrJoin(args.begin(), args.end(), ", ", CmdArgListFormatter()));
}

bool IsCloudPath(string_view path) {
  return absl::StartsWith(path, kS3Prefix);
}

bool IsValidSaveScheduleNibble(string_view time, unsigned int max) {
  /*
   * a nibble is valid iff there exists one time that matches the pattern
   * and that time is <= max. For any wildcard the minimum value is 0.
   * Therefore the minimum time the pattern can match is the time with
   * all *s replaced with 0s. If this time is > max all other times that
   * match the pattern are > max and the pattern is invalid. Otherwise
   * there exists at least one valid nibble specified by this pattern
   *
   * Note the edge case of "*" is equivalent to "**". While using this
   * approach "*" and "**" both map to 0.
   */
  unsigned int min_match = 0;
  for (size_t i = 0; i < time.size(); ++i) {
    // check for valid characters
    if (time[i] != '*' && (time[i] < '0' || time[i] > '9')) {
      return false;
    }
    min_match *= 10;
    min_match += time[i] == '*' ? 0 : time[i] - '0';
  }

  return min_match <= max;
}

// Check that if TLS is used at least one form of client authentication is
// enabled. That means either using a password or giving a root
// certificate for authenticating client certificates which will
// be required.
bool ValidateServerTlsFlags() {
  if (!absl::GetFlag(FLAGS_tls)) {
    return true;
  }

  bool has_auth = false;

  if (!dfly::GetPassword().empty()) {
    has_auth = true;
  }

  if (!(absl::GetFlag(FLAGS_tls_ca_cert_file).empty() &&
        absl::GetFlag(FLAGS_tls_ca_cert_dir).empty())) {
    has_auth = true;
  }

  if (!has_auth) {
    LOG(ERROR) << "TLS configured but no authentication method is used!";
    return false;
  }

  return true;
}

bool IsReplicatingNoOne(string_view host, string_view port) {
  return absl::EqualsIgnoreCase(host, "no") && absl::EqualsIgnoreCase(port, "one");
}

void RebuildAllSearchIndices(Service* service) {
  const CommandId* cmd = service->FindCmd("FT.CREATE");
  if (cmd == nullptr) {
    // On MacOS we don't include search so FT.CREATE won't exist.
    return;
  }
  boost::intrusive_ptr<Transaction> trans{new Transaction{cmd}};
  trans->InitByArgs(0, {});
  trans->ScheduleSingleHop([](auto* trans, auto* es) {
    es->search_indices()->RebuildAllIndices(trans->GetOpArgs(es));
    return OpStatus::OK;
  });
}

template <typename T> void UpdateMax(T* maxv, T current) {
  *maxv = std::max(*maxv, current);
}

void SetMasterFlagOnAllThreads(bool is_master) {
  auto cb = [is_master](auto* pb) { ServerState::tlocal()->is_master = is_master; };
  shard_set->pool()->DispatchBrief(cb);
}

}  // namespace

std::optional<SnapshotSpec> ParseSaveSchedule(string_view time) {
  if (time.length() < 3 || time.length() > 5) {
    return std::nullopt;
  }

  size_t separator_idx = time.find(':');
  // the time cannot start with ':' and it must be present in the first 3 characters of any time
  if (separator_idx == 0 || separator_idx >= 3) {
    return std::nullopt;
  }

  SnapshotSpec spec{string(time.substr(0, separator_idx)), string(time.substr(separator_idx + 1))};
  // a minute should be 2 digits as it is zero padded, unless it is a '*' in which case this
  // greedily can make up both digits
  if (spec.minute_spec != "*" && spec.minute_spec.length() != 2) {
    return std::nullopt;
  }

  return IsValidSaveScheduleNibble(spec.hour_spec, 23) &&
                 IsValidSaveScheduleNibble(spec.minute_spec, 59)
             ? std::optional<SnapshotSpec>(spec)
             : std::nullopt;
}

bool DoesTimeNibbleMatchSpecifier(string_view time_spec, unsigned int current_time) {
  // single greedy wildcard matches everything
  if (time_spec == "*") {
    return true;
  }

  for (int i = time_spec.length() - 1; i >= 0; --i) {
    // if the current digit is not a wildcard and it does not match the digit in the current time it
    // does not match
    if (time_spec[i] != '*' && int(current_time % 10) != (time_spec[i] - '0')) {
      return false;
    }
    current_time /= 10;
  }

  return current_time == 0;
}

bool DoesTimeMatchSpecifier(const SnapshotSpec& spec, time_t now) {
  unsigned hour = (now / 3600) % 24;
  unsigned min = (now / 60) % 60;
  return DoesTimeNibbleMatchSpecifier(spec.hour_spec, hour) &&
         DoesTimeNibbleMatchSpecifier(spec.minute_spec, min);
}

std::optional<cron::cronexpr> InferSnapshotCronExpr() {
  string save_time = GetFlag(FLAGS_save_schedule);
  string snapshot_cron_exp = GetFlag(FLAGS_snapshot_cron);

  if (!snapshot_cron_exp.empty() && !save_time.empty()) {
    LOG(ERROR) << "snapshot_cron and save_schedule flags should not be set simultaneously";
    exit(1);
  }

  string raw_cron_expr;
  if (!save_time.empty()) {
    std::optional<SnapshotSpec> spec = ParseSaveSchedule(save_time);

    if (spec) {
      // Setting snapshot to HH:mm everyday, as specified by `save_schedule` flag
      raw_cron_expr = "0 " + spec.value().minute_spec + " " + spec.value().hour_spec + " * * *";
    } else {
      LOG(WARNING) << "Invalid snapshot time specifier " << save_time;
    }
  } else if (!snapshot_cron_exp.empty()) {
    raw_cron_expr = "0 " + snapshot_cron_exp;
  }

  if (!raw_cron_expr.empty()) {
    try {
      return std::optional<cron::cronexpr>(cron::make_cron(raw_cron_expr));
    } catch (const cron::bad_cronexpr& ex) {
      LOG(WARNING) << "Invalid cron expression: " << ex.what();
    }
  }
  return std::nullopt;
}

ServerFamily::ServerFamily(Service* service) : service_(*service) {
  start_time_ = time(NULL);
  last_save_info_ = make_shared<LastSaveInfo>();
  last_save_info_->save_time = start_time_;
  script_mgr_.reset(new ScriptMgr());
  journal_.reset(new journal::Journal());

  {
    absl::InsecureBitGen eng;
    master_id_ = GetRandomHex(eng, CONFIG_RUN_ID_SIZE);
    DCHECK_EQ(CONFIG_RUN_ID_SIZE, master_id_.size());
  }

  if (auto ec =
          detail::ValidateFilename(GetFlag(FLAGS_dbfilename), GetFlag(FLAGS_df_snapshot_format));
      ec) {
    LOG(ERROR) << ec.Format();
    exit(1);
  }

  if (!ValidateServerTlsFlags()) {
    exit(1);
  }
  ValidateClientTlsFlags();
}

ServerFamily::~ServerFamily() {
}

void SetMaxClients(std::vector<facade::Listener*>& listeners, uint32_t maxclients) {
  for (auto* listener : listeners) {
    if (!listener->IsPrivilegedInterface()) {
      listener->SetMaxClients(maxclients);
    }
  }
}

void SetSlowLogMaxLen(util::ProactorPool& pool, uint32_t val) {
  pool.AwaitFiberOnAll(
      [&val](auto index, auto* context) { ServerState::tlocal()->GetSlowLog().ChangeLength(val); });
}

void SetSlowLogThreshold(util::ProactorPool& pool, int32_t val) {
  pool.AwaitFiberOnAll([val](auto index, auto* context) {
    ServerState::tlocal()->log_slower_than_usec = val < 0 ? UINT32_MAX : uint32_t(val);
  });
}

void ServerFamily::Init(util::AcceptServer* acceptor, std::vector<facade::Listener*> listeners) {
  CHECK(acceptor_ == nullptr);
  acceptor_ = acceptor;
  listeners_ = std::move(listeners);
  dfly_cmd_ = make_unique<DflyCmd>(this);

  SetMaxClients(listeners_, absl::GetFlag(FLAGS_maxclients));
  config_registry.RegisterMutable("maxclients", [this](const absl::CommandLineFlag& flag) {
    auto res = flag.TryGet<uint32_t>();
    if (res.has_value())
      SetMaxClients(listeners_, res.value());
    return res.has_value();
  });

  SetSlowLogThreshold(service_.proactor_pool(), absl::GetFlag(FLAGS_slowlog_log_slower_than));
  config_registry.RegisterMutable("slowlog_log_slower_than",
                                  [this](const absl::CommandLineFlag& flag) {
                                    auto res = flag.TryGet<int32_t>();
                                    if (res.has_value())
                                      SetSlowLogThreshold(service_.proactor_pool(), res.value());
                                    return res.has_value();
                                  });
  SetSlowLogMaxLen(service_.proactor_pool(), absl::GetFlag(FLAGS_slowlog_max_len));
  config_registry.RegisterMutable("slowlog_max_len", [this](const absl::CommandLineFlag& flag) {
    auto res = flag.TryGet<uint32_t>();
    if (res.has_value())
      SetSlowLogMaxLen(service_.proactor_pool(), res.value());
    return res.has_value();
  });

  // We only reconfigure TLS when the 'tls' config key changes. Therefore to
  // update TLS certs, first update tls_cert_file, then set 'tls true'.
  config_registry.RegisterMutable("tls", [this](const absl::CommandLineFlag& flag) {
    if (!ValidateServerTlsFlags()) {
      return false;
    }
    for (facade::Listener* l : listeners_) {
      // Must reconfigure in the listener proactor to avoid a race.
      if (!l->socket()->proactor()->Await([l] { return l->ReconfigureTLS(); })) {
        return false;
      }
    }
    return true;
  });
  config_registry.RegisterMutable("tls_cert_file");
  config_registry.RegisterMutable("tls_key_file");
  config_registry.RegisterMutable("tls_ca_cert_file");
  config_registry.RegisterMutable("tls_ca_cert_dir");

  pb_task_ = shard_set->pool()->GetNextProactor();
  if (pb_task_->GetKind() == ProactorBase::EPOLL) {
    fq_threadpool_.reset(new FiberQueueThreadPool(absl::GetFlag(FLAGS_epoll_file_threads)));
  }

  string flag_dir = GetFlag(FLAGS_dir);
  if (IsCloudPath(flag_dir)) {
    shard_set->pool()->GetNextProactor()->Await([&] { util::aws::Init(); });
    snapshot_storage_ = std::make_shared<detail::AwsS3SnapshotStorage>(
        absl::GetFlag(FLAGS_s3_endpoint), absl::GetFlag(FLAGS_s3_use_https),
        absl::GetFlag(FLAGS_s3_ec2_metadata), absl::GetFlag(FLAGS_s3_sign_payload));
  } else if (fq_threadpool_) {
    snapshot_storage_ = std::make_shared<detail::FileSnapshotStorage>(fq_threadpool_.get());
  } else {
    snapshot_storage_ = std::make_shared<detail::FileSnapshotStorage>(nullptr);
  }

  // check for '--replicaof' before loading anything
  if (ReplicaOfFlag flag = GetFlag(FLAGS_replicaof); flag.has_value()) {
    service_.proactor_pool().GetNextProactor()->Await(
        [this, &flag]() { this->Replicate(flag.host, flag.port); });
    return;  // DONT load any snapshots
  }

  const auto load_path_result = snapshot_storage_->LoadPath(flag_dir, GetFlag(FLAGS_dbfilename));
  if (load_path_result) {
    const std::string load_path = *load_path_result;
    if (!load_path.empty()) {
      load_result_ = Load(load_path);
    }
  } else {
    if (std::error_code(load_path_result.error()) == std::errc::no_such_file_or_directory) {
      LOG(WARNING) << "Load snapshot: No snapshot found";
    } else {
      LOG(ERROR) << "Failed to load snapshot: " << load_path_result.error().Format();
    }
  }

  snapshot_schedule_fb_ =
      service_.proactor_pool().GetNextProactor()->LaunchFiber([this] { SnapshotScheduling(); });
}

void ServerFamily::Shutdown() {
  VLOG(1) << "ServerFamily::Shutdown";

  if (load_result_.valid())
    load_result_.wait();

  schedule_done_.Notify();
  if (snapshot_schedule_fb_.IsJoinable()) {
    snapshot_schedule_fb_.Join();
  }

  if (save_on_shutdown_ && !absl::GetFlag(FLAGS_dbfilename).empty()) {
    shard_set->pool()->GetNextProactor()->Await([this] {
      GenericError ec = DoSave();
      if (ec) {
        LOG(WARNING) << "Failed to perform snapshot " << ec.Format();
      }
    });
  }

  pb_task_->Await([this] {
    if (stats_caching_task_) {
      pb_task_->CancelPeriodic(stats_caching_task_);
      stats_caching_task_ = 0;
    }

    if (journal_->EnterLameDuck()) {
      auto ec = journal_->Close();
      LOG_IF(ERROR, ec) << "Error closing journal " << ec;
    }

    unique_lock lk(replicaof_mu_);
    if (replica_) {
      replica_->Stop();
    }

    dfly_cmd_->Shutdown();
  });
}

struct AggregateLoadResult {
  AggregateError first_error;
  std::atomic<size_t> keys_read;
};

// Load starts as many fibers as there are files to load each one separately.
// It starts one more fiber that waits for all load fibers to finish and returns the first
// error (if any occured) with a future.
Future<GenericError> ServerFamily::Load(const std::string& load_path) {
  auto paths_result = snapshot_storage_->LoadPaths(load_path);
  if (!paths_result) {
    LOG(ERROR) << "Failed to load snapshot: " << paths_result.error().Format();

    Promise<GenericError> ec_promise;
    ec_promise.set_value(paths_result.error());
    return ec_promise.get_future();
  }

  std::vector<std::string> paths = *paths_result;

  LOG(INFO) << "Loading " << load_path;

  GlobalState new_state = service_.SwitchState(GlobalState::ACTIVE, GlobalState::LOADING);
  if (new_state != GlobalState::LOADING) {
    LOG(WARNING) << GlobalStateName(new_state) << " in progress, ignored";
    return {};
  }

  auto& pool = service_.proactor_pool();

  vector<Fiber> load_fibers;
  load_fibers.reserve(paths.size());

  auto aggregated_result = std::make_shared<AggregateLoadResult>();

  for (auto& path : paths) {
    // For single file, choose thread that does not handle shards if possible.
    // This will balance out the CPU during the load.
    ProactorBase* proactor;
    if (paths.size() == 1 && shard_count() < pool.size()) {
      proactor = pool.at(shard_count());
    } else {
      proactor = pool.GetNextProactor();
    }

    auto load_fiber = [this, aggregated_result, path = std::move(path)]() {
      auto load_result = LoadRdb(path);
      if (load_result.has_value())
        aggregated_result->keys_read.fetch_add(*load_result);
      else
        aggregated_result->first_error = load_result.error();
    };
    load_fibers.push_back(proactor->LaunchFiber(std::move(load_fiber)));
  }

  Promise<GenericError> ec_promise;
  Future<GenericError> ec_future = ec_promise.get_future();

  // Run fiber that empties the channel and sets ec_promise.
  auto load_join_fiber = [this, aggregated_result, load_fibers = std::move(load_fibers),
                          ec_promise = std::move(ec_promise)]() mutable {
    for (auto& fiber : load_fibers) {
      fiber.Join();
    }
    if (aggregated_result->first_error) {
      LOG(ERROR) << "Rdb load failed. " << (*aggregated_result->first_error).message();
      exit(1);
    }
    RebuildAllSearchIndices(&service_);
    LOG(INFO) << "Load finished, num keys read: " << aggregated_result->keys_read;
    service_.SwitchState(GlobalState::LOADING, GlobalState::ACTIVE);
    ec_promise.set_value(*(aggregated_result->first_error));
  };
  pool.GetNextProactor()->Dispatch(std::move(load_join_fiber));

  return ec_future;
}

void ServerFamily::SnapshotScheduling() {
  const std::optional<cron::cronexpr> cron_expr = InferSnapshotCronExpr();
  if (!cron_expr) {
    return;
  }

  const auto loading_check_interval = std::chrono::seconds(10);
  while (service_.GetGlobalState() == GlobalState::LOADING) {
    schedule_done_.WaitFor(loading_check_interval);
  }

  while (true) {
    const std::chrono::time_point now = std::chrono::system_clock::now();
    const std::chrono::time_point next = cron::cron_next(cron_expr.value(), now);

    if (schedule_done_.WaitFor(next - now)) {
      break;
    };

    GenericError ec = DoSave();
    if (ec) {
      LOG(WARNING) << "Failed to perform snapshot " << ec.Format();
    }
  }
}

io::Result<size_t> ServerFamily::LoadRdb(const std::string& rdb_file) {
  error_code ec;
  io::ReadonlyFileOrError res = snapshot_storage_->OpenReadFile(rdb_file);
  if (res) {
    io::FileSource fs(*res);

    RdbLoader loader{&service_};
    ec = loader.Load(&fs);
    if (!ec) {
      VLOG(1) << "Done loading RDB from " << rdb_file << ", keys loaded: " << loader.keys_loaded();
      VLOG(1) << "Loading finished after " << strings::HumanReadableElapsedTime(loader.load_time());
      return loader.keys_loaded();
    }
  } else {
    ec = res.error();
  }
  return nonstd::make_unexpected(ec);
}

enum MetricType { COUNTER, GAUGE, SUMMARY, HISTOGRAM };

const char* MetricTypeName(MetricType type) {
  switch (type) {
    case MetricType::COUNTER:
      return "counter";
    case MetricType::GAUGE:
      return "gauge";
    case MetricType::SUMMARY:
      return "summary";
    case MetricType::HISTOGRAM:
      return "histogram";
  }
  return "unknown";
}

inline string GetMetricFullName(string_view metric_name) {
  return StrCat("dragonfly_", metric_name);
}

void AppendMetricHeader(string_view metric_name, string_view metric_help, MetricType type,
                        string* dest) {
  const auto full_metric_name = GetMetricFullName(metric_name);
  absl::StrAppend(dest, "# HELP ", full_metric_name, " ", metric_help, "\n");
  absl::StrAppend(dest, "# TYPE ", full_metric_name, " ", MetricTypeName(type), "\n");
}

void AppendLabelTupple(absl::Span<const string_view> label_names,
                       absl::Span<const string_view> label_values, string* dest) {
  if (label_names.empty())
    return;

  absl::StrAppend(dest, "{");
  for (size_t i = 0; i < label_names.size(); ++i) {
    if (i > 0) {
      absl::StrAppend(dest, ", ");
    }
    absl::StrAppend(dest, label_names[i], "=\"", label_values[i], "\"");
  }

  absl::StrAppend(dest, "}");
}

void AppendMetricValue(string_view metric_name, const absl::AlphaNum& value,
                       absl::Span<const string_view> label_names,
                       absl::Span<const string_view> label_values, string* dest) {
  absl::StrAppend(dest, GetMetricFullName(metric_name));
  AppendLabelTupple(label_names, label_values, dest);
  absl::StrAppend(dest, " ", value, "\n");
}

void AppendMetricWithoutLabels(string_view name, string_view help, const absl::AlphaNum& value,
                               MetricType type, string* dest) {
  AppendMetricHeader(name, help, type, dest);
  AppendMetricValue(name, value, {}, {}, dest);
}

void PrintPrometheusMetrics(const Metrics& m, StringResponse* resp) {
  // Server metrics
  AppendMetricHeader("version", "", MetricType::GAUGE, &resp->body());
  AppendMetricValue("version", 1, {"version"}, {GetVersion()}, &resp->body());
  AppendMetricHeader("role", "", MetricType::GAUGE, &resp->body());
  AppendMetricValue("role", 1, {"role"}, {m.is_master ? "master" : "replica"}, &resp->body());
  AppendMetricWithoutLabels("master", "1 if master 0 if replica", m.is_master ? 1 : 0,
                            MetricType::GAUGE, &resp->body());
  AppendMetricWithoutLabels("uptime_in_seconds", "", m.uptime, MetricType::GAUGE, &resp->body());

  // Clients metrics
  AppendMetricWithoutLabels("connected_clients", "", m.conn_stats.num_conns, MetricType::GAUGE,
                            &resp->body());
  AppendMetricWithoutLabels("client_read_buffer_bytes", "", m.conn_stats.read_buf_capacity,
                            MetricType::GAUGE, &resp->body());
  AppendMetricWithoutLabels("blocked_clients", "", m.conn_stats.num_blocked_clients,
                            MetricType::GAUGE, &resp->body());

  // Memory metrics
  auto sdata_res = io::ReadStatusInfo();
  AppendMetricWithoutLabels("memory_used_bytes", "", m.heap_used_bytes, MetricType::GAUGE,
                            &resp->body());
  AppendMetricWithoutLabels("memory_used_peak_bytes", "", used_mem_peak.load(memory_order_relaxed),
                            MetricType::GAUGE, &resp->body());
  AppendMetricWithoutLabels("comitted_memory", "", GetMallocCurrentCommitted(), MetricType::GAUGE,
                            &resp->body());
  AppendMetricWithoutLabels("memory_max_bytes", "", max_memory_limit, MetricType::GAUGE,
                            &resp->body());
  if (sdata_res.has_value()) {
    size_t rss = sdata_res->vm_rss + sdata_res->hugetlb_pages;
    AppendMetricWithoutLabels("used_memory_rss_bytes", "", rss, MetricType::GAUGE, &resp->body());
  } else {
    LOG_FIRST_N(ERROR, 10) << "Error fetching /proc/self/status stats. error "
                           << sdata_res.error().message();
  }

  // Stats metrics
  AppendMetricWithoutLabels("connections_received_total", "", m.conn_stats.conn_received_cnt,
                            MetricType::COUNTER, &resp->body());

  AppendMetricWithoutLabels("commands_processed_total", "", m.conn_stats.command_cnt,
                            MetricType::COUNTER, &resp->body());
  AppendMetricWithoutLabels("keyspace_hits_total", "", m.events.hits, MetricType::COUNTER,
                            &resp->body());
  AppendMetricWithoutLabels("keyspace_misses_total", "", m.events.misses, MetricType::COUNTER,
                            &resp->body());

  // Net metrics
  AppendMetricWithoutLabels("net_input_bytes_total", "", m.conn_stats.io_read_bytes,
                            MetricType::COUNTER, &resp->body());
  AppendMetricWithoutLabels("net_output_bytes_total", "", m.conn_stats.io_write_bytes,
                            MetricType::COUNTER, &resp->body());

  // DB stats
  AppendMetricWithoutLabels("expired_keys_total", "", m.events.expired_keys, MetricType::COUNTER,
                            &resp->body());
  AppendMetricWithoutLabels("evicted_keys_total", "", m.events.evicted_keys, MetricType::COUNTER,
                            &resp->body());

  string db_key_metrics;
  string db_key_expire_metrics;

  AppendMetricHeader("db_keys", "Total number of keys by DB", MetricType::GAUGE, &db_key_metrics);
  AppendMetricHeader("db_keys_expiring", "Total number of expiring keys by DB", MetricType::GAUGE,
                     &db_key_expire_metrics);

  for (size_t i = 0; i < m.db_stats.size(); ++i) {
    AppendMetricValue("db_keys", m.db_stats[i].key_count, {"db"}, {StrCat("db", i)},
                      &db_key_metrics);
    AppendMetricValue("db_keys_expiring", m.db_stats[i].expire_count, {"db"}, {StrCat("db", i)},
                      &db_key_expire_metrics);
  }

  // Command stats
  {
    string command_metrics;

    AppendMetricHeader("commands", "Metrics for all commands ran", MetricType::COUNTER,
                       &command_metrics);
    for (const auto& [name, stat] : m.cmd_stats_map) {
      const auto calls = stat.first;
      const auto duration_seconds = stat.second * 0.001;
      AppendMetricValue("commands_total", calls, {"cmd"}, {name}, &command_metrics);
      AppendMetricValue("commands_duration_seconds_total", duration_seconds, {"cmd"}, {name},
                        &command_metrics);
    }
    absl::StrAppend(&resp->body(), command_metrics);
  }

  if (!m.replication_metrics.empty()) {
    string replication_lag_metrics;
    AppendMetricHeader("connected_replica_lag_records", "Lag in records of a connected replica.",
                       MetricType::GAUGE, &replication_lag_metrics);
    for (const auto& replica : m.replication_metrics) {
      AppendMetricValue("connected_replica_lag_records", replica.lsn_lag,
                        {"replica_ip", "replica_port", "replica_state"},
                        {replica.address, absl::StrCat(replica.listening_port), replica.state},
                        &replication_lag_metrics);
    }
    absl::StrAppend(&resp->body(), replication_lag_metrics);
  }

  absl::StrAppend(&resp->body(), db_key_metrics);
  absl::StrAppend(&resp->body(), db_key_expire_metrics);
}

void ServerFamily::ConfigureMetrics(util::HttpListenerBase* http_base) {
  // The naming of the metrics should be compatible with redis_exporter, see
  // https://github.com/oliver006/redis_exporter/blob/master/exporter/exporter.go#L111

  auto cb = [this](const util::http::QueryArgs& args, util::HttpContext* send) {
    StringResponse resp = util::http::MakeStringResponse(boost::beast::http::status::ok);
    PrintPrometheusMetrics(this->GetMetrics(), &resp);

    return send->Invoke(std::move(resp));
  };

  http_base->RegisterCb("/metrics", cb);
}

void ServerFamily::PauseReplication(bool pause) {
  unique_lock lk(replicaof_mu_);

  // Switch to primary mode.
  if (!ServerState::tlocal()->is_master) {
    auto repl_ptr = replica_;
    CHECK(repl_ptr);
    repl_ptr->Pause(pause);
  }
}

std::optional<ReplicaOffsetInfo> ServerFamily::GetReplicaOffsetInfo() {
  unique_lock lk(replicaof_mu_);

  // Switch to primary mode.
  if (!ServerState::tlocal()->is_master) {
    auto repl_ptr = replica_;
    CHECK(repl_ptr);
    return ReplicaOffsetInfo{repl_ptr->GetSyncId(), repl_ptr->GetReplicaOffset()};
  }
  return nullopt;
}

bool ServerFamily::HasReplica() const {
  unique_lock lk(replicaof_mu_);
  return replica_ != nullptr;
}

optional<Replica::Info> ServerFamily::GetReplicaInfo() const {
  unique_lock lk(replicaof_mu_);
  if (replica_ == nullptr) {
    return nullopt;
  } else {
    return replica_->GetInfo();
  }
}

string ServerFamily::GetReplicaMasterId() const {
  unique_lock lk(replicaof_mu_);
  return string(replica_->MasterId());
}

void ServerFamily::OnClose(ConnectionContext* cntx) {
  dfly_cmd_->OnClose(cntx);
}

void ServerFamily::StatsMC(std::string_view section, facade::ConnectionContext* cntx) {
  if (!section.empty()) {
    return cntx->reply_builder()->SendError("");
  }
  string info;

#define ADD_LINE(name, val) absl::StrAppend(&info, "STAT " #name " ", val, "\r\n")

  time_t now = time(NULL);
  struct rusage ru;
  getrusage(RUSAGE_SELF, &ru);

  auto dbl_time = [](const timeval& tv) -> double {
    return tv.tv_sec + double(tv.tv_usec) / 1000000.0;
  };

  double utime = dbl_time(ru.ru_utime);
  double systime = dbl_time(ru.ru_stime);

  Metrics m = GetMetrics();

  ADD_LINE(pid, getpid());
  ADD_LINE(uptime, m.uptime);
  ADD_LINE(time, now);
  ADD_LINE(version, kGitTag);
  ADD_LINE(libevent, "iouring");
  ADD_LINE(pointer_size, sizeof(void*));
  ADD_LINE(rusage_user, utime);
  ADD_LINE(rusage_system, systime);
  ADD_LINE(max_connections, -1);
  ADD_LINE(curr_connections, m.conn_stats.num_conns);
  ADD_LINE(total_connections, -1);
  ADD_LINE(rejected_connections, -1);
  ADD_LINE(bytes_read, m.conn_stats.io_read_bytes);
  ADD_LINE(bytes_written, m.conn_stats.io_write_bytes);
  ADD_LINE(limit_maxbytes, -1);

  absl::StrAppend(&info, "END\r\n");

  MCReplyBuilder* builder = static_cast<MCReplyBuilder*>(cntx->reply_builder());
  builder->SendRaw(info);

#undef ADD_LINE
}

GenericError ServerFamily::DoSave() {
  const CommandId* cid = service().FindCmd("SAVE");
  CHECK_NOTNULL(cid);
  boost::intrusive_ptr<Transaction> trans(new Transaction{cid});
  trans->InitByArgs(0, {});
  return DoSave(absl::GetFlag(FLAGS_df_snapshot_format), {}, trans.get());
}

GenericError ServerFamily::DoSave(bool new_version, string_view basename, Transaction* trans) {
  SaveStagesController sc{detail::SaveStagesInputs{
      new_version, basename, trans, &service_, &is_saving_, fq_threadpool_.get(), &last_save_info_,
      &save_mu_, &save_bytes_cb_, snapshot_storage_}};
  return sc.Save();
}

error_code ServerFamily::Drakarys(Transaction* transaction, DbIndex db_ind) {
  VLOG(1) << "Drakarys";

  transaction->Schedule();  // TODO: to convert to ScheduleSingleHop ?

  transaction->Execute(
      [db_ind](Transaction* t, EngineShard* shard) {
        shard->db_slice().FlushDb(db_ind);
        return OpStatus::OK;
      },
      true);

  return error_code{};
}

shared_ptr<const LastSaveInfo> ServerFamily::GetLastSaveInfo() const {
  lock_guard lk(save_mu_);
  return last_save_info_;
}

void ServerFamily::DbSize(CmdArgList args, ConnectionContext* cntx) {
  atomic_ulong num_keys{0};

  shard_set->RunBriefInParallel(
      [&](EngineShard* shard) {
        auto db_size = shard->db_slice().DbSize(cntx->conn_state.db_index);
        num_keys.fetch_add(db_size, memory_order_relaxed);
      },
      [](ShardId) { return true; });

  return (*cntx)->SendLong(num_keys.load(memory_order_relaxed));
}

void ServerFamily::BreakOnShutdown() {
  dfly_cmd_->BreakOnShutdown();
}

void ServerFamily::CancelBlockingCommands() {
  auto cb = [](unsigned thread_index, util::Connection* conn) {
    facade::ConnectionContext* fc = static_cast<facade::Connection*>(conn)->cntx();
    if (fc) {
      ConnectionContext* cntx = static_cast<ConnectionContext*>(fc);
      cntx->CancelBlocking();
    }
  };
  for (auto* listener : listeners_) {
    listener->TraverseConnections(cb);
  }
}

bool ServerFamily::AwaitDispatches(absl::Duration timeout,
                                   const std::function<bool(util::Connection*)>& filter) {
  auto start = absl::Now();
  for (auto* listener : listeners_) {
    absl::Duration remaining_time = timeout - (absl::Now() - start);
    if (remaining_time < absl::Nanoseconds(0) ||
        !listener->AwaitDispatches(remaining_time, filter)) {
      return false;
    }
  }
  return true;
}

string GetPassword() {
  string flag = GetFlag(FLAGS_requirepass);
  if (!flag.empty()) {
    return flag;
  }

  const char* env_var = getenv("DFLY_PASSWORD");
  if (env_var) {
    return env_var;
  }

  return "";
}

void ServerFamily::FlushDb(CmdArgList args, ConnectionContext* cntx) {
  DCHECK(cntx->transaction);
  Drakarys(cntx->transaction, cntx->transaction->GetDbIndex());

  cntx->reply_builder()->SendOk();
}

void ServerFamily::FlushAll(CmdArgList args, ConnectionContext* cntx) {
  if (args.size() > 1) {
    (*cntx)->SendError(kSyntaxErr);
    return;
  }

  DCHECK(cntx->transaction);
  Drakarys(cntx->transaction, DbSlice::kDbAll);
  (*cntx)->SendOk();
}

void ServerFamily::Auth(CmdArgList args, ConnectionContext* cntx) {
  if (args.size() > 2) {
    return (*cntx)->SendError(kSyntaxErr);
  }

  // non admin port auth
  if (!cntx->conn()->IsPrivileged()) {
    const auto* registry = ServerState::tlocal()->user_registry;
    const bool one_arg = args.size() == 1;
    std::string_view username = one_arg ? "default" : facade::ToSV(args[0]);
    const size_t index = one_arg ? 0 : 1;
    std::string_view password = facade::ToSV(args[index]);
    auto is_authorized = registry->AuthUser(username, password);
    if (is_authorized) {
      cntx->authed_username = username;
      auto cred = registry->GetCredentials(username);
      cntx->acl_categories = cred.acl_categories;
      cntx->acl_commands = cred.acl_commands;
      cntx->authenticated = true;
      return (*cntx)->SendOk();
    }
    auto& log = ServerState::tlocal()->acl_log;
    using Reason = acl::AclLog::Reason;
    log.Add(*cntx, "AUTH", Reason::AUTH, std::string(username));
    return (*cntx)->SendError(facade::kAuthRejected);
  }

  if (!cntx->req_auth) {
    return (*cntx)->SendError(
        "AUTH <password> called without any password configured for "
        "admin port. Are you sure your configuration is correct?");
  }

  string_view pass = ArgS(args, 0);
  if (pass == GetPassword()) {
    cntx->authenticated = true;
    (*cntx)->SendOk();
  } else {
    (*cntx)->SendError(facade::kAuthRejected);
  }
}

void ServerFamily::Client(CmdArgList args, ConnectionContext* cntx) {
  ToUpper(&args[0]);
  string_view sub_cmd = ArgS(args, 0);

  if (sub_cmd == "SETNAME" && args.size() == 2) {
    cntx->conn()->SetName(string{ArgS(args, 1)});
    return (*cntx)->SendOk();
  }

  if (sub_cmd == "GETNAME") {
    auto name = cntx->conn()->GetName();
    if (!name.empty()) {
      return (*cntx)->SendBulkString(name);
    } else {
      return (*cntx)->SendNull();
    }
  }

  if (sub_cmd == "LIST") {
    vector<string> client_info;
    absl::base_internal::SpinLock mu;

    // we can not preempt the connection traversal, so we need to use a spinlock.
    // alternatively we could lock when mutating the connection list, but it seems not important.
    auto cb = [&](unsigned thread_index, util::Connection* conn) {
      facade::Connection* dcon = static_cast<facade::Connection*>(conn);
      string info = dcon->GetClientInfo(thread_index);
      absl::base_internal::SpinLockHolder l(&mu);
      client_info.push_back(move(info));
    };

    for (auto* listener : listeners_) {
      listener->TraverseConnections(cb);
    }

    string result = absl::StrJoin(move(client_info), "\n");
    result.append("\n");
    return (*cntx)->SendBulkString(result);
  }

  if (sub_cmd == "SETINFO") {
    return (*cntx)->SendOk();
  }

  LOG_FIRST_N(ERROR, 10) << "Subcommand " << sub_cmd << " not supported";
  return (*cntx)->SendError(UnknownSubCmd(sub_cmd, "CLIENT"), kSyntaxErrType);
}

void ServerFamily::Config(CmdArgList args, ConnectionContext* cntx) {
  ToUpper(&args[0]);
  string_view sub_cmd = ArgS(args, 0);

  if (sub_cmd == "SET") {
    if (args.size() != 3) {
      return (*cntx)->SendError(WrongNumArgsError("config|set"));
    }

    ToLower(&args[1]);
    string_view param = ArgS(args, 1);

    ConfigRegistry::SetResult result = config_registry.Set(param, ArgS(args, 2));

    const char kErrPrefix[] = "CONFIG SET failed (possibly related to argument '";
    switch (result) {
      case ConfigRegistry::SetResult::OK:
        return (*cntx)->SendOk();
      case ConfigRegistry::SetResult::UNKNOWN:
        return (*cntx)->SendError(
            absl::StrCat("Unknown option or number of arguments for CONFIG SET - '", param, "'"),
            kConfigErrType);

      case ConfigRegistry::SetResult::READONLY:
        return (*cntx)->SendError(
            absl::StrCat(kErrPrefix, param, "') - can't set immutable config"), kConfigErrType);

      case ConfigRegistry::SetResult::INVALID:
        return (*cntx)->SendError(absl::StrCat(kErrPrefix, param, "') - argument can not be set"),
                                  kConfigErrType);
    }
    ABSL_UNREACHABLE();
  }

  if (sub_cmd == "GET" && args.size() == 2) {
    vector<string> res;
    string_view param = ArgS(args, 1);

    // Support 'databases' for backward compatibility.
    if (param == "databases") {
      res.emplace_back(param);
      res.push_back(absl::StrCat(absl::GetFlag(FLAGS_dbnum)));
    } else {
      vector<string> names = config_registry.List(param);

      for (const auto& name : names) {
        absl::CommandLineFlag* flag = CHECK_NOTNULL(absl::FindCommandLineFlag(name));
        res.push_back(name);
        res.push_back(flag->CurrentValue());
      }
    }

    return (*cntx)->SendStringArr(res, RedisReplyBuilder::MAP);
  }

  if (sub_cmd == "RESETSTAT") {
    shard_set->pool()->Await([registry = service_.mutable_registry()](unsigned index, auto*) {
      registry->ResetCallStats(index);
      auto& sstate = *ServerState::tlocal();
      auto& stats = sstate.connection_stats;
      stats.err_count_map.clear();
      stats.command_cnt = 0;
      stats.pipelined_cmd_cnt = 0;
    });

    return (*cntx)->SendOk();
  } else {
    return (*cntx)->SendError(UnknownSubCmd(sub_cmd, "CONFIG"), kSyntaxErrType);
  }
}

void ServerFamily::Debug(CmdArgList args, ConnectionContext* cntx) {
  ToUpper(&args[0]);

  DebugCmd dbg_cmd{this, cntx};

  return dbg_cmd.Run(args);
}

void ServerFamily::Memory(CmdArgList args, ConnectionContext* cntx) {
  ToUpper(&args[0]);

  MemoryCmd mem_cmd{this, cntx};

  return mem_cmd.Run(args);
}

void ServerFamily::Save(CmdArgList args, ConnectionContext* cntx) {
  string err_detail;
  bool new_version = absl::GetFlag(FLAGS_df_snapshot_format);
  if (args.size() > 2) {
    return (*cntx)->SendError(kSyntaxErr);
  }

  if (args.size() >= 1) {
    ToUpper(&args[0]);
    string_view sub_cmd = ArgS(args, 0);
    if (sub_cmd == "DF") {
      new_version = true;
    } else if (sub_cmd == "RDB") {
      new_version = false;
    } else {
      return (*cntx)->SendError(UnknownSubCmd(sub_cmd, "SAVE"), kSyntaxErrType);
    }
  }

  string_view basename;
  if (args.size() == 2) {
    basename = ArgS(args, 1);
  }

  GenericError ec = DoSave(new_version, basename, cntx->transaction);
  if (ec) {
    (*cntx)->SendError(ec.Format());
  } else {
    (*cntx)->SendOk();
  }
}

static void MergeDbSliceStats(const DbSlice::Stats& src, Metrics* dest) {
  if (src.db_stats.size() > dest->db_stats.size())
    dest->db_stats.resize(src.db_stats.size());

  for (size_t i = 0; i < src.db_stats.size(); ++i)
    dest->db_stats[i] += src.db_stats[i];

  dest->events += src.events;
  dest->small_string_bytes += src.small_string_bytes;
}

Metrics ServerFamily::GetMetrics() const {
  Metrics result;
  Mutex mu;

  auto cmd_stat_cb = [&dest = result.cmd_stats_map](string_view name, const CmdCallStats& stat) {
    auto& [calls, sum] = dest[string{name}];
    calls += stat.first;
    sum += stat.second;
  };

  auto cb = [&](unsigned index, ProactorBase* pb) {
    EngineShard* shard = EngineShard::tlocal();
    ServerState* ss = ServerState::tlocal();

    lock_guard lk(mu);

    result.coordinator_stats += ss->stats;
    result.conn_stats += ss->connection_stats;

    result.uptime = time(NULL) - this->start_time_;
    result.qps += uint64_t(ss->MovingSum6());

    if (shard) {
      result.heap_used_bytes += shard->UsedMemory();
      MergeDbSliceStats(shard->db_slice().GetStats(), &result);
      result.shard_stats += shard->stats();

      if (shard->tiered_storage())
        result.tiered_stats += shard->tiered_storage()->GetStats();
      if (shard->search_indices())
        result.search_stats += shard->search_indices()->GetStats();

      result.traverse_ttl_per_sec += shard->GetMovingSum6(EngineShard::TTL_TRAVERSE);
      result.delete_ttl_per_sec += shard->GetMovingSum6(EngineShard::TTL_DELETE);
    }

    service_.mutable_registry()->MergeCallStats(index, cmd_stat_cb);
  };

  service_.proactor_pool().AwaitFiberOnAll(std::move(cb));

  // Normalize moving average stats
  result.qps /= 6;
  result.traverse_ttl_per_sec /= 6;
  result.delete_ttl_per_sec /= 6;

  result.is_master = ServerState::tlocal() && ServerState::tlocal()->is_master;
  if (result.is_master)
    result.replication_metrics = dfly_cmd_->GetReplicasRoleInfo();

  // Update peak stats
  lock_guard lk{peak_stats_mu_};
  UpdateMax(&peak_stats_.conn_dispatch_queue_bytes, result.conn_stats.dispatch_queue_bytes);
  UpdateMax(&peak_stats_.conn_read_buf_capacity, result.conn_stats.read_buf_capacity);

  result.peak_stats = peak_stats_;

  return result;
}

void ServerFamily::Info(CmdArgList args, ConnectionContext* cntx) {
  if (args.size() > 1) {
    return (*cntx)->SendError(kSyntaxErr);
  }

  string_view section;

  if (args.size() == 1) {
    ToUpper(&args[0]);
    section = ArgS(args, 0);
  }

  string info;

  auto should_enter = [&](string_view name, bool hidden = false) {
    if ((!hidden && section.empty()) || section == "ALL" || section == name) {
      auto normalized_name = string{name.substr(0, 1)} + absl::AsciiStrToLower(name.substr(1));
      absl::StrAppend(&info, info.empty() ? "" : "\r\n", "# ", normalized_name, "\r\n");
      return true;
    }
    return false;
  };

  auto append = [&info](absl::AlphaNum a1, absl::AlphaNum a2) {
    absl::StrAppend(&info, a1, ":", a2, "\r\n");
  };

  Metrics m = GetMetrics();
  DbStats total;
  for (const auto& db_stats : m.db_stats)
    total += db_stats;

  if (should_enter("SERVER")) {
    auto kind = ProactorBase::me()->GetKind();
    const char* multiplex_api = (kind == ProactorBase::IOURING) ? "iouring" : "epoll";

    append("redis_version", kRedisVersion);
    append("dragonfly_version", GetVersion());
    append("redis_mode", "standalone");
    append("arch_bits", 64);
    append("multiplexing_api", multiplex_api);
    append("tcp_port", GetFlag(FLAGS_port));

    size_t uptime = m.uptime;
    append("uptime_in_seconds", uptime);
    append("uptime_in_days", uptime / (3600 * 24));
  }

  if (should_enter("CLIENTS")) {
    append("connected_clients", m.conn_stats.num_conns);
    append("client_read_buffer_bytes", m.conn_stats.read_buf_capacity);
    append("blocked_clients", m.conn_stats.num_blocked_clients);
    append("dispatch_queue_entries", m.conn_stats.dispatch_queue_entries);
  }

  if (should_enter("MEMORY")) {
    append("used_memory", m.heap_used_bytes);
    append("used_memory_human", HumanReadableNumBytes(m.heap_used_bytes));
    append("used_memory_peak", used_mem_peak.load(memory_order_relaxed));

    size_t rss = rss_mem_current.load(memory_order_relaxed);
    append("used_memory_rss", rss);
    append("used_memory_rss_human", HumanReadableNumBytes(rss));
    append("used_memory_peak_rss", rss_mem_peak.load(memory_order_relaxed));

    append("comitted_memory", GetMallocCurrentCommitted());

    append("maxmemory", max_memory_limit);
    append("maxmemory_human", HumanReadableNumBytes(max_memory_limit));

    // Blob - all these cases where the key/objects are represented by a single blob allocated on
    // heap. For example, strings or intsets. members of lists, sets, zsets etc
    // are not accounted for to avoid complex computations. In some cases, when number of members
    // is known we approximate their allocations by taking 16 bytes per member.
    append("object_used_memory", total.obj_memory_usage);
    append("table_used_memory", total.table_mem_usage);
    append("num_buckets", total.bucket_count);
    append("num_entries", total.key_count);
    append("inline_keys", total.inline_keys);
    append("strval_bytes", total.strval_memory_usage);
    append("updateval_amount", total.update_value_amount);
    append("listpack_blobs", total.listpack_blob_cnt);
    append("listpack_bytes", total.listpack_bytes);
    append("small_string_bytes", m.small_string_bytes);
<<<<<<< HEAD
    append("pipeline_cache_bytes", m.conn_stats.pipeline_cache_capacity);
    append("maxmemory", max_memory_limit);
    append("maxmemory_human", HumanReadableNumBytes(max_memory_limit));
    append("max_eviction_per_heartbeat", GetFlag(FLAGS_max_eviction_per_heartbeat));
    append("max_segment_to_consider", GetFlag(FLAGS_max_segment_to_consider));
=======

    append("pipeline_cache_bytes", m.conn_stats.pipeline_cmd_cache_bytes);
    append("dispatch_queue_bytes", m.conn_stats.dispatch_queue_bytes);
    append("dispatch_queue_peak_bytes", m.peak_stats.conn_dispatch_queue_bytes);
    append("client_read_buffer_peak_bytes", m.peak_stats.conn_read_buf_capacity);

>>>>>>> 502efd80
    if (GetFlag(FLAGS_cache_mode)) {
      append("cache_mode", "cache");
      // PHP Symphony needs this field to work.
      append("maxmemory_policy", "eviction");
    } else {
      append("cache_mode", "store");
      // Compatible with redis based frameworks.
      append("maxmemory_policy", "noeviction");
    }

    if (m.is_master && !m.replication_metrics.empty()) {
      ReplicationMemoryStats repl_mem;
      dfly_cmd_->GetReplicationMemoryStats(&repl_mem);
      append("replication_streaming_buffer_bytes", repl_mem.streamer_buf_capacity_bytes_);
      append("replication_full_sync_buffer_bytes", repl_mem.full_sync_buf_bytes_);
    }

    if (IsSaving()) {
      lock_guard lk{save_mu_};
      if (save_bytes_cb_) {
        append("save_buffer_bytes", save_bytes_cb_());
      }
    }
  }

  if (should_enter("STATS")) {
    append("total_connections_received", m.conn_stats.conn_received_cnt);
    append("total_commands_processed", m.conn_stats.command_cnt);
    append("instantaneous_ops_per_sec", m.qps);
    append("total_pipelined_commands", m.conn_stats.pipelined_cmd_cnt);
    append("total_net_input_bytes", m.conn_stats.io_read_bytes);
    append("total_net_output_bytes", m.conn_stats.io_write_bytes);
    append("instantaneous_input_kbps", -1);
    append("instantaneous_output_kbps", -1);
    append("rejected_connections", -1);
    append("expired_keys", m.events.expired_keys);
    append("evicted_keys", m.events.evicted_keys);
    append("hard_evictions", m.events.hard_evictions);
    append("garbage_checked", m.events.garbage_checked);
    append("garbage_collected", m.events.garbage_collected);
    append("bump_ups", m.events.bumpups);
    append("stash_unloaded", m.events.stash_unloaded);
    append("oom_rejections", m.events.insertion_rejections);
    append("traverse_ttl_sec", m.traverse_ttl_per_sec);
    append("delete_ttl_sec", m.delete_ttl_per_sec);
    append("keyspace_hits", m.events.hits);
    append("keyspace_misses", m.events.misses);
    append("total_reads_processed", m.conn_stats.io_read_cnt);
    append("total_writes_processed", m.conn_stats.io_write_cnt);
    append("defrag_attempt_total", m.shard_stats.defrag_attempt_total);
    append("defrag_realloc_total", m.shard_stats.defrag_realloc_total);
    append("defrag_task_invocation_total", m.shard_stats.defrag_task_invocation_total);
    append("eval_io_coordination_total", m.coordinator_stats.eval_io_coordination_cnt);
    append("eval_shardlocal_coordination_total",
           m.coordinator_stats.eval_shardlocal_coordination_cnt);
    append("eval_squashed_flushes", m.coordinator_stats.eval_squashed_flushes);
    append("tx_schedule_cancel_total", m.coordinator_stats.tx_schedule_cancel_cnt);
  }

  if (should_enter("TIERED", true)) {
    append("tiered_entries", total.tiered_entries);
    append("tiered_bytes", total.tiered_size);
    append("tiered_reads", m.tiered_stats.tiered_reads);
    append("tiered_writes", m.tiered_stats.tiered_writes);
    append("tiered_reserved", m.tiered_stats.storage_reserved);
    append("tiered_capacity", m.tiered_stats.storage_capacity);
    append("tiered_aborted_write_total", m.tiered_stats.aborted_write_cnt);
    append("tiered_flush_skip_total", m.tiered_stats.flush_skip_cnt);
  }

  if (should_enter("PERSISTENCE", true)) {
    decltype(last_save_info_) save_info;
    {
      lock_guard lk(save_mu_);
      save_info = last_save_info_;
    }
    // when when last save
    append("last_save", save_info->save_time);
    append("last_save_duration_sec", save_info->duration_sec);
    append("last_save_file", save_info->file_name);
    size_t is_loading = service_.GetGlobalState() == GlobalState::LOADING;
    append("loading", is_loading);

    for (const auto& k_v : save_info->freq_map) {
      append(StrCat("rdb_", k_v.first), k_v.second);
    }
    append("rdb_changes_since_last_save", m.events.update);
  }

  if (should_enter("REPLICATION")) {
    ServerState& etl = *ServerState::tlocal();

    if (etl.is_master) {
      append("role", "master");
      append("connected_slaves", m.conn_stats.num_replicas);
      const auto& replicas = m.replication_metrics;
      for (size_t i = 0; i < replicas.size(); i++) {
        auto& r = replicas[i];
        // e.g. slave0:ip=172.19.0.3,port=6379,state=full_sync
        append(StrCat("slave", i), StrCat("ip=", r.address, ",port=", r.listening_port,
                                          ",state=", r.state, ",lag=", r.lsn_lag));
      }
      append("master_replid", master_id_);
    } else {
      append("role", "replica");

      // The replica pointer can still be mutated even while master=true,
      // we don't want to drop the replica object in this fiber
      unique_lock lk{replicaof_mu_};
      Replica::Info rinfo = replica_->GetInfo();
      append("master_host", rinfo.host);
      append("master_port", rinfo.port);

      const char* link = rinfo.master_link_established ? "up" : "down";
      append("master_link_status", link);
      append("master_last_io_seconds_ago", rinfo.master_last_io_sec);
      append("master_sync_in_progress", rinfo.full_sync_in_progress);
    }
  }

  if (should_enter("COMMANDSTATS", true)) {
    auto append_sorted = [&append](string_view prefix, auto display) {
      sort(display.begin(), display.end());
      for (const auto& k_v : display) {
        append(StrCat(prefix, k_v.first), k_v.second);
      }
    };

    vector<pair<string_view, string>> commands;
    for (const auto& [name, stats] : m.cmd_stats_map) {
      const auto calls = stats.first, sum = stats.second;
      commands.push_back(
          {name, absl::StrJoin({absl::StrCat("calls=", calls), absl::StrCat("usec=", sum),
                                absl::StrCat("usec_per_call=", static_cast<double>(sum) / calls)},
                               ",")});
    }

    auto unknown_cmd = service_.UknownCmdMap();

    append_sorted("cmdstat_", move(commands));
    append_sorted("unknown_",
                  vector<pair<string_view, uint64_t>>(unknown_cmd.cbegin(), unknown_cmd.cend()));
  }

  if (should_enter("SEARCH", true)) {
    append("search_memory", m.search_stats.used_memory);
    append("search_num_indices", m.search_stats.num_indices);
    append("search_num_entries", m.search_stats.num_entries);
  }

  if (should_enter("ERRORSTATS", true)) {
    for (const auto& k_v : m.conn_stats.err_count_map) {
      append(k_v.first, k_v.second);
    }
  }

  if (should_enter("KEYSPACE")) {
    for (size_t i = 0; i < m.db_stats.size(); ++i) {
      const auto& stats = m.db_stats[i];
      bool show = (i == 0) || (stats.key_count > 0);
      if (show) {
        string val = StrCat("keys=", stats.key_count, ",expires=", stats.expire_count,
                            ",avg_ttl=-1");  // TODO
        append(StrCat("db", i), val);
      }
    }
  }

#ifndef __APPLE__
  if (should_enter("CPU")) {
    struct rusage ru, cu, tu;
    getrusage(RUSAGE_SELF, &ru);
    getrusage(RUSAGE_CHILDREN, &cu);
    getrusage(RUSAGE_THREAD, &tu);
    append("used_cpu_sys", StrCat(ru.ru_stime.tv_sec, ".", ru.ru_stime.tv_usec));
    append("used_cpu_user", StrCat(ru.ru_utime.tv_sec, ".", ru.ru_utime.tv_usec));
    append("used_cpu_sys_children", StrCat(cu.ru_stime.tv_sec, ".", cu.ru_stime.tv_usec));
    append("used_cpu_user_children", StrCat(cu.ru_utime.tv_sec, ".", cu.ru_utime.tv_usec));
    append("used_cpu_sys_main_thread", StrCat(tu.ru_stime.tv_sec, ".", tu.ru_stime.tv_usec));
    append("used_cpu_user_main_thread", StrCat(tu.ru_utime.tv_sec, ".", tu.ru_utime.tv_usec));
  }
#endif

  if (should_enter("CLUSTER")) {
    append("cluster_enabled", ClusterConfig::IsEnabledOrEmulated());
  }

  (*cntx)->SendBulkString(info);
}

void ServerFamily::Hello(CmdArgList args, ConnectionContext* cntx) {
  // If no arguments are provided default to RESP2.
  bool is_resp3 = false;
  bool has_auth = false;
  bool has_setname = false;
  string_view username;
  string_view password;
  string_view clientname;

  if (args.size() > 0) {
    string_view proto_version = ArgS(args, 0);
    is_resp3 = proto_version == "3";
    bool valid_proto_version = proto_version == "2" || is_resp3;
    if (!valid_proto_version) {
      (*cntx)->SendError(UnknownCmd("HELLO", args));
      return;
    }

    for (uint32_t i = 1; i < args.size(); i++) {
      auto sub_cmd = ArgS(args, i);
      auto moreargs = args.size() - 1 - i;
      if (absl::EqualsIgnoreCase(sub_cmd, "AUTH") && moreargs >= 2) {
        has_auth = true;
        username = ArgS(args, i + 1);
        password = ArgS(args, i + 2);
        i += 2;
      } else if (absl::EqualsIgnoreCase(sub_cmd, "SETNAME") && moreargs > 0) {
        has_setname = true;
        clientname = ArgS(args, i + 1);
        i += 1;
      } else {
        (*cntx)->SendError(kSyntaxErr);
        return;
      }
    }
  }

  if (has_auth) {
    if (username == "default" && password == GetPassword()) {
      cntx->authenticated = true;
    } else {
      (*cntx)->SendError(facade::kAuthRejected);
      return;
    }
  }

  if (cntx->req_auth && !cntx->authenticated) {
    (*cntx)->SendError(
        "-NOAUTH HELLO must be called with the client already "
        "authenticated, otherwise the HELLO <proto> AUTH <user> <pass> "
        "option can be used to authenticate the client and "
        "select the RESP protocol version at the same time");
    return;
  }

  if (has_setname) {
    cntx->conn()->SetName(string{clientname});
  }

  int proto_version = 2;
  if (is_resp3) {
    proto_version = 3;
    (*cntx)->SetResp3(true);
  } else {
    // Issuing hello 2 again is valid and should switch back to RESP2
    (*cntx)->SetResp3(false);
  }

  (*cntx)->StartCollection(7, RedisReplyBuilder::MAP);
  (*cntx)->SendBulkString("server");
  (*cntx)->SendBulkString("redis");
  (*cntx)->SendBulkString("version");
  (*cntx)->SendBulkString(kRedisVersion);
  (*cntx)->SendBulkString("dragonfly_version");
  (*cntx)->SendBulkString(GetVersion());
  (*cntx)->SendBulkString("proto");
  (*cntx)->SendLong(proto_version);
  (*cntx)->SendBulkString("id");
  (*cntx)->SendLong(cntx->conn()->GetClientId());
  (*cntx)->SendBulkString("mode");
  (*cntx)->SendBulkString("standalone");
  (*cntx)->SendBulkString("role");
  (*cntx)->SendBulkString((*ServerState::tlocal()).is_master ? "master" : "slave");
}

void ServerFamily::ReplicaOfInternal(string_view host, string_view port_sv, ConnectionContext* cntx,
                                     ActionOnConnectionFail on_err) {
  LOG(INFO) << "Replicating " << host << ":" << port_sv;

  unique_lock lk(replicaof_mu_);  // Only one REPLICAOF command can run at a time

  // If NO ONE was supplied, just stop the current replica (if it exists)
  if (IsReplicatingNoOne(host, port_sv)) {
    if (!ServerState::tlocal()->is_master) {
      CHECK(replica_);

      SetMasterFlagOnAllThreads(true);  // Flip flag before clearing replica
      replica_->Stop();
      replica_.reset();
    }

    CHECK(service_.SwitchState(GlobalState::LOADING, GlobalState::ACTIVE) == GlobalState::ACTIVE)
        << "Server is set to replica no one, yet state is not active!";

    return (*cntx)->SendOk();
  }

  uint32_t port;
  if (!absl::SimpleAtoi(port_sv, &port) || port < 1 || port > 65535) {
    (*cntx)->SendError(kInvalidIntErr);
    return;
  }

  // First, switch into the loading state
  if (auto new_state = service_.SwitchState(GlobalState::ACTIVE, GlobalState::LOADING);
      new_state != GlobalState::LOADING) {
    LOG(WARNING) << GlobalStateName(new_state) << " in progress, ignored";
    (*cntx)->SendError("Invalid state");
    return;
  }

  // If any replication is in progress, stop it, cancellation should kick in immediately
  if (replica_)
    replica_->Stop();

  // Create a new replica and assing it
  auto new_replica = make_shared<Replica>(string(host), port, &service_, master_id());
  replica_ = new_replica;

  // TODO: disconnect pending blocked clients (pubsub, blocking commands)
  SetMasterFlagOnAllThreads(false);  // Flip flag after assiging replica

  // We proceed connecting below without the lock to allow interrupting the replica immediately.
  // From this point and onward, it should be highly responsive.
  lk.unlock();

  error_code ec{};
  switch (on_err) {
    case ActionOnConnectionFail::kReturnOnError:
      ec = new_replica->Start(cntx);
      break;
    case ActionOnConnectionFail::kContinueReplication:  // set DF to replicate, and forget about it
      new_replica->EnableReplication(cntx);
      break;
  };

  // If the replication attempt failed, clean up global state. The replica should have stopped
  // internally.
  lk.lock();
  if (ec && replica_ == new_replica) {
    service_.SwitchState(GlobalState::LOADING, GlobalState::ACTIVE);
    SetMasterFlagOnAllThreads(true);
    replica_.reset();
  }
}

void ServerFamily::ReplicaOf(CmdArgList args, ConnectionContext* cntx) {
  string_view host = ArgS(args, 0);
  string_view port = ArgS(args, 1);

  if (!IsReplicatingNoOne(host, port))
    Drakarys(cntx->transaction, DbSlice::kDbAll);

  ReplicaOfInternal(host, port, cntx, ActionOnConnectionFail::kReturnOnError);
}

void ServerFamily::Replicate(string_view host, string_view port) {
  io::NullSink sink;
  ConnectionContext ctxt{&sink, nullptr};
  ctxt.skip_acl_validation = true;

  // we don't flush the database as the context is null
  // (and also because there is nothing to flush)
  ReplicaOfInternal(host, port, &ctxt, ActionOnConnectionFail::kContinueReplication);
}

void ServerFamily::ReplTakeOver(CmdArgList args, ConnectionContext* cntx) {
  VLOG(1) << "ReplTakeOver start";

  unique_lock lk(replicaof_mu_);

  float_t timeout_sec;
  if (!absl::SimpleAtof(ArgS(args, 0), &timeout_sec)) {
    return (*cntx)->SendError(kInvalidIntErr);
  }
  if (timeout_sec < 0) {
    return (*cntx)->SendError("timeout is negative");
  }

  if (ServerState::tlocal()->is_master)
    return (*cntx)->SendError("Already a master instance");
  auto repl_ptr = replica_;
  CHECK(repl_ptr);

  auto info = replica_->GetInfo();
  if (!info.full_sync_done) {
    return (*cntx)->SendError("Full sync not done");
  }

  std::error_code ec = replica_->TakeOver(ArgS(args, 0));
  if (ec)
    return (*cntx)->SendError("Couldn't execute takeover");

  LOG(INFO) << "Takeover successful, promoting this instance to master.";
  service_.proactor_pool().AwaitFiberOnAll(
      [&](util::ProactorBase* pb) { ServerState::tlocal()->is_master = true; });
  replica_->Stop();
  replica_.reset();
  return (*cntx)->SendOk();
}

void ServerFamily::ReplConf(CmdArgList args, ConnectionContext* cntx) {
  if (args.size() % 2 == 1)
    goto err;
  for (unsigned i = 0; i < args.size(); i += 2) {
    DCHECK_LT(i + 1, args.size());
    ToUpper(&args[i]);

    std::string_view cmd = ArgS(args, i);
    std::string_view arg = ArgS(args, i + 1);
    if (cmd == "CAPA") {
      if (arg == "dragonfly" && args.size() == 2 && i == 0) {
        auto [sid, replica_info] = dfly_cmd_->CreateSyncSession(cntx);
        cntx->conn()->SetName(absl::StrCat("repl_ctrl_", sid));

        string sync_id = absl::StrCat("SYNC", sid);
        cntx->conn_state.replication_info.repl_session_id = sid;

        if (!cntx->replica_conn) {
          ServerState::tl_connection_stats()->num_replicas += 1;
        }
        cntx->replica_conn = true;

        // The response for 'capa dragonfly' is: <masterid> <syncid> <numthreads> <version>
        (*cntx)->StartArray(4);
        (*cntx)->SendSimpleString(master_id_);
        (*cntx)->SendSimpleString(sync_id);
        (*cntx)->SendLong(replica_info->flows.size());
        (*cntx)->SendLong(unsigned(DflyVersion::CURRENT_VER));
        return;
      }
    } else if (cmd == "LISTENING-PORT") {
      uint32_t replica_listening_port;
      if (!absl::SimpleAtoi(arg, &replica_listening_port)) {
        (*cntx)->SendError(kInvalidIntErr);
        return;
      }
      cntx->conn_state.replication_info.repl_listening_port = replica_listening_port;
    } else if (cmd == "CLIENT-ID" && args.size() == 2) {
      std::string client_id{arg};
      auto& pool = service_.proactor_pool();
      pool.AwaitFiberOnAll(
          [&](util::ProactorBase* pb) { ServerState::tlocal()->remote_client_id_ = arg; });
    } else if (cmd == "CLIENT-VERSION" && args.size() == 2) {
      unsigned version;
      if (!absl::SimpleAtoi(arg, &version)) {
        return (*cntx)->SendError(kInvalidIntErr);
      }
      dfly_cmd_->SetDflyClientVersion(cntx, DflyVersion(version));
    } else if (cmd == "ACK" && args.size() == 2) {
      // Don't send error/Ok back through the socket, because we don't want to interleave with
      // the journal writes that we write into the same socket.

      if (!cntx->replication_flow) {
        LOG(ERROR) << "No replication flow assigned";
        return;
      }

      uint64_t ack;
      if (!absl::SimpleAtoi(arg, &ack)) {
        LOG(ERROR) << "Bad int in REPLCONF ACK command! arg=" << arg;
        return;
      }
      VLOG(2) << "Received client ACK=" << ack;
      cntx->replication_flow->last_acked_lsn = ack;
      return;
    } else {
      VLOG(1) << "Error " << cmd << " " << arg << " " << args.size();
      goto err;
    }
  }

  (*cntx)->SendOk();
  return;

err:
  LOG(ERROR) << "Error in receiving command: " << args;
  (*cntx)->SendError(kSyntaxErr);
}

void ServerFamily::Role(CmdArgList args, ConnectionContext* cntx) {
  ServerState& etl = *ServerState::tlocal();
  if (etl.is_master) {
    (*cntx)->StartArray(2);
    (*cntx)->SendBulkString("master");
    auto vec = dfly_cmd_->GetReplicasRoleInfo();
    (*cntx)->StartArray(vec.size());
    for (auto& data : vec) {
      (*cntx)->StartArray(3);
      (*cntx)->SendBulkString(data.address);
      (*cntx)->SendBulkString(absl::StrCat(data.listening_port));
      (*cntx)->SendBulkString(data.state);
    }

  } else {
    unique_lock lk{replicaof_mu_};
    Replica::Info rinfo = replica_->GetInfo();
    (*cntx)->StartArray(4);
    (*cntx)->SendBulkString("replica");
    (*cntx)->SendBulkString(rinfo.host);
    (*cntx)->SendBulkString(absl::StrCat(rinfo.port));
    if (rinfo.full_sync_done) {
      (*cntx)->SendBulkString("stable_sync");
    } else if (rinfo.full_sync_in_progress) {
      (*cntx)->SendBulkString("full_sync");
    } else if (rinfo.master_link_established) {
      (*cntx)->SendBulkString("preparation");
    } else {
      (*cntx)->SendBulkString("connecting");
    }
  }
}

void ServerFamily::Script(CmdArgList args, ConnectionContext* cntx) {
  ToUpper(&args.front());

  script_mgr_->Run(std::move(args), cntx);
}

void ServerFamily::Sync(CmdArgList args, ConnectionContext* cntx) {
  SyncGeneric("", 0, cntx);
}

void ServerFamily::Psync(CmdArgList args, ConnectionContext* cntx) {
  SyncGeneric("?", 0, cntx);  // full sync, ignore the request.
}

void ServerFamily::LastSave(CmdArgList args, ConnectionContext* cntx) {
  time_t save_time;
  {
    lock_guard lk(save_mu_);
    save_time = last_save_info_->save_time;
  }
  (*cntx)->SendLong(save_time);
}

void ServerFamily::Latency(CmdArgList args, ConnectionContext* cntx) {
  ToUpper(&args[0]);
  string_view sub_cmd = ArgS(args, 0);

  if (sub_cmd == "LATEST") {
    return (*cntx)->SendEmptyArray();
  }

  LOG_FIRST_N(ERROR, 10) << "Subcommand " << sub_cmd << " not supported";
  (*cntx)->SendError(kSyntaxErr);
}

void ServerFamily::ShutdownCmd(CmdArgList args, ConnectionContext* cntx) {
  if (args.size() > 1) {
    (*cntx)->SendError(kSyntaxErr);
    return;
  }

  if (args.size() == 1) {
    auto sub_cmd = ArgS(args, 0);
    if (absl::EqualsIgnoreCase(sub_cmd, "SAVE")) {
    } else if (absl::EqualsIgnoreCase(sub_cmd, "NOSAVE")) {
      save_on_shutdown_ = false;
    } else {
      (*cntx)->SendError(kSyntaxErr);
      return;
    }
  }

  service_.proactor_pool().AwaitFiberOnAll(
      [](ProactorBase* pb) { ServerState::tlocal()->EnterLameDuck(); });

  CHECK_NOTNULL(acceptor_)->Stop();
  (*cntx)->SendOk();
}

void ServerFamily::SyncGeneric(std::string_view repl_master_id, uint64_t offs,
                               ConnectionContext* cntx) {
  if (cntx->async_dispatch) {
    // SYNC is a special command that should not be sent in batch with other commands.
    // It should be the last command since afterwards the server just dumps the replication data.
    (*cntx)->SendError("Can not sync in pipeline mode");
    return;
  }

  cntx->replica_conn = true;
  ServerState::tl_connection_stats()->num_replicas += 1;
  // TBD.
}

void ServerFamily::Dfly(CmdArgList args, ConnectionContext* cntx) {
  dfly_cmd_->Run(args, cntx);
}

void ServerFamily::SlowLog(CmdArgList args, ConnectionContext* cntx) {
  ToUpper(&args[0]);
  string_view sub_cmd = ArgS(args, 0);

  if (sub_cmd == "HELP") {
    string_view help[] = {
        "SLOWLOG <subcommand> [<arg> [value] [opt] ...]. Subcommands are:",
        "GET [<count>]",
        "    Return top <count> entries from the slowlog (default: 10, -1 mean all).",
        "    Entries are made of:",
        "    id, timestamp, time in microseconds, arguments array, client IP and port,",
        "    client name",
        "LEN",
        "    Return the length of the slowlog.",
        "RESET",
        "    Reset the slowlog.",
        "HELP",
        "    Prints this help.",
    };
    (*cntx)->SendSimpleStrArr(help);
    return;
  }

  if (sub_cmd == "LEN") {
    vector<int> lengths(service_.proactor_pool().size());
    service_.proactor_pool().AwaitFiberOnAll([&lengths](auto index, auto* context) {
      lengths[index] = ServerState::tlocal()->GetSlowLog().Length();
    });
    int sum = std::accumulate(lengths.begin(), lengths.end(), 0);
    return (*cntx)->SendLong(sum);
  }

  if (sub_cmd == "RESET") {
    service_.proactor_pool().AwaitFiberOnAll(
        [](auto index, auto* context) { ServerState::tlocal()->GetSlowLog().Reset(); });
    return (*cntx)->SendOk();
  }

  if (sub_cmd == "GET") {
    return SlowLogGet(args, cntx, service_, sub_cmd);
  }
  (*cntx)->SendError(UnknownSubCmd(sub_cmd, "SLOWLOG"), kSyntaxErrType);
}

#define HFUNC(x) SetHandler(HandlerFunc(this, &ServerFamily::x))

namespace acl {
constexpr uint32_t kAuth = FAST | CONNECTION;
constexpr uint32_t kBGSave = ADMIN | SLOW | DANGEROUS;
constexpr uint32_t kClient = SLOW | CONNECTION;
constexpr uint32_t kConfig = ADMIN | SLOW | DANGEROUS;
constexpr uint32_t kDbSize = KEYSPACE | READ | FAST;
constexpr uint32_t kDebug = ADMIN | SLOW | DANGEROUS;
constexpr uint32_t kFlushDB = KEYSPACE | WRITE | SLOW | DANGEROUS;
constexpr uint32_t kFlushAll = KEYSPACE | WRITE | SLOW | DANGEROUS;
constexpr uint32_t kInfo = SLOW | DANGEROUS;
constexpr uint32_t kHello = FAST | CONNECTION;
constexpr uint32_t kLastSave = ADMIN | FAST | DANGEROUS;
constexpr uint32_t kLatency = ADMIN | SLOW | DANGEROUS;
constexpr uint32_t kMemory = READ | SLOW;
constexpr uint32_t kSave = ADMIN | SLOW | DANGEROUS;
constexpr uint32_t kShutDown = ADMIN | SLOW | DANGEROUS;
constexpr uint32_t kSlaveOf = ADMIN | SLOW | DANGEROUS;
constexpr uint32_t kReplicaOf = ADMIN | SLOW | DANGEROUS;
constexpr uint32_t kReplTakeOver = DANGEROUS;
constexpr uint32_t kReplConf = ADMIN | SLOW | DANGEROUS;
constexpr uint32_t kRole = ADMIN | FAST | DANGEROUS;
constexpr uint32_t kSlowLog = ADMIN | SLOW | DANGEROUS;
constexpr uint32_t kScript = SLOW | SCRIPTING;
// TODO(check this)
constexpr uint32_t kDfly = ADMIN;
}  // namespace acl

void ServerFamily::Register(CommandRegistry* registry) {
  constexpr auto kReplicaOpts = CO::LOADING | CO::ADMIN | CO::GLOBAL_TRANS;
  constexpr auto kMemOpts = CO::LOADING | CO::READONLY | CO::FAST | CO::NOSCRIPT;
  registry->StartFamily();
  *registry
      << CI{"AUTH", CO::NOSCRIPT | CO::FAST | CO::LOADING, -2, 0, 0, 0, acl::kAuth}.HFUNC(Auth)
      << CI{"BGSAVE", CO::ADMIN | CO::GLOBAL_TRANS, 1, 0, 0, 0, acl::kBGSave}.HFUNC(Save)
      << CI{"CLIENT", CO::NOSCRIPT | CO::LOADING, -2, 0, 0, 0, acl::kClient}.HFUNC(Client)
      << CI{"CONFIG", CO::ADMIN, -2, 0, 0, 0, acl::kConfig}.HFUNC(Config)
      << CI{"DBSIZE", CO::READONLY | CO::FAST | CO::LOADING, 1, 0, 0, 0, acl::kDbSize}.HFUNC(DbSize)
      << CI{"DEBUG", CO::ADMIN | CO::LOADING, -2, 0, 0, 0, acl::kDebug}.HFUNC(Debug)
      << CI{"FLUSHDB", CO::WRITE | CO::GLOBAL_TRANS, 1, 0, 0, 0, acl::kFlushDB}.HFUNC(FlushDb)
      << CI{"FLUSHALL", CO::WRITE | CO::GLOBAL_TRANS, -1, 0, 0, 0, acl::kFlushAll}.HFUNC(FlushAll)
      << CI{"INFO", CO::LOADING, -1, 0, 0, 0, acl::kInfo}.HFUNC(Info)
      << CI{"HELLO", CO::LOADING, -1, 0, 0, 0, acl::kHello}.HFUNC(Hello)
      << CI{"LASTSAVE", CO::LOADING | CO::FAST, 1, 0, 0, 0, acl::kLastSave}.HFUNC(LastSave)
      << CI{"LATENCY", CO::NOSCRIPT | CO::LOADING | CO::FAST, -2, 0, 0, 0, acl::kLatency}.HFUNC(
             Latency)
      << CI{"MEMORY", kMemOpts, -2, 0, 0, 0, acl::kMemory}.HFUNC(Memory)
      << CI{"SAVE", CO::ADMIN | CO::GLOBAL_TRANS, -1, 0, 0, 0, acl::kSave}.HFUNC(Save)
      << CI{"SHUTDOWN", CO::ADMIN | CO::NOSCRIPT | CO::LOADING, -1, 0, 0, 0, acl::kShutDown}.HFUNC(
             ShutdownCmd)
      << CI{"SLAVEOF", kReplicaOpts, 3, 0, 0, 0, acl::kSlaveOf}.HFUNC(ReplicaOf)
      << CI{"REPLICAOF", kReplicaOpts, 3, 0, 0, 0, acl::kReplicaOf}.HFUNC(ReplicaOf)
      << CI{"REPLTAKEOVER", CO::ADMIN | CO::GLOBAL_TRANS, 2, 0, 0, 0, acl::kReplTakeOver}.HFUNC(
             ReplTakeOver)
      << CI{"REPLCONF", CO::ADMIN | CO::LOADING, -1, 0, 0, 0, acl::kReplConf}.HFUNC(ReplConf)
      << CI{"ROLE", CO::LOADING | CO::FAST | CO::NOSCRIPT, 1, 0, 0, 0, acl::kRole}.HFUNC(Role)
      << CI{"SLOWLOG", CO::ADMIN | CO::FAST, -2, 0, 0, 0, acl::kSlowLog}.HFUNC(SlowLog)
      << CI{"SCRIPT", CO::NOSCRIPT | CO::NO_KEY_TRANSACTIONAL, -2, 0, 0, 0, acl::kScript}.HFUNC(
             Script)
      << CI{"DFLY", CO::ADMIN | CO::GLOBAL_TRANS | CO::HIDDEN, -2, 0, 0, 0, acl::kDfly}.HFUNC(Dfly);
}

}  // namespace dfly<|MERGE_RESOLUTION|>--- conflicted
+++ resolved
@@ -1480,20 +1480,15 @@
     append("listpack_blobs", total.listpack_blob_cnt);
     append("listpack_bytes", total.listpack_bytes);
     append("small_string_bytes", m.small_string_bytes);
-<<<<<<< HEAD
-    append("pipeline_cache_bytes", m.conn_stats.pipeline_cache_capacity);
     append("maxmemory", max_memory_limit);
     append("maxmemory_human", HumanReadableNumBytes(max_memory_limit));
     append("max_eviction_per_heartbeat", GetFlag(FLAGS_max_eviction_per_heartbeat));
     append("max_segment_to_consider", GetFlag(FLAGS_max_segment_to_consider));
-=======
-
     append("pipeline_cache_bytes", m.conn_stats.pipeline_cmd_cache_bytes);
     append("dispatch_queue_bytes", m.conn_stats.dispatch_queue_bytes);
     append("dispatch_queue_peak_bytes", m.peak_stats.conn_dispatch_queue_bytes);
     append("client_read_buffer_peak_bytes", m.peak_stats.conn_read_buf_capacity);
 
->>>>>>> 502efd80
     if (GetFlag(FLAGS_cache_mode)) {
       append("cache_mode", "cache");
       // PHP Symphony needs this field to work.
