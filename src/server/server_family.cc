--- conflicted
+++ resolved
@@ -2063,14 +2063,11 @@
       result.replica_reconnections = {std::move(info->host), info->port, info->reconnect_count};
     }
   }
-<<<<<<< HEAD
-=======
 
   {
     std::lock_guard lk{loading_stats_mu_};
     result.loading_stats = loading_stats_;
   }
->>>>>>> b7eccad5
 
   // Update peak stats. We rely on the fact that GetMetrics is called frequently enough to
   // update peak_stats_ from it.
