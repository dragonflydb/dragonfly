// Copyright 2022, DragonflyDB authors.  All rights reserved.
// See LICENSE for licensing terms.
//

#include "server/server_family.h"

#include <absl/cleanup/cleanup.h>
#include <absl/random/random.h>  // for master_id_ generation.
#include <absl/strings/match.h>
#include <absl/strings/str_join.h>
#include <absl/strings/str_replace.h>
#include <sys/resource.h>

#include <algorithm>
#include <chrono>
#include <filesystem>
#include <optional>

extern "C" {
#include "redis/redis_aux.h"
}

#include "base/flags.h"
#include "base/logging.h"
#include "facade/dragonfly_connection.h"
#include "io/file_util.h"
#include "io/proc_reader.h"
#include "server/command_registry.h"
#include "server/conn_context.h"
#include "server/debugcmd.h"
#include "server/dflycmd.h"
#include "server/engine_shard_set.h"
#include "server/error.h"
#include "server/journal/journal.h"
#include "server/main_service.h"
#include "server/memory_cmd.h"
#include "server/rdb_load.h"
#include "server/rdb_save.h"
#include "server/replica.h"
#include "server/script_mgr.h"
#include "server/server_state.h"
#include "server/tiered_storage.h"
#include "server/transaction.h"
#include "server/version.h"
#include "strings/human_readable.h"
#include "util/accept_server.h"
#include "util/fibers/fiber_file.h"
#include "util/uring/uring_file.h"

using namespace std;

ABSL_FLAG(string, dir, "", "working directory");
ABSL_FLAG(string, dbfilename, "dump", "the filename to save/load the DB");
ABSL_FLAG(string, requirepass, "", "password for AUTH authentication");
ABSL_FLAG(string, save_schedule, "",
          "glob spec for the UTC time to save a snapshot which matches HH:MM 24h time");

ABSL_DECLARE_FLAG(uint32_t, port);
ABSL_DECLARE_FLAG(bool, cache_mode);
ABSL_DECLARE_FLAG(uint32_t, hz);

namespace dfly {

namespace fibers = ::boost::fibers;
namespace fs = std::filesystem;
namespace uring = util::uring;

using absl::GetFlag;
using absl::StrCat;
using namespace facade;
using strings::HumanReadableNumBytes;
using util::ProactorBase;
using util::fibers_ext::FiberQueueThreadPool;
using util::http::StringResponse;

namespace {

const auto kRdbWriteFlags = O_CREAT | O_WRONLY | O_TRUNC | O_CLOEXEC | O_DIRECT;

using EngineFunc = void (ServerFamily::*)(CmdArgList args, ConnectionContext* cntx);

inline CommandId::Handler HandlerFunc(ServerFamily* se, EngineFunc f) {
  return [=](CmdArgList args, ConnectionContext* cntx) { return (se->*f)(args, cntx); };
}

using CI = CommandId;

// Create a direc
error_code CreateDirs(fs::path dir_path) {
  error_code ec;
  fs::file_status dir_status = fs::status(dir_path, ec);
  if (ec == errc::no_such_file_or_directory) {
    fs::create_directories(dir_path, ec);
    if (!ec)
      dir_status = fs::status(dir_path, ec);
  }
  return ec;
}

string UnknownCmd(string cmd, CmdArgList args) {
  return absl::StrCat("unknown command '", cmd, "' with args beginning with: ",
                      StrJoin(args.begin(), args.end(), ", ", CmdArgListFormatter()));
}

string InferLoadFile(fs::path data_dir) {
  const auto& dbname = GetFlag(FLAGS_dbfilename);
  if (dbname.empty())
    return string{};

  fs::path fl_path = data_dir.append(dbname);
  if (fs::exists(fl_path))
    return fl_path.generic_string();

  if (!fl_path.has_extension()) {
    std::string glob = absl::StrCat(fl_path.generic_string(), "*");
    io::Result<io::StatShortVec> short_vec = io::StatFiles(glob);

    if (short_vec) {
      auto it = std::find_if(short_vec->rbegin(), short_vec->rend(), [](const auto& stat) {
        return absl::EndsWith(stat.name, ".rdb") || absl::EndsWith(stat.name, "summary.dfs");
      });
      if (it != short_vec->rend())
        return it->name;
    } else {
      LOG(WARNING) << "Could not stat " << glob << ", error " << short_vec.error().message();
    }
  }
  return string{};
}

bool IsValidSaveScheduleNibble(string_view time, unsigned int max) {
  /*
   * a nibble is valid iff there exists one time that matches the pattern
   * and that time is <= max. For any wildcard the minimum value is 0.
   * Therefore the minimum time the pattern can match is the time with
   * all *s replaced with 0s. If this time is > max all other times that
   * match the pattern are > max and the pattern is invalid. Otherwise
   * there exists at least one valid nibble specified by this pattern
   *
   * Note the edge case of "*" is equivalent to "**". While using this
   * approach "*" and "**" both map to 0.
   */
  unsigned int min_match = 0;
  for (size_t i = 0; i < time.size(); ++i) {
    // check for valid characters
    if (time[i] != '*' && (time[i] < '0' || time[i] > '9')) {
      return false;
    }
    min_match *= 10;
    min_match += time[i] == '*' ? 0 : time[i] - '0';
  }

  return min_match <= max;
}

// takes ownership over the file.
class LinuxWriteWrapper : public io::Sink {
 public:
  LinuxWriteWrapper(uring::LinuxFile* lf) : lf_(lf) {
  }

  io::Result<size_t> WriteSome(const iovec* v, uint32_t len) final;

  std::error_code Close() {
    return lf_->Close();
  }

 private:
  std::unique_ptr<uring::LinuxFile> lf_;
  off_t offset_ = 0;
};

class RdbSnapshot {
 public:
  RdbSnapshot(FiberQueueThreadPool* fq_tp) : fq_tp_(fq_tp) {
  }

  error_code Start(SaveMode save_mode, const std::string& path, const StringVec& lua_scripts);
  void StartInShard(EngineShard* shard);

  error_code SaveBody();
  error_code Close();

  const RdbTypeFreqMap freq_map() const {
    return freq_map_;
  }

  bool HasStarted() const {
    return started_ || (saver_ && saver_->Mode() == SaveMode::SUMMARY);
  }

 private:
  bool started_ = false;
  FiberQueueThreadPool* fq_tp_;
  std::unique_ptr<io::Sink> io_sink_;
  std::unique_ptr<RdbSaver> saver_;
  RdbTypeFreqMap freq_map_;
};

io::Result<size_t> LinuxWriteWrapper::WriteSome(const iovec* v, uint32_t len) {
  io::Result<size_t> res = lf_->WriteSome(v, len, offset_, 0);
  if (res) {
    offset_ += *res;
  }

  return res;
}

error_code RdbSnapshot::Start(SaveMode save_mode, const std::string& path,
                              const StringVec& lua_scripts) {
  bool is_direct = false;
  if (fq_tp_) {  // EPOLL
    auto res = util::OpenFiberWriteFile(path, fq_tp_);
    if (!res)
      return res.error();
    io_sink_.reset(*res);
  } else {
    auto res = uring::OpenLinux(path, kRdbWriteFlags, 0666);
    if (!res) {
      return res.error();
    }
    io_sink_.reset(new LinuxWriteWrapper(res->release()));
    is_direct = kRdbWriteFlags & O_DIRECT;
  }

  saver_.reset(new RdbSaver(io_sink_.get(), save_mode, is_direct));

  return saver_->SaveHeader(lua_scripts);
}

error_code RdbSnapshot::SaveBody() {
  return saver_->SaveBody(&freq_map_);
}

error_code RdbSnapshot::Close() {
  // TODO: to solve it in a more elegant way.
  if (fq_tp_) {
    return static_cast<io::WriteFile*>(io_sink_.get())->Close();
  }
  return static_cast<LinuxWriteWrapper*>(io_sink_.get())->Close();
}

void RdbSnapshot::StartInShard(EngineShard* shard) {
  saver_->StartSnapshotInShard(false, shard);
  started_ = true;
}

string FormatTs(absl::Time now) {
  return absl::FormatTime("%Y-%m-%dT%H:%M:%S", now, absl::LocalTimeZone());
}

void ExtendFilename(absl::Time now, absl::AlphaNum postfix, fs::path* filename) {
  filename->replace_extension();  // clear if exists
  *filename += StrCat("-", FormatTs(now), "-", postfix, ".dfs");
}

void ExtendFilenameWithShard(absl::Time now, int shard, fs::path* filename) {
  if (shard < 0) {
    if (!filename->has_extension()) {
      *filename += StrCat("-", FormatTs(now), ".rdb");
    }
  } else {
    // dragonfly snapshot.
    ExtendFilename(now, absl::Dec(shard, absl::kZeroPad4), filename);
  }
}

}  // namespace

std::optional<SnapshotSpec> ParseSaveSchedule(string_view time) {
  if (time.length() < 3 || time.length() > 5) {
    return std::nullopt;
  }

  size_t separator_idx = time.find(':');
  // the time cannot start with ':' and it must be present in the first 3 characters of any time
  if (separator_idx == 0 || separator_idx >= 3) {
    return std::nullopt;
  }

  SnapshotSpec spec{string(time.substr(0, separator_idx)), string(time.substr(separator_idx + 1))};
  // a minute should be 2 digits as it is zero padded, unless it is a '*' in which case this
  // greedily can make up both digits
  if (spec.minute_spec != "*" && spec.minute_spec.length() != 2) {
    return std::nullopt;
  }

  return IsValidSaveScheduleNibble(spec.hour_spec, 23) &&
                 IsValidSaveScheduleNibble(spec.minute_spec, 59)
             ? std::optional<SnapshotSpec>(spec)
             : std::nullopt;
}

bool DoesTimeNibbleMatchSpecifier(string_view time_spec, unsigned int current_time) {
  // single greedy wildcard matches everything
  if (time_spec == "*") {
    return true;
  }

  for (int i = time_spec.length() - 1; i >= 0; --i) {
    // if the current digit is not a wildcard and it does not match the digit in the current time it
    // does not match
    if (time_spec[i] != '*' && int(current_time % 10) != (time_spec[i] - '0')) {
      return false;
    }
    current_time /= 10;
  }

  return current_time == 0;
}

bool DoesTimeMatchSpecifier(const SnapshotSpec& spec, time_t now) {
  unsigned hour = (now / 3600) % 24;
  unsigned min = (now / 60) % 60;
  return DoesTimeNibbleMatchSpecifier(spec.hour_spec, hour) &&
         DoesTimeNibbleMatchSpecifier(spec.minute_spec, min);
}

ServerFamily::ServerFamily(Service* service) : service_(*service) {
  start_time_ = time(NULL);
  last_save_info_ = make_shared<LastSaveInfo>();
  last_save_info_->save_time = start_time_;
  script_mgr_.reset(new ScriptMgr());
  journal_.reset(new journal::Journal);

  {
    absl::InsecureBitGen eng;
    master_id_ = GetRandomHex(eng, CONFIG_RUN_ID_SIZE);
    DCHECK_EQ(CONFIG_RUN_ID_SIZE, master_id_.size());
  }
}

ServerFamily::~ServerFamily() {
}

void ServerFamily::Init(util::AcceptServer* acceptor, util::ListenerInterface* main_listener) {
  CHECK(acceptor_ == nullptr);
  acceptor_ = acceptor;
  main_listener_ = main_listener;
  dfly_cmd_.reset(new DflyCmd(main_listener, this));

  pb_task_ = shard_set->pool()->GetNextProactor();
  if (pb_task_->GetKind() == ProactorBase::EPOLL) {
    fq_threadpool_.reset(new FiberQueueThreadPool());
  }

  // Unlike EngineShard::Heartbeat that runs independently in each shard thread,
  // this callback runs in a single thread and it aggregates globally stats from all the shards.
  auto cache_cb = [] {
    uint64_t sum = 0;
    const auto& stats = EngineShardSet::GetCachedStats();
    for (const auto& s : stats)
      sum += s.used_memory.load(memory_order_relaxed);

    used_mem_current.store(sum, memory_order_relaxed);

    // Single writer, so no races.
    if (sum > used_mem_peak.load(memory_order_relaxed))
      used_mem_peak.store(sum, memory_order_relaxed);
  };

  uint32_t cache_hz = max(GetFlag(FLAGS_hz) / 10, 1u);
  uint32_t period_ms = max(1u, 1000 / cache_hz);
  stats_caching_task_ =
      pb_task_->AwaitBrief([&] { return pb_task_->AddPeriodic(period_ms, cache_cb); });

  fs::path data_folder = fs::current_path();
  const auto& dir = GetFlag(FLAGS_dir);

  error_code file_ec;
  if (!dir.empty()) {
    data_folder = fs::canonical(dir, file_ec);
  }

  if (!file_ec) {
    LOG(INFO) << "Data directory is " << data_folder;
    string load_path = InferLoadFile(data_folder);
    if (!load_path.empty()) {
      load_result_ = Load(load_path);
    }
  } else {
    LOG(ERROR) << "Data directory error: " << file_ec.message();
  }

  string save_time = GetFlag(FLAGS_save_schedule);
  if (!save_time.empty()) {
    std::optional<SnapshotSpec> spec = ParseSaveSchedule(save_time);
    if (spec) {
      snapshot_fiber_ = service_.proactor_pool().GetNextProactor()->LaunchFiber(
          [save_spec = std::move(spec.value()), this] { SnapshotScheduling(save_spec); });
    } else {
      LOG(WARNING) << "Invalid snapshot time specifier " << save_time;
    }
  }
}

void ServerFamily::Shutdown() {
  VLOG(1) << "ServerFamily::Shutdown";

  if (load_result_.valid())
    load_result_.wait();

  is_snapshot_done_.Notify();
  if (snapshot_fiber_.joinable()) {
    snapshot_fiber_.join();
  }

  pb_task_->Await([this] {
    pb_task_->CancelPeriodic(stats_caching_task_);
    stats_caching_task_ = 0;

    if (journal_->EnterLameDuck()) {
      auto ec = journal_->Close();
      LOG_IF(ERROR, ec) << "Error closing journal " << ec;
    }

    unique_lock lk(replicaof_mu_);
    if (replica_) {
      replica_->Stop();
    }
  });
}

// Load starts as many fibers as there are files to load each one separately.
// It starts one more fiber that waits for all load fibers to finish and returns the first
// error (if any occured) with a future.
fibers::future<std::error_code> ServerFamily::Load(const std::string& load_path) {
  CHECK(absl::EndsWith(load_path, ".rdb") || absl::EndsWith(load_path, "summary.dfs"));

  vector<std::string> paths{{load_path}};

  // Collect all other files in case we're loading dfs.
  if (absl::EndsWith(load_path, "summary.dfs")) {
    std::string glob = absl::StrReplaceAll(load_path, {{"summary", "????"}});
    io::Result<io::StatShortVec> files = io::StatFiles(glob);

    if (files && files->size() == 0) {
      fibers::promise<std::error_code> ec_promise;
      ec_promise.set_value(make_error_code(errc::no_such_file_or_directory));
      return ec_promise.get_future();
    }

    for (auto& fstat : *files) {
      paths.push_back(std::move(fstat.name));
    }
  }

  // Check all paths are valid.
  for (const auto& path : paths) {
    error_code ec;
    fs::canonical(path, ec);
    if (ec) {
      LOG(ERROR) << "Error loading " << load_path << " " << ec.message();
      fibers::promise<std::error_code> ec_promise;
      ec_promise.set_value(ec);
      return ec_promise.get_future();
    }
  }

  LOG(INFO) << "Loading " << load_path;

  GlobalState new_state = service_.SwitchState(GlobalState::ACTIVE, GlobalState::LOADING);
  if (new_state != GlobalState::LOADING) {
    LOG(WARNING) << GlobalStateName(new_state) << " in progress, ignored";
    return {};
  }

#if 0
  auto& pool = service_.proactor_pool();
  // Deliberately run on all I/O threads to update the state for non-shard threads as well.
  pool.Await([&](ProactorBase*) {
    // TODO: There can be a bug where status is different.
    CHECK(ServerState::tlocal()->gstate() == GlobalState::IDLE);
    ServerState::tlocal()->set_gstate(GlobalState::LOADING);
  });
#endif

  auto& pool = service_.proactor_pool();

  std::vector<::boost::fibers::fiber> load_fibers;
  load_fibers.reserve(paths.size());

  auto first_error = std::make_shared<AggregateError>();

  for (auto& path : paths) {
    // For single file, choose thread that does not handle shards if possible.
    // This will balance out the CPU during the load.
    ProactorBase* proactor;
    if (paths.size() == 1 && shard_count() < pool.size()) {
      proactor = pool.at(shard_count());
    } else {
      proactor = pool.GetNextProactor();
    }

    auto load_fiber = [this, first_error, path = std::move(path)]() {
      *first_error = LoadRdb(path);
    };
    load_fibers.push_back(proactor->LaunchFiber(std::move(load_fiber)));
  }

  boost::fibers::promise<std::error_code> ec_promise;
  boost::fibers::future<std::error_code> ec_future = ec_promise.get_future();

  // Run fiber that empties the channel and sets ec_promise.
  auto load_join_fiber = [this, first_error, load_fibers = std::move(load_fibers),
                          ec_promise = std::move(ec_promise)]() mutable {
    for (auto& fiber : load_fibers) {
      fiber.join();
    }

    VLOG(1) << "Load finished";
    service_.SwitchState(GlobalState::LOADING, GlobalState::ACTIVE);
    ec_promise.set_value(**first_error);
  };
  pool.GetNextProactor()->Dispatch(std::move(load_join_fiber));

  return ec_future;
}

void ServerFamily::SnapshotScheduling(const SnapshotSpec& spec) {
  const auto loop_sleep_time = std::chrono::seconds(20);
  while (true) {
    if (is_snapshot_done_.WaitFor(loop_sleep_time)) {
      break;
    }

    time_t now = std::time(NULL);

    if (!DoesTimeMatchSpecifier(spec, now)) {
      continue;
    }

    // if it matches check the last save time, if it is the same minute don't save another snapshot
    time_t last_save;
    {
      lock_guard lk(save_mu_);
      last_save = last_save_info_->save_time;
    }

    if ((last_save / 60) == (now / 60)) {
      continue;
    }

    // do the save
    string err_details;
    error_code ec;
    const CommandId* cid = service().FindCmd("SAVE");
    CHECK_NOTNULL(cid);
    boost::intrusive_ptr<Transaction> trans(new Transaction{cid});
    trans->InitByArgs(0, {});
    ec = DoSave(false, trans.get(), &err_details);
    if (ec) {
      LOG(WARNING) << "Failed to perform snapshot " << err_details;
    }
  }
}

error_code ServerFamily::LoadRdb(const std::string& rdb_file) {
  error_code ec;
  io::ReadonlyFileOrError res;

  if (fq_threadpool_) {
    res = util::OpenFiberReadFile(rdb_file, fq_threadpool_.get());
  } else {
    res = uring::OpenRead(rdb_file);
  }

  if (res) {
    io::FileSource fs(*res);

    RdbLoader loader(script_mgr());
    ec = loader.Load(&fs);
    if (!ec) {
      LOG(INFO) << "Done loading RDB, keys loaded: " << loader.keys_loaded();
      LOG(INFO) << "Loading finished after "
                << strings::HumanReadableElapsedTime(loader.load_time());
    }
  } else {
    ec = res.error();
  }

  service_.SwitchState(GlobalState::LOADING, GlobalState::ACTIVE);

  return ec;
}

enum MetricType { COUNTER, GAUGE, SUMMARY, HISTOGRAM };

const char* MetricTypeName(MetricType type) {
  switch (type) {
    case MetricType::COUNTER:
      return "counter";
    case MetricType::GAUGE:
      return "gauge";
    case MetricType::SUMMARY:
      return "summary";
    case MetricType::HISTOGRAM:
      return "histogram";
  }
  return "unknown";
}

inline string GetMetricFullName(string_view metric_name) {
  return StrCat("dragonfly_", metric_name);
}

void AppendMetricHeader(string_view metric_name, string_view metric_help, MetricType type,
                        string* dest) {
  const auto full_metric_name = GetMetricFullName(metric_name);
  absl::StrAppend(dest, "# HELP ", full_metric_name, " ", metric_help, "\n");
  absl::StrAppend(dest, "# TYPE ", full_metric_name, " ", MetricTypeName(type), "\n");
}

void AppendLabelTupple(absl::Span<const string_view> label_names,
                       absl::Span<const string_view> label_values, string* dest) {
  if (label_names.empty())
    return;

  absl::StrAppend(dest, "{");
  for (size_t i = 0; i < label_names.size(); ++i) {
    if (i > 0) {
      absl::StrAppend(dest, ", ");
    }
    absl::StrAppend(dest, label_names[i], "=\"", label_values[i], "\"");
  }

  absl::StrAppend(dest, "}");
}

void AppendMetricValue(string_view metric_name, const absl::AlphaNum& value,
                       absl::Span<const string_view> label_names,
                       absl::Span<const string_view> label_values, string* dest) {
  absl::StrAppend(dest, GetMetricFullName(metric_name));
  AppendLabelTupple(label_names, label_values, dest);
  absl::StrAppend(dest, " ", value, "\n");
}

void AppendMetricWithoutLabels(string_view name, string_view help, const absl::AlphaNum& value,
                               MetricType type, string* dest) {
  AppendMetricHeader(name, help, type, dest);
  AppendMetricValue(name, value, {}, {}, dest);
}

void PrintPrometheusMetrics(const Metrics& m, StringResponse* resp) {
  // Server metrics
  AppendMetricWithoutLabels("up", "", 1, MetricType::GAUGE, &resp->body());
  AppendMetricWithoutLabels("uptime_in_seconds", "", m.uptime, MetricType::GAUGE, &resp->body());

  // Clients metrics
  AppendMetricWithoutLabels("connected_clients", "", m.conn_stats.num_conns, MetricType::GAUGE,
                            &resp->body());
  AppendMetricWithoutLabels("client_read_buf_capacity", "", m.conn_stats.read_buf_capacity,
                            MetricType::GAUGE, &resp->body());
  AppendMetricWithoutLabels("blocked_clients", "", m.conn_stats.num_blocked_clients,
                            MetricType::GAUGE, &resp->body());

  // Memory metrics
  AppendMetricWithoutLabels("memory_used_bytes", "", m.heap_used_bytes, MetricType::GAUGE,
                            &resp->body());
  AppendMetricWithoutLabels("memory_used_peak_bytes", "", used_mem_peak.load(memory_order_relaxed),
                            MetricType::GAUGE, &resp->body());
  AppendMetricWithoutLabels("comitted_memory", "", GetMallocCurrentCommitted(), MetricType::GAUGE,
                            &resp->body());
  AppendMetricWithoutLabels("memory_max_bytes", "", max_memory_limit, MetricType::GAUGE,
                            &resp->body());

  AppendMetricWithoutLabels("commands_processed_total", "", m.conn_stats.command_cnt,
                            MetricType::COUNTER, &resp->body());

  // Net metrics
  AppendMetricWithoutLabels("net_input_bytes_total", "", m.conn_stats.io_read_bytes,
                            MetricType::COUNTER, &resp->body());
  AppendMetricWithoutLabels("net_output_bytes_total", "", m.conn_stats.io_write_bytes,
                            MetricType::COUNTER, &resp->body());

  // DB stats
  AppendMetricWithoutLabels("expired_keys_total", "", m.events.expired_keys, MetricType::COUNTER,
                            &resp->body());
  AppendMetricWithoutLabels("evicted_keys_total", "", m.events.evicted_keys, MetricType::COUNTER,
                            &resp->body());

  string db_key_metrics;
  string db_key_expire_metrics;

  AppendMetricHeader("db_keys", "Total number of keys by DB", MetricType::GAUGE, &db_key_metrics);
  AppendMetricHeader("db_keys_expiring", "Total number of expiring keys by DB", MetricType::GAUGE,
                     &db_key_expire_metrics);

  for (size_t i = 0; i < m.db.size(); ++i) {
    AppendMetricValue("db_keys", m.db[i].key_count, {"db"}, {StrCat("db", i)}, &db_key_metrics);
    AppendMetricValue("db_keys_expiring", m.db[i].expire_count, {"db"}, {StrCat("db", i)},
                      &db_key_expire_metrics);
  }

  absl::StrAppend(&resp->body(), db_key_metrics);
  absl::StrAppend(&resp->body(), db_key_expire_metrics);
}

void ServerFamily::ConfigureMetrics(util::HttpListenerBase* http_base) {
  // The naming of the metrics should be compatible with redis_exporter, see
  // https://github.com/oliver006/redis_exporter/blob/master/exporter/exporter.go#L111

  auto cb = [this](const util::http::QueryArgs& args, util::HttpContext* send) {
    StringResponse resp = util::http::MakeStringResponse(boost::beast::http::status::ok);
    PrintPrometheusMetrics(this->GetMetrics(), &resp);

    return send->Invoke(std::move(resp));
  };

  http_base->RegisterCb("/metrics", cb);
}

void ServerFamily::PauseReplication(bool pause) {
  unique_lock lk(replicaof_mu_);

  // Switch to primary mode.
  if (!ServerState::tlocal()->is_master) {
    auto repl_ptr = replica_;
    CHECK(repl_ptr);
    repl_ptr->Pause(pause);
  }
}

void ServerFamily::OnClose(ConnectionContext* cntx) {
  dfly_cmd_->OnClose(cntx);
}

void ServerFamily::StatsMC(std::string_view section, facade::ConnectionContext* cntx) {
  if (!section.empty()) {
    return cntx->reply_builder()->SendError("");
  }
  string info;

#define ADD_LINE(name, val) absl::StrAppend(&info, "STAT " #name " ", val, "\r\n")

  time_t now = time(NULL);
  struct rusage ru;
  getrusage(RUSAGE_SELF, &ru);

  auto dbl_time = [](const timeval& tv) -> double {
    return tv.tv_sec + double(tv.tv_usec) / 1000000.0;
  };

  double utime = dbl_time(ru.ru_utime);
  double systime = dbl_time(ru.ru_stime);

  Metrics m = GetMetrics();

  ADD_LINE(pid, getpid());
  ADD_LINE(uptime, m.uptime);
  ADD_LINE(time, now);
  ADD_LINE(version, kGitTag);
  ADD_LINE(libevent, "iouring");
  ADD_LINE(pointer_size, sizeof(void*));
  ADD_LINE(rusage_user, utime);
  ADD_LINE(rusage_system, systime);
  ADD_LINE(max_connections, -1);
  ADD_LINE(curr_connections, m.conn_stats.num_conns);
  ADD_LINE(total_connections, -1);
  ADD_LINE(rejected_connections, -1);
  ADD_LINE(bytes_read, m.conn_stats.io_read_bytes);
  ADD_LINE(bytes_written, m.conn_stats.io_write_bytes);
  ADD_LINE(limit_maxbytes, -1);

  absl::StrAppend(&info, "END\r\n");

  MCReplyBuilder* builder = static_cast<MCReplyBuilder*>(cntx->reply_builder());
  builder->SendRaw(info);

#undef ADD_LINE
}

// Run callback for all active RdbSnapshots (passed as index).
// .dfs format contains always `shard_set->size() + 1` snapshots (for every shard and summary file).
static void RunStage(bool new_version, std::function<void(unsigned)> cb) {
  if (new_version) {
    shard_set->RunBlockingInParallel([&](EngineShard* es) { cb(es->shard_id()); });
    cb(shard_set->size());
  } else {
    cb(0);
  }
};

// Start saving a single snapshot of a multi-file dfly snapshot.
// If shard is null, then this is the summary file.
error_code DoPartialSave(const string& filename, const string& path, absl::Time now,
                         const dfly::StringVec& scripts, RdbSnapshot* snapshot,
                         EngineShard* shard) {
  // Construct resulting filename.
  fs::path file = filename, abs_path = path;
  if (shard == nullptr) {
    ExtendFilename(now, "summary", &file);
  } else {
    ExtendFilenameWithShard(now, shard->shard_id(), &file);
  }
  abs_path /= file;  // use / operator to concatenate paths.
  VLOG(1) << "Saving partial file to " << abs_path;

  // Start rdb saving.
  SaveMode mode = shard == nullptr ? SaveMode::SUMMARY : SaveMode::SINGLE_SHARD;
  std::error_code local_ec = snapshot->Start(mode, abs_path.generic_string(), scripts);

  if (!local_ec && mode == SaveMode::SINGLE_SHARD) {
    snapshot->StartInShard(shard);
  }

  return local_ec;
}

error_code ServerFamily::DoSave(bool new_version, Transaction* trans, string* err_details) {
  fs::path dir_path(GetFlag(FLAGS_dir));
  AggregateError ec;

  // Check directory.
  if (!dir_path.empty()) {
    ec = CreateDirs(dir_path);
    if (ec) {
      *err_details = "create-dir ";
      return *ec;
    }
  }

  // Manage global state.
  GlobalState new_state = service_.SwitchState(GlobalState::ACTIVE, GlobalState::SAVING);
  if (new_state != GlobalState::SAVING) {
    *err_details = StrCat(GlobalStateName(new_state), " - can not save database");
    return make_error_code(errc::operation_in_progress);
  }
  absl::Cleanup rev_state = [this] {
    service_.SwitchState(GlobalState::SAVING, GlobalState::ACTIVE);
  };

  const auto& dbfilename = GetFlag(FLAGS_dbfilename);
  fs::path filename = dbfilename.empty() ? "dump" : dbfilename;
  fs::path path = dir_path;

  absl::Time start = absl::Now();
  shared_ptr<LastSaveInfo> save_info;

  vector<unique_ptr<RdbSnapshot>> snapshots;
  absl::flat_hash_map<string_view, size_t> rdb_name_map;
  fibers::mutex mu;  // guards rdb_name_map

  auto save_cb = [&](unsigned index) {
    auto& snapshot = snapshots[index];
    if (snapshot && snapshot->HasStarted()) {
      ec = snapshot->SaveBody();
    }
  };

  auto close_cb = [&](unsigned index) {
    auto& snapshot = snapshots[index];
    if (snapshot) {
      ec = snapshot->Close();

      lock_guard lk(mu);
      for (const auto& k_v : snapshot->freq_map()) {
        rdb_name_map[RdbTypeName(k_v.first)] += k_v.second;
      }
    }
  };

  // Start snapshots.
  if (new_version) {
    // In the new version (.dfs) we store a file for every shard and one more summary file.
    // Summary file is always last in snapshots array.
    snapshots.resize(shard_set->size() + 1);

    // Save summary file.
    {
      const auto scripts = script_mgr_->GetLuaScripts();
      auto& summary_snapshot = snapshots[shard_set->size()];
      summary_snapshot.reset(new RdbSnapshot(fq_threadpool_.get()));
      if (ec = DoPartialSave(filename, path, start, scripts, summary_snapshot.get(), nullptr)) {
        summary_snapshot.reset();
      }
    }

    // Save shard files.
    auto cb = [&](Transaction* t, EngineShard* shard) {
      auto& snapshot = snapshots[shard->shard_id()];
      snapshot.reset(new RdbSnapshot(fq_threadpool_.get()));
      if (ec = DoPartialSave(filename, path, start, {}, snapshot.get(), shard)) {
        snapshot.reset();
      }
      return OpStatus::OK;
    };

    trans->ScheduleSingleHop(std::move(cb));
  } else {
    snapshots.resize(1);

    ExtendFilenameWithShard(start, -1, &filename);
    path /= filename;  // use / operator to concatenate paths.
    VLOG(1) << "Saving to " << path;

    snapshots[0].reset(new RdbSnapshot(fq_threadpool_.get()));
    const auto lua_scripts = script_mgr_->GetLuaScripts();
    ec = snapshots[0]->Start(SaveMode::RDB, path.generic_string(), lua_scripts);

    if (!ec) {
      auto cb = [&](Transaction* t, EngineShard* shard) {
        snapshots[0]->StartInShard(shard);
        return OpStatus::OK;
      };

      trans->ScheduleSingleHop(std::move(cb));
    } else {
      snapshots[0].reset();
    }
  }

  is_saving_.store(true, memory_order_relaxed);

  // Perform snapshot serialization, block the current fiber until it completes.
  // TODO: Add cancellation in case of error.
  RunStage(new_version, save_cb);

  is_saving_.store(false, memory_order_relaxed);

  RunStage(new_version, close_cb);

  if (new_version) {
<<<<<<< HEAD
    ExtendFilename(now, "summary", &filename);
    path /= filename;
=======
    ExtendFilename(start, "summary", &filename);
    path += filename;
>>>>>>> 1468226d
  }

  absl::Duration dur = absl::Now() - start;
  double seconds = double(absl::ToInt64Milliseconds(dur)) / 1000;

  {
    LOG(INFO) << "Saving " << path << " finished after "
              << strings::HumanReadableElapsedTime(seconds);
  }

  // Populate LastSaveInfo.
  if (!ec) {
    save_info = make_shared<LastSaveInfo>();
    for (const auto& k_v : rdb_name_map) {
      save_info->freq_map.emplace_back(k_v);
    }

    save_info->save_time = absl::ToUnixSeconds(start);
    save_info->file_name = path.generic_string();
    save_info->duration_sec = uint32_t(seconds);

    lock_guard lk(save_mu_);
    // swap - to deallocate the old version outstide of the lock.
    last_save_info_.swap(save_info);
  }
  return *ec;
}

error_code ServerFamily::Drakarys(Transaction* transaction, DbIndex db_ind) {
  VLOG(1) << "Drakarys";

  transaction->Schedule();  // TODO: to convert to ScheduleSingleHop ?

  transaction->Execute(
      [db_ind](Transaction* t, EngineShard* shard) {
        shard->db_slice().FlushDb(db_ind);
        return OpStatus::OK;
      },
      true);

  return error_code{};
}

shared_ptr<const LastSaveInfo> ServerFamily::GetLastSaveInfo() const {
  lock_guard lk(save_mu_);
  return last_save_info_;
}

void ServerFamily::DbSize(CmdArgList args, ConnectionContext* cntx) {
  atomic_ulong num_keys{0};

  shard_set->RunBriefInParallel(
      [&](EngineShard* shard) {
        auto db_size = shard->db_slice().DbSize(cntx->conn_state.db_index);
        num_keys.fetch_add(db_size, memory_order_relaxed);
      },
      [](ShardId) { return true; });

  return (*cntx)->SendLong(num_keys.load(memory_order_relaxed));
}

void ServerFamily::BreakOnShutdown() {
  dfly_cmd_->BreakOnShutdown();
}

void ServerFamily::FlushDb(CmdArgList args, ConnectionContext* cntx) {
  DCHECK(cntx->transaction);
  Drakarys(cntx->transaction, cntx->transaction->db_index());
  cntx->reply_builder()->SendOk();
}

void ServerFamily::FlushAll(CmdArgList args, ConnectionContext* cntx) {
  if (args.size() > 1) {
    (*cntx)->SendError(kSyntaxErr);
    return;
  }

  DCHECK(cntx->transaction);
  Drakarys(cntx->transaction, DbSlice::kDbAll);
  (*cntx)->SendOk();
}

void ServerFamily::Auth(CmdArgList args, ConnectionContext* cntx) {
  if (args.size() > 3) {
    return (*cntx)->SendError(kSyntaxErr);
  }

  if (args.size() == 3) {
    return (*cntx)->SendError("ACL is not supported yet");
  }

  if (!cntx->req_auth) {
    return (*cntx)->SendError(
        "AUTH <password> called without any password configured for the "
        "default user. Are you sure your configuration is correct?");
  }

  string_view pass = ArgS(args, 1);
  if (pass == GetFlag(FLAGS_requirepass)) {
    cntx->authenticated = true;
    (*cntx)->SendOk();
  } else {
    (*cntx)->SendError(facade::kAuthRejected);
  }
}

void ServerFamily::Client(CmdArgList args, ConnectionContext* cntx) {
  ToUpper(&args[1]);
  string_view sub_cmd = ArgS(args, 1);

  if (sub_cmd == "SETNAME" && args.size() == 3) {
    cntx->owner()->SetName(ArgS(args, 2));
    return (*cntx)->SendOk();
  }

  if (sub_cmd == "GETNAME") {
    const char* name = cntx->owner()->GetName();
    if (*name != 0) {
      return (*cntx)->SendBulkString(name);
    } else {
      return (*cntx)->SendNull();
    }
  }

  if (sub_cmd == "LIST") {
    vector<string> client_info;
    fibers::mutex mu;
    auto cb = [&](util::Connection* conn) {
      facade::Connection* dcon = static_cast<facade::Connection*>(conn);
      string info = dcon->GetClientInfo();
      lock_guard lk(mu);
      client_info.push_back(move(info));
    };

    main_listener_->TraverseConnections(cb);
    string result = absl::StrJoin(move(client_info), "\n");
    result.append("\n");
    return (*cntx)->SendBulkString(result);
  }

  LOG_FIRST_N(ERROR, 10) << "Subcommand " << sub_cmd << " not supported";
  return (*cntx)->SendError(UnknownSubCmd(sub_cmd, "CLIENT"), kSyntaxErrType);
}

void ServerFamily::Config(CmdArgList args, ConnectionContext* cntx) {
  ToUpper(&args[1]);
  string_view sub_cmd = ArgS(args, 1);

  if (sub_cmd == "SET") {
    return (*cntx)->SendOk();
  } else if (sub_cmd == "GET" && args.size() == 3) {
    string_view param = ArgS(args, 2);
    string_view res[2] = {param, "tbd"};

    return (*cntx)->SendStringArr(res);
  } else if (sub_cmd == "RESETSTAT") {
    shard_set->pool()->Await([](auto*) {
      auto* stats = ServerState::tl_connection_stats();
      stats->cmd_count_map.clear();
      stats->err_count_map.clear();
      stats->command_cnt = 0;
      stats->async_writes_cnt = 0;
    });
    return (*cntx)->SendOk();
  } else {
    return (*cntx)->SendError(UnknownSubCmd(sub_cmd, "CONFIG"), kSyntaxErrType);
  }
}

void ServerFamily::Debug(CmdArgList args, ConnectionContext* cntx) {
  ToUpper(&args[1]);

  DebugCmd dbg_cmd{this, cntx};

  return dbg_cmd.Run(args);
}

void ServerFamily::Memory(CmdArgList args, ConnectionContext* cntx) {
  ToUpper(&args[1]);

  MemoryCmd mem_cmd{this, cntx};

  return mem_cmd.Run(args);
}

void ServerFamily::Save(CmdArgList args, ConnectionContext* cntx) {
  string err_detail;
  bool new_version = false;
  if (args.size() > 2) {
    return (*cntx)->SendError(kSyntaxErr);
  }

  if (args.size() == 2) {
    ToUpper(&args[1]);
    string_view sub_cmd = ArgS(args, 1);
    if (sub_cmd == "DF") {
      new_version = true;
    } else {
      return (*cntx)->SendError(UnknownSubCmd(sub_cmd, "SAVE"), kSyntaxErrType);
    }
  }

  error_code ec = DoSave(new_version, cntx->transaction, &err_detail);

  if (ec) {
    (*cntx)->SendError(absl::StrCat(err_detail, ec.message()));
  } else {
    (*cntx)->SendOk();
  }
}

static void MergeInto(const DbSlice::Stats& src, Metrics* dest) {
  if (src.db_stats.size() > dest->db.size())
    dest->db.resize(src.db_stats.size());
  for (size_t i = 0; i < src.db_stats.size(); ++i) {
    dest->db[i] += src.db_stats[i];
  }

  dest->events += src.events;
  dest->small_string_bytes += src.small_string_bytes;
}

Metrics ServerFamily::GetMetrics() const {
  Metrics result;

  fibers::mutex mu;

  auto cb = [&](ProactorBase* pb) {
    EngineShard* shard = EngineShard::tlocal();
    ServerState* ss = ServerState::tlocal();

    lock_guard<fibers::mutex> lk(mu);

    result.uptime = time(NULL) - this->start_time_;
    result.conn_stats += ss->connection_stats;
    result.qps += uint64_t(ss->MovingSum6());

    if (shard) {
      MergeInto(shard->db_slice().GetStats(), &result);

      result.heap_used_bytes += shard->UsedMemory();
      if (shard->tiered_storage()) {
        result.tiered_stats += shard->tiered_storage()->GetStats();
      }
      result.shard_stats += shard->stats();
      result.traverse_ttl_per_sec += shard->GetMovingSum6(EngineShard::TTL_TRAVERSE);
      result.delete_ttl_per_sec += shard->GetMovingSum6(EngineShard::TTL_DELETE);
    }
  };

  service_.proactor_pool().AwaitFiberOnAll(std::move(cb));
  result.qps /= 6;  // normalize moving average stats
  result.traverse_ttl_per_sec /= 6;
  result.delete_ttl_per_sec /= 6;

  return result;
}

void ServerFamily::Info(CmdArgList args, ConnectionContext* cntx) {
  if (args.size() > 2) {
    return (*cntx)->SendError(kSyntaxErr);
  }

  string_view section;

  if (args.size() == 2) {
    ToUpper(&args[1]);
    section = ArgS(args, 1);
  }

  string info;

  auto should_enter = [&](string_view name, bool hidden = false) {
    bool res = (!hidden && section.empty()) || section == "ALL" || section == name;
    if (res && !info.empty())
      info.append("\r\n");

    return res;
  };

  auto append = [&info](absl::AlphaNum a1, absl::AlphaNum a2) {
    absl::StrAppend(&info, a1, ":", a2, "\r\n");
  };

#define ADD_HEADER(x) absl::StrAppend(&info, x "\r\n")
  Metrics m = GetMetrics();

  if (should_enter("SERVER")) {
    ProactorBase::ProactorKind kind = ProactorBase::me()->GetKind();
    const char* multiplex_api = (kind == ProactorBase::IOURING) ? "iouring" : "epoll";

    ADD_HEADER("# Server");

    append("redis_version", GetVersion());
    append("redis_mode", "standalone");
    append("arch_bits", 64);
    append("multiplexing_api", multiplex_api);
    append("tcp_port", GetFlag(FLAGS_port));

    size_t uptime = m.uptime;
    append("uptime_in_seconds", uptime);
    append("uptime_in_days", uptime / (3600 * 24));
  }

  auto sdata_res = io::ReadStatusInfo();

  DbStats total;
  for (const auto& db_stats : m.db) {
    total += db_stats;
  }

  if (should_enter("CLIENTS")) {
    ADD_HEADER("# Clients");
    append("connected_clients", m.conn_stats.num_conns);
    append("client_read_buf_capacity", m.conn_stats.read_buf_capacity);
    append("blocked_clients", m.conn_stats.num_blocked_clients);
  }

  if (should_enter("MEMORY")) {
    ADD_HEADER("# Memory");

    append("used_memory", m.heap_used_bytes);
    append("used_memory_human", HumanReadableNumBytes(m.heap_used_bytes));
    append("used_memory_peak", used_mem_peak.load(memory_order_relaxed));

    append("comitted_memory", GetMallocCurrentCommitted());

    if (sdata_res.has_value()) {
      append("used_memory_rss", sdata_res->vm_rss);
      append("used_memory_rss_human", HumanReadableNumBytes(sdata_res->vm_rss));
    } else {
      LOG_FIRST_N(ERROR, 10) << "Error fetching /proc/self/status stats. error "
                             << sdata_res.error().message();
    }

    // Blob - all these cases where the key/objects are represented by a single blob allocated on
    // heap. For example, strings or intsets. members of lists, sets, zsets etc
    // are not accounted for to avoid complex computations. In some cases, when number of members
    // is known we approximate their allocations by taking 16 bytes per member.
    append("object_used_memory", total.obj_memory_usage);
    append("table_used_memory", total.table_mem_usage);
    append("num_buckets", total.bucket_count);
    append("num_entries", total.key_count);
    append("inline_keys", total.inline_keys);
    append("strval_bytes", total.strval_memory_usage);
    append("updateval_amount", total.update_value_amount);
    append("listpack_blobs", total.listpack_blob_cnt);
    append("listpack_bytes", total.listpack_bytes);
    append("small_string_bytes", m.small_string_bytes);
    append("maxmemory", max_memory_limit);
    append("maxmemory_human", HumanReadableNumBytes(max_memory_limit));
    append("cache_mode", GetFlag(FLAGS_cache_mode) ? "cache" : "store");
  }

  if (should_enter("STATS")) {
    ADD_HEADER("# Stats");

    append("instantaneous_ops_per_sec", m.qps);
    append("total_commands_processed", m.conn_stats.command_cnt);
    append("total_pipelined_commands", m.conn_stats.pipelined_cmd_cnt);
    append("total_net_input_bytes", m.conn_stats.io_read_bytes);
    append("total_net_output_bytes", m.conn_stats.io_write_bytes);
    append("instantaneous_input_kbps", -1);
    append("instantaneous_output_kbps", -1);
    append("rejected_connections", -1);
    append("expired_keys", m.events.expired_keys);
    append("evicted_keys", m.events.evicted_keys);
    append("hard_evictions", m.events.hard_evictions);
    append("garbage_checked", m.events.garbage_checked);
    append("garbage_collected", m.events.garbage_collected);
    append("bump_ups", m.events.bumpups);
    append("stash_unloaded", m.events.stash_unloaded);
    append("traverse_ttl_sec", m.traverse_ttl_per_sec);
    append("delete_ttl_sec", m.delete_ttl_per_sec);
    append("keyspace_hits", -1);
    append("keyspace_misses", -1);
    append("total_reads_processed", m.conn_stats.io_read_cnt);
    append("total_writes_processed", m.conn_stats.io_write_cnt);
    append("async_writes_count", m.conn_stats.async_writes_cnt);
    append("parser_err_count", m.conn_stats.parser_err_cnt);
  }

  if (should_enter("TIERED", true)) {
    ADD_HEADER("# TIERED");
    append("external_entries", total.external_entries);
    append("external_bytes", total.external_size);
    append("external_reads", m.tiered_stats.external_reads);
    append("external_writes", m.tiered_stats.external_writes);
    append("external_reserved", m.tiered_stats.storage_reserved);
    append("external_capacity", m.tiered_stats.storage_capacity);
  }

  if (should_enter("PERSISTENCE", true)) {
    ADD_HEADER("# PERSISTENCE");
    decltype(last_save_info_) save_info;
    {
      lock_guard lk(save_mu_);
      save_info = last_save_info_;
    }
    // when when last save
    append("last_save", save_info->save_time);
    append("last_save_duration_sec", save_info->duration_sec);
    append("last_save_file", save_info->file_name);

    for (const auto& k_v : save_info->freq_map) {
      append(StrCat("rdb_", k_v.first), k_v.second);
    }
  }

  if (should_enter("REPLICATION")) {
    ADD_HEADER("# Replication");

    ServerState& etl = *ServerState::tlocal();

    if (etl.is_master) {
      append("role", "master");
      append("connected_slaves", m.conn_stats.num_replicas);
      append("master_replid", master_id_);
    } else {
      append("role", "slave");

      // it's safe to access replica_ because replica_ is created before etl.is_master set to
      // false and cleared after etl.is_master is set to true. And since the code here that checks
      // for is_master and copies shared_ptr is atomic, it1 should be correct.
      auto replica_ptr = replica_;
      Replica::Info rinfo = replica_ptr->GetInfo();
      append("master_host", rinfo.host);
      append("master_port", rinfo.port);

      const char* link = rinfo.master_link_established ? "up" : "down";
      append("master_link_status", link);
      append("master_last_io_seconds_ago", rinfo.master_last_io_sec);
      append("master_sync_in_progress", rinfo.sync_in_progress);
    }
  }

  if (should_enter("COMMANDSTATS", true)) {
    ADD_HEADER("# Commandstats");

    auto unknown_cmd = service_.UknownCmdMap();

    for (const auto& k_v : unknown_cmd) {
      append(StrCat("unknown_", k_v.first), k_v.second);
    }

    for (const auto& k_v : m.conn_stats.cmd_count_map) {
      append(StrCat("cmd_", k_v.first), k_v.second);
    }
  }

  if (should_enter("ERRORSTATS", true)) {
    ADD_HEADER("# Errorstats");
    for (const auto& k_v : m.conn_stats.err_count_map) {
      append(k_v.first, k_v.second);
    }
  }

  if (should_enter("KEYSPACE")) {
    ADD_HEADER("# Keyspace");
    for (size_t i = 0; i < m.db.size(); ++i) {
      const auto& stats = m.db[i];
      bool show = (i == 0) || (stats.key_count > 0);
      if (show) {
        string val = StrCat("keys=", stats.key_count, ",expires=", stats.expire_count,
                            ",avg_ttl=-1");  // TODO
        append(StrCat("db", i), val);
      }
    }
  }

  if (should_enter("CPU")) {
    ADD_HEADER("# CPU");
    struct rusage ru, cu, tu;
    getrusage(RUSAGE_SELF, &ru);
    getrusage(RUSAGE_CHILDREN, &cu);
    getrusage(RUSAGE_THREAD, &tu);
    append("used_cpu_sys", StrCat(ru.ru_stime.tv_sec, ".", ru.ru_stime.tv_usec));
    append("used_cpu_user", StrCat(ru.ru_utime.tv_sec, ".", ru.ru_utime.tv_usec));
    append("used_cpu_sys_children", StrCat(cu.ru_stime.tv_sec, ".", cu.ru_stime.tv_usec));
    append("used_cpu_user_children", StrCat(cu.ru_utime.tv_sec, ".", cu.ru_utime.tv_usec));
    append("used_cpu_sys_main_thread", StrCat(tu.ru_stime.tv_sec, ".", tu.ru_stime.tv_usec));
    append("used_cpu_user_main_thread", StrCat(tu.ru_utime.tv_sec, ".", tu.ru_utime.tv_usec));
  }

  (*cntx)->SendBulkString(info);
}

void ServerFamily::Hello(CmdArgList args, ConnectionContext* cntx) {
  // Allow calling this commands with no arguments or protover=2
  // technically that is all that is supported at the moment.
  // For all other cases degrade to 'unknown command' so that clients
  // checking for the existence of the command to detect if RESP3 is
  // supported or whether authentication can be performed using HELLO
  // will gracefully fallback to RESP2 and using the AUTH command explicitly.
  if (args.size() > 1) {
    string_view proto_version = ArgS(args, 1);
    if (proto_version != "2" || args.size() > 2) {
      (*cntx)->SendError(UnknownCmd("HELLO", args.subspan(1)));
      return;
    }
  }

  (*cntx)->StartArray(12);
  (*cntx)->SendBulkString("server");
  (*cntx)->SendBulkString("redis");
  (*cntx)->SendBulkString("version");
  (*cntx)->SendBulkString(GetVersion());
  (*cntx)->SendBulkString("proto");
  (*cntx)->SendLong(2);
  (*cntx)->SendBulkString("id");
  (*cntx)->SendLong(cntx->owner()->GetClientId());
  (*cntx)->SendBulkString("mode");
  (*cntx)->SendBulkString("standalone");
  (*cntx)->SendBulkString("role");
  (*cntx)->SendBulkString((*ServerState::tlocal()).is_master ? "master" : "slave");
}

void ServerFamily::ReplicaOf(CmdArgList args, ConnectionContext* cntx) {
  std::string_view host = ArgS(args, 1);
  std::string_view port_s = ArgS(args, 2);
  auto& pool = service_.proactor_pool();

  if (absl::EqualsIgnoreCase(host, "no") && absl::EqualsIgnoreCase(port_s, "one")) {
    // use this lock as critical section to prevent concurrent replicaof commands running.
    unique_lock lk(replicaof_mu_);

    // Switch to primary mode.
    if (!ServerState::tlocal()->is_master) {
      auto repl_ptr = replica_;
      CHECK(repl_ptr);

      pool.AwaitFiberOnAll(
          [&](util::ProactorBase* pb) { ServerState::tlocal()->is_master = true; });
      replica_->Stop();
      replica_.reset();
    }

    return (*cntx)->SendOk();
  }

  uint32_t port;

  if (!absl::SimpleAtoi(port_s, &port) || port < 1 || port > 65535) {
    (*cntx)->SendError(kInvalidIntErr);
    return;
  }

  auto new_replica = make_shared<Replica>(string(host), port, &service_);

  unique_lock lk(replicaof_mu_);
  if (replica_) {
    replica_->Stop();  // NOTE: consider introducing update API flow.
  } else {
    // TODO: to disconnect all the blocked clients (pubsub, blpop etc)

    pool.AwaitFiberOnAll([&](util::ProactorBase* pb) { ServerState::tlocal()->is_master = false; });
  }

  replica_.swap(new_replica);

  GlobalState new_state = service_.SwitchState(GlobalState::ACTIVE, GlobalState::LOADING);
  if (new_state != GlobalState::LOADING) {
    LOG(WARNING) << GlobalStateName(new_state) << " in progress, ignored";
    return;
  }

  // Flushing all the data after we marked this instance as replica.
  Transaction* transaction = cntx->transaction;
  transaction->Schedule();

  auto cb = [](Transaction* t, EngineShard* shard) {
    shard->db_slice().FlushDb(DbSlice::kDbAll);
    return OpStatus::OK;
  };
  transaction->Execute(std::move(cb), true);

  // Replica sends response in either case. No need to send response in this function.
  // It's a bit confusing but simpler.
  if (!replica_->Start(cntx)) {
    service_.SwitchState(GlobalState::LOADING, GlobalState::ACTIVE);
    replica_.reset();
  }

  bool is_master = !replica_;
  pool.AwaitFiberOnAll(
      [&](util::ProactorBase* pb) { ServerState::tlocal()->is_master = is_master; });
}

void ServerFamily::ReplConf(CmdArgList args, ConnectionContext* cntx) {
  if (args.size() % 2 == 0)
    goto err;

  for (unsigned i = 1; i < args.size(); i += 2) {
    DCHECK_LT(i + 1, args.size());
    ToUpper(&args[i]);

    std::string_view cmd = ArgS(args, i);
    std::string_view arg = ArgS(args, i + 1);
    if (cmd == "CAPA") {
      if (arg == "dragonfly" && args.size() == 3 && i == 1) {
        uint32_t sid = dfly_cmd_->CreateSyncSession();
        cntx->owner()->SetName(absl::StrCat("repl_ctrl_", sid));

        string sync_id = absl::StrCat("SYNC", sid);
        cntx->conn_state.repl_session_id = sid;

        // The response for 'capa dragonfly' is: <masterid> <syncid> <numthreads>
        (*cntx)->StartArray(3);
        (*cntx)->SendSimpleString(master_id_);
        (*cntx)->SendSimpleString(sync_id);
        (*cntx)->SendLong(shard_set->pool()->size());
        return;
      }
    } else {
      VLOG(1) << cmd << " " << arg;
    }
  }

  (*cntx)->SendOk();
  return;

err:
  (*cntx)->SendError(kSyntaxErr);
}

void ServerFamily::Role(CmdArgList args, ConnectionContext* cntx) {
  (*cntx)->SendRaw("*3\r\n$6\r\nmaster\r\n:0\r\n*0\r\n");
}

void ServerFamily::Script(CmdArgList args, ConnectionContext* cntx) {
  args.remove_prefix(1);
  ToUpper(&args.front());

  script_mgr_->Run(std::move(args), cntx);
}

void ServerFamily::Sync(CmdArgList args, ConnectionContext* cntx) {
  SyncGeneric("", 0, cntx);
}

void ServerFamily::Psync(CmdArgList args, ConnectionContext* cntx) {
  SyncGeneric("?", 0, cntx);  // full sync, ignore the request.
}

void ServerFamily::LastSave(CmdArgList args, ConnectionContext* cntx) {
  time_t save_time;
  {
    lock_guard lk(save_mu_);
    save_time = last_save_info_->save_time;
  }
  (*cntx)->SendLong(save_time);
}

void ServerFamily::Latency(CmdArgList args, ConnectionContext* cntx) {
  ToUpper(&args[1]);
  string_view sub_cmd = ArgS(args, 1);

  if (sub_cmd == "LATEST") {
    return (*cntx)->SendEmptyArray();
  }

  LOG_FIRST_N(ERROR, 10) << "Subcommand " << sub_cmd << " not supported";
  (*cntx)->SendError(kSyntaxErr);
}

void ServerFamily::_Shutdown(CmdArgList args, ConnectionContext* cntx) {
  CHECK_NOTNULL(acceptor_)->Stop();
  (*cntx)->SendOk();
}

void ServerFamily::SyncGeneric(std::string_view repl_master_id, uint64_t offs,
                               ConnectionContext* cntx) {
  if (cntx->async_dispatch) {
    // SYNC is a special command that should not be sent in batch with other commands.
    // It should be the last command since afterwards the server just dumps the replication data.
    (*cntx)->SendError("Can not sync in pipeline mode");
    return;
  }

  cntx->replica_conn = true;
  ServerState::tl_connection_stats()->num_replicas += 1;
  // TBD.
}

void ServerFamily::Dfly(CmdArgList args, ConnectionContext* cntx) {
  dfly_cmd_->Run(args, cntx);
}

#define HFUNC(x) SetHandler(HandlerFunc(this, &ServerFamily::x))

void ServerFamily::Register(CommandRegistry* registry) {
  constexpr auto kReplicaOpts = CO::ADMIN | CO::GLOBAL_TRANS;
  constexpr auto kMemOpts = CO::LOADING | CO::READONLY | CO::FAST | CO::NOSCRIPT;

  *registry << CI{"AUTH", CO::NOSCRIPT | CO::FAST | CO::LOADING, -2, 0, 0, 0}.HFUNC(Auth)
            << CI{"BGSAVE", CO::ADMIN | CO::GLOBAL_TRANS, 1, 0, 0, 0}.HFUNC(Save)
            << CI{"CLIENT", CO::NOSCRIPT | CO::LOADING, -2, 0, 0, 0}.HFUNC(Client)
            << CI{"CONFIG", CO::ADMIN, -2, 0, 0, 0}.HFUNC(Config)
            << CI{"DBSIZE", CO::READONLY | CO::FAST | CO::LOADING, 1, 0, 0, 0}.HFUNC(DbSize)
            << CI{"DEBUG", CO::ADMIN | CO::LOADING, -2, 0, 0, 0}.HFUNC(Debug)
            << CI{"FLUSHDB", CO::WRITE | CO::GLOBAL_TRANS, 1, 0, 0, 0}.HFUNC(FlushDb)
            << CI{"FLUSHALL", CO::WRITE | CO::GLOBAL_TRANS, -1, 0, 0, 0}.HFUNC(FlushAll)
            << CI{"INFO", CO::LOADING, -1, 0, 0, 0}.HFUNC(Info)
            << CI{"HELLO", CO::LOADING, -1, 0, 0, 0}.HFUNC(Hello)
            << CI{"LASTSAVE", CO::LOADING | CO::FAST, 1, 0, 0, 0}.HFUNC(LastSave)
            << CI{"LATENCY", CO::NOSCRIPT | CO::LOADING | CO::FAST, -2, 0, 0, 0}.HFUNC(Latency)
            << CI{"MEMORY", kMemOpts, -2, 0, 0, 0}.HFUNC(Memory)
            << CI{"SAVE", CO::ADMIN | CO::GLOBAL_TRANS, -1, 0, 0, 0}.HFUNC(Save)
            << CI{"SHUTDOWN", CO::ADMIN | CO::NOSCRIPT | CO::LOADING, 1, 0, 0, 0}.HFUNC(_Shutdown)
            << CI{"SLAVEOF", kReplicaOpts, 3, 0, 0, 0}.HFUNC(ReplicaOf)
            << CI{"REPLICAOF", kReplicaOpts, 3, 0, 0, 0}.HFUNC(ReplicaOf)
            << CI{"REPLCONF", CO::ADMIN | CO::LOADING, -1, 0, 0, 0}.HFUNC(ReplConf)
            << CI{"ROLE", CO::LOADING | CO::FAST | CO::NOSCRIPT, 1, 0, 0, 0}.HFUNC(Role)
            // We won't support DF->REDIS replication for now, hence we do not need to support
            // these commands.
            // << CI{"SYNC", CO::ADMIN | CO::GLOBAL_TRANS, 1, 0, 0, 0}.HFUNC(Sync)
            // << CI{"PSYNC", CO::ADMIN | CO::GLOBAL_TRANS, 3, 0, 0, 0}.HFUNC(Psync)
            << CI{"SCRIPT", CO::NOSCRIPT, -2, 0, 0, 0}.HFUNC(Script)
            << CI{"DFLY", CO::ADMIN | CO::GLOBAL_TRANS, -2, 0, 0, 0}.HFUNC(Dfly);
}

}  // namespace dfly<|MERGE_RESOLUTION|>--- conflicted
+++ resolved
@@ -921,13 +921,8 @@
   RunStage(new_version, close_cb);
 
   if (new_version) {
-<<<<<<< HEAD
-    ExtendFilename(now, "summary", &filename);
+    ExtendFilename(start, "summary", &filename);
     path /= filename;
-=======
-    ExtendFilename(start, "summary", &filename);
-    path += filename;
->>>>>>> 1468226d
   }
 
   absl::Duration dur = absl::Now() - start;
