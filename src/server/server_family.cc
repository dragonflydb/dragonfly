--- conflicted
+++ resolved
@@ -1276,12 +1276,8 @@
 
   string result = absl::StrJoin(client_info, "\n");
   result.append("\n");
-<<<<<<< HEAD
-  return (*cntx)->SendVerbatimString(result);
-=======
   auto* rb = static_cast<RedisReplyBuilder*>(cntx->reply_builder());
-  return rb->SendBulkString(result);
->>>>>>> 1037f446
+  return rb->SendVerbatimString(result);
 }
 
 void ServerFamily::ClientPause(CmdArgList args, ConnectionContext* cntx) {
@@ -1830,14 +1826,8 @@
   if (should_enter("CLUSTER")) {
     append("cluster_enabled", ClusterConfig::IsEnabledOrEmulated());
   }
-<<<<<<< HEAD
-
-  //(*cntx)->SendBulkString(info);
-  (*cntx)->SendVerbatimString(info);
-=======
   auto* rb = static_cast<RedisReplyBuilder*>(cntx->reply_builder());
-  rb->SendBulkString(info);
->>>>>>> 1037f446
+  rb->SendVerbatimString(info);
 }
 
 void ServerFamily::Hello(CmdArgList args, ConnectionContext* cntx) {
