// Copyright 2022, DragonflyDB authors.  All rights reserved.
// See LICENSE for licensing terms.
//

#include "server/server_family.h"

#include <absl/cleanup/cleanup.h>
#include <absl/random/random.h>  // for master_id_ generation.
#include <absl/strings/match.h>
#include <absl/strings/str_join.h>
#include <absl/strings/str_replace.h>
#include <sys/resource.h>

#include <algorithm>
#include <chrono>
#include <filesystem>
#include <optional>

extern "C" {
#include "redis/redis_aux.h"
}

#include "base/flags.h"
#include "base/logging.h"
#include "facade/dragonfly_connection.h"
#include "io/file_util.h"
#include "io/proc_reader.h"
#include "server/command_registry.h"
#include "server/conn_context.h"
#include "server/debugcmd.h"
#include "server/dflycmd.h"
#include "server/engine_shard_set.h"
#include "server/error.h"
#include "server/journal/journal.h"
#include "server/main_service.h"
#include "server/memory_cmd.h"
#include "server/rdb_load.h"
#include "server/rdb_save.h"
#include "server/replica.h"
#include "server/script_mgr.h"
#include "server/server_state.h"
#include "server/tiered_storage.h"
#include "server/transaction.h"
#include "server/version.h"
#include "strings/human_readable.h"
#include "util/accept_server.h"
#include "util/fibers/fiber_file.h"
#include "util/uring/uring_file.h"

using namespace std;

ABSL_FLAG(string, dir, "", "working directory");
ABSL_FLAG(string, dbfilename, "dump", "the filename to save/load the DB");
ABSL_FLAG(string, requirepass, "",
          "password for AUTH authentication. "
          "If empty can also be set with DFLY_PASSWORD environment variable.");
ABSL_FLAG(string, save_schedule, "",
          "glob spec for the UTC time to save a snapshot which matches HH:MM 24h time");
ABSL_FLAG(bool, df_snapshot_format, true,
          "if true, save in dragonfly-specific snapshotting format");
ABSL_FLAG(string, cluster_mode, "",
          "Cluster mode supported. Currently supports only `emulated`. "
          "default: \"\"");
ABSL_FLAG(string, cluster_announce_ip, "", "ip that cluster commands announce to the client");

ABSL_DECLARE_FLAG(uint32_t, port);
ABSL_DECLARE_FLAG(bool, cache_mode);
ABSL_DECLARE_FLAG(uint32_t, hz);

namespace dfly {

namespace fibers = ::boost::fibers;
namespace fs = std::filesystem;
namespace uring = util::uring;

using absl::GetFlag;
using absl::StrCat;
using namespace facade;
using strings::HumanReadableNumBytes;
using util::ProactorBase;
using util::fibers_ext::FiberQueueThreadPool;
using util::http::StringResponse;

namespace {

const auto kRedisVersion = "6.2.11";

const auto kRdbWriteFlags = O_CREAT | O_WRONLY | O_TRUNC | O_CLOEXEC | O_DIRECT;

using EngineFunc = void (ServerFamily::*)(CmdArgList args, ConnectionContext* cntx);

inline CommandId::Handler HandlerFunc(ServerFamily* se, EngineFunc f) {
  return [=](CmdArgList args, ConnectionContext* cntx) { return (se->*f)(args, cntx); };
}

using CI = CommandId;

// Create a direc
error_code CreateDirs(fs::path dir_path) {
  error_code ec;
  fs::file_status dir_status = fs::status(dir_path, ec);
  if (ec == errc::no_such_file_or_directory) {
    fs::create_directories(dir_path, ec);
    if (!ec)
      dir_status = fs::status(dir_path, ec);
  }
  return ec;
}

string UnknownCmd(string cmd, CmdArgList args) {
  return absl::StrCat("unknown command '", cmd, "' with args beginning with: ",
                      StrJoin(args.begin(), args.end(), ", ", CmdArgListFormatter()));
}

string InferLoadFile(fs::path data_dir) {
  const auto& dbname = GetFlag(FLAGS_dbfilename);
  if (dbname.empty())
    return string{};

  fs::path fl_path = data_dir.append(dbname);
  if (fs::exists(fl_path))
    return fl_path.generic_string();

  if (!fl_path.has_extension()) {
    std::string glob = absl::StrCat(fl_path.generic_string(), "*");
    io::Result<io::StatShortVec> short_vec = io::StatFiles(glob);

    if (short_vec) {
      auto it = std::find_if(short_vec->rbegin(), short_vec->rend(), [](const auto& stat) {
        return absl::EndsWith(stat.name, ".rdb") || absl::EndsWith(stat.name, "summary.dfs");
      });
      if (it != short_vec->rend())
        return it->name;
    } else {
      LOG(WARNING) << "Could not stat " << glob << ", error " << short_vec.error().message();
    }
  }
  return string{};
}

bool IsValidSaveScheduleNibble(string_view time, unsigned int max) {
  /*
   * a nibble is valid iff there exists one time that matches the pattern
   * and that time is <= max. For any wildcard the minimum value is 0.
   * Therefore the minimum time the pattern can match is the time with
   * all *s replaced with 0s. If this time is > max all other times that
   * match the pattern are > max and the pattern is invalid. Otherwise
   * there exists at least one valid nibble specified by this pattern
   *
   * Note the edge case of "*" is equivalent to "**". While using this
   * approach "*" and "**" both map to 0.
   */
  unsigned int min_match = 0;
  for (size_t i = 0; i < time.size(); ++i) {
    // check for valid characters
    if (time[i] != '*' && (time[i] < '0' || time[i] > '9')) {
      return false;
    }
    min_match *= 10;
    min_match += time[i] == '*' ? 0 : time[i] - '0';
  }

  return min_match <= max;
}

// takes ownership over the file.
class LinuxWriteWrapper : public io::Sink {
 public:
  LinuxWriteWrapper(uring::LinuxFile* lf) : lf_(lf) {
  }

  io::Result<size_t> WriteSome(const iovec* v, uint32_t len) final;

  std::error_code Close() {
    return lf_->Close();
  }

 private:
  std::unique_ptr<uring::LinuxFile> lf_;
  off_t offset_ = 0;
};

class RdbSnapshot {
 public:
  RdbSnapshot(FiberQueueThreadPool* fq_tp) : fq_tp_(fq_tp) {
  }

  error_code Start(SaveMode save_mode, const std::string& path, const StringVec& lua_scripts);
  void StartInShard(EngineShard* shard);

  error_code SaveBody();
  error_code Close();

  const RdbTypeFreqMap freq_map() const {
    return freq_map_;
  }

  bool HasStarted() const {
    return started_ || (saver_ && saver_->Mode() == SaveMode::SUMMARY);
  }

 private:
  bool started_ = false;
  FiberQueueThreadPool* fq_tp_;
  std::unique_ptr<io::Sink> io_sink_;
  std::unique_ptr<RdbSaver> saver_;
  RdbTypeFreqMap freq_map_;

  Cancellation cll_{};
};

io::Result<size_t> LinuxWriteWrapper::WriteSome(const iovec* v, uint32_t len) {
  io::Result<size_t> res = lf_->WriteSome(v, len, offset_, 0);
  if (res) {
    offset_ += *res;
  }

  return res;
}

error_code RdbSnapshot::Start(SaveMode save_mode, const std::string& path,
                              const StringVec& lua_scripts) {
  bool is_direct = false;
  if (fq_tp_) {  // EPOLL
    auto res = util::OpenFiberWriteFile(path, fq_tp_);
    if (!res)
      return res.error();
    io_sink_.reset(*res);
  } else {
    auto res = uring::OpenLinux(path, kRdbWriteFlags, 0666);
    if (!res) {
      return res.error();
    }
    io_sink_.reset(new LinuxWriteWrapper(res->release()));
    is_direct = kRdbWriteFlags & O_DIRECT;
  }

  saver_.reset(new RdbSaver(io_sink_.get(), save_mode, is_direct));

  return saver_->SaveHeader(lua_scripts);
}

error_code RdbSnapshot::SaveBody() {
  return saver_->SaveBody(&cll_, &freq_map_);
}

error_code RdbSnapshot::Close() {
  // TODO: to solve it in a more elegant way.
  if (fq_tp_) {
    return static_cast<io::WriteFile*>(io_sink_.get())->Close();
  }
  return static_cast<LinuxWriteWrapper*>(io_sink_.get())->Close();
}

void RdbSnapshot::StartInShard(EngineShard* shard) {
  saver_->StartSnapshotInShard(false, &cll_, shard);
  started_ = true;
}

string FormatTs(absl::Time now) {
  return absl::FormatTime("%Y-%m-%dT%H:%M:%S", now, absl::LocalTimeZone());
}

void ExtendFilename(absl::Time now, absl::AlphaNum postfix, fs::path* filename) {
  filename->replace_extension();  // clear if exists
  *filename += StrCat("-", FormatTs(now), "-", postfix, ".dfs");
}

void ExtendFilenameWithShard(absl::Time now, int shard, fs::path* filename) {
  if (shard < 0) {
    if (!filename->has_extension()) {
      *filename += StrCat("-", FormatTs(now), ".rdb");
    }
  } else {
    // dragonfly snapshot.
    ExtendFilename(now, absl::Dec(shard, absl::kZeroPad4), filename);
  }
}

void SlowLog(CmdArgList args, ConnectionContext* cntx) {
  ToUpper(&args[1]);
  string_view sub_cmd = ArgS(args, 1);

  if (sub_cmd == "LEN") {
    return (*cntx)->SendLong(0);
  }

  if (sub_cmd == "GET") {
    return (*cntx)->SendEmptyArray();
  }

  (*cntx)->SendError(UnknownSubCmd(sub_cmd, "SLOWLOG"), kSyntaxErrType);
}

void BuildClusterSlotNetworkInfo(ConnectionContext* cntx, std::string_view host, uint32_t port,
                                 std::string_view id) {
  constexpr unsigned int kNetworkInfoSize = 3;

  (*cntx)->StartArray(kNetworkInfoSize);
  (*cntx)->SendBulkString(host);
  (*cntx)->SendLong(port);
  (*cntx)->SendBulkString(id);
}

}  // namespace

std::optional<SnapshotSpec> ParseSaveSchedule(string_view time) {
  if (time.length() < 3 || time.length() > 5) {
    return std::nullopt;
  }

  size_t separator_idx = time.find(':');
  // the time cannot start with ':' and it must be present in the first 3 characters of any time
  if (separator_idx == 0 || separator_idx >= 3) {
    return std::nullopt;
  }

  SnapshotSpec spec{string(time.substr(0, separator_idx)), string(time.substr(separator_idx + 1))};
  // a minute should be 2 digits as it is zero padded, unless it is a '*' in which case this
  // greedily can make up both digits
  if (spec.minute_spec != "*" && spec.minute_spec.length() != 2) {
    return std::nullopt;
  }

  return IsValidSaveScheduleNibble(spec.hour_spec, 23) &&
                 IsValidSaveScheduleNibble(spec.minute_spec, 59)
             ? std::optional<SnapshotSpec>(spec)
             : std::nullopt;
}

bool DoesTimeNibbleMatchSpecifier(string_view time_spec, unsigned int current_time) {
  // single greedy wildcard matches everything
  if (time_spec == "*") {
    return true;
  }

  for (int i = time_spec.length() - 1; i >= 0; --i) {
    // if the current digit is not a wildcard and it does not match the digit in the current time it
    // does not match
    if (time_spec[i] != '*' && int(current_time % 10) != (time_spec[i] - '0')) {
      return false;
    }
    current_time /= 10;
  }

  return current_time == 0;
}

bool DoesTimeMatchSpecifier(const SnapshotSpec& spec, time_t now) {
  unsigned hour = (now / 3600) % 24;
  unsigned min = (now / 60) % 60;
  return DoesTimeNibbleMatchSpecifier(spec.hour_spec, hour) &&
         DoesTimeNibbleMatchSpecifier(spec.minute_spec, min);
}

ServerFamily::ServerFamily(Service* service) : service_(*service) {
  start_time_ = time(NULL);
  last_save_info_ = make_shared<LastSaveInfo>();
  last_save_info_->save_time = start_time_;
  script_mgr_.reset(new ScriptMgr());
  channel_store_.reset(new ChannelStore());
  journal_.reset(new journal::Journal());

  {
    absl::InsecureBitGen eng;
    master_id_ = GetRandomHex(eng, CONFIG_RUN_ID_SIZE);
    DCHECK_EQ(CONFIG_RUN_ID_SIZE, master_id_.size());
  }

  string cluster_mode = GetFlag(FLAGS_cluster_mode);
  if (cluster_mode.empty()) {
    is_emulated_cluster_ = false;
  } else if (cluster_mode == "emulated") {
    is_emulated_cluster_ = true;
  } else {
    LOG(FATAL) << "invalid cluster_mode. Exiting...";
  }
}

ServerFamily::~ServerFamily() {
}

void ServerFamily::Init(util::AcceptServer* acceptor, util::ListenerInterface* main_listener) {
  CHECK(acceptor_ == nullptr);
  acceptor_ = acceptor;
  main_listener_ = main_listener;
  dfly_cmd_.reset(new DflyCmd(main_listener, this));

  pb_task_ = shard_set->pool()->GetNextProactor();
  if (pb_task_->GetKind() == ProactorBase::EPOLL) {
    fq_threadpool_.reset(new FiberQueueThreadPool());
  }

  // Unlike EngineShard::Heartbeat that runs independently in each shard thread,
  // this callback runs in a single thread and it aggregates globally stats from all the shards.
  auto cache_cb = [] {
    uint64_t sum = 0;
    const auto& stats = EngineShardSet::GetCachedStats();
    for (const auto& s : stats)
      sum += s.used_memory.load(memory_order_relaxed);

    used_mem_current.store(sum, memory_order_relaxed);

    // Single writer, so no races.
    if (sum > used_mem_peak.load(memory_order_relaxed))
      used_mem_peak.store(sum, memory_order_relaxed);
  };

  uint32_t cache_hz = max(GetFlag(FLAGS_hz) / 10, 1u);
  uint32_t period_ms = max(1u, 1000 / cache_hz);
  stats_caching_task_ =
      pb_task_->AwaitBrief([&] { return pb_task_->AddPeriodic(period_ms, cache_cb); });

  fs::path data_folder = fs::current_path();
  const auto& dir = GetFlag(FLAGS_dir);

  error_code file_ec;
  if (!dir.empty()) {
    data_folder = fs::canonical(dir, file_ec);
  }

  if (!file_ec) {
    LOG(INFO) << "Data directory is " << data_folder;
    string load_path = InferLoadFile(data_folder);
    if (!load_path.empty()) {
      load_result_ = Load(load_path);
    }
  } else {
    LOG(ERROR) << "Data directory error: " << file_ec.message();
  }

  string save_time = GetFlag(FLAGS_save_schedule);
  if (!save_time.empty()) {
    std::optional<SnapshotSpec> spec = ParseSaveSchedule(save_time);
    if (spec) {
      snapshot_fiber_ = service_.proactor_pool().GetNextProactor()->LaunchFiber(
          [save_spec = std::move(spec.value()), this] { SnapshotScheduling(save_spec); });
    } else {
      LOG(WARNING) << "Invalid snapshot time specifier " << save_time;
    }
  }
}

void ServerFamily::Shutdown() {
  VLOG(1) << "ServerFamily::Shutdown";

  if (load_result_.valid())
    load_result_.wait();

  is_snapshot_done_.Notify();
  if (snapshot_fiber_.IsJoinable()) {
    snapshot_fiber_.Join();
  }

  pb_task_->Await([this] {
    pb_task_->CancelPeriodic(stats_caching_task_);
    stats_caching_task_ = 0;

    if (journal_->EnterLameDuck()) {
      auto ec = journal_->Close();
      LOG_IF(ERROR, ec) << "Error closing journal " << ec;
    }

    unique_lock lk(replicaof_mu_);
    if (replica_) {
      replica_->Stop();
    }

    dfly_cmd_->Shutdown();
  });
}

// Load starts as many fibers as there are files to load each one separately.
// It starts one more fiber that waits for all load fibers to finish and returns the first
// error (if any occured) with a future.
fibers::future<std::error_code> ServerFamily::Load(const std::string& load_path) {
  CHECK(absl::EndsWith(load_path, ".rdb") || absl::EndsWith(load_path, "summary.dfs"));

  vector<std::string> paths{{load_path}};

  // Collect all other files in case we're loading dfs.
  if (absl::EndsWith(load_path, "summary.dfs")) {
    std::string glob = absl::StrReplaceAll(load_path, {{"summary", "????"}});
    io::Result<io::StatShortVec> files = io::StatFiles(glob);

    if (files && files->size() == 0) {
      fibers::promise<std::error_code> ec_promise;
      ec_promise.set_value(make_error_code(errc::no_such_file_or_directory));
      return ec_promise.get_future();
    }

    for (auto& fstat : *files) {
      paths.push_back(std::move(fstat.name));
    }
  }

  // Check all paths are valid.
  for (const auto& path : paths) {
    error_code ec;
    (void)fs::canonical(path, ec);
    if (ec) {
      LOG(ERROR) << "Error loading " << load_path << " " << ec.message();
      fibers::promise<std::error_code> ec_promise;
      ec_promise.set_value(ec);
      return ec_promise.get_future();
    }
  }

  LOG(INFO) << "Loading " << load_path;

  GlobalState new_state = service_.SwitchState(GlobalState::ACTIVE, GlobalState::LOADING);
  if (new_state != GlobalState::LOADING) {
    LOG(WARNING) << GlobalStateName(new_state) << " in progress, ignored";
    return {};
  }

#if 0
  auto& pool = service_.proactor_pool();
  // Deliberately run on all I/O threads to update the state for non-shard threads as well.
  pool.Await([&](ProactorBase*) {
    // TODO: There can be a bug where status is different.
    CHECK(ServerState::tlocal()->gstate() == GlobalState::IDLE);
    ServerState::tlocal()->set_gstate(GlobalState::LOADING);
  });
#endif

  auto& pool = service_.proactor_pool();

  vector<util::fibers_ext::Fiber> load_fibers;
  load_fibers.reserve(paths.size());

  auto first_error = std::make_shared<AggregateError>();

  for (auto& path : paths) {
    // For single file, choose thread that does not handle shards if possible.
    // This will balance out the CPU during the load.
    ProactorBase* proactor;
    if (paths.size() == 1 && shard_count() < pool.size()) {
      proactor = pool.at(shard_count());
    } else {
      proactor = pool.GetNextProactor();
    }

    auto load_fiber = [this, first_error, path = std::move(path)]() {
      *first_error = LoadRdb(path);
    };
    load_fibers.push_back(proactor->LaunchFiber(std::move(load_fiber)));
  }

  boost::fibers::promise<std::error_code> ec_promise;
  boost::fibers::future<std::error_code> ec_future = ec_promise.get_future();

  // Run fiber that empties the channel and sets ec_promise.
  auto load_join_fiber = [this, first_error, load_fibers = std::move(load_fibers),
                          ec_promise = std::move(ec_promise)]() mutable {
    for (auto& fiber : load_fibers) {
      fiber.Join();
    }

    VLOG(1) << "Load finished";
    service_.SwitchState(GlobalState::LOADING, GlobalState::ACTIVE);
    ec_promise.set_value(**first_error);
  };
  pool.GetNextProactor()->Dispatch(std::move(load_join_fiber));

  return ec_future;
}

void ServerFamily::SnapshotScheduling(const SnapshotSpec& spec) {
  const auto loop_sleep_time = std::chrono::seconds(20);
  while (true) {
    if (is_snapshot_done_.WaitFor(loop_sleep_time)) {
      break;
    }

    time_t now = std::time(NULL);

    if (!DoesTimeMatchSpecifier(spec, now)) {
      continue;
    }

    // if it matches check the last save time, if it is the same minute don't save another snapshot
    time_t last_save;
    {
      lock_guard lk(save_mu_);
      last_save = last_save_info_->save_time;
    }

    if ((last_save / 60) == (now / 60)) {
      continue;
    }

    const CommandId* cid = service().FindCmd("SAVE");
    CHECK_NOTNULL(cid);
    boost::intrusive_ptr<Transaction> trans(
        new Transaction{cid, ServerState::tlocal()->thread_index()});
    trans->InitByArgs(0, {});

    GenericError ec = DoSave(absl::GetFlag(FLAGS_df_snapshot_format), trans.get());
    if (ec) {
      LOG(WARNING) << "Failed to perform snapshot " << ec.Format();
    }
  }
}

error_code ServerFamily::LoadRdb(const std::string& rdb_file) {
  error_code ec;
  io::ReadonlyFileOrError res;

  if (fq_threadpool_) {
    res = util::OpenFiberReadFile(rdb_file, fq_threadpool_.get());
  } else {
    res = uring::OpenRead(rdb_file);
  }

  if (res) {
    io::FileSource fs(*res);

    RdbLoader loader{&service_};
    ec = loader.Load(&fs);
    if (!ec) {
      LOG(INFO) << "Done loading RDB, keys loaded: " << loader.keys_loaded();
      LOG(INFO) << "Loading finished after "
                << strings::HumanReadableElapsedTime(loader.load_time());
    }
  } else {
    ec = res.error();
  }

  service_.SwitchState(GlobalState::LOADING, GlobalState::ACTIVE);

  return ec;
}

enum MetricType { COUNTER, GAUGE, SUMMARY, HISTOGRAM };

const char* MetricTypeName(MetricType type) {
  switch (type) {
    case MetricType::COUNTER:
      return "counter";
    case MetricType::GAUGE:
      return "gauge";
    case MetricType::SUMMARY:
      return "summary";
    case MetricType::HISTOGRAM:
      return "histogram";
  }
  return "unknown";
}

inline string GetMetricFullName(string_view metric_name) {
  return StrCat("dragonfly_", metric_name);
}

void AppendMetricHeader(string_view metric_name, string_view metric_help, MetricType type,
                        string* dest) {
  const auto full_metric_name = GetMetricFullName(metric_name);
  absl::StrAppend(dest, "# HELP ", full_metric_name, " ", metric_help, "\n");
  absl::StrAppend(dest, "# TYPE ", full_metric_name, " ", MetricTypeName(type), "\n");
}

void AppendLabelTupple(absl::Span<const string_view> label_names,
                       absl::Span<const string_view> label_values, string* dest) {
  if (label_names.empty())
    return;

  absl::StrAppend(dest, "{");
  for (size_t i = 0; i < label_names.size(); ++i) {
    if (i > 0) {
      absl::StrAppend(dest, ", ");
    }
    absl::StrAppend(dest, label_names[i], "=\"", label_values[i], "\"");
  }

  absl::StrAppend(dest, "}");
}

void AppendMetricValue(string_view metric_name, const absl::AlphaNum& value,
                       absl::Span<const string_view> label_names,
                       absl::Span<const string_view> label_values, string* dest) {
  absl::StrAppend(dest, GetMetricFullName(metric_name));
  AppendLabelTupple(label_names, label_values, dest);
  absl::StrAppend(dest, " ", value, "\n");
}

void AppendMetricWithoutLabels(string_view name, string_view help, const absl::AlphaNum& value,
                               MetricType type, string* dest) {
  AppendMetricHeader(name, help, type, dest);
  AppendMetricValue(name, value, {}, {}, dest);
}

void PrintPrometheusMetrics(const Metrics& m, StringResponse* resp) {
  // Server metrics
  AppendMetricHeader("version", "", MetricType::GAUGE, &resp->body());
  AppendMetricValue("version", 1, {"version"}, {GetVersion()}, &resp->body());
  AppendMetricWithoutLabels("uptime_in_seconds", "", m.uptime, MetricType::GAUGE, &resp->body());

  // Clients metrics
  AppendMetricWithoutLabels("connected_clients", "", m.conn_stats.num_conns, MetricType::GAUGE,
                            &resp->body());
  AppendMetricWithoutLabels("client_read_buf_capacity", "", m.conn_stats.read_buf_capacity,
                            MetricType::GAUGE, &resp->body());
  AppendMetricWithoutLabels("blocked_clients", "", m.conn_stats.num_blocked_clients,
                            MetricType::GAUGE, &resp->body());

  // Memory metrics
  auto sdata_res = io::ReadStatusInfo();
  AppendMetricWithoutLabels("memory_used_bytes", "", m.heap_used_bytes, MetricType::GAUGE,
                            &resp->body());
  AppendMetricWithoutLabels("memory_used_peak_bytes", "", used_mem_peak.load(memory_order_relaxed),
                            MetricType::GAUGE, &resp->body());
  AppendMetricWithoutLabels("comitted_memory", "", GetMallocCurrentCommitted(), MetricType::GAUGE,
                            &resp->body());
  AppendMetricWithoutLabels("memory_max_bytes", "", max_memory_limit, MetricType::GAUGE,
                            &resp->body());
  if (sdata_res.has_value()) {
    AppendMetricWithoutLabels("used_memory_rss_bytes", "", sdata_res->vm_rss, MetricType::GAUGE,
                              &resp->body());
  } else {
    LOG_FIRST_N(ERROR, 10) << "Error fetching /proc/self/status stats. error "
                           << sdata_res.error().message();
  }

  // Stats metrics
  AppendMetricWithoutLabels("connections_received_total", "", m.conn_stats.conn_received_cnt,
                            MetricType::COUNTER, &resp->body());

  AppendMetricWithoutLabels("commands_processed_total", "", m.conn_stats.command_cnt,
                            MetricType::COUNTER, &resp->body());
  AppendMetricWithoutLabels("keyspace_hits_total", "", m.events.hits, MetricType::COUNTER,
                            &resp->body());
  AppendMetricWithoutLabels("keyspace_misses_total", "", m.events.misses, MetricType::COUNTER,
                            &resp->body());

  // Net metrics
  AppendMetricWithoutLabels("net_input_bytes_total", "", m.conn_stats.io_read_bytes,
                            MetricType::COUNTER, &resp->body());
  AppendMetricWithoutLabels("net_output_bytes_total", "", m.conn_stats.io_write_bytes,
                            MetricType::COUNTER, &resp->body());

  // DB stats
  AppendMetricWithoutLabels("expired_keys_total", "", m.events.expired_keys, MetricType::COUNTER,
                            &resp->body());
  AppendMetricWithoutLabels("evicted_keys_total", "", m.events.evicted_keys, MetricType::COUNTER,
                            &resp->body());

  string db_key_metrics;
  string db_key_expire_metrics;

  AppendMetricHeader("db_keys", "Total number of keys by DB", MetricType::GAUGE, &db_key_metrics);
  AppendMetricHeader("db_keys_expiring", "Total number of expiring keys by DB", MetricType::GAUGE,
                     &db_key_expire_metrics);

  for (size_t i = 0; i < m.db.size(); ++i) {
    AppendMetricValue("db_keys", m.db[i].key_count, {"db"}, {StrCat("db", i)}, &db_key_metrics);
    AppendMetricValue("db_keys_expiring", m.db[i].expire_count, {"db"}, {StrCat("db", i)},
                      &db_key_expire_metrics);
  }

  absl::StrAppend(&resp->body(), db_key_metrics);
  absl::StrAppend(&resp->body(), db_key_expire_metrics);
}

void ServerFamily::ConfigureMetrics(util::HttpListenerBase* http_base) {
  // The naming of the metrics should be compatible with redis_exporter, see
  // https://github.com/oliver006/redis_exporter/blob/master/exporter/exporter.go#L111

  auto cb = [this](const util::http::QueryArgs& args, util::HttpContext* send) {
    StringResponse resp = util::http::MakeStringResponse(boost::beast::http::status::ok);
    PrintPrometheusMetrics(this->GetMetrics(), &resp);

    return send->Invoke(std::move(resp));
  };

  http_base->RegisterCb("/metrics", cb);
}

void ServerFamily::PauseReplication(bool pause) {
  unique_lock lk(replicaof_mu_);

  // Switch to primary mode.
  if (!ServerState::tlocal()->is_master) {
    auto repl_ptr = replica_;
    CHECK(repl_ptr);
    repl_ptr->Pause(pause);
  }
}

std::optional<ReplicaOffsetInfo> ServerFamily::GetReplicaOffsetInfo() {
  unique_lock lk(replicaof_mu_);

  // Switch to primary mode.
  if (!ServerState::tlocal()->is_master) {
    auto repl_ptr = replica_;
    CHECK(repl_ptr);
    return ReplicaOffsetInfo{repl_ptr->GetSyncId(), repl_ptr->GetReplicaOffset()};
  }
  return nullopt;
}

void ServerFamily::OnClose(ConnectionContext* cntx) {
  dfly_cmd_->OnClose(cntx);
}

void ServerFamily::StatsMC(std::string_view section, facade::ConnectionContext* cntx) {
  if (!section.empty()) {
    return cntx->reply_builder()->SendError("");
  }
  string info;

#define ADD_LINE(name, val) absl::StrAppend(&info, "STAT " #name " ", val, "\r\n")

  time_t now = time(NULL);
  struct rusage ru;
  getrusage(RUSAGE_SELF, &ru);

  auto dbl_time = [](const timeval& tv) -> double {
    return tv.tv_sec + double(tv.tv_usec) / 1000000.0;
  };

  double utime = dbl_time(ru.ru_utime);
  double systime = dbl_time(ru.ru_stime);

  Metrics m = GetMetrics();

  ADD_LINE(pid, getpid());
  ADD_LINE(uptime, m.uptime);
  ADD_LINE(time, now);
  ADD_LINE(version, kGitTag);
  ADD_LINE(libevent, "iouring");
  ADD_LINE(pointer_size, sizeof(void*));
  ADD_LINE(rusage_user, utime);
  ADD_LINE(rusage_system, systime);
  ADD_LINE(max_connections, -1);
  ADD_LINE(curr_connections, m.conn_stats.num_conns);
  ADD_LINE(total_connections, -1);
  ADD_LINE(rejected_connections, -1);
  ADD_LINE(bytes_read, m.conn_stats.io_read_bytes);
  ADD_LINE(bytes_written, m.conn_stats.io_write_bytes);
  ADD_LINE(limit_maxbytes, -1);

  absl::StrAppend(&info, "END\r\n");

  MCReplyBuilder* builder = static_cast<MCReplyBuilder*>(cntx->reply_builder());
  builder->SendRaw(info);

#undef ADD_LINE
}

// Run callback for all active RdbSnapshots (passed as index).
// .dfs format contains always `shard_set->size() + 1` snapshots (for every shard and summary file).
static void RunStage(bool new_version, std::function<void(unsigned)> cb) {
  if (new_version) {
    shard_set->RunBlockingInParallel([&](EngineShard* es) { cb(es->shard_id()); });
    cb(shard_set->size());
  } else {
    cb(0);
  }
};

using PartialSaveOpts =
    tuple<const fs::path& /*filename*/, const fs::path& /*path*/, absl::Time /*start*/>;

// Start saving a single snapshot of a multi-file dfly snapshot.
// If shard is null, then this is the summary file.
error_code DoPartialSave(PartialSaveOpts opts, const dfly::StringVec& scripts,
                         RdbSnapshot* snapshot, EngineShard* shard) {
  auto [filename, path, now] = opts;
  // Construct resulting filename.
  fs::path full_filename = filename;
  if (shard == nullptr) {
    ExtendFilename(now, "summary", &full_filename);
  } else {
    ExtendFilenameWithShard(now, shard->shard_id(), &full_filename);
  }
  fs::path full_path = path / full_filename;  // use / operator to concatenate paths.

  // Start rdb saving.
  SaveMode mode = shard == nullptr ? SaveMode::SUMMARY : SaveMode::SINGLE_SHARD;
  error_code local_ec = snapshot->Start(mode, full_path.generic_string(), scripts);

  if (!local_ec && mode == SaveMode::SINGLE_SHARD) {
    snapshot->StartInShard(shard);
  }

  return local_ec;
}

GenericError ServerFamily::DoSave(bool new_version, Transaction* trans) {
  fs::path dir_path(GetFlag(FLAGS_dir));
  AggregateGenericError ec;

  // Check directory.
  if (!dir_path.empty()) {
    if (auto local_ec = CreateDirs(dir_path); local_ec) {
      return {local_ec, "create-dir"};
    }
  }

  // Manage global state.
  GlobalState new_state = service_.SwitchState(GlobalState::ACTIVE, GlobalState::SAVING);
  if (new_state != GlobalState::SAVING) {
    return {make_error_code(errc::operation_in_progress),
            StrCat(GlobalStateName(new_state), " - can not save database")};
  }
  absl::Cleanup rev_state = [this] {
    service_.SwitchState(GlobalState::SAVING, GlobalState::ACTIVE);
  };

  const auto& dbfilename = GetFlag(FLAGS_dbfilename);
  fs::path filename = dbfilename.empty() ? "dump" : dbfilename;
  fs::path path = dir_path;

  absl::Time start = absl::Now();
  shared_ptr<LastSaveInfo> save_info;

  vector<unique_ptr<RdbSnapshot>> snapshots;
  absl::flat_hash_map<string_view, size_t> rdb_name_map;
  fibers::mutex mu;  // guards rdb_name_map

  auto save_cb = [&](unsigned index) {
    auto& snapshot = snapshots[index];
    if (snapshot && snapshot->HasStarted()) {
      ec = snapshot->SaveBody();
    }
  };

  auto close_cb = [&](unsigned index) {
    auto& snapshot = snapshots[index];
    if (snapshot) {
      ec = snapshot->Close();

      lock_guard lk(mu);
      for (const auto& k_v : snapshot->freq_map()) {
        rdb_name_map[RdbTypeName(k_v.first)] += k_v.second;
      }
    }
  };

  auto get_scripts = [this] {
    auto scripts = script_mgr_->GetAll();
    StringVec script_bodies;
    for (const auto& script : scripts) {
      script_bodies.push_back(move(script.second));
    }
    return script_bodies;
  };

  // Start snapshots.
  if (new_version) {
    auto file_opts = make_tuple(cref(filename), cref(path), start);

    // In the new version (.dfs) we store a file for every shard and one more summary file.
    // Summary file is always last in snapshots array.
    snapshots.resize(shard_set->size() + 1);

    // Save summary file.
    {
      auto scripts = get_scripts();
      auto& snapshot = snapshots[shard_set->size()];
      snapshot.reset(new RdbSnapshot(fq_threadpool_.get()));

      if (auto local_ec = DoPartialSave(file_opts, scripts, snapshot.get(), nullptr); local_ec) {
        ec = local_ec;
        snapshot.reset();
      }
    }

    // Save shard files.
    auto cb = [&](Transaction* t, EngineShard* shard) {
      auto& snapshot = snapshots[shard->shard_id()];
      snapshot.reset(new RdbSnapshot(fq_threadpool_.get()));
      if (auto local_ec = DoPartialSave(file_opts, {}, snapshot.get(), shard); local_ec) {
        ec = local_ec;
        snapshot.reset();
      }
      return OpStatus::OK;
    };

    trans->ScheduleSingleHop(std::move(cb));
  } else {
    snapshots.resize(1);

    ExtendFilenameWithShard(start, -1, &filename);
    path /= filename;  // use / operator to concatenate paths.

    snapshots[0].reset(new RdbSnapshot(fq_threadpool_.get()));
    auto lua_scripts = get_scripts();

    ec = snapshots[0]->Start(SaveMode::RDB, path.generic_string(), lua_scripts);

    if (!ec) {
      auto cb = [&](Transaction* t, EngineShard* shard) {
        snapshots[0]->StartInShard(shard);
        return OpStatus::OK;
      };

      trans->ScheduleSingleHop(std::move(cb));
    } else {
      snapshots[0].reset();
    }
  }

  is_saving_.store(true, memory_order_relaxed);

  // Perform snapshot serialization, block the current fiber until it completes.
  // TODO: Add cancellation in case of error.
  RunStage(new_version, save_cb);

  is_saving_.store(false, memory_order_relaxed);

  RunStage(new_version, close_cb);

  if (new_version) {
    ExtendFilename(start, "summary", &filename);
    path /= filename;
  }

  absl::Duration dur = absl::Now() - start;
  double seconds = double(absl::ToInt64Milliseconds(dur)) / 1000;

  // Populate LastSaveInfo.
  if (!ec) {
    LOG(INFO) << "Saving " << path << " finished after "
              << strings::HumanReadableElapsedTime(seconds);

    save_info = make_shared<LastSaveInfo>();
    for (const auto& k_v : rdb_name_map) {
      save_info->freq_map.emplace_back(k_v);
    }

    save_info->save_time = absl::ToUnixSeconds(start);
    save_info->file_name = path.generic_string();
    save_info->duration_sec = uint32_t(seconds);

    lock_guard lk(save_mu_);
    // swap - to deallocate the old version outstide of the lock.
    last_save_info_.swap(save_info);
  }

  return *ec;
}

error_code ServerFamily::Drakarys(Transaction* transaction, DbIndex db_ind) {
  VLOG(1) << "Drakarys";

  transaction->Schedule();  // TODO: to convert to ScheduleSingleHop ?

  transaction->Execute(
      [db_ind](Transaction* t, EngineShard* shard) {
        shard->db_slice().FlushDb(db_ind);
        return OpStatus::OK;
      },
      true);

  return error_code{};
}

shared_ptr<const LastSaveInfo> ServerFamily::GetLastSaveInfo() const {
  lock_guard lk(save_mu_);
  return last_save_info_;
}

void ServerFamily::DbSize(CmdArgList args, ConnectionContext* cntx) {
  atomic_ulong num_keys{0};

  shard_set->RunBriefInParallel(
      [&](EngineShard* shard) {
        auto db_size = shard->db_slice().DbSize(cntx->conn_state.db_index);
        num_keys.fetch_add(db_size, memory_order_relaxed);
      },
      [](ShardId) { return true; });

  return (*cntx)->SendLong(num_keys.load(memory_order_relaxed));
}

void ServerFamily::BreakOnShutdown() {
  dfly_cmd_->BreakOnShutdown();
}

string GetPassword() {
  string flag = GetFlag(FLAGS_requirepass);
  if (!flag.empty()) {
    return flag;
  }

  const char* env_var = getenv("DFLY_PASSWORD");
  if (env_var) {
    return env_var;
  }

  return "";
}

void ServerFamily::FlushDb(CmdArgList args, ConnectionContext* cntx) {
  DCHECK(cntx->transaction);
  Drakarys(cntx->transaction, cntx->transaction->GetDbIndex());
  cntx->reply_builder()->SendOk();
}

void ServerFamily::FlushAll(CmdArgList args, ConnectionContext* cntx) {
  if (args.size() > 1) {
    (*cntx)->SendError(kSyntaxErr);
    return;
  }

  DCHECK(cntx->transaction);
  Drakarys(cntx->transaction, DbSlice::kDbAll);
  (*cntx)->SendOk();
}

void ServerFamily::Auth(CmdArgList args, ConnectionContext* cntx) {
  if (args.size() > 3) {
    return (*cntx)->SendError(kSyntaxErr);
  }

  if (args.size() == 3) {
    return (*cntx)->SendError("ACL is not supported yet");
  }

  if (!cntx->req_auth) {
    return (*cntx)->SendError(
        "AUTH <password> called without any password configured for the "
        "default user. Are you sure your configuration is correct?");
  }

  string_view pass = ArgS(args, 1);
  if (pass == GetPassword()) {
    cntx->authenticated = true;
    (*cntx)->SendOk();
  } else {
    (*cntx)->SendError(facade::kAuthRejected);
  }
}

void ServerFamily::Client(CmdArgList args, ConnectionContext* cntx) {
  ToUpper(&args[1]);
  string_view sub_cmd = ArgS(args, 1);

  if (sub_cmd == "SETNAME" && args.size() == 3) {
    cntx->owner()->SetName(ArgS(args, 2));
    return (*cntx)->SendOk();
  }

  if (sub_cmd == "GETNAME") {
    const char* name = cntx->owner()->GetName();
    if (*name != 0) {
      return (*cntx)->SendBulkString(name);
    } else {
      return (*cntx)->SendNull();
    }
  }

  if (sub_cmd == "LIST") {
    vector<string> client_info;
    fibers::mutex mu;
    auto cb = [&](util::Connection* conn) {
      facade::Connection* dcon = static_cast<facade::Connection*>(conn);
      string info = dcon->GetClientInfo();
      lock_guard lk(mu);
      client_info.push_back(move(info));
    };

    main_listener_->TraverseConnections(cb);
    string result = absl::StrJoin(move(client_info), "\n");
    result.append("\n");
    return (*cntx)->SendBulkString(result);
  }

  LOG_FIRST_N(ERROR, 10) << "Subcommand " << sub_cmd << " not supported";
  return (*cntx)->SendError(UnknownSubCmd(sub_cmd, "CLIENT"), kSyntaxErrType);
}

void ServerFamily::Cluster(CmdArgList args, ConnectionContext* cntx) {
  // This command supports 2 sub options:
  // 1. HELP
  // 2. SLOTS: the slots are a mapping between sharding and hosts in the cluster.
  // Note that as of the beginning of 2023 DF don't have cluster mode (i.e sharding across multiple
  // hosts), as a results all shards are map to the same host (i.e. range is between  and kEndSlot)
  // and number of cluster sharding is thus == 1 (kClustersShardingCount).
  // For more details https://redis.io/commands/cluster-slots/
  constexpr unsigned int kEndSlot = 16383;  // see redis code (cluster.c CLUSTER_SLOTS).
  constexpr unsigned int kStartSlot = 0;
  constexpr unsigned int kClustersShardingCount = 1;
  constexpr unsigned int kNoReplicaInfoSize = 3;
  constexpr unsigned int kWithReplicaInfoSize = 4;

  ToUpper(&args[1]);
  string_view sub_cmd = ArgS(args, 1);

  if (!is_emulated_cluster_) {
    return (*cntx)->SendError("CLUSTER commands demands the `cluster_mode` flag set to `emulated`");
  }

  if (sub_cmd == "HELP") {
    string_view help_arr[] = {
        "CLUSTER <subcommand> [<arg> [value] [opt] ...]. Subcommands are:",
        "SLOTS",
        "   Return information about slots range mappings. Each range is made of:",
        "   start, end, master and replicas IP addresses, ports and ids.",
        "NODES",
        "   Return cluster configuration seen by node. Output format:",
        "   <id> <ip:port> <flags> <master> <pings> <pongs> <epoch> <link> <slot> ...",
        "INFO",
        +"  Return information about the cluster",
        "HELP",
        "    Prints this help.",
    };
    return (*cntx)->SendSimpleStrArr(help_arr, ABSL_ARRAYSIZE(help_arr));
  }

  if (sub_cmd == "SLOTS") {
    /* Format: 1) 1) start slot
     *            2) end slot
     *            3) 1) master IP
     *               2) master port
     *               3) node ID
     *            4) 1) replica IP (optional)
     *               2) replica port
     *               3) node ID
     *           ... note that in this case, only 1 slot
     */
    ServerState& etl = *ServerState::tlocal();
    // we have 3 cases here
    // 1. This is a stand alone, in this case we only sending local information
    // 2. We are the master, and we have replica, in this case send us as master
    // 3. We are replica to a master, sends the information about us as replica
    (*cntx)->StartArray(kClustersShardingCount);
    if (etl.is_master) {
      std::string cluster_announce_ip = GetFlag(FLAGS_cluster_announce_ip);
      std::string preferred_endpoint =
          cluster_announce_ip.empty() ? cntx->owner()->LocalBindAddress() : cluster_announce_ip;
      auto vec = dfly_cmd_->GetReplicasRoleInfo();
      unsigned int info_len = vec.empty() ? kNoReplicaInfoSize : kWithReplicaInfoSize;
      (*cntx)->StartArray(info_len);
      (*cntx)->SendLong(kStartSlot);  // start sharding range
      (*cntx)->SendLong(kEndSlot);    // end sharding range
      BuildClusterSlotNetworkInfo(cntx, preferred_endpoint, GetFlag(FLAGS_port), master_id());
      if (!vec.empty()) {  // info about the replica
        const auto& info = vec[0];
        BuildClusterSlotNetworkInfo(cntx, info.address, info.listening_port, etl.remote_client_id_);
      }
    } else {
      unique_lock lk(replicaof_mu_);  // make sure that this pointer stays alive!
      auto replica_ptr = replica_;
      CHECK(replica_ptr);
      Replica::Info info = replica_ptr->GetInfo();
      (*cntx)->StartArray(kWithReplicaInfoSize);
      (*cntx)->SendLong(kStartSlot);  // start sharding range
      (*cntx)->SendLong(kEndSlot);    // end sharding range
      BuildClusterSlotNetworkInfo(cntx, info.host, info.port, replica_ptr->MasterId());
      BuildClusterSlotNetworkInfo(cntx, cntx->owner()->LocalBindAddress(), GetFlag(FLAGS_port),
                                  master_id());
    }

    return;
  } else if (sub_cmd == "NODES") {
    // Support for NODES commands can help in case we are working in cluster mode
    // In this case, we can save information about the cluster
    // In case this is the master, it can save the information about the replica from this command
    std::string msg = BuildClusterNodeReply(cntx);
    (*cntx)->SendBulkString(msg);
    return;
  } else if (sub_cmd == "INFO") {
    std::string msg;
    auto append = [&msg](absl::AlphaNum a1, absl::AlphaNum a2) {
      absl::StrAppend(&msg, a1, ":", a2, "\r\n");
    };
    // info command just return some stats about this instance
    int known_nodes = 1;
    long epoch = 1;
    ServerState& etl = *ServerState::tlocal();
    if (etl.is_master) {
      auto vec = dfly_cmd_->GetReplicasRoleInfo();
      if (!vec.empty()) {
        known_nodes = 2;
      }
    } else {
      if (replica_) {
        known_nodes = 2;
        unique_lock lk(replicaof_mu_);  // make sure that this pointer stays alive!
        auto replica_ptr = replica_;
        CHECK(replica_ptr);
        epoch = replica_ptr->GetInfo().master_last_io_sec;
      }
    }
    int cluster_size = known_nodes - 1;
    append("cluster_state", "ok");
    append("cluster_slots_assigned", kEndSlot);
    append("cluster_slots_ok", kEndSlot);
    append("cluster_slots_pfail", 0);
    append("cluster_slots_fail", 0);
    append("cluster_known_nodes", known_nodes);
    append("cluster_size", cluster_size);
    append("cluster_current_epoch", epoch);
    append("cluster_my_epoch", 1);
    append("cluster_stats_messages_ping_sent", 1);
    append("cluster_stats_messages_pong_sent", 1);
    append("cluster_stats_messages_sent", 1);
    append("cluster_stats_messages_ping_received", 1);
    append("cluster_stats_messages_pong_received", 1);
    append("cluster_stats_messages_meet_received", 0);
    append("cluster_stats_messages_received", 1);
    (*cntx)->SendBulkString(msg);
    return;
  }

  return (*cntx)->SendError(UnknownSubCmd(sub_cmd, "CLUSTER"), kSyntaxErrType);
}

void ServerFamily::Config(CmdArgList args, ConnectionContext* cntx) {
  ToUpper(&args[1]);
  string_view sub_cmd = ArgS(args, 1);

  if (sub_cmd == "SET") {
    return (*cntx)->SendOk();
  } else if (sub_cmd == "GET" && args.size() == 3) {
    string_view param = ArgS(args, 2);
    string_view res[2] = {param, "tbd"};

    return (*cntx)->SendStringArrayAsMap(res);
  } else if (sub_cmd == "RESETSTAT") {
    shard_set->pool()->Await([](auto*) {
      auto* stats = ServerState::tl_connection_stats();
      stats->cmd_count_map.clear();
      stats->err_count_map.clear();
      stats->command_cnt = 0;
      stats->async_writes_cnt = 0;
    });
    return (*cntx)->SendOk();
  } else {
    return (*cntx)->SendError(UnknownSubCmd(sub_cmd, "CONFIG"), kSyntaxErrType);
  }
}

void ServerFamily::Debug(CmdArgList args, ConnectionContext* cntx) {
  ToUpper(&args[1]);

  DebugCmd dbg_cmd{this, cntx};

  return dbg_cmd.Run(args);
}

void ServerFamily::Memory(CmdArgList args, ConnectionContext* cntx) {
  ToUpper(&args[1]);

  MemoryCmd mem_cmd{this, cntx};

  return mem_cmd.Run(args);
}

void ServerFamily::Save(CmdArgList args, ConnectionContext* cntx) {
  string err_detail;
  bool new_version = absl::GetFlag(FLAGS_df_snapshot_format);
  if (args.size() > 2) {
    return (*cntx)->SendError(kSyntaxErr);
  }

  if (args.size() == 2) {
    ToUpper(&args[1]);
    string_view sub_cmd = ArgS(args, 1);
    if (sub_cmd == "DF") {
      new_version = true;
    } else if (sub_cmd == "RDB") {
      new_version = false;
    } else {
      return (*cntx)->SendError(UnknownSubCmd(sub_cmd, "SAVE"), kSyntaxErrType);
    }
  }

  GenericError ec = DoSave(new_version, cntx->transaction);
  if (ec) {
    (*cntx)->SendError(ec.Format());
  } else {
    (*cntx)->SendOk();
  }
}

static void MergeInto(const DbSlice::Stats& src, Metrics* dest) {
  if (src.db_stats.size() > dest->db.size())
    dest->db.resize(src.db_stats.size());
  for (size_t i = 0; i < src.db_stats.size(); ++i) {
    dest->db[i] += src.db_stats[i];
  }

  dest->events += src.events;
  dest->small_string_bytes += src.small_string_bytes;
}

Metrics ServerFamily::GetMetrics() const {
  Metrics result;

  fibers::mutex mu;

  auto cb = [&](ProactorBase* pb) {
    EngineShard* shard = EngineShard::tlocal();
    ServerState* ss = ServerState::tlocal();

    lock_guard<fibers::mutex> lk(mu);

    result.uptime = time(NULL) - this->start_time_;
    result.conn_stats += ss->connection_stats;
    result.qps += uint64_t(ss->MovingSum6());
    result.ooo_tx_transaction_cnt += ss->stats.ooo_tx_cnt;

    if (shard) {
      MergeInto(shard->db_slice().GetStats(), &result);

      result.heap_used_bytes += shard->UsedMemory();
      if (shard->tiered_storage()) {
        result.tiered_stats += shard->tiered_storage()->GetStats();
      }
      result.shard_stats += shard->stats();
      result.traverse_ttl_per_sec += shard->GetMovingSum6(EngineShard::TTL_TRAVERSE);
      result.delete_ttl_per_sec += shard->GetMovingSum6(EngineShard::TTL_DELETE);
    }
  };

  service_.proactor_pool().AwaitFiberOnAll(std::move(cb));
  result.qps /= 6;  // normalize moving average stats
  result.traverse_ttl_per_sec /= 6;
  result.delete_ttl_per_sec /= 6;

  return result;
}

void ServerFamily::Info(CmdArgList args, ConnectionContext* cntx) {
  if (args.size() > 2) {
    return (*cntx)->SendError(kSyntaxErr);
  }

  string_view section;

  if (args.size() == 2) {
    ToUpper(&args[1]);
    section = ArgS(args, 1);
  }

  string info;

  auto should_enter = [&](string_view name, bool hidden = false) {
    bool res = (!hidden && section.empty()) || section == "ALL" || section == name;
    if (res && !info.empty())
      info.append("\r\n");

    return res;
  };

  auto append = [&info](absl::AlphaNum a1, absl::AlphaNum a2) {
    absl::StrAppend(&info, a1, ":", a2, "\r\n");
  };

#define ADD_HEADER(x) absl::StrAppend(&info, x "\r\n")
  Metrics m = GetMetrics();

  if (should_enter("SERVER")) {
    ProactorBase::ProactorKind kind = ProactorBase::me()->GetKind();
    const char* multiplex_api = (kind == ProactorBase::IOURING) ? "iouring" : "epoll";

    ADD_HEADER("# Server");

    append("redis_version", kRedisVersion);
    append("dfly_version", GetVersion());
    append("redis_mode", "standalone");
    append("arch_bits", 64);
    append("multiplexing_api", multiplex_api);
    append("tcp_port", GetFlag(FLAGS_port));

    size_t uptime = m.uptime;
    append("uptime_in_seconds", uptime);
    append("uptime_in_days", uptime / (3600 * 24));
  }

  auto sdata_res = io::ReadStatusInfo();

  DbStats total;
  for (const auto& db_stats : m.db) {
    total += db_stats;
  }

  if (should_enter("CLIENTS")) {
    ADD_HEADER("# Clients");
    append("connected_clients", m.conn_stats.num_conns);
    append("client_read_buf_capacity", m.conn_stats.read_buf_capacity);
    append("blocked_clients", m.conn_stats.num_blocked_clients);
  }

  if (should_enter("MEMORY")) {
    ADD_HEADER("# Memory");

    append("used_memory", m.heap_used_bytes);
    append("used_memory_human", HumanReadableNumBytes(m.heap_used_bytes));
    append("used_memory_peak", used_mem_peak.load(memory_order_relaxed));

    append("comitted_memory", GetMallocCurrentCommitted());

    if (sdata_res.has_value()) {
      append("used_memory_rss", sdata_res->vm_rss);
      append("used_memory_rss_human", HumanReadableNumBytes(sdata_res->vm_rss));
    } else {
      LOG_FIRST_N(ERROR, 10) << "Error fetching /proc/self/status stats. error "
                             << sdata_res.error().message();
    }

    // Blob - all these cases where the key/objects are represented by a single blob allocated on
    // heap. For example, strings or intsets. members of lists, sets, zsets etc
    // are not accounted for to avoid complex computations. In some cases, when number of members
    // is known we approximate their allocations by taking 16 bytes per member.
    append("object_used_memory", total.obj_memory_usage);
    append("table_used_memory", total.table_mem_usage);
    append("num_buckets", total.bucket_count);
    append("num_entries", total.key_count);
    append("inline_keys", total.inline_keys);
    append("strval_bytes", total.strval_memory_usage);
    append("updateval_amount", total.update_value_amount);
    append("listpack_blobs", total.listpack_blob_cnt);
    append("listpack_bytes", total.listpack_bytes);
    append("small_string_bytes", m.small_string_bytes);
    append("pipeline_cache_bytes", m.conn_stats.pipeline_cache_capacity);
    append("maxmemory", max_memory_limit);
    append("maxmemory_human", HumanReadableNumBytes(max_memory_limit));
    if (GetFlag(FLAGS_cache_mode)) {
      append("cache_mode", "cache");
    } else {
      append("cache_mode", "store");
      // Compatible with redis based frameworks.
      append("maxmemory_policy", "noeviction");
    }
  }

  if (should_enter("STATS")) {
    ADD_HEADER("# Stats");

    append("total_connections_received", m.conn_stats.conn_received_cnt);
    append("total_commands_processed", m.conn_stats.command_cnt);
    append("instantaneous_ops_per_sec", m.qps);
    append("total_pipelined_commands", m.conn_stats.pipelined_cmd_cnt);
    append("total_net_input_bytes", m.conn_stats.io_read_bytes);
    append("total_net_output_bytes", m.conn_stats.io_write_bytes);
    append("instantaneous_input_kbps", -1);
    append("instantaneous_output_kbps", -1);
    append("rejected_connections", -1);
    append("expired_keys", m.events.expired_keys);
    append("evicted_keys", m.events.evicted_keys);
    append("hard_evictions", m.events.hard_evictions);
    append("garbage_checked", m.events.garbage_checked);
    append("garbage_collected", m.events.garbage_collected);
    append("bump_ups", m.events.bumpups);
    append("stash_unloaded", m.events.stash_unloaded);
    append("traverse_ttl_sec", m.traverse_ttl_per_sec);
    append("delete_ttl_sec", m.delete_ttl_per_sec);
    append("keyspace_hits", m.events.hits);
    append("keyspace_misses", m.events.misses);
    append("total_reads_processed", m.conn_stats.io_read_cnt);
    append("total_writes_processed", m.conn_stats.io_write_cnt);
    append("async_writes_count", m.conn_stats.async_writes_cnt);
    append("parser_err_count", m.conn_stats.parser_err_cnt);
    append("defrag_attempt_total", m.shard_stats.defrag_attempt_total);
    append("defrag_realloc_total", m.shard_stats.defrag_realloc_total);
    append("defrag_task_invocation_total", m.shard_stats.defrag_task_invocation_total);
  }

  if (should_enter("TIERED", true)) {
    ADD_HEADER("# TIERED");
    append("tiered_entries", total.tiered_entries);
    append("tiered_bytes", total.tiered_size);
    append("tiered_reads", m.tiered_stats.tiered_reads);
    append("tiered_writes", m.tiered_stats.tiered_writes);
    append("tiered_reserved", m.tiered_stats.storage_reserved);
    append("tiered_capacity", m.tiered_stats.storage_capacity);
    append("tiered_aborted_write_total", m.tiered_stats.aborted_write_cnt);
    append("tiered_flush_skip_total", m.tiered_stats.flush_skip_cnt);
  }

  if (should_enter("PERSISTENCE", true)) {
    ADD_HEADER("# PERSISTENCE");
    decltype(last_save_info_) save_info;
    {
      lock_guard lk(save_mu_);
      save_info = last_save_info_;
    }
    // when when last save
    append("last_save", save_info->save_time);
    append("last_save_duration_sec", save_info->duration_sec);
    append("last_save_file", save_info->file_name);

    for (const auto& k_v : save_info->freq_map) {
      append(StrCat("rdb_", k_v.first), k_v.second);
    }
  }

  if (should_enter("REPLICATION")) {
    ADD_HEADER("# Replication");

    ServerState& etl = *ServerState::tlocal();

    if (etl.is_master) {
      append("role", "master");
      append("connected_slaves", m.conn_stats.num_replicas);
      auto replicas = dfly_cmd_->GetReplicasRoleInfo();
      for (size_t i = 0; i < replicas.size(); i++) {
        auto& r = replicas[i];
        // e.g. slave0:ip=172.19.0.3,port=6379
        append(StrCat("slave", i), StrCat("ip=", r.address, ",port=", r.listening_port));
      }
      append("master_replid", master_id_);
    } else {
      append("role", "replica");

      // it's safe to access replica_ because replica_ is created before etl.is_master set to
      // false and cleared after etl.is_master is set to true. And since the code here that checks
      // for is_master and copies shared_ptr is atomic, it1 should be correct.
      auto replica_ptr = replica_;
      Replica::Info rinfo = replica_ptr->GetInfo();
      append("master_host", rinfo.host);
      append("master_port", rinfo.port);

      const char* link = rinfo.master_link_established ? "up" : "down";
      append("master_link_status", link);
      append("master_last_io_seconds_ago", rinfo.master_last_io_sec);
      append("master_sync_in_progress", rinfo.sync_in_progress);
    }
  }

  if (should_enter("COMMANDSTATS", true)) {
    ADD_HEADER("# Commandstats");

    auto unknown_cmd = service_.UknownCmdMap();

    auto append_sorted = [&append](string_view prefix, const auto& map) {
      vector<pair<string_view, uint64_t>> display;
      display.reserve(map.size());

      for (const auto& k_v : map) {
        display.push_back(k_v);
      };

      sort(display.begin(), display.end());

      for (const auto& k_v : display) {
        append(StrCat(prefix, k_v.first), k_v.second);
      }
    };

    append_sorted("unknown_", unknown_cmd);
    append_sorted("cmd_", m.conn_stats.cmd_count_map);
  }

  if (should_enter("ERRORSTATS", true)) {
    ADD_HEADER("# Errorstats");
    for (const auto& k_v : m.conn_stats.err_count_map) {
      append(k_v.first, k_v.second);
    }
  }

  if (should_enter("KEYSPACE")) {
    ADD_HEADER("# Keyspace");
    for (size_t i = 0; i < m.db.size(); ++i) {
      const auto& stats = m.db[i];
      bool show = (i == 0) || (stats.key_count > 0);
      if (show) {
        string val = StrCat("keys=", stats.key_count, ",expires=", stats.expire_count,
                            ",avg_ttl=-1");  // TODO
        append(StrCat("db", i), val);
      }
    }
  }

  if (should_enter("CPU")) {
    ADD_HEADER("# CPU");
    struct rusage ru, cu, tu;
    getrusage(RUSAGE_SELF, &ru);
    getrusage(RUSAGE_CHILDREN, &cu);
    getrusage(RUSAGE_THREAD, &tu);
    append("used_cpu_sys", StrCat(ru.ru_stime.tv_sec, ".", ru.ru_stime.tv_usec));
    append("used_cpu_user", StrCat(ru.ru_utime.tv_sec, ".", ru.ru_utime.tv_usec));
    append("used_cpu_sys_children", StrCat(cu.ru_stime.tv_sec, ".", cu.ru_stime.tv_usec));
    append("used_cpu_user_children", StrCat(cu.ru_utime.tv_sec, ".", cu.ru_utime.tv_usec));
    append("used_cpu_sys_main_thread", StrCat(tu.ru_stime.tv_sec, ".", tu.ru_stime.tv_usec));
    append("used_cpu_user_main_thread", StrCat(tu.ru_utime.tv_sec, ".", tu.ru_utime.tv_usec));
  }

  if (should_enter("CLUSTER")) {
    ADD_HEADER("# Cluster");
    append("cluster_enabled", is_emulated_cluster_);
  }

  (*cntx)->SendBulkString(info);
}

void ServerFamily::Hello(CmdArgList args, ConnectionContext* cntx) {
  // Allow calling this commands with no arguments or protover=2
  // technically that is all that is supported at the moment.
  // For all other cases degrade to 'unknown command' so that clients
  // checking for the existence of the command to detect if RESP3 is
  // supported or whether authentication can be performed using HELLO
  // will gracefully fallback to RESP2 and using the AUTH command explicitly.
  bool is_resp3 = false;
  if (args.size() > 1) {
    string_view proto_version = ArgS(args, 1);
    is_resp3 = proto_version == "3";
    bool valid_proto_version = proto_version == "2" || is_resp3;
    if (!valid_proto_version || args.size() > 2) {
      (*cntx)->SendError(UnknownCmd("HELLO", args.subspan(1)));
      return;
    }
  }

<<<<<<< HEAD
  int proto_version = 2;
  if (is_resp3) {
    proto_version = 3;
    (*cntx)->SetResp3(true);
  } else {
    // Issuing hello 2 again is valid and should switch back to RESP2
    (*cntx)->SetResp3(false);
  }

  (*cntx)->StartMap(7);
=======
  (*cntx)->StartArray(14);
>>>>>>> 3a6b98f2
  (*cntx)->SendBulkString("server");
  (*cntx)->SendBulkString("redis");
  (*cntx)->SendBulkString("version");
  (*cntx)->SendBulkString(kRedisVersion);
  (*cntx)->SendBulkString("dfly_version");
  (*cntx)->SendBulkString(GetVersion());
  (*cntx)->SendBulkString("proto");
  (*cntx)->SendLong(proto_version);
  (*cntx)->SendBulkString("id");
  (*cntx)->SendLong(cntx->owner()->GetClientId());
  (*cntx)->SendBulkString("mode");
  (*cntx)->SendBulkString("standalone");
  (*cntx)->SendBulkString("role");
  (*cntx)->SendBulkString((*ServerState::tlocal()).is_master ? "master" : "slave");
}

std::string ServerFamily::BuildClusterNodeReply(ConnectionContext* cntx) const {
  ServerState& etl = *ServerState::tlocal();
  auto epoch_master_time = std::time(nullptr) * 1000;
  if (etl.is_master) {
    std::string cluster_announce_ip = GetFlag(FLAGS_cluster_announce_ip);
    std::string preferred_endpoint =
        cluster_announce_ip.empty() ? cntx->owner()->LocalBindAddress() : cluster_announce_ip;
    auto vec = dfly_cmd_->GetReplicasRoleInfo();
    auto my_port = GetFlag(FLAGS_port);
    const char* connect_state = vec.empty() ? "disconnected" : "connected";
    std::string msg = absl::StrCat(master_id(), " ", preferred_endpoint, ":", my_port, "@", my_port,
                                   " myself,master - 0 ", epoch_master_time, " 1 ", connect_state,
                                   " 0-16383\r\n");
    if (!vec.empty()) {  // info about the replica
      const auto& info = vec[0];
      absl::StrAppend(&msg, etl.remote_client_id_, " ", info.address, ":", info.listening_port, "@",
                      info.listening_port, " slave 0 ", master_id(), " 1 ", connect_state, "\r\n");
    }
    return msg;
  } else {
    unique_lock lk(replicaof_mu_);  // make sure that this pointer stays alive!
    auto replica_ptr = replica_;
    Replica::Info info = replica_ptr->GetInfo();
    auto my_ip = cntx->owner()->LocalBindAddress();
    auto my_port = GetFlag(FLAGS_port);
    const char* connect_state =
        replica_ptr->GetInfo().master_link_established ? "connected" : "disconnected";
    std::string msg =
        absl::StrCat(master_id(), " ", my_ip, ":", my_port, "@", my_port, " myself,slave ",
                     master_id(), " 0 ", epoch_master_time, " 1 ", connect_state, "\r\n");
    absl::StrAppend(&msg, replica_ptr->MasterId(), " ", info.host, ":", info.port, "@", info.port,
                    " master - 0 ", epoch_master_time, " 1 ", connect_state, " 0-16383\r\n");
    return msg;
  }
}

void ServerFamily::ReplicaOf(CmdArgList args, ConnectionContext* cntx) {
  std::string_view host = ArgS(args, 1);
  std::string_view port_s = ArgS(args, 2);
  auto& pool = service_.proactor_pool();

  if (absl::EqualsIgnoreCase(host, "no") && absl::EqualsIgnoreCase(port_s, "one")) {
    // use this lock as critical section to prevent concurrent replicaof commands running.
    unique_lock lk(replicaof_mu_);

    if (!ServerState::tlocal()->is_master) {
      auto repl_ptr = replica_;
      CHECK(repl_ptr);

      pool.AwaitFiberOnAll(
          [&](util::ProactorBase* pb) { ServerState::tlocal()->is_master = true; });
      replica_->Stop();
      replica_.reset();
    }

    return (*cntx)->SendOk();
  }

  uint32_t port;

  if (!absl::SimpleAtoi(port_s, &port) || port < 1 || port > 65535) {
    (*cntx)->SendError(kInvalidIntErr);
    return;
  }

  auto new_replica = make_shared<Replica>(string(host), port, &service_, master_id());

  unique_lock lk(replicaof_mu_);
  if (replica_) {
    replica_->Stop();  // NOTE: consider introducing update API flow.
  } else {
    // TODO: to disconnect all the blocked clients (pubsub, blpop etc)

    pool.AwaitFiberOnAll([&](util::ProactorBase* pb) { ServerState::tlocal()->is_master = false; });
  }

  replica_.swap(new_replica);

  GlobalState new_state = service_.SwitchState(GlobalState::ACTIVE, GlobalState::LOADING);
  if (new_state != GlobalState::LOADING) {
    LOG(WARNING) << GlobalStateName(new_state) << " in progress, ignored";
    return;
  }

  // Flushing all the data after we marked this instance as replica.
  Transaction* transaction = cntx->transaction;
  transaction->Schedule();

  auto cb = [](Transaction* t, EngineShard* shard) {
    shard->db_slice().FlushDb(DbSlice::kDbAll);
    return OpStatus::OK;
  };
  transaction->Execute(std::move(cb), true);

  // Replica sends response in either case. No need to send response in this function.
  // It's a bit confusing but simpler.
  if (!replica_->Start(cntx)) {
    service_.SwitchState(GlobalState::LOADING, GlobalState::ACTIVE);
    replica_.reset();
  }

  bool is_master = !replica_;
  pool.AwaitFiberOnAll(
      [&](util::ProactorBase* pb) { ServerState::tlocal()->is_master = is_master; });
}

void ServerFamily::ReplConf(CmdArgList args, ConnectionContext* cntx) {
  if (args.size() % 2 == 0)
    goto err;
  for (unsigned i = 1; i < args.size(); i += 2) {
    DCHECK_LT(i + 1, args.size());
    ToUpper(&args[i]);

    std::string_view cmd = ArgS(args, i);
    std::string_view arg = ArgS(args, i + 1);
    if (cmd == "CAPA") {
      if (arg == "dragonfly" && args.size() == 3 && i == 1) {
        uint32_t sid = dfly_cmd_->CreateSyncSession(cntx);
        cntx->owner()->SetName(absl::StrCat("repl_ctrl_", sid));

        string sync_id = absl::StrCat("SYNC", sid);
        cntx->conn_state.replicaiton_info.repl_session_id = sid;

        if (!cntx->replica_conn) {
          ServerState::tl_connection_stats()->num_replicas += 1;
        }
        cntx->replica_conn = true;

        // The response for 'capa dragonfly' is: <masterid> <syncid> <numthreads>
        (*cntx)->StartArray(3);
        (*cntx)->SendSimpleString(master_id_);
        (*cntx)->SendSimpleString(sync_id);
        (*cntx)->SendLong(shard_set->pool()->size());
        return;
      }
    } else if (cmd == "LISTENING-PORT") {
      uint32_t replica_listening_port;
      if (!absl::SimpleAtoi(arg, &replica_listening_port)) {
        (*cntx)->SendError(kInvalidIntErr);
        return;
      }
      cntx->conn_state.replicaiton_info.repl_listening_port = replica_listening_port;
    } else if (cmd == "CLIENT-ID" && args.size() == 3) {
      std::string client_id{arg};
      auto& pool = service_.proactor_pool();
      pool.AwaitFiberOnAll(
          [&](util::ProactorBase* pb) { ServerState::tlocal()->remote_client_id_ = arg; });
    } else {
      VLOG(1) << cmd << " " << arg;
    }
  }

  (*cntx)->SendOk();
  return;

err:
  (*cntx)->SendError(kSyntaxErr);
}

void ServerFamily::Role(CmdArgList args, ConnectionContext* cntx) {
  ServerState& etl = *ServerState::tlocal();
  if (etl.is_master) {
    (*cntx)->StartArray(2);
    (*cntx)->SendBulkString("master");
    auto vec = dfly_cmd_->GetReplicasRoleInfo();
    (*cntx)->StartArray(vec.size());
    for (auto& data : vec) {
      (*cntx)->StartArray(2);
      (*cntx)->SendBulkString(data.address);
      (*cntx)->SendBulkString(data.state);
    }

  } else {
    auto replica_ptr = replica_;
    Replica::Info rinfo = replica_ptr->GetInfo();
    (*cntx)->StartArray(4);
    (*cntx)->SendBulkString("replica");
    (*cntx)->SendBulkString(rinfo.host);
    (*cntx)->SendBulkString(absl::StrCat(rinfo.port));
    if (rinfo.sync_in_progress) {
      (*cntx)->SendBulkString("full sync");
    } else if (!rinfo.master_link_established) {
      (*cntx)->SendBulkString("connecting");
    } else {
      (*cntx)->SendBulkString("stable sync");
    }
  }
}

void ServerFamily::Script(CmdArgList args, ConnectionContext* cntx) {
  args.remove_prefix(1);
  ToUpper(&args.front());

  script_mgr_->Run(std::move(args), cntx);
}

void ServerFamily::Sync(CmdArgList args, ConnectionContext* cntx) {
  SyncGeneric("", 0, cntx);
}

void ServerFamily::Psync(CmdArgList args, ConnectionContext* cntx) {
  SyncGeneric("?", 0, cntx);  // full sync, ignore the request.
}

void ServerFamily::LastSave(CmdArgList args, ConnectionContext* cntx) {
  time_t save_time;
  {
    lock_guard lk(save_mu_);
    save_time = last_save_info_->save_time;
  }
  (*cntx)->SendLong(save_time);
}

void ServerFamily::Latency(CmdArgList args, ConnectionContext* cntx) {
  ToUpper(&args[1]);
  string_view sub_cmd = ArgS(args, 1);

  if (sub_cmd == "LATEST") {
    return (*cntx)->SendEmptyArray();
  }

  LOG_FIRST_N(ERROR, 10) << "Subcommand " << sub_cmd << " not supported";
  (*cntx)->SendError(kSyntaxErr);
}

void ServerFamily::_Shutdown(CmdArgList args, ConnectionContext* cntx) {
  CHECK_NOTNULL(acceptor_)->Stop();
  (*cntx)->SendOk();
}

void ServerFamily::SyncGeneric(std::string_view repl_master_id, uint64_t offs,
                               ConnectionContext* cntx) {
  if (cntx->async_dispatch) {
    // SYNC is a special command that should not be sent in batch with other commands.
    // It should be the last command since afterwards the server just dumps the replication data.
    (*cntx)->SendError("Can not sync in pipeline mode");
    return;
  }

  cntx->replica_conn = true;
  ServerState::tl_connection_stats()->num_replicas += 1;
  // TBD.
}

void ServerFamily::Dfly(CmdArgList args, ConnectionContext* cntx) {
  dfly_cmd_->Run(args, cntx);
}

#define HFUNC(x) SetHandler(HandlerFunc(this, &ServerFamily::x))

void ServerFamily::Register(CommandRegistry* registry) {
  constexpr auto kReplicaOpts = CO::ADMIN | CO::GLOBAL_TRANS;
  constexpr auto kMemOpts = CO::LOADING | CO::READONLY | CO::FAST | CO::NOSCRIPT;

  *registry << CI{"AUTH", CO::NOSCRIPT | CO::FAST | CO::LOADING, -2, 0, 0, 0}.HFUNC(Auth)
            << CI{"BGSAVE", CO::ADMIN | CO::GLOBAL_TRANS, 1, 0, 0, 0}.HFUNC(Save)
            << CI{"CLIENT", CO::NOSCRIPT | CO::LOADING, -2, 0, 0, 0}.HFUNC(Client)
            << CI{"CLUSTER", CO::READONLY, 2, 1, 1, 1}.HFUNC(Cluster)
            << CI{"CONFIG", CO::ADMIN, -2, 0, 0, 0}.HFUNC(Config)
            << CI{"DBSIZE", CO::READONLY | CO::FAST | CO::LOADING, 1, 0, 0, 0}.HFUNC(DbSize)
            << CI{"DEBUG", CO::ADMIN | CO::LOADING, -2, 0, 0, 0}.HFUNC(Debug)
            << CI{"FLUSHDB", CO::WRITE | CO::GLOBAL_TRANS, 1, 0, 0, 0}.HFUNC(FlushDb)
            << CI{"FLUSHALL", CO::WRITE | CO::GLOBAL_TRANS, -1, 0, 0, 0}.HFUNC(FlushAll)
            << CI{"INFO", CO::LOADING, -1, 0, 0, 0}.HFUNC(Info)
            << CI{"HELLO", CO::LOADING, -1, 0, 0, 0}.HFUNC(Hello)
            << CI{"LASTSAVE", CO::LOADING | CO::FAST, 1, 0, 0, 0}.HFUNC(LastSave)
            << CI{"LATENCY", CO::NOSCRIPT | CO::LOADING | CO::FAST, -2, 0, 0, 0}.HFUNC(Latency)
            << CI{"MEMORY", kMemOpts, -2, 0, 0, 0}.HFUNC(Memory)
            << CI{"SAVE", CO::ADMIN | CO::GLOBAL_TRANS, -1, 0, 0, 0}.HFUNC(Save)
            << CI{"SHUTDOWN", CO::ADMIN | CO::NOSCRIPT | CO::LOADING, 1, 0, 0, 0}.HFUNC(_Shutdown)
            << CI{"SLAVEOF", kReplicaOpts, 3, 0, 0, 0}.HFUNC(ReplicaOf)
            << CI{"REPLICAOF", kReplicaOpts, 3, 0, 0, 0}.HFUNC(ReplicaOf)
            << CI{"REPLCONF", CO::ADMIN | CO::LOADING, -1, 0, 0, 0}.HFUNC(ReplConf)
            << CI{"ROLE", CO::LOADING | CO::FAST | CO::NOSCRIPT, 1, 0, 0, 0}.HFUNC(Role)
            << CI{"SLOWLOG", CO::ADMIN | CO::FAST, -2, 0, 0, 0}.SetHandler(SlowLog)
            << CI{"SCRIPT", CO::NOSCRIPT, -2, 0, 0, 0}.HFUNC(Script)
            << CI{"DFLY", CO::ADMIN | CO::GLOBAL_TRANS, -2, 0, 0, 0}.HFUNC(Dfly);
}

}  // namespace dfly<|MERGE_RESOLUTION|>--- conflicted
+++ resolved
@@ -1706,7 +1706,6 @@
     }
   }
 
-<<<<<<< HEAD
   int proto_version = 2;
   if (is_resp3) {
     proto_version = 3;
@@ -1717,9 +1716,6 @@
   }
 
   (*cntx)->StartMap(7);
-=======
-  (*cntx)->StartArray(14);
->>>>>>> 3a6b98f2
   (*cntx)->SendBulkString("server");
   (*cntx)->SendBulkString("redis");
   (*cntx)->SendBulkString("version");
