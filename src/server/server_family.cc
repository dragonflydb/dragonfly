--- conflicted
+++ resolved
@@ -541,7 +541,6 @@
   cntx->SendOk();
 }
 
-<<<<<<< HEAD
 void ClientSetInfo(CmdArgList args, ConnectionContext* cntx) {
   if (args.size() != 2) {
     return cntx->SendError(kSyntaxErr);
@@ -565,14 +564,14 @@
   }
 
   cntx->SendOk();
-=======
+}
+
 void ClientId(CmdArgList args, ConnectionContext* cntx) {
   if (args.size() != 0) {
     return cntx->SendError(kSyntaxErr);
   }
 
   return cntx->SendLong(cntx->conn()->GetClientId());
->>>>>>> b7b96424
 }
 
 void ClientKill(CmdArgList args, absl::Span<facade::Listener*> listeners, ConnectionContext* cntx) {
@@ -1803,17 +1802,10 @@
     return ClientKill(sub_args, absl::MakeSpan(listeners_), cntx);
   } else if (sub_cmd == "CACHING") {
     return ClientCaching(sub_args, cntx);
-<<<<<<< HEAD
   } else if (sub_cmd == "SETINFO") {
     return ClientSetInfo(sub_args, cntx);
-=======
   } else if (sub_cmd == "ID") {
     return ClientId(sub_args, cntx);
-  }
-
-  if (sub_cmd == "SETINFO") {
-    return cntx->SendOk();
->>>>>>> b7b96424
   }
 
   LOG_FIRST_N(ERROR, 10) << "Subcommand " << sub_cmd << " not supported";
