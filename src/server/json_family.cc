// Copyright 2022, DragonflyDB authors.  All rights reserved.
// See LICENSE for licensing terms.
//

#include "server/json_family.h"

#include <absl/strings/match.h>
#include <absl/strings/str_cat.h>
#include <absl/strings/str_join.h>
#include <absl/strings/str_split.h>

#include <jsoncons/json.hpp>
#include <jsoncons_ext/jsonpatch/jsonpatch.hpp>
#include <jsoncons_ext/jsonpath/jsonpath.hpp>
#include <jsoncons_ext/jsonpointer/jsonpointer.hpp>

#include "base/flags.h"
#include "base/logging.h"
#include "core/flatbuffers.h"
#include "core/json/json_object.h"
#include "core/json/path.h"
#include "facade/cmd_arg_parser.h"
#include "facade/op_status.h"
#include "server/acl/acl_commands_def.h"
#include "server/command_registry.h"
#include "server/common.h"
#include "server/detail/wrapped_json_path.h"
#include "server/error.h"
#include "server/journal/journal.h"
#include "server/search/doc_index.h"
#include "server/string_family.h"
#include "server/tiered_storage.h"
#include "server/transaction.h"

ABSL_FLAG(bool, jsonpathv2, true,
          "If true uses Dragonfly jsonpath implementation, "
          "otherwise uses legacy jsoncons implementation.");
ABSL_FLAG(bool, experimental_flat_json, false, "If true uses flat json implementation.");

namespace dfly {

using namespace std;
using namespace jsoncons;
using facade::kSyntaxErrType;
using facade::WrongNumArgsError;

using JsonExpression = jsonpath::jsonpath_expression<JsonType>;
using OptBool = optional<bool>;
using OptLong = optional<long>;
using OptSizeT = optional<size_t>;
using OptString = optional<string>;
using JsonReplaceVerify = std::function<void(JsonType&)>;
using CI = CommandId;

static const char DefaultJsonPath[] = "$";

namespace {

namespace json_parser {

template <typename T> using ParseResult = io::Result<T, std::string>;

ParseResult<JsonExpression> ParseJsonPathAsExpression(std::string_view path) {
  std::error_code ec;
  JsonExpression res = MakeJsonPathExpr(path, ec);
  if (ec)
    return nonstd::make_unexpected(kSyntaxErr);
  return res;
}

ParseResult<WrappedJsonPath> ParseJsonPath(StringOrView path, bool is_legacy_mode_path) {
  if (absl::GetFlag(FLAGS_jsonpathv2)) {
    auto path_result = json::ParsePath(path.view());
    RETURN_UNEXPECTED(path_result);
    return WrappedJsonPath{std::move(path_result).value(), std::move(path), is_legacy_mode_path};
  }

  auto expr_result = ParseJsonPathAsExpression(path.view());
  RETURN_UNEXPECTED(expr_result);
  return WrappedJsonPath{std::move(expr_result).value(), std::move(path), is_legacy_mode_path};
}

ParseResult<WrappedJsonPath> ParseJsonPathV1(std::string_view path) {
  if (path == WrappedJsonPath::kV1PathRootElement) {
    return ParseJsonPath(StringOrView::FromView(WrappedJsonPath::kV2PathRootElement), true);
  }

  std::string v2_path = absl::StrCat(
      WrappedJsonPath::kV2PathRootElement, path.front() != '.' && path.front() != '[' ? "." : "",
      path);  // Convert to V2 path; TODO(path.front() != all kinds of symbols)
  return ParseJsonPath(StringOrView::FromString(std::move(v2_path)), true);
}

ParseResult<WrappedJsonPath> ParseJsonPathV2(std::string_view path) {
  return ParseJsonPath(StringOrView::FromView(path), false);
}

bool IsJsonPathV2(std::string_view path) {
  return path.front() == '$';
}

ParseResult<WrappedJsonPath> ParseJsonPath(std::string_view path) {
  DCHECK(!path.empty());
  return IsJsonPathV2(path) ? ParseJsonPathV2(path) : ParseJsonPathV1(path);
}

}  // namespace json_parser

using JsonPathV2 = variant<json::Path, JsonExpression>;
using ExprCallback = absl::FunctionRef<void(string_view, const JsonType&)>;

inline void Evaluate(const JsonExpression& expr, const JsonType& obj, ExprCallback cb) {
  expr.evaluate(obj, cb);
}

inline void Evaluate(const json::Path& expr, const JsonType& obj, ExprCallback cb) {
  json::EvaluatePath(expr, obj, [&cb](optional<string_view> key, const JsonType& val) {
    cb(key ? *key : string_view{}, val);
  });
}

inline JsonType Evaluate(const JsonExpression& expr, const JsonType& obj) {
  return expr.evaluate(obj);
}

inline JsonType Evaluate(const json::Path& expr, const JsonType& obj) {
  JsonType res(json_array_arg);
  json::EvaluatePath(expr, obj,
                     [&res](optional<string_view>, const JsonType& val) { res.push_back(val); });
  return res;
}

facade::OpStatus SetJson(const OpArgs& op_args, string_view key, JsonType&& value) {
  auto& db_slice = op_args.GetDbSlice();

  auto op_res = db_slice.AddOrFind(op_args.db_cntx, key);
  RETURN_ON_BAD_STATUS(op_res);

  auto& res = *op_res;

  op_args.shard->search_indices()->RemoveDoc(key, op_args.db_cntx, res.it->second);

  if (absl::GetFlag(FLAGS_experimental_flat_json)) {
    flexbuffers::Builder fbb;
    json::FromJsonType(value, &fbb);
    fbb.Finish();
    const auto& buf = fbb.GetBuffer();
    res.it->second.SetJson(buf.data(), buf.size());
  } else {
    res.it->second.SetJson(std::move(value));
  }
  op_args.shard->search_indices()->AddDoc(key, op_args.db_cntx, res.it->second);
  return OpStatus::OK;
}

string JsonTypeToName(const JsonType& val) {
  using namespace std::string_literals;

  if (val.is_null()) {
    return "null"s;
  } else if (val.is_bool()) {
    return "boolean"s;
  } else if (val.is_string()) {
    return "string"s;
  } else if (val.is_int64() || val.is_uint64()) {
    return "integer"s;
  } else if (val.is_number()) {
    return "number"s;
  } else if (val.is_object()) {
    return "object"s;
  } else if (val.is_array()) {
    return "array"s;
  }

  return std::string{};
}

inline std::optional<JsonType> JsonFromString(std::string_view input) {
  return dfly::JsonFromString(input, CompactObj::memory_resource());
}

io::Result<JsonExpression> ParseJsonPath(string_view path) {
  if (path == ".") {
    // RedisJson V1 uses the dot for root level access.
    // There are more incompatibilities with legacy paths which are not supported.
    path = "$"sv;
  }
  std::error_code ec;
  JsonExpression res = MakeJsonPathExpr(path, ec);
  if (ec)
    return nonstd::make_unexpected(ec);
  return res;
}

template <typename T>
void PrintOptVec(ConnectionContext* cntx, const OpResult<vector<optional<T>>>& result) {
  auto* rb = static_cast<RedisReplyBuilder*>(cntx->reply_builder());
  if (result->empty()) {
    rb->SendNullArray();
  } else {
    rb->StartArray(result->size());
    for (auto& it : *result) {
      if (it.has_value()) {
        if constexpr (is_floating_point_v<T>) {
          rb->SendDouble(*it);
        } else {
          static_assert(is_integral_v<T>, "Integral required.");
          rb->SendLong(*it);
        }
      } else {
        rb->SendNull();
      }
    }
  }
}

error_code JsonReplace(JsonType& instance, string_view path, json::MutateCallback callback) {
  using evaluator_t = jsonpath::detail::jsonpath_evaluator<JsonType, JsonType&>;
  using value_type = evaluator_t::value_type;
  using reference = evaluator_t::reference;
  using json_selector_t = evaluator_t::path_expression_type;

  jsonpath::custom_functions<JsonType> funcs = jsonpath::custom_functions<JsonType>();

  error_code ec;
  jsonpath::detail::static_resources<value_type, reference> static_resources(funcs);
  evaluator_t e;
  json_selector_t expr = e.compile(static_resources, path, ec);
  if (ec) {
    return ec;
  }

  jsonpath::detail::dynamic_resources<value_type, reference> resources;

  auto f = [&callback](const jsonpath::basic_path_node<char>& path, JsonType& val) {
    callback(jsonpath::to_string(path), &val);
  };

  expr.evaluate(resources, instance, json_selector_t::path_node_type{}, instance, f,
                jsonpath::result_options::nodups | jsonpath::result_options::path);
  return ec;
}

// jsoncons version
OpStatus UpdateEntry(const OpArgs& op_args, std::string_view key, std::string_view path,
                     json::MutateCallback callback, JsonReplaceVerify verify_op = {}) {
  auto it_res = op_args.GetDbSlice().FindMutable(op_args.db_cntx, key, OBJ_JSON);
  if (!it_res.ok()) {
    return it_res.status();
  }

  auto entry_it = it_res->it;
  JsonType* json_val = entry_it->second.GetJson();
  DCHECK(json_val) << "should have a valid JSON object for key '" << key << "' the type for it is '"
                   << entry_it->second.ObjType() << "'";
  JsonType& json_entry = *json_val;

  op_args.shard->search_indices()->RemoveDoc(key, op_args.db_cntx, entry_it->second);

  // Run the update operation on this entry
  error_code ec = JsonReplace(json_entry, path, callback);
  if (ec) {
    VLOG(1) << "Failed to evaluate expression on json with error: " << ec.message();
    return OpStatus::SYNTAX_ERR;
  }

  // Make sure that we don't have other internal issue with the operation
  if (verify_op) {
    verify_op(json_entry);
  }

  it_res->post_updater.Run();
  op_args.shard->search_indices()->AddDoc(key, op_args.db_cntx, entry_it->second);

  return OpStatus::OK;
}

// json::Path version.
OpStatus UpdateEntry(const OpArgs& op_args, string_view key, const json::Path& path,
                     json::MutateCallback cb) {
  auto it_res = op_args.GetDbSlice().FindMutable(op_args.db_cntx, key, OBJ_JSON);
  if (!it_res.ok()) {
    return it_res.status();
  }

  PrimeValue& pv = it_res->it->second;

  op_args.shard->search_indices()->RemoveDoc(key, op_args.db_cntx, pv);
  json::MutatePath(path, std::move(cb), pv.GetJson());
  it_res->post_updater.Run();
  op_args.shard->search_indices()->AddDoc(key, op_args.db_cntx, pv);

  return OpStatus::OK;
}

OpResult<JsonType*> GetJson(const OpArgs& op_args, string_view key) {
  auto it_res = op_args.GetDbSlice().FindReadOnly(op_args.db_cntx, key, OBJ_JSON);
  if (!it_res.ok())
    return it_res.status();

  JsonType* json_val = it_res.value()->second.GetJson();
  DCHECK(json_val) << "should have a valid JSON object for key " << key;

  return json_val;
}

// Returns the index of the next right bracket
optional<size_t> GetNextIndex(string_view str) {
  size_t current_idx = 0;
  while (current_idx + 1 < str.size()) {
    // ignore escaped character after the backslash (e.g. \').
    if (str[current_idx] == '\\') {
      current_idx += 2;
    } else if (str[current_idx] == '\'' && str[current_idx + 1] == ']') {
      return current_idx;
    } else {
      current_idx++;
    }
  }

  return nullopt;
}

// Encodes special characters when appending token to JSONPointer
struct JsonPointerFormatter {
  void operator()(std::string* out, string_view token) const {
    for (size_t i = 0; i < token.size(); i++) {
      char ch = token[i];
      if (ch == '~') {
        out->append("~0");
      } else if (ch == '/') {
        out->append("~1");
      } else if (ch == '\\') {
        // backslash for encoded another character should remove.
        if (i + 1 < token.size() && token[i + 1] == '\\') {
          out->append(1, '\\');
          i++;
        }
      } else {
        out->append(1, ch);
      }
    }
  }
};

// Returns the JsonPointer of a JsonPath
// e.g. $[a][b][0] -> /a/b/0
string ConvertToJsonPointer(string_view json_path) {
  if (json_path.empty() || json_path[0] != '$') {
    LOG(FATAL) << "Unexpected JSONPath syntax: " << json_path;
  }

  // remove prefix
  json_path.remove_prefix(1);

  // except the supplied string is compatible with JSONPath syntax.
  // Each item in the string is a left bracket followed by
  // numeric or '<key>' and then a right bracket.
  vector<string_view> parts;
  bool invalid_syntax = false;
  while (json_path.size() > 0) {
    bool is_array = false;
    bool is_object = false;

    // check string size is sufficient enough for at least one item.
    if (2 >= json_path.size()) {
      invalid_syntax = true;
      break;
    }

    if (json_path[0] == '[') {
      if (json_path[1] == '\'') {
        is_object = true;
        json_path.remove_prefix(2);
      } else if (isdigit(json_path[1])) {
        is_array = true;
        json_path.remove_prefix(1);
      } else {
        invalid_syntax = true;
        break;
      }
    } else {
      invalid_syntax = true;
      break;
    }

    if (is_array) {
      size_t end_val_idx = json_path.find(']');
      if (end_val_idx == string::npos) {
        invalid_syntax = true;
        break;
      }

      parts.emplace_back(json_path.substr(0, end_val_idx));
      json_path.remove_prefix(end_val_idx + 1);
    } else if (is_object) {
      optional<size_t> end_val_idx = GetNextIndex(json_path);
      if (!end_val_idx) {
        invalid_syntax = true;
        break;
      }

      parts.emplace_back(json_path.substr(0, *end_val_idx));
      json_path.remove_prefix(*end_val_idx + 2);
    } else {
      invalid_syntax = true;
      break;
    }
  }

  if (invalid_syntax) {
    LOG(FATAL) << "Unexpected JSONPath syntax: " << json_path;
  }

  string result{"/"};  // initialize with a leading slash
  result += absl::StrJoin(parts, "/", JsonPointerFormatter());
  return result;
}

string ConvertExpressionToJsonPointer(string_view json_path) {
  if (json_path.empty() || !absl::StartsWith(json_path, "$.")) {
    VLOG(1) << "retrieved malformed JSON path expression: " << json_path;
    return {};
  }

  // remove prefix
  json_path.remove_prefix(2);

  std::string pointer;
  vector<string> splitted = absl::StrSplit(json_path, '.');
  for (auto& it : splitted) {
    if (it.front() == '[' && it.back() == ']') {
      std::string index = it.substr(1, it.size() - 2);
      if (index.empty()) {
        return {};
      }

      for (char ch : index) {
        if (!std::isdigit(ch)) {
          return {};
        }
      }

      pointer += '/' + index;
    } else {
      pointer += '/' + it;
    }
  }

  return pointer;
}

size_t CountJsonFields(const JsonType& j) {
  size_t res = 0;
  json_type type = j.type();
  if (type == json_type::array_value) {
    res += j.size();
    for (const auto& item : j.array_range()) {
      if (item.type() == json_type::array_value || item.type() == json_type::object_value) {
        res += CountJsonFields(item);
      }
    }

  } else if (type == json_type::object_value) {
    res += j.size();
    for (const auto& item : j.object_range()) {
      if (item.value().type() == json_type::array_value ||
          item.value().type() == json_type::object_value) {
        res += CountJsonFields(item.value());
      }
    }

  } else {
    res += 1;
  }

  return res;
}

void SendJsonValue(RedisReplyBuilder* rb, const JsonType& j) {
  if (j.is_double()) {
    rb->SendDouble(j.as_double());
  } else if (j.is_number()) {
    rb->SendLong(j.as_integer<long>());
  } else if (j.is_bool()) {
    rb->SendSimpleString(j.as_bool() ? "true" : "false");
  } else if (j.is_null()) {
    rb->SendNull();
  } else if (j.is_string()) {
    rb->SendBulkString(j.as_string_view());
  } else if (j.is_object()) {
    rb->StartArray(j.size() + 1);
    rb->SendSimpleString("{");
    for (const auto& item : j.object_range()) {
      rb->StartArray(2);
      rb->SendBulkString(item.key());
      SendJsonValue(rb, item.value());
    }
  } else if (j.is_array()) {
    rb->StartArray(j.size() + 1);
    rb->SendSimpleString("[");
    for (const auto& item : j.array_range()) {
      SendJsonValue(rb, item);
    }
  }
}

bool LegacyModeIsEnabled(const std::vector<std::pair<std::string_view, WrappedJsonPath>>& paths) {
  return std::all_of(paths.begin(), paths.end(),
                     [](auto& parsed_path) { return parsed_path.second.IsLegacyModePath(); });
}

OpResult<std::string> OpJsonGet(const OpArgs& op_args, string_view key,
                                const vector<pair<string_view, WrappedJsonPath>>& paths,
                                const std::optional<std::string>& indent,
                                const std::optional<std::string>& new_line,
                                const std::optional<std::string>& space) {
  OpResult<JsonType*> result = GetJson(op_args, key);
  RETURN_ON_BAD_STATUS(result);

  const JsonType& json_entry = *(result.value());
  if (paths.empty()) {
    // this implicitly means that we're using $ which
    // means we just brings all values
    return json_entry.to_string();
  }

  json_options options;
  options.spaces_around_comma(spaces_option::no_spaces)
      .spaces_around_colon(spaces_option::no_spaces)
      .object_array_line_splits(line_split_kind::multi_line)
      .indent_size(0)
      .new_line_chars("");

  if (indent) {
    options.indent_size(1);
    options.indent_chars(*indent);
  }

  if (new_line) {
    options.new_line_chars(*new_line);
  }

  if (space) {
    options.after_key_chars(*space);
  }

  const bool legacy_mode_is_enabled = LegacyModeIsEnabled(paths);

  auto cb = [](std::string_view, const JsonType& val) { return val; };

  auto eval_wrapped = [&json_entry, &cb, legacy_mode_is_enabled](
                          const WrappedJsonPath& json_path) -> std::optional<JsonType> {
    auto eval_result = json_path.Evaluate<JsonType>(&json_entry, cb, legacy_mode_is_enabled);

    DCHECK(legacy_mode_is_enabled == eval_result.IsV1());

    if (eval_result.IsV1()) {
      return eval_result.AsV1();
    }

    return JsonType{eval_result.AsV2()};
  };

  JsonType out{
      jsoncons::json_object_arg};  // see https://github.com/danielaparker/jsoncons/issues/482
  if (paths.size() == 1) {
    auto eval_result = eval_wrapped(paths[0].second);
    out = std::move(eval_result).value();  // TODO(Print not existing path to the user)
  } else {
    for (const auto& [path_str, path] : paths) {
      auto eval_result = eval_wrapped(path);
      out[path_str] = std::move(eval_result).value();  // TODO(Print not existing path to the user)
    }
  }

  jsoncons::json_printable jp(out, options, jsoncons::indenting::indent);
  std::stringstream ss;
  jp.dump(ss);
  return ss.str();
}

OpResult<vector<string>> OpType(const OpArgs& op_args, string_view key, JsonPathV2 expression) {
  OpResult<JsonType*> result = GetJson(op_args, key);
  if (!result) {
    return result.status();
  }

  const JsonType& json_entry = *(result.value());
  vector<string> vec;
  auto cb = [&vec](const string_view& path, const JsonType& val) {
    vec.emplace_back(JsonTypeToName(val));
  };

  visit([&](auto&& arg) { Evaluate(arg, json_entry, cb); }, expression);
  return vec;
}

OpResult<vector<OptSizeT>> OpStrLen(const OpArgs& op_args, string_view key, JsonPathV2 expression) {
  OpResult<JsonType*> result = GetJson(op_args, key);
  if (!result) {
    return result.status();
  }
  const JsonType& json_entry = *(result.value());
  vector<OptSizeT> vec;
  auto cb = [&vec](const string_view& path, const JsonType& val) {
    if (val.is_string()) {
      vec.emplace_back(val.as_string_view().size());
    } else {
      vec.emplace_back(nullopt);
    }
  };

  visit([&](auto&& arg) { Evaluate(arg, json_entry, cb); }, expression);
  return vec;
}

OpResult<vector<OptSizeT>> OpObjLen(const OpArgs& op_args, string_view key, JsonPathV2 expression) {
  OpResult<JsonType*> result = GetJson(op_args, key);
  if (!result) {
    return result.status();
  }

  const JsonType& json_entry = *(result.value());
  vector<OptSizeT> vec;
  auto cb = [&vec](const string_view& path, const JsonType& val) {
    if (val.is_object()) {
      vec.emplace_back(val.size());
    } else {
      vec.emplace_back(nullopt);
    }
  };

  visit([&](auto&& arg) { Evaluate(arg, json_entry, cb); }, expression);
  return vec;
}

OpResult<vector<OptSizeT>> OpArrLen(const OpArgs& op_args, string_view key, JsonPathV2 expression) {
  OpResult<JsonType*> result = GetJson(op_args, key);
  if (!result) {
    return result.status();
  }

  const JsonType& json_entry = *(result.value());
  vector<OptSizeT> vec;
  auto cb = [&vec](const string_view& path, const JsonType& val) {
    if (val.is_array()) {
      vec.emplace_back(val.size());
    } else {
      vec.emplace_back(nullopt);
    }
  };

  visit([&](auto&& arg) { Evaluate(arg, json_entry, cb); }, expression);
  return vec;
}

OpResult<vector<OptBool>> OpToggle(const OpArgs& op_args, string_view key, string_view path,
                                   JsonPathV2 expression) {
  vector<OptBool> vec;
  OpStatus status;
  auto cb = [&vec](optional<string_view>, JsonType* val) {
    if (val->is_bool()) {
      bool next_val = val->as_bool() ^ true;
      *val = next_val;
      vec.emplace_back(next_val);
    } else {
      vec.emplace_back(nullopt);
    }
    return false;
  };

  if (holds_alternative<json::Path>(expression)) {
    const json::Path& expr = std::get<json::Path>(expression);
    status = UpdateEntry(op_args, key, expr, cb);
  } else {
    status = UpdateEntry(op_args, key, path, cb);
  }
  if (status != OpStatus::OK) {
    return status;
  }
  return vec;
}

enum ArithmeticOpType { OP_ADD, OP_MULTIPLY };

void BinOpApply(double num, bool num_is_double, ArithmeticOpType op, JsonType* val,
                bool* overflow) {
  double result = 0;
  switch (op) {
    case OP_ADD:
      result = val->as<double>() + num;
      break;
    case OP_MULTIPLY:
      result = val->as<double>() * num;
      break;
  }

  if (isinf(result)) {
    *overflow = true;
    return;
  }

  if (val->is_double() || num_is_double) {
    *val = result;
  } else {
    *val = (uint64_t)result;
  }
  *overflow = false;
}

OpResult<string> OpDoubleArithmetic(const OpArgs& op_args, string_view key, string_view path,
                                    double num, ArithmeticOpType op_type, JsonPathV2 expression) {
  bool is_result_overflow = false;
  double int_part;
  bool has_fractional_part = (modf(num, &int_part) != 0);
  JsonType output(json_array_arg);
  OpStatus status;

  auto cb = [&](optional<string_view>, JsonType* val) {
    if (val->is_number()) {
      bool res = false;
      BinOpApply(num, has_fractional_part, op_type, val, &res);
      if (res) {
        is_result_overflow = true;
      } else {
        output.push_back(*val);
      }
    } else {
      output.push_back(JsonType::null());
    }
    return false;
  };

  if (holds_alternative<json::Path>(expression)) {
    const json::Path& path = std::get<json::Path>(expression);
    status = UpdateEntry(op_args, key, path, std::move(cb));
  } else {
    status = UpdateEntry(op_args, key, path, std::move(cb));
  }

  if (is_result_overflow)
    return OpStatus::INVALID_NUMERIC_RESULT;
  if (status != OpStatus::OK) {
    return status;
  }

  return output.as_string();
}

// If expression is nullopt, then the whole key should be deleted, otherwise deletes
// items specified by the expression/path.
OpResult<long> OpDel(const OpArgs& op_args, string_view key, string_view path,
                     optional<JsonPathV2> expression) {
  if (!expression || path.empty()) {
    auto& db_slice = op_args.GetDbSlice();
    auto it = db_slice.FindMutable(op_args.db_cntx, key).it;  // post_updater will run immediately
    return long(db_slice.Del(op_args.db_cntx, it));
  }

  OpResult<JsonType*> result = GetJson(op_args, key);
  if (!result) {
    return 0;
  }

  if (holds_alternative<json::Path>(*expression)) {
    const json::Path& path = get<json::Path>(*expression);
    long deletions = json::MutatePath(
        path, [](optional<string_view>, JsonType* val) { return true; }, *result);
    return deletions;
  }

  vector<string> deletion_items;
  auto cb = [&](const auto& path, JsonType* val) {
    deletion_items.emplace_back(*path);
    return false;
  };

  JsonType& json_entry = *(result.value());
  error_code ec = JsonReplace(json_entry, path, std::move(cb));
  if (ec) {
    VLOG(1) << "Failed to evaluate expression on json with error: " << ec.message();
    return 0;
  }

  if (deletion_items.empty()) {
    return 0;
  }

  long total_deletions = 0;
  JsonType patch(json_array_arg, {});
  reverse(deletion_items.begin(), deletion_items.end());  // deletion should finish at root keys.
  for (const auto& item : deletion_items) {
    string pointer = ConvertToJsonPointer(item);
    total_deletions++;
    JsonType patch_item(json_object_arg, {{"op", "remove"}, {"path", pointer}});
    patch.emplace_back(patch_item);
  }

  jsonpatch::apply_patch(json_entry, patch, ec);
  if (ec) {
    VLOG(1) << "Failed to apply patch on json with error: " << ec.message();
    return 0;
  }

  // SetString(op_args, key, j.as_string());
  return total_deletions;
}

// Returns a vector of string vectors,
// keys within the same object are stored in the same string vector.
OpResult<vector<StringVec>> OpObjKeys(const OpArgs& op_args, string_view key,
                                      JsonPathV2 expression) {
  OpResult<JsonType*> result = GetJson(op_args, key);
  if (!result) {
    return result.status();
  }

  vector<StringVec> vec;
  auto cb = [&vec](const string_view& path, const JsonType& val) {
    // Aligned with ElastiCache flavor.
    DVLOG(2) << "path: " << path << " val: " << val.to_string();

    if (!val.is_object()) {
      vec.emplace_back();
      return;
    }

    auto& current_object = vec.emplace_back();
    for (const auto& member : val.object_range()) {
      current_object.emplace_back(member.key());
    }
  };
  JsonType& json_entry = *(result.value());
  visit([&](auto&& arg) { Evaluate(arg, json_entry, cb); }, expression);

  return vec;
}

// Retruns array of string lengths after a successful operation.
OpResult<vector<OptSizeT>> OpStrAppend(const OpArgs& op_args, string_view key, string_view path,
                                       JsonPathV2 expression, facade::ArgRange strs) {
  vector<OptSizeT> vec;
  OpStatus status;
  auto cb = [&](const auto&, JsonType* val) {
    if (val->is_string()) {
      string new_val = val->as_string();
      for (string_view str : strs) {
        new_val += str;
      }

      *val = new_val;
      vec.emplace_back(new_val.size());
    } else {
      vec.emplace_back(nullopt);
    }
    return false;
  };
  if (holds_alternative<json::Path>(expression)) {
    const json::Path& json_path = std::get<json::Path>(expression);
    status = UpdateEntry(op_args, key, json_path, cb);
  } else {
    status = UpdateEntry(op_args, key, path, cb);
  }

  if (status != OpStatus::OK) {
    return status;
  }

  return vec;
}

// Returns the numbers of values cleared.
// Clears containers(arrays or objects) and zeroing numbers.
OpResult<long> OpClear(const OpArgs& op_args, string_view key, string_view path,
                       JsonPathV2 expression) {
  long clear_items = 0;
  OpStatus status;
  auto cb = [&clear_items](const auto& path, JsonType* val) {
    if (!(val->is_object() || val->is_array() || val->is_number())) {
      return false;
    }

    if (val->is_object()) {
      val->erase(val->object_range().begin(), val->object_range().end());
    } else if (val->is_array()) {
      val->erase(val->array_range().begin(), val->array_range().end());
    } else if (val->is_number()) {
      *val = 0;
    }

    clear_items += 1;
    return false;
  };
  if (holds_alternative<json::Path>(expression)) {
    const json::Path& json_path = std::get<json::Path>(expression);
    status = UpdateEntry(op_args, key, json_path, cb);
  } else {
    status = UpdateEntry(op_args, key, path, cb);
  }
  if (status != OpStatus::OK) {
    return status;
  }
  return clear_items;
}

void ArrayPop(std::optional<std::string_view>, int index, JsonType* val,
              vector<OptString>* result) {
  if (!val->is_array() || val->empty()) {
    result->emplace_back(nullopt);
    return;
  }

  size_t removal_index;
  if (index < 0) {
    int temp_index = index + val->size();
    removal_index = abs(temp_index);
  } else {
    removal_index = index;
  }

  if (removal_index >= val->size()) {
    removal_index %= val->size();  // rounded to the array boundaries.
  }

  auto it = val->array_range().begin() + removal_index;
  string str;
  error_code ec;
  it->dump(str, {}, ec);
  if (ec) {
    LOG(ERROR) << "Failed to dump JSON to string with the error: " << ec.message();
    result->emplace_back(nullopt);
    return;
  }

  result->push_back(std::move(str));
  val->erase(it);
  return;
};

// Returns string vector that represents the pop out values.
OpResult<vector<OptString>> OpArrPop(const OpArgs& op_args, string_view key, string_view path,
                                     int index, JsonPathV2 expression) {
  vector<OptString> vec;
  OpStatus status;
  auto cb = [&vec, index](optional<string_view>, JsonType* val) {
    ArrayPop(nullopt, index, val, &vec);
    return false;
  };

  if (holds_alternative<json::Path>(expression)) {
    const json::Path& json_path = std::get<json::Path>(expression);
    status = UpdateEntry(op_args, key, json_path, std::move(cb));
  } else {
    status = UpdateEntry(op_args, key, path, cb);
  }
  if (status != OpStatus::OK) {
    return status;
  }
  return vec;
}

// Returns numeric vector that represents the new length of the array at each path.
OpResult<vector<OptSizeT>> OpArrTrim(const OpArgs& op_args, string_view key, string_view path,
                                     JsonPathV2 expression, int start_index, int stop_index) {
  vector<OptSizeT> vec;
  OpStatus status;
  auto cb = [&](const auto&, JsonType* val) {
    if (!val->is_array()) {
      vec.emplace_back(nullopt);
      return false;
    }

    if (val->empty()) {
      vec.emplace_back(0);
      return false;
    }

    size_t trim_start_index;
    if (start_index < 0) {
      trim_start_index = 0;
    } else {
      trim_start_index = start_index;
    }

    size_t trim_end_index;
    if ((size_t)stop_index >= val->size()) {
      trim_end_index = val->size();
    } else {
      trim_end_index = stop_index;
    }

    if (trim_start_index >= val->size() || trim_start_index > trim_end_index) {
      val->erase(val->array_range().begin(), val->array_range().end());
      vec.emplace_back(0);
      return false;
    }

    auto trim_start_it = std::next(val->array_range().begin(), trim_start_index);
    auto trim_end_it = val->array_range().end();
    if (trim_end_index < val->size()) {
      trim_end_it = std::next(val->array_range().begin(), trim_end_index + 1);
    }

    *val = json_array<JsonType>(trim_start_it, trim_end_it);
    vec.emplace_back(val->size());
    return false;
  };
  if (holds_alternative<json::Path>(expression)) {
    const json::Path& json_path = std::get<json::Path>(expression);
    status = UpdateEntry(op_args, key, json_path, cb);
  } else {
    status = UpdateEntry(op_args, key, path, cb);
  }

  if (status != OpStatus::OK) {
    return status;
  }
  return vec;
}

// Returns numeric vector that represents the new length of the array at each path.
OpResult<vector<OptSizeT>> OpArrInsert(const OpArgs& op_args, string_view key, string_view path,
                                       JsonPathV2 expression, int index,
                                       const vector<JsonType>& new_values) {
  bool out_of_boundaries_encountered = false;
  vector<OptSizeT> vec;
  OpStatus status;

  // Insert user-supplied value into the supplied index that should be valid.
  // If at least one index isn't valid within an array in the json doc, the operation is discarded.
  // Negative indexes start from the end of the array.
  auto cb = [&](const auto&, JsonType* val) {
    if (out_of_boundaries_encountered) {
      return false;
    }

    if (!val->is_array()) {
      vec.emplace_back(nullopt);
      return false;
    }

    size_t removal_index;
    if (index < 0) {
      if (val->empty()) {
        out_of_boundaries_encountered = true;
        return false;
      }

      int temp_index = index + val->size();
      if (temp_index < 0) {
        out_of_boundaries_encountered = true;
        return false;
      }

      removal_index = temp_index;
    } else {
      if ((size_t)index > val->size()) {
        out_of_boundaries_encountered = true;
        return false;
      }

      removal_index = index;
    }

    auto it = next(val->array_range().begin(), removal_index);
    for (auto& new_val : new_values) {
      it = val->insert(it, new_val);
      it++;
    }

    vec.emplace_back(val->size());
    return false;
  };

  if (holds_alternative<json::Path>(expression)) {
    const json::Path& json_path = std::get<json::Path>(expression);
    status = UpdateEntry(op_args, key, json_path, cb);
  } else {
    status = UpdateEntry(op_args, key, path, cb);
  }

  if (status != OpStatus::OK) {
    return status;
  }

  if (out_of_boundaries_encountered) {
    return OpStatus::OUT_OF_RANGE;
  }

  return vec;
}

// Returns numeric vector that represents the new length of the array at each path, or Null reply
// if the matching JSON value is not an array.
OpResult<vector<OptSizeT>> OpArrAppend(const OpArgs& op_args, string_view key, string_view path,
                                       JsonPathV2 expression,
                                       const vector<JsonType>& append_values) {
  vector<OptSizeT> vec;
  OpStatus status;

  OpResult<JsonType*> result = GetJson(op_args, key);
  if (!result) {
    return result.status();
  }

  auto cb = [&](const auto&, JsonType* val) {
    if (!val->is_array()) {
      vec.emplace_back(nullopt);
      return false;
    }
    for (auto& new_val : append_values) {
      val->emplace_back(new_val);
    }
    vec.emplace_back(val->size());
    return false;
  };

  if (holds_alternative<json::Path>(expression)) {
    const json::Path& json_path = std::get<json::Path>(expression);
    status = UpdateEntry(op_args, key, json_path, cb);
  } else {
    status = UpdateEntry(op_args, key, path, cb);
  }
  if (status != OpStatus::OK) {
    return status;
  }

  return vec;
}

// Returns a numeric vector representing each JSON value first index of the JSON scalar.
// An index value of -1 represents unfound in the array.
// JSON scalar has types of string, boolean, null, and number.
OpResult<vector<OptLong>> OpArrIndex(const OpArgs& op_args, string_view key, JsonPathV2 expression,
                                     const JsonType& search_val, int start_index, int end_index) {
  OpResult<JsonType*> result = GetJson(op_args, key);
  if (!result) {
    return result.status();
  }

  vector<OptLong> vec;
  auto cb = [&](const string_view& path, const JsonType& val) {
    if (!val.is_array()) {
      vec.emplace_back(nullopt);
      return;
    }

    if (val.empty()) {
      vec.emplace_back(-1);
      return;
    }

    // Negative value or out-of-range index is handled by rounding the index to the array's start
    // and end. example: for array size 9 and index -11 the index mapped to index 7.
    if (start_index < 0) {
      start_index %= val.size();
      start_index += val.size();
    }

    // See the comment above.
    // A value index of 0 means searching until the end of the array.
    if (end_index == 0) {
      end_index = val.size();
    } else if (end_index < 0) {
      end_index %= val.size();
      end_index += val.size();
    }

    if (start_index > end_index) {
      vec.emplace_back(-1);
      return;
    }

    size_t pos = -1;
    auto it = next(val.array_range().begin(), start_index);
    while (it != val.array_range().end()) {
      if (search_val == *it) {
        pos = start_index;
        break;
      }

      ++it;
      if (++start_index == end_index) {
        break;
      }
    }

    vec.emplace_back(pos);
  };
  JsonType& json_entry = *(result.value());
  visit([&](auto&& arg) { Evaluate(arg, json_entry, cb); }, expression);
  return vec;
}

// Returns string vector that represents the query result of each supplied key.
vector<OptString> OpJsonMGet(const JsonPathV2& expression, const Transaction* t,
                             EngineShard* shard) {
  ShardArgs args = t->GetShardArgs(shard->shard_id());
  DCHECK(!args.Empty());
  vector<OptString> response(args.Size());

<<<<<<< HEAD
  auto& db_slice = t->GetCurrentDbSlice();
=======
  auto& db_slice = t->GetDbSlice(shard->shard_id());
>>>>>>> d7351b31
  unsigned index = 0;
  for (string_view key : args) {
    auto it_res = db_slice.FindReadOnly(t->GetDbContext(), key, OBJ_JSON);
    auto& dest = response[index++];
    if (!it_res.ok())
      continue;

    dest.emplace();
    JsonType* json_val = it_res.value()->second.GetJson();
    DCHECK(json_val) << "should have a valid JSON object for key " << key;

    vector<JsonType> query_result;
    auto cb = [&query_result](const string_view& path, const JsonType& val) {
      query_result.push_back(val);
    };

    const JsonType& json_entry = *(json_val);
    visit([&](auto&& arg) { Evaluate(arg, json_entry, cb); }, expression);

    if (query_result.empty()) {
      continue;
    }

    JsonType arr(json_array_arg);
    arr.reserve(query_result.size());
    for (auto& s : query_result) {
      arr.push_back(s);
    }

    string str;
    error_code ec;
    arr.dump(str, {}, ec);
    if (ec) {
      VLOG(1) << "Failed to dump JSON array to string with the error: " << ec.message();
    }

    dest = std::move(str);
  }

  return response;
}

// Returns numeric vector that represents the number of fields of JSON value at each path.
OpResult<vector<OptSizeT>> OpFields(const OpArgs& op_args, string_view key, JsonPathV2 expression) {
  OpResult<JsonType*> result = GetJson(op_args, key);
  if (!result) {
    return result.status();
  }

  vector<OptSizeT> vec;
  auto cb = [&vec](const string_view& path, const JsonType& val) {
    vec.emplace_back(CountJsonFields(val));
  };
  const JsonType& json_entry = *(result.value());
  visit([&](auto&& arg) { Evaluate(arg, json_entry, cb); }, expression);
  return vec;
}

// Returns json vector that represents the result of the json query.
OpResult<vector<JsonType>> OpResp(const OpArgs& op_args, string_view key, JsonPathV2 expression) {
  OpResult<JsonType*> result = GetJson(op_args, key);
  if (!result) {
    return result.status();
  }

  vector<JsonType> vec;
  auto cb = [&vec](const string_view& path, const JsonType& val) { vec.emplace_back(val); };
  const JsonType& json_entry = *(result.value());
  visit([&](auto&& arg) { Evaluate(arg, json_entry, cb); }, expression);
  return vec;
}

// Returns boolean that represents the result of the operation.
OpResult<bool> OpSet(const OpArgs& op_args, string_view key, string_view path,
                     std::string_view json_str, bool is_nx_condition, bool is_xx_condition) {
  std::optional<JsonType> parsed_json = JsonFromString(json_str);
  if (!parsed_json) {
    VLOG(1) << "got invalid JSON string '" << json_str << "' cannot be saved";
    return OpStatus::SYNTAX_ERR;
  }

  // The whole key should be replaced.
  // NOTE: unlike in Redis, we are overriding the value when the path is "$"
  // this is regardless of the current key type. In redis if the key exists
  // and its not JSON, it would return an error.
  if (path == "." || path == "$") {
    if (is_nx_condition || is_xx_condition) {
      auto it_res = op_args.GetDbSlice().FindReadOnly(op_args.db_cntx, key, OBJ_JSON);
      bool key_exists = (it_res.status() != OpStatus::KEY_NOTFOUND);
      if (is_nx_condition && key_exists) {
        return false;
      }

      if (is_xx_condition && !key_exists) {
        return false;
      }
    }

    OpStatus st = SetJson(op_args, key, std::move(parsed_json.value()));
    if (st != OpStatus::OK) {
      return st;
    }
    return true;
  }

  // Note that this operation would use copy and not move!
  // The reason being, that we are applying this multiple times
  // For each match we found. So for example if we have
  // an array that this expression will match each entry in it
  // then the assign here is called N times, where N == array.size().
  bool path_exists = false;
  bool operation_result = false;
  const JsonType& new_json = parsed_json.value();
  auto cb = [&](const auto&, JsonType* val) {
    path_exists = true;
    if (!is_nx_condition) {
      operation_result = true;
      *val = new_json;
    }
    return false;
  };

  auto inserter = [&](JsonType& json) {
    // Set a new value if the path doesn't exist and the nx condition is not set.
    if (!path_exists && !is_xx_condition) {
      string pointer = ConvertExpressionToJsonPointer(path);
      if (pointer.empty()) {
        VLOG(1) << "Failed to convert the following expression path to a valid JSON pointer: "
                << path;
        return OpStatus::SYNTAX_ERR;
      }

      error_code ec;
      jsonpointer::add(json, pointer, new_json, ec);
      if (ec) {
        VLOG(1) << "Failed to add a JSON value to the following path: " << path
                << " with the error: " << ec.message();
        return OpStatus::SYNTAX_ERR;
      }

      operation_result = true;
    }

    return OpStatus::OK;
  };

  OpStatus status = UpdateEntry(op_args, key, path, cb, inserter);
  if (status != OpStatus::OK) {
    return status;
  }

  return operation_result;
}

OpStatus OpMSet(const OpArgs& op_args, const ShardArgs& args) {
  DCHECK_EQ(args.Size() % 3, 0u);

  OpStatus result = OpStatus::OK;
  size_t stored = 0;
  for (auto it = args.begin(); it != args.end();) {
    string_view key = *(it++);
    string_view path = *(it++);
    string_view value = *(it++);
    if (auto res = OpSet(op_args, key, path, value, false, false); !res.ok()) {
      result = res.status();
      break;
    }

    stored++;
  }

  // Replicate custom journal, see OpMSet
  if (auto journal = op_args.shard->journal(); journal) {
    if (stored * 3 == args.Size()) {
      RecordJournal(op_args, "JSON.MSET", args, op_args.tx->GetUniqueShardCnt());
      DCHECK_EQ(result, OpStatus::OK);
      return result;
    }

    string_view cmd = stored == 0 ? "PING" : "JSON.MSET";
    vector<string_view> store_args(args.begin(), args.end());
    store_args.resize(stored * 3);
    RecordJournal(op_args, cmd, store_args, op_args.tx->GetUniqueShardCnt());
  }

  return result;
}

// Implements the recursive algorithm from
// https://datatracker.ietf.org/doc/html/rfc7386#section-2
void RecursiveMerge(const JsonType& patch, JsonType* dest) {
  if (!patch.is_object()) {
    *dest = patch;
    return;
  }

  if (!dest->is_object()) {
    *dest = JsonType(json_object_arg, dest->get_allocator());
  }

  for (const auto& k_v : patch.object_range()) {
    if (k_v.value().is_null()) {
      dest->erase(k_v.key());
    } else {
      RecursiveMerge(k_v.value(), &dest->at(k_v.key()));
    }
  }
}

OpStatus OpMerge(const OpArgs& op_args, string_view key, std::string_view json_str) {
  std::optional<JsonType> parsed_json = JsonFromString(json_str);
  if (!parsed_json) {
    VLOG(1) << "got invalid JSON string '" << json_str << "' cannot be saved";
    return OpStatus::SYNTAX_ERR;
  }

  auto& db_slice = op_args.GetDbSlice();
  auto it_res = db_slice.FindMutable(op_args.db_cntx, key, OBJ_JSON);
  if (it_res.ok()) {
    op_args.shard->search_indices()->RemoveDoc(key, op_args.db_cntx, it_res->it->second);

    JsonType* obj = it_res->it->second.GetJson();
    RecursiveMerge(*parsed_json, obj);
    it_res->post_updater.Run();
    op_args.shard->search_indices()->AddDoc(key, op_args.db_cntx, it_res->it->second);
    return OpStatus::OK;
  }

  // We add a new key only with path being root.
  if (it_res.status() != OpStatus::KEY_NOTFOUND) {
    return it_res.status();
  }

  // Add a new key.
  return OpSet(op_args, key, "$", json_str, false, false).status();
}

io::Result<JsonPathV2, string> ParsePathV2(string_view path) {
  // We expect all valid paths to start with the root selector, otherwise prepend it
  string tmp_buf;
  if (!path.empty() && path.front() != '$') {
    tmp_buf = absl::StrCat("$", path.front() != '.' ? "." : "", path);
    path = tmp_buf;
  }

  if (absl::GetFlag(FLAGS_jsonpathv2)) {
    auto path_result = json::ParsePath(path);
    if (!path_result) {
      VLOG(1) << "Invalid Json path: " << path << ' ' << path_result.error() << std::endl;
      return nonstd::make_unexpected(kSyntaxErr);
    }
    return path_result;
  }
  io::Result<JsonExpression> expr_result = ParseJsonPath(path);
  if (!expr_result) {
    VLOG(1) << "Invalid Json path: " << path << ' ' << expr_result.error() << std::endl;
    return nonstd::make_unexpected(kSyntaxErr);
  }
  return JsonPathV2(std::move(expr_result.value()));
}

}  // namespace

#define PARSE_PATHV2(path)             \
  ({                                   \
    auto result = ParsePathV2(path);   \
    if (!result) {                     \
      cntx->SendError(result.error()); \
      return;                          \
    }                                  \
    std::move(*result);                \
  })

void JsonFamily::Set(CmdArgList args, ConnectionContext* cntx) {
  string_view key = ArgS(args, 0);
  string_view path = ArgS(args, 1);
  string_view json_str = ArgS(args, 2);
  bool is_nx_condition = false;
  bool is_xx_condition = false;
  string_view operation_opts;
  if (args.size() > 3) {
    operation_opts = ArgS(args, 3);
    if (absl::EqualsIgnoreCase(operation_opts, "NX")) {
      is_nx_condition = true;
    } else if (absl::EqualsIgnoreCase(operation_opts, "XX")) {
      is_xx_condition = true;
    } else {
      cntx->SendError(kSyntaxErr);
      return;
    }
  }

  auto cb = [&](Transaction* t, EngineShard* shard) {
    return OpSet(t->GetOpArgs(shard), key, path, json_str, is_nx_condition, is_xx_condition);
  };

  Transaction* trans = cntx->transaction;

  OpResult<bool> result = trans->ScheduleSingleHopT(std::move(cb));

  auto* rb = static_cast<RedisReplyBuilder*>(cntx->reply_builder());
  if (result) {
    if (*result) {
      rb->SendOk();
    } else {
      rb->SendNull();
    }
  } else {
    cntx->SendError(result.status());
  }
}

// JSON.MSET key path value [key path value ...]
void JsonFamily::MSet(CmdArgList args, ConnectionContext* cntx) {
  DCHECK_GE(args.size(), 3u);
  if (args.size() % 3 != 0) {
    return cntx->SendError(facade::WrongNumArgsError("json.mset"));
  }

  AggregateStatus status;
  auto cb = [&status](Transaction* t, EngineShard* shard) {
    auto op_args = t->GetOpArgs(shard);
    ShardArgs args = t->GetShardArgs(shard->shard_id());
    if (auto result = OpMSet(op_args, args); result != OpStatus::OK)
      status = result;
    return OpStatus::OK;
  };

  cntx->transaction->ScheduleSingleHop(cb);

  if (*status != OpStatus::OK)
    return cntx->SendError(*status);
  cntx->SendOk();
}

// JSON.MERGE key path value
// Based on https://datatracker.ietf.org/doc/html/rfc7386 spec
void JsonFamily::Merge(CmdArgList args, ConnectionContext* cntx) {
  string_view key = ArgS(args, 0);
  string_view path = ArgS(args, 1);
  string_view value = ArgS(args, 2);

  if (path != "." && path != "$") {
    return cntx->SendError("Only root path is supported", kSyntaxErrType);
  }

  auto cb = [&](Transaction* t, EngineShard* shard) {
    return OpMerge(t->GetOpArgs(shard), key, value);
  };

  OpStatus status = cntx->transaction->ScheduleSingleHop(cb);
  if (status == OpStatus::OK)
    return cntx->SendOk();
  cntx->SendError(status);
}

void JsonFamily::Resp(CmdArgList args, ConnectionContext* cntx) {
  string_view key = ArgS(args, 0);
  string_view path = DefaultJsonPath;
  if (args.size() > 1) {
    path = ArgS(args, 1);
  }

  JsonPathV2 expression = PARSE_PATHV2(path);

  auto cb = [&](Transaction* t, EngineShard* shard) {
    return OpResp(t->GetOpArgs(shard), key, std::move(expression));
  };

  Transaction* trans = cntx->transaction;
  OpResult<vector<JsonType>> result = trans->ScheduleSingleHopT(std::move(cb));

  auto* rb = static_cast<RedisReplyBuilder*>(cntx->reply_builder());
  if (result) {
    rb->StartArray(result->size());
    for (const auto& it : *result) {
      SendJsonValue(rb, it);
    }
  } else {
    cntx->SendError(result.status());
  }
}

void JsonFamily::Debug(CmdArgList args, ConnectionContext* cntx) {
  function<decltype(OpFields)> func;
  string_view command = ArgS(args, 0);
  // The 'MEMORY' sub-command is not supported yet, calling to operation function should be added
  // here.
  if (absl::EqualsIgnoreCase(command, "help")) {
    auto* rb = static_cast<RedisReplyBuilder*>(cntx->reply_builder());
    rb->StartArray(2);
    rb->SendBulkString(
        "JSON.DEBUG FIELDS <key> <path> - report number of fields in the JSON element.");
    rb->SendBulkString("JSON.DEBUG HELP - print help message.");
    return;

  } else if (absl::EqualsIgnoreCase(command, "fields")) {
    func = &OpFields;
  } else {
    cntx->SendError(facade::UnknownSubCmd(command, "JSON.DEBUG"), facade::kSyntaxErrType);
    return;
  }

  if (args.size() < 3) {
    cntx->SendError(facade::WrongNumArgsError(cntx->cid->name()), facade::kSyntaxErrType);
    return;
  }

  string_view key = ArgS(args, 1);
  string_view path = ArgS(args, 2);
  JsonPathV2 expression = PARSE_PATHV2(path);

  auto cb = [&](Transaction* t, EngineShard* shard) {
    return func(t->GetOpArgs(shard), key, std::move(expression));
  };

  Transaction* trans = cntx->transaction;
  OpResult<vector<OptSizeT>> result = trans->ScheduleSingleHopT(std::move(cb));

  if (result) {
    PrintOptVec(cntx, result);
  } else {
    cntx->SendError(result.status());
  }
}

void JsonFamily::MGet(CmdArgList args, ConnectionContext* cntx) {
  DCHECK_GE(args.size(), 1U);

  string_view path = ArgS(args, args.size() - 1);
  JsonPathV2 expression = PARSE_PATHV2(path);

  Transaction* transaction = cntx->transaction;
  unsigned shard_count = shard_set->size();
  std::vector<vector<OptString>> mget_resp(shard_count);

  auto cb = [&](Transaction* t, EngineShard* shard) {
    ShardId sid = shard->shard_id();
    mget_resp[sid] = OpJsonMGet(expression, t, shard);
    return OpStatus::OK;
  };

  OpStatus result = transaction->ScheduleSingleHop(std::move(cb));
  CHECK_EQ(OpStatus::OK, result);

  std::vector<OptString> results(args.size() - 1);
  for (ShardId sid = 0; sid < shard_count; ++sid) {
    if (!transaction->IsActive(sid))
      continue;

    vector<OptString>& res = mget_resp[sid];
    ShardArgs shard_args = transaction->GetShardArgs(sid);
    unsigned src_index = 0;
    for (auto it = shard_args.begin(); it != shard_args.end(); ++it, ++src_index) {
      if (!res[src_index])
        continue;

      uint32_t dst_indx = it.index();
      results[dst_indx] = std::move(res[src_index]);
    }
  }

  auto* rb = static_cast<RedisReplyBuilder*>(cntx->reply_builder());
  rb->StartArray(results.size());
  for (auto& it : results) {
    if (!it) {
      rb->SendNull();
    } else {
      rb->SendBulkString(*it);
    }
  }
}

void JsonFamily::ArrIndex(CmdArgList args, ConnectionContext* cntx) {
  string_view key = ArgS(args, 0);
  string_view path = ArgS(args, 1);

  JsonPathV2 expression = PARSE_PATHV2(path);

  optional<JsonType> search_value = JsonFromString(ArgS(args, 2));
  if (!search_value) {
    cntx->SendError(kSyntaxErr);
    return;
  }

  if (search_value->is_object() || search_value->is_array()) {
    cntx->SendError(kWrongTypeErr);
    return;
  }

  int start_index = 0;
  if (args.size() >= 4) {
    if (!absl::SimpleAtoi(ArgS(args, 3), &start_index)) {
      VLOG(1) << "Failed to convert the start index to numeric" << ArgS(args, 3);
      cntx->SendError(kInvalidIntErr);
      return;
    }
  }

  int end_index = 0;
  if (args.size() >= 5) {
    if (!absl::SimpleAtoi(ArgS(args, 4), &end_index)) {
      VLOG(1) << "Failed to convert the stop index to numeric" << ArgS(args, 4);
      cntx->SendError(kInvalidIntErr);
      return;
    }
  }

  auto cb = [&](Transaction* t, EngineShard* shard) {
    return OpArrIndex(t->GetOpArgs(shard), key, std::move(expression), *search_value, start_index,
                      end_index);
  };

  Transaction* trans = cntx->transaction;
  OpResult<vector<OptLong>> result = trans->ScheduleSingleHopT(std::move(cb));

  if (result) {
    PrintOptVec(cntx, result);
  } else {
    cntx->SendError(result.status());
  }
}

void JsonFamily::ArrInsert(CmdArgList args, ConnectionContext* cntx) {
  string_view key = ArgS(args, 0);
  string_view path = ArgS(args, 1);
  int index = -1;

  if (!absl::SimpleAtoi(ArgS(args, 2), &index)) {
    VLOG(1) << "Failed to convert the following value to numeric: " << ArgS(args, 2);
    cntx->SendError(kInvalidIntErr);
    return;
  }

  JsonPathV2 expression = PARSE_PATHV2(path);

  vector<JsonType> new_values;
  for (size_t i = 3; i < args.size(); i++) {
    optional<JsonType> val = JsonFromString(ArgS(args, i));
    if (!val) {
      cntx->SendError(kSyntaxErr);
      return;
    }

    new_values.emplace_back(std::move(*val));
  }

  auto cb = [&](Transaction* t, EngineShard* shard) {
    return OpArrInsert(t->GetOpArgs(shard), key, path, std::move(expression), index, new_values);
  };

  Transaction* trans = cntx->transaction;
  OpResult<vector<OptSizeT>> result = trans->ScheduleSingleHopT(std::move(cb));
  if (result) {
    PrintOptVec(cntx, result);
  } else {
    cntx->SendError(result.status());
  }
}

void JsonFamily::ArrAppend(CmdArgList args, ConnectionContext* cntx) {
  string_view key = ArgS(args, 0);
  string_view path = ArgS(args, 1);

  JsonPathV2 expression = PARSE_PATHV2(path);

  vector<JsonType> append_values;

  // TODO: there is a bug here, because we parse json using the allocator from
  // the coordinator thread, and we pass it to the shard thread, which is not safe.
  for (size_t i = 2; i < args.size(); ++i) {
    optional<JsonType> converted_val = JsonFromString(ArgS(args, i));
    if (!converted_val) {
      cntx->SendError(kSyntaxErr);
      return;
    }
    append_values.emplace_back(converted_val);
  }

  auto cb = [&](Transaction* t, EngineShard* shard) {
    return OpArrAppend(t->GetOpArgs(shard), key, path, std::move(expression), append_values);
  };

  Transaction* trans = cntx->transaction;
  OpResult<vector<OptSizeT>> result = trans->ScheduleSingleHopT(std::move(cb));
  if (result) {
    PrintOptVec(cntx, result);
  } else {
    cntx->SendError(result.status());
  }
}

void JsonFamily::ArrTrim(CmdArgList args, ConnectionContext* cntx) {
  string_view key = ArgS(args, 0);
  string_view path = ArgS(args, 1);
  int start_index;
  int stop_index;

  if (!absl::SimpleAtoi(ArgS(args, 2), &start_index)) {
    VLOG(1) << "Failed to parse array start index";
    cntx->SendError(kInvalidIntErr);
    return;
  }

  if (!absl::SimpleAtoi(ArgS(args, 3), &stop_index)) {
    VLOG(1) << "Failed to parse array stop index";
    cntx->SendError(kInvalidIntErr);
    return;
  }

  if (stop_index < 0) {
    cntx->SendError(kInvalidIntErr);
    return;
  }

  JsonPathV2 expression = PARSE_PATHV2(path);

  auto cb = [&](Transaction* t, EngineShard* shard) {
    return OpArrTrim(t->GetOpArgs(shard), key, path, std::move(expression), start_index,
                     stop_index);
  };

  Transaction* trans = cntx->transaction;
  OpResult<vector<OptSizeT>> result = trans->ScheduleSingleHopT(std::move(cb));
  if (result) {
    PrintOptVec(cntx, result);
  } else {
    cntx->SendError(result.status());
  }
}

void JsonFamily::ArrPop(CmdArgList args, ConnectionContext* cntx) {
  string_view key = ArgS(args, 0);
  string_view path = ArgS(args, 1);
  int index = -1;

  if (args.size() >= 3) {
    if (!absl::SimpleAtoi(ArgS(args, 2), &index)) {
      VLOG(1) << "Failed to convert the following value to numeric, pop out the last item"
              << ArgS(args, 2);
    }
  }

  JsonPathV2 expression = PARSE_PATHV2(path);

  auto cb = [&](Transaction* t, EngineShard* shard) {
    return OpArrPop(t->GetOpArgs(shard), key, path, index, std::move(expression));
  };

  Transaction* trans = cntx->transaction;
  OpResult<vector<OptString>> result = trans->ScheduleSingleHopT(std::move(cb));
  auto* rb = static_cast<RedisReplyBuilder*>(cntx->reply_builder());
  if (result) {
    rb->StartArray(result->size());
    for (auto& it : *result) {
      if (!it) {
        rb->SendNull();
      } else {
        rb->SendSimpleString(*it);
      }
    }
  } else {
    cntx->SendError(result.status());
  }
}

void JsonFamily::Clear(CmdArgList args, ConnectionContext* cntx) {
  string_view key = ArgS(args, 0);
  string_view path = ArgS(args, 1);

  JsonPathV2 expression = PARSE_PATHV2(path);

  auto cb = [&](Transaction* t, EngineShard* shard) {
    return OpClear(t->GetOpArgs(shard), key, path, std::move(expression));
  };

  Transaction* trans = cntx->transaction;
  OpResult<long> result = trans->ScheduleSingleHopT(std::move(cb));

  if (result) {
    cntx->SendLong(*result);
  } else {
    cntx->SendError(result.status());
  }
}

void JsonFamily::StrAppend(CmdArgList args, ConnectionContext* cntx) {
  string_view key = ArgS(args, 0);
  string_view path = ArgS(args, 1);

  JsonPathV2 expression = PARSE_PATHV2(path);
  auto strs = args.subspan(2);

  auto cb = [&](Transaction* t, EngineShard* shard) {
    return OpStrAppend(t->GetOpArgs(shard), key, path, std::move(expression),
                       facade::ArgRange{strs});
  };

  Transaction* trans = cntx->transaction;
  OpResult<vector<OptSizeT>> result = trans->ScheduleSingleHopT(std::move(cb));

  if (result) {
    PrintOptVec(cntx, result);
  } else {
    cntx->SendError(result.status());
  }
}

void JsonFamily::ObjKeys(CmdArgList args, ConnectionContext* cntx) {
  string_view key = ArgS(args, 0);
  string_view path = "$";
  if (args.size() == 2) {
    path = ArgS(args, 1);
  }

  JsonPathV2 expression = PARSE_PATHV2(path);

  auto cb = [&](Transaction* t, EngineShard* shard) {
    return OpObjKeys(t->GetOpArgs(shard), key, std::move(expression));
  };

  Transaction* trans = cntx->transaction;
  OpResult<vector<StringVec>> result = trans->ScheduleSingleHopT(std::move(cb));
  auto* rb = static_cast<RedisReplyBuilder*>(cntx->reply_builder());
  if (result) {
    rb->StartArray(result->size());
    for (auto& it : *result) {
      if (it.empty()) {
        rb->SendNullArray();
      } else {
        rb->SendStringArr(it);
      }
    }
  } else {
    cntx->SendError(result.status());
  }
}

void JsonFamily::Del(CmdArgList args, ConnectionContext* cntx) {
  string_view key = ArgS(args, 0);
  string_view path;

  optional<JsonPathV2> expression;

  if (args.size() > 1) {
    path = ArgS(args, 1);
    expression.emplace(PARSE_PATHV2(path));
  }

  if (path == "$" || path == ".") {
    path = ""sv;
  }

  auto cb = [&](Transaction* t, EngineShard* shard) {
    return OpDel(t->GetOpArgs(shard), key, path, std::move(expression));
  };

  Transaction* trans = cntx->transaction;
  OpResult<long> result = trans->ScheduleSingleHopT(std::move(cb));
  cntx->SendLong(*result);
}

void JsonFamily::NumIncrBy(CmdArgList args, ConnectionContext* cntx) {
  string_view key = ArgS(args, 0);
  string_view path = ArgS(args, 1);
  string_view num = ArgS(args, 2);

  double dnum;
  if (!ParseDouble(num, &dnum)) {
    cntx->SendError(kWrongTypeErr);
    return;
  }

  JsonPathV2 expression = PARSE_PATHV2(path);

  auto cb = [&](Transaction* t, EngineShard* shard) {
    return OpDoubleArithmetic(t->GetOpArgs(shard), key, path, dnum, OP_ADD, std::move(expression));
  };

  OpResult<string> result = cntx->transaction->ScheduleSingleHopT(std::move(cb));
  auto* rb = static_cast<RedisReplyBuilder*>(cntx->reply_builder());

  if (result) {
    rb->SendBulkString(*result);
  } else {
    cntx->SendError(result.status());
  }
}

void JsonFamily::NumMultBy(CmdArgList args, ConnectionContext* cntx) {
  string_view key = ArgS(args, 0);
  string_view path = ArgS(args, 1);
  string_view num = ArgS(args, 2);

  double dnum;
  if (!ParseDouble(num, &dnum)) {
    cntx->SendError(kWrongTypeErr);
    return;
  }

  JsonPathV2 expression = PARSE_PATHV2(path);

  auto cb = [&](Transaction* t, EngineShard* shard) {
    return OpDoubleArithmetic(t->GetOpArgs(shard), key, path, dnum, OP_MULTIPLY,
                              std::move(expression));
  };

  auto* rb = static_cast<RedisReplyBuilder*>(cntx->reply_builder());
  OpResult<string> result = cntx->transaction->ScheduleSingleHopT(std::move(cb));

  if (result) {
    rb->SendBulkString(*result);
  } else {
    cntx->SendError(result.status());
  }
}

void JsonFamily::Toggle(CmdArgList args, ConnectionContext* cntx) {
  string_view key = ArgS(args, 0);
  string_view path = ArgS(args, 1);

  JsonPathV2 expression = PARSE_PATHV2(path);

  auto cb = [&](Transaction* t, EngineShard* shard) {
    return OpToggle(t->GetOpArgs(shard), key, path, std::move(expression));
  };

  Transaction* trans = cntx->transaction;
  OpResult<vector<OptBool>> result = trans->ScheduleSingleHopT(std::move(cb));

  if (result) {
    PrintOptVec(cntx, result);
  } else {
    cntx->SendError(result.status());
  }
}

void JsonFamily::Type(CmdArgList args, ConnectionContext* cntx) {
  string_view key = ArgS(args, 0);
  string_view path = ArgS(args, 1);

  JsonPathV2 expression = PARSE_PATHV2(path);

  auto cb = [&](Transaction* t, EngineShard* shard) {
    return OpType(t->GetOpArgs(shard), key, std::move(expression));
  };

  Transaction* trans = cntx->transaction;
  OpResult<vector<string>> result = trans->ScheduleSingleHopT(std::move(cb));
  auto* rb = static_cast<RedisReplyBuilder*>(cntx->reply_builder());
  if (result) {
    if (result->empty()) {
      // When vector is empty, the path doesn't exist in the corresponding json.
      rb->SendNull();
    } else {
      rb->SendStringArr(*result);
    }
  } else {
    if (result.status() == OpStatus::KEY_NOTFOUND) {
      rb->SendNullArray();
    } else {
      cntx->SendError(result.status());
    }
  }
}

void JsonFamily::ArrLen(CmdArgList args, ConnectionContext* cntx) {
  string_view key = ArgS(args, 0);
  string_view path = ArgS(args, 1);

  JsonPathV2 expression = PARSE_PATHV2(path);

  auto cb = [&](Transaction* t, EngineShard* shard) {
    return OpArrLen(t->GetOpArgs(shard), key, std::move(expression));
  };

  Transaction* trans = cntx->transaction;
  OpResult<vector<OptSizeT>> result = trans->ScheduleSingleHopT(std::move(cb));

  if (result) {
    PrintOptVec(cntx, result);
  } else {
    cntx->SendError(result.status());
  }
}

void JsonFamily::ObjLen(CmdArgList args, ConnectionContext* cntx) {
  string_view key = ArgS(args, 0);
  string_view path = ArgS(args, 1);

  JsonPathV2 expression = PARSE_PATHV2(path);

  auto cb = [&](Transaction* t, EngineShard* shard) {
    return OpObjLen(t->GetOpArgs(shard), key, std::move(expression));
  };

  Transaction* trans = cntx->transaction;
  OpResult<vector<OptSizeT>> result = trans->ScheduleSingleHopT(std::move(cb));

  if (result) {
    PrintOptVec(cntx, result);
  } else {
    cntx->SendError(result.status());
  }
}

void JsonFamily::StrLen(CmdArgList args, ConnectionContext* cntx) {
  string_view key = ArgS(args, 0);
  string_view path = ArgS(args, 1);

  JsonPathV2 expression = PARSE_PATHV2(path);

  auto cb = [&](Transaction* t, EngineShard* shard) {
    return OpStrLen(t->GetOpArgs(shard), key, std::move(expression));
  };

  Transaction* trans = cntx->transaction;
  OpResult<vector<OptSizeT>> result = trans->ScheduleSingleHopT(std::move(cb));

  if (result) {
    PrintOptVec(cntx, result);
  } else {
    cntx->SendError(result.status());
  }
}

void JsonFamily::Get(CmdArgList args, ConnectionContext* cntx) {
  DCHECK_GE(args.size(), 1U);

  facade::CmdArgParser parser{args};
  string_view key = parser.Next();

  OptString indent;
  OptString new_line;
  OptString space;

  vector<pair<string_view, WrappedJsonPath>> paths;

  while (parser.HasNext()) {
    if (parser.Check("SPACE").IgnoreCase().ExpectTail(1)) {
      space = parser.Next();
      continue;
    }
    if (parser.Check("NEWLINE").IgnoreCase().ExpectTail(1)) {
      new_line = parser.Next();
      continue;
    }
    if (parser.Check("INDENT").IgnoreCase().ExpectTail(1)) {
      indent = parser.Next();
      continue;
    }

    string_view path_str = parser.Next();
    WrappedJsonPath json_path = GET_OR_SEND_UNEXPECTED(json_parser::ParseJsonPath(path_str));

    paths.emplace_back(path_str, std::move(json_path));
  }

  if (auto err = parser.Error(); err)
    return cntx->SendError(err->MakeReply());

  auto cb = [&](Transaction* t, EngineShard* shard) {
    return OpJsonGet(t->GetOpArgs(shard), key, paths, indent, new_line, space);
  };

  Transaction* trans = cntx->transaction;
  OpResult<string> result = trans->ScheduleSingleHopT(std::move(cb));
  auto* rb = static_cast<RedisReplyBuilder*>(cntx->reply_builder());
  if (result) {
    rb->SendBulkString(*result);
  } else {
    if (result == facade::OpStatus::KEY_NOTFOUND) {
      rb->SendNull();  // Match Redis
    } else {
      cntx->SendError(result.status());
    }
  }
}

#define HFUNC(x) SetHandler(&JsonFamily::x)

// Redis modules do not have acl categories, therefore they can not be used by default.
// However, we do not implement those as modules and therefore we can define our own
// sensible defaults.
// For now I introduced only the JSON category which will be the default.
// TODO: Add sensible defaults/categories to json commands

void JsonFamily::Register(CommandRegistry* registry) {
  constexpr size_t kMsetFlags = CO::WRITE | CO::DENYOOM | CO::FAST | CO::INTERLEAVED_KEYS;
  registry->StartFamily();
  *registry << CI{"JSON.GET", CO::READONLY | CO::FAST, -2, 1, 1, acl::JSON}.HFUNC(Get);
  *registry << CI{"JSON.MGET", CO::READONLY | CO::FAST, -3, 1, -2, acl::JSON}.HFUNC(MGet);
  *registry << CI{"JSON.TYPE", CO::READONLY | CO::FAST, 3, 1, 1, acl::JSON}.HFUNC(Type);
  *registry << CI{"JSON.STRLEN", CO::READONLY | CO::FAST, 3, 1, 1, acl::JSON}.HFUNC(StrLen);
  *registry << CI{"JSON.OBJLEN", CO::READONLY | CO::FAST, 3, 1, 1, acl::JSON}.HFUNC(ObjLen);
  *registry << CI{"JSON.ARRLEN", CO::READONLY | CO::FAST, 3, 1, 1, acl::JSON}.HFUNC(ArrLen);
  *registry << CI{"JSON.TOGGLE", CO::WRITE | CO::FAST, 3, 1, 1, acl::JSON}.HFUNC(Toggle);
  *registry << CI{"JSON.NUMINCRBY", CO::WRITE | CO::FAST, 4, 1, 1, acl::JSON}.HFUNC(NumIncrBy);
  *registry << CI{"JSON.NUMMULTBY", CO::WRITE | CO::FAST, 4, 1, 1, acl::JSON}.HFUNC(NumMultBy);
  *registry << CI{"JSON.DEL", CO::WRITE, -2, 1, 1, acl::JSON}.HFUNC(Del);
  *registry << CI{"JSON.FORGET", CO::WRITE, -2, 1, 1, acl::JSON}.HFUNC(
      Del);  // An alias of JSON.DEL.
  *registry << CI{"JSON.OBJKEYS", CO::READONLY | CO::FAST, -2, 1, 1, acl::JSON}.HFUNC(ObjKeys);
  *registry << CI{"JSON.STRAPPEND", CO::WRITE | CO::DENYOOM | CO::FAST, -4, 1, 1, acl::JSON}.HFUNC(
      StrAppend);
  *registry << CI{"JSON.CLEAR", CO::WRITE | CO::FAST, 3, 1, 1, acl::JSON}.HFUNC(Clear);
  *registry << CI{"JSON.ARRPOP", CO::WRITE | CO::FAST, -3, 1, 1, acl::JSON}.HFUNC(ArrPop);
  *registry << CI{"JSON.ARRTRIM", CO::WRITE | CO::FAST, 5, 1, 1, acl::JSON}.HFUNC(ArrTrim);
  *registry << CI{"JSON.ARRINSERT", CO::WRITE | CO::DENYOOM | CO::FAST, -4, 1, 1, acl::JSON}.HFUNC(
      ArrInsert);
  *registry << CI{"JSON.ARRAPPEND", CO::WRITE | CO::DENYOOM | CO::FAST, -4, 1, 1, acl::JSON}.HFUNC(
      ArrAppend);
  *registry << CI{"JSON.ARRINDEX", CO::READONLY | CO::FAST, -4, 1, 1, acl::JSON}.HFUNC(ArrIndex);
  // TODO: Support negative first_key index to revive the debug sub-command
  *registry << CI{"JSON.DEBUG", CO::READONLY | CO::FAST, -3, 2, 2, acl::JSON}.HFUNC(Debug)
            << CI{"JSON.RESP", CO::READONLY | CO::FAST, -2, 1, 1, acl::JSON}.HFUNC(Resp)
            << CI{"JSON.SET", CO::WRITE | CO::DENYOOM | CO::FAST, -4, 1, 1, acl::JSON}.HFUNC(Set)
            << CI{"JSON.MSET", kMsetFlags, -4, 1, -1, acl::JSON}.HFUNC(MSet)
            << CI{"JSON.MERGE", CO::WRITE | CO::DENYOOM | CO::FAST, 4, 1, 1, acl::JSON}.HFUNC(
                   Merge);
}

}  // namespace dfly<|MERGE_RESOLUTION|>--- conflicted
+++ resolved
@@ -1200,11 +1200,7 @@
   DCHECK(!args.Empty());
   vector<OptString> response(args.Size());
 
-<<<<<<< HEAD
-  auto& db_slice = t->GetCurrentDbSlice();
-=======
   auto& db_slice = t->GetDbSlice(shard->shard_id());
->>>>>>> d7351b31
   unsigned index = 0;
   for (string_view key : args) {
     auto it_res = db_slice.FindReadOnly(t->GetDbContext(), key, OBJ_JSON);
