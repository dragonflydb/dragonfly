--- conflicted
+++ resolved
@@ -33,12 +33,7 @@
   // Min sizes of values taking up full page on their own
   const static size_t kMinOccupancySize = tiering::kPageSize / 2;
 
-<<<<<<< HEAD
- public:
   explicit TieredStorageV2(DbSlice* db_slice, size_t max_size);
-=======
-  explicit TieredStorageV2(DbSlice* db_slice);
->>>>>>> 08983c18
   ~TieredStorageV2();  // drop forward declared unique_ptrs
 
   TieredStorageV2(TieredStorageV2&& other) = delete;
