// Copyright 2023, DragonflyDB authors.  All rights reserved.
// See LICENSE for licensing terms.
//
#pragma once

#ifdef __linux__

#include <absl/container/flat_hash_map.h>

#include "core/external_alloc.h"
#include "core/fibers.h"
#include "server/common.h"
#include "server/io_mgr.h"
#include "server/table.h"

namespace dfly {

class DbSlice;

class TieredStorage {
 public:
  enum : uint16_t { kMinBlobLen = 64 };

  explicit TieredStorage(DbSlice* db_slice, size_t max_file_size);
  ~TieredStorage();

  std::error_code Open(const std::string& path);

  PrimeIterator Load(DbIndex db_index, PrimeIterator it, std::string_view key);

  void CancelIo(DbIndex db_index, PrimeIterator it);

  static bool EligibleForOffload(size_t size) {
    return size >= kMinBlobLen;
  }

  static bool CanExternalizeEntry(PrimeIterator it);

  // Schedules offloadin of the item, pointed by the iterator, this function can preempt.
  std::error_code ScheduleOffloadWithThrottle(DbIndex db_index, PrimeIterator it,
                                              std::string_view key);

  // Schedules offloadin of the item, pointed by the iterator.
  std::error_code ScheduleOffload(DbIndex db_index, PrimeIterator it);
  void Free(PrimeIterator it, DbTableStats* stats);

  void Defrag(DbIndex db_index, PrimeIterator it);

  void Shutdown();

  TieredStats GetStats() const;

  const IoMgrStats& GetDiskStats() const {
    return io_mgr_.GetStats();
  }

  void CancelAllIos(DbIndex db_index);

  std::error_code Read(size_t offset, size_t len, char* dest);

<<<<<<< HEAD
  bool AllowWrites() const;
=======
  bool IoDeviceUnderloaded() const;
>>>>>>> ded3341b

 private:
  class InflightWriteRequest;

  void WriteSingle(DbIndex db_index, PrimeIterator it, size_t blob_len);

<<<<<<< HEAD
  // Returns a pair consisting of an bool denoting whether we can write to disk, and updated
  // iterator as this function can yield. 'it' should not be used after the call to this function.
=======
  // If the io device is overloaded this funciton will yield untill the device is underloaded or
  // throttle timeout is reached. Returns a pair consisting of an bool denoting whether device is
  // underloaded and updated iterator as this function can yield. 'it' should not be used after the
  // call to this function.
>>>>>>> ded3341b
  std::pair<bool, PrimeIterator> ThrottleWrites(DbIndex db_index, PrimeIterator it,
                                                std::string_view key);

  // Schedules unloading of the item, pointed by the iterator.
  std::error_code ScheduleOffloadInternal(DbIndex db_index, PrimeIterator it);

  bool PrepareForOffload(DbIndex db_index, PrimeIterator it);
  void CancelOffload(DbIndex db_index, PrimeIterator it);

  bool FlushPending(DbIndex db_index, unsigned bin_index);

  void InitiateGrow(size_t size);

  void FinishIoRequest(int io_res, InflightWriteRequest* req);
  void SetExternal(DbIndex db_index, size_t item_offset, PrimeValue* dest);

  // calculate the bin size given the blob (value to be written) length.
  size_t GetBinSize(size_t blob_len);

  DbSlice& db_slice_;
  IoMgr io_mgr_;
  ExternalAllocator alloc_;

  uint32_t num_active_requests_ = 0;

  struct PerDb;
  std::vector<PerDb*> db_arr_;

  absl::flat_hash_map<uint32_t, uint8_t> page_refcnt_;
  util::fb2::EventCount throttle_ec_;
  TieredStats stats_;
  size_t max_file_size_;
  size_t allocated_size_ = 0;
  bool shutdown_ = false;
};

}  // namespace dfly

#else

#include "server/common.h"

class DbSlice;

// This is a stub implementation for non-linux platforms.
namespace dfly {
class TieredStorage {
 public:
  static constexpr size_t kMinBlobLen = size_t(-1);  // infinity.

  explicit TieredStorage(DbSlice* db_slice) {
  }
  ~TieredStorage() {
  }

  std::error_code Open(const std::string& path) {
    return {};
  }

  std::error_code Read(size_t offset, size_t len, char* dest) {
    return {};
  }

  // Schedules unloading of the item, pointed by the iterator.
  std::error_code ScheduleOffload(DbIndex db_index, PrimeIterator it) {
    return {};
  }

  void CancelIo(DbIndex db_index, PrimeIterator it) {
  }

  static bool EligibleForOffload(std::string_view val) {
    return false;
  }

  void Free(size_t offset, size_t len) {
  }

  void Shutdown() {
  }

  TieredStats GetStats() const {
    return {};
  }
};
}  // namespace dfly

#endif  // __linux__<|MERGE_RESOLUTION|>--- conflicted
+++ resolved
@@ -58,26 +58,17 @@
 
   std::error_code Read(size_t offset, size_t len, char* dest);
 
-<<<<<<< HEAD
-  bool AllowWrites() const;
-=======
   bool IoDeviceUnderloaded() const;
->>>>>>> ded3341b
 
  private:
   class InflightWriteRequest;
 
   void WriteSingle(DbIndex db_index, PrimeIterator it, size_t blob_len);
 
-<<<<<<< HEAD
-  // Returns a pair consisting of an bool denoting whether we can write to disk, and updated
-  // iterator as this function can yield. 'it' should not be used after the call to this function.
-=======
   // If the io device is overloaded this funciton will yield untill the device is underloaded or
   // throttle timeout is reached. Returns a pair consisting of an bool denoting whether device is
   // underloaded and updated iterator as this function can yield. 'it' should not be used after the
   // call to this function.
->>>>>>> ded3341b
   std::pair<bool, PrimeIterator> ThrottleWrites(DbIndex db_index, PrimeIterator it,
                                                 std::string_view key);
 
