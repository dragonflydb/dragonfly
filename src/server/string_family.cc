// Copyright 2022, Roman Gershman.  All rights reserved.
// See LICENSE for licensing terms.
//

#include "server/string_family.h"

extern "C" {
#include "redis/object.h"
}

#include <absl/container/inlined_vector.h>
#include <double-conversion/string-to-double.h>

#include "base/logging.h"
#include "server/command_registry.h"
#include "server/conn_context.h"
#include "server/engine_shard_set.h"
#include "server/error.h"
#include "server/io_mgr.h"
#include "server/journal/journal.h"
#include "server/tiered_storage.h"
#include "server/transaction.h"
#include "util/varz.h"

namespace dfly {

namespace {

using namespace std;
using namespace facade;
using namespace double_conversion;

using CI = CommandId;
DEFINE_VARZ(VarzQps, set_qps);
DEFINE_VARZ(VarzQps, get_qps);

constexpr uint32_t kMaxStrLen = 1 << 28;
constexpr uint32_t kMinTieredLen = TieredStorage::kMinBlobLen;

string GetString(EngineShard* shard, const PrimeValue& pv) {
  string res;
  if (pv.IsExternal()) {
    auto* tiered = shard->tiered_storage();
    auto [offset, size] = pv.GetExternalPtr();
    res.resize(size);

    error_code ec = tiered->Read(offset, size, res.data());
    CHECK(!ec) << "TBD: " << ec;
  } else {
    pv.GetString(&res);
  }

  return res;
}

string_view GetSlice(EngineShard* shard, const PrimeValue& pv, string* tmp) {
  if (pv.IsExternal()) {
    *tmp = GetString(shard, pv);
    return *tmp;
  }
  return pv.GetSlice(tmp);
}

inline void RecordJournal(const OpArgs& op_args, const PrimeKey& pkey, const PrimeKey& pvalue) {
  if (op_args.shard->journal()) {
    op_args.shard->journal()->RecordEntry(op_args.txid, pkey, pvalue);
  }
}

OpResult<uint32_t> OpSetRange(const OpArgs& op_args, string_view key, size_t start,
                              string_view value) {
  auto& db_slice = op_args.shard->db_slice();
  size_t range_len = start + value.size();

  if (range_len == 0) {
    auto it_res = db_slice.Find(op_args.db_ind, key, OBJ_STRING);
    if (it_res) {
      return it_res.value()->second.Size();
    } else {
      return it_res.status();
    }
  }

  auto [it, added] = db_slice.AddOrFind(op_args.db_ind, key);

  string s;

  if (added) {
    s.resize(range_len);
  } else {
    if (it->second.ObjType() != OBJ_STRING)
      return OpStatus::WRONG_TYPE;

    s = GetString(op_args.shard, it->second);
    if (s.size() < range_len)
      s.resize(range_len);

    db_slice.PreUpdate(op_args.db_ind, it);
  }

  memcpy(s.data() + start, value.data(), value.size());
  it->second.SetString(s);
  db_slice.PostUpdate(op_args.db_ind, it, key, !added);
  RecordJournal(op_args, it->first, it->second);

  return it->second.Size();
}

OpResult<string> OpGetRange(const OpArgs& op_args, string_view key, int32_t start, int32_t end) {
  auto& db_slice = op_args.shard->db_slice();
  OpResult<PrimeIterator> it_res = db_slice.Find(op_args.db_ind, key, OBJ_STRING);
  if (!it_res.ok())
    return it_res.status();

  const CompactObj& co = it_res.value()->second;
  size_t strlen = co.Size();

  if (start < 0)
    start = strlen + start;
  if (end < 0)
    end = strlen + end;

  if (start < 0)
    start = 0;
  if (end < 0)
    end = 0;

  if (strlen == 0 || start > end || size_t(start) >= strlen) {
    return OpStatus::OK;
  }

  if (size_t(end) >= strlen)
    end = strlen - 1;

  string tmp;
  string_view slice = GetSlice(op_args.shard, co, &tmp);

  return string(slice.substr(start, end - start + 1));
};

size_t ExtendExisting(const OpArgs& op_args, PrimeIterator it, string_view key, string_view val, bool prepend) {
  string tmp, new_val;
  auto* shard = op_args.shard;
  string_view slice = GetSlice(shard, it->second, &tmp);
  if (prepend)
    new_val = absl::StrCat(val, slice);
  else
    new_val = absl::StrCat(slice, val);

  auto& db_slice = shard->db_slice();
  db_slice.PreUpdate(op_args.db_ind, it);
  it->second.SetString(new_val);
  db_slice.PostUpdate(op_args.db_ind, it, key, true);
  RecordJournal(op_args, it->first, it->second);

  return new_val.size();
}

// Returns the length of the extended string. if prepend is false - appends the val.
OpResult<uint32_t> ExtendOrSet(const OpArgs& op_args, string_view key, string_view val,
                               bool prepend) {
  auto* shard = op_args.shard;
  auto& db_slice = shard->db_slice();
  auto [it, inserted] = db_slice.AddOrFind(op_args.db_ind, key);
  if (inserted) {
    it->second.SetString(val);
    db_slice.PostUpdate(op_args.db_ind, it, key, false);
    RecordJournal(op_args, it->first, it->second);

    return val.size();
  }

  if (it->second.ObjType() != OBJ_STRING)
    return OpStatus::WRONG_TYPE;

  return ExtendExisting(op_args, it, key, val, prepend);
}

OpResult<bool> ExtendOrSkip(const OpArgs& op_args, std::string_view key, std::string_view val,
                            bool prepend) {
  auto& db_slice = op_args.shard->db_slice();
  OpResult<PrimeIterator> it_res = db_slice.Find(op_args.db_ind, key, OBJ_STRING);
  if (!it_res) {
    return false;
  }

  return ExtendExisting(op_args, *it_res, key, val, prepend);
}

OpResult<string> OpGet(const OpArgs& op_args, string_view key) {
  OpResult<PrimeIterator> it_res = op_args.shard->db_slice().Find(op_args.db_ind, key, OBJ_STRING);
  if (!it_res.ok())
    return it_res.status();

  const PrimeValue& pv = it_res.value()->second;

  return GetString(op_args.shard, pv);
}

OpResult<double> OpIncrFloat(const OpArgs& op_args, std::string_view key, double val) {
  auto& db_slice = op_args.shard->db_slice();
  auto [it, inserted] = db_slice.AddOrFind(op_args.db_ind, key);

  char buf[128];

  if (inserted) {
    char* str = RedisReplyBuilder::FormatDouble(val, buf, sizeof(buf));
    it->second.SetString(str);
    db_slice.PostUpdate(op_args.db_ind, it, key, false);
    RecordJournal(op_args, it->first, it->second);

    return val;
  }

  if (it->second.ObjType() != OBJ_STRING)
    return OpStatus::WRONG_TYPE;

  if (it->second.Size() == 0)
    return OpStatus::INVALID_FLOAT;

  string tmp;
  string_view slice = GetSlice(op_args.shard, it->second, &tmp);

  StringToDoubleConverter stod(StringToDoubleConverter::NO_FLAGS, 0, 0, NULL, NULL);
  int processed_digits = 0;
  double base = stod.StringToDouble(slice.data(), slice.size(), &processed_digits);
  if (unsigned(processed_digits) != slice.size()) {
    return OpStatus::INVALID_FLOAT;
  }

  base += val;

  if (isnan(base) || isinf(base)) {
    return OpStatus::INVALID_FLOAT;
  }

  char* str = RedisReplyBuilder::FormatDouble(base, buf, sizeof(buf));

  db_slice.PreUpdate(op_args.db_ind, it);
  it->second.SetString(str);
  db_slice.PostUpdate(op_args.db_ind, it, key, true);
  RecordJournal(op_args, it->first, it->second);

  return base;
}

// if skip_on_missing - returns KEY_NOTFOUND.
OpResult<int64_t> OpIncrBy(const OpArgs& op_args, std::string_view key, int64_t incr,
                           bool skip_on_missing) {
  auto& db_slice = op_args.shard->db_slice();

  // we avoid using AddOrFind because of skip_on_missing option for memcache.
  auto [it, expire_it] = db_slice.FindExt(op_args.db_ind, key);

  if (!IsValid(it)) {
    if (skip_on_missing)
      return OpStatus::KEY_NOTFOUND;

    CompactObj cobj;
    cobj.SetInt(incr);

    // AddNew calls PostUpdate inside.
    try {
      it = db_slice.AddNew(op_args.db_ind, key, std::move(cobj), 0);
    } catch (bad_alloc&) {
      return OpStatus::OUT_OF_MEMORY;
    }

    RecordJournal(op_args, it->first, it->second);

    return incr;
  }

  if (it->second.ObjType() != OBJ_STRING) {
    return OpStatus::WRONG_TYPE;
  }

  auto opt_prev = it->second.TryGetInt();
  if (!opt_prev) {
    return OpStatus::INVALID_VALUE;
  }

  long long prev = *opt_prev;
  if ((incr < 0 && prev < 0 && incr < (LLONG_MIN - prev)) ||
      (incr > 0 && prev > 0 && incr > (LLONG_MAX - prev))) {
    return OpStatus::OUT_OF_RANGE;
  }

  int64_t new_val = prev + incr;
  DCHECK(!it->second.IsExternal());
  db_slice.PreUpdate(op_args.db_ind, it);
  it->second.SetInt(new_val);
  db_slice.PostUpdate(op_args.db_ind, it, key);
  RecordJournal(op_args, it->first, it->second);

  return new_val;
}

// Returns true if keys were set, false otherwise.
OpStatus OpMSet(const OpArgs& op_args, ArgSlice args) {
  DCHECK(!args.empty() && args.size() % 2 == 0);

  SetCmd::SetParams params{op_args.db_ind};
  SetCmd sg(op_args);

  for (size_t i = 0; i < args.size(); i += 2) {
    DVLOG(1) << "MSet " << args[i] << ":" << args[i + 1];
    OpStatus res = sg.Set(params, args[i], args[i + 1]);
    if (res != OpStatus::OK) {  // OOM for example.
      return res;
    }
  }

  return OpStatus::OK;
}

}  // namespace

OpStatus SetCmd::Set(const SetParams& params, string_view key, string_view value) {
  EngineShard* shard = op_args_.shard;
  auto& db_slice = shard->db_slice();

  DCHECK_LT(params.db_index, db_slice.db_array_size());
  DCHECK(db_slice.IsDbValid(params.db_index));

  VLOG(2) << "Set " << key << "(" << db_slice.shard_id() << ") ";

<<<<<<< HEAD
  if (params.how == SET_IF_EXISTS) {
    auto [it, expire_it] = db_slice.FindExt(params.db_index, key);

    if (IsValid(it)) {  // existing
      return SetExisting(params, it, expire_it, key, value);
=======
  if (params.IsConditionalSet()) {
    const auto [it, expire_it] = db_slice.FindExt(params.db_index, key);
    // Make sure that we have this key, and only add it if it does exists
    if (params.how == SET_IF_EXISTS) {
      if (IsValid(it)) {
        return SetExisting(params, it, expire_it, value);
      } else {
        return OpStatus::SKIPPED;
      }
    } else {
      if (IsValid(it)) {  // if the policy is not to overide and have the key, just return
        return OpStatus::SKIPPED;
      }
>>>>>>> d3359f1a
    }
  }
  // At this point we either need to add missing entry, or we
  // will override an existing one
  // Trying to add a new entry.
  tuple<PrimeIterator, ExpireIterator, bool> add_res;
  try {
    add_res = db_slice.AddOrFind2(params.db_index, key);
  } catch (bad_alloc& e) {
    return OpStatus::OUT_OF_MEMORY;
  }

  PrimeIterator it = get<0>(add_res);
  if (!get<2>(add_res)) {  // Existing.
    return SetExisting(params, it, get<1>(add_res), key, value);
  }
  //
  // Adding new value.
  PrimeValue tvalue{value};
  tvalue.SetFlag(params.memcache_flags != 0);
  it->second = std::move(tvalue);
  db_slice.PostUpdate(params.db_index, it, key, false);

  if (params.expire_after_ms) {
    db_slice.UpdateExpire(params.db_index, it, params.expire_after_ms + db_slice.Now());
  }

  if (params.memcache_flags)
    db_slice.SetMCFlag(params.db_index, it->first.AsRef(), params.memcache_flags);

  if (shard->tiered_storage()) {  // external storage enabled.
    // TODO: we may have a bug if we block the fiber inside UnloadItem - "it" may be invalid
    // afterwards.
    if (value.size() >= kMinTieredLen) {
      shard->tiered_storage()->UnloadItem(params.db_index, it);
    }
  }

  RecordJournal(op_args_, it->first, it->second);
  return OpStatus::OK;
}

OpStatus SetCmd::SetExisting(const SetParams& params, PrimeIterator it, ExpireIterator e_it,
                             string_view key, string_view value) {
  if (params.how == SET_IF_NOTEXIST)
    return OpStatus::SKIPPED;

  PrimeValue& prime_value = it->second;
  EngineShard* shard = op_args_.shard;

  if (params.prev_val) {
    if (prime_value.ObjType() != OBJ_STRING)
      return OpStatus::WRONG_TYPE;

    string val = GetString(shard, prime_value);
    params.prev_val->emplace(move(val));
  }

  DbSlice& db_slice = shard->db_slice();
  uint64_t at_ms = params.expire_after_ms ? params.expire_after_ms + db_slice.Now() : 0;
  if (IsValid(e_it) && at_ms) {
    e_it->second = db_slice.FromAbsoluteTime(at_ms);
  } else {
    // We need to update expiry, or maybe erase the object if it was expired.
    bool changed = db_slice.UpdateExpire(params.db_index, it, at_ms);
    if (changed && at_ms == 0)  // erased.
      return OpStatus::OK;      // TODO: to update journal with deletion.
  }

  db_slice.PreUpdate(params.db_index, it);

  // Check whether we need to update flags table.
  bool req_flag_update = (params.memcache_flags != 0) != prime_value.HasFlag();
  if (req_flag_update) {
    prime_value.SetFlag(params.memcache_flags != 0);
    db_slice.SetMCFlag(params.db_index, it->first.AsRef(), params.memcache_flags);
  }

  // overwrite existing entry.
  prime_value.SetString(value);

  if (value.size() >= kMinTieredLen) {  // external storage enabled.

    // TODO: if UnloadItem can block the calling fiber, then we have the bug because then "it"
    // can be invalid after the function returns and the functions that follow may access invalid
    // entry.
    if (shard->tiered_storage()) {
      shard->tiered_storage()->UnloadItem(params.db_index, it);
    }
  }

  db_slice.PostUpdate(params.db_index, it, key);
  RecordJournal(op_args_, it->first, it->second);

  return OpStatus::OK;
}

void StringFamily::Set(CmdArgList args, ConnectionContext* cntx) {
  set_qps.Inc();

  string_view key = ArgS(args, 1);
  string_view value = ArgS(args, 2);

  SetCmd::SetParams sparams{cntx->db_index()};
  sparams.memcache_flags = cntx->conn_state.memcache_flag;

  int64_t int_arg;
  SinkReplyBuilder* builder = cntx->reply_builder();

  for (size_t i = 3; i < args.size(); ++i) {
    ToUpper(&args[i]);

    string_view cur_arg = ArgS(args, i);

    if (cur_arg == "EX" || cur_arg == "PX") {
      bool is_ms = (cur_arg == "PX");
      ++i;
      if (i == args.size()) {
        builder->SendError(kSyntaxErr);
      }

      string_view ex = ArgS(args, i);
      if (!absl::SimpleAtoi(ex, &int_arg)) {
        return builder->SendError(kInvalidIntErr);
      }

      if (int_arg <= 0 || (!is_ms && int_arg >= kMaxExpireDeadlineSec)) {
        return builder->SendError(InvalidExpireTime("set"));
      }

      if (!is_ms) {
        int_arg *= 1000;
      }
      if (int_arg >= kMaxExpireDeadlineSec * 1000) {
        return builder->SendError(InvalidExpireTime("set"));
      }
      sparams.expire_after_ms = int_arg;
    } else if (cur_arg == "NX") {
      sparams.how = SetCmd::SET_IF_NOTEXIST;
    } else if (cur_arg == "XX") {
      sparams.how = SetCmd::SET_IF_EXISTS;
    } else if (cur_arg == "KEEPTTL") {
      sparams.keep_expire = true;  // TODO
    } else {
      return builder->SendError(kSyntaxErr);
    }
  }

  const auto result{SetGeneric(cntx, std::move(sparams), key, value)};
  if (result == OpStatus::OK) {
    return builder->SendStored();
  }

  if (result == OpStatus::OUT_OF_MEMORY) {
    return builder->SendError(kOutOfMemory);
  }

  CHECK_EQ(result, OpStatus::SKIPPED);  // in case of NX option

  return builder->SendSetSkipped();
}

OpResult<void> StringFamily::SetGeneric(ConnectionContext* cntx, SetCmd::SetParams sparams,
                                        std::string_view key, std::string_view value) {
  DCHECK(cntx->transaction);

  auto cb = [&](Transaction* t, EngineShard* shard) {
    SetCmd sg(t->GetOpArgs(shard));
    return sg.Set(sparams, key, value);
  };
  return cntx->transaction->ScheduleSingleHop(std::move(cb));
}

void StringFamily::SetEx(CmdArgList args, ConnectionContext* cntx) {
  SetExGeneric(true, std::move(args), cntx);
}

void StringFamily::SetNx(CmdArgList args, ConnectionContext* cntx) {
  // This is the same as calling the "Set" function, only in this case we are
  // change the value only if the key does not exist. Otherwise the function 
  // will not modify it. in which case it would return 0
  // it would return to the caller 1 in case the key did not exists and was added
  string_view key = ArgS(args, 1);
  string_view value = ArgS(args, 2);

  SetCmd::SetParams sparams{cntx->db_index()};
  sparams.how = SetCmd::SET_IF_NOTEXIST;
  sparams.memcache_flags = cntx->conn_state.memcache_flag;
  const auto results{SetGeneric(cntx, std::move(sparams), key, value)};
  SinkReplyBuilder* builder = cntx->reply_builder();
  if (results == OpStatus::OK) {
    return builder->SendLong(1);  // this means that we successfully set the value
  }
  if (results == OpStatus::OUT_OF_MEMORY) {
    return builder->SendError(kOutOfMemory);
  }
  CHECK_EQ(results, OpStatus::SKIPPED);  // in this case it must be skipped!
  return builder->SendLong(0);  // value do exists, we need to report that we didn't change it
}

void StringFamily::Get(CmdArgList args, ConnectionContext* cntx) {
  get_qps.Inc();

  std::string_view key = ArgS(args, 1);

  auto cb = [&](Transaction* t, EngineShard* shard) { return OpGet(t->GetOpArgs(shard), key); };

  DVLOG(1) << "Before Get::ScheduleSingleHopT " << key;
  Transaction* trans = cntx->transaction;
  OpResult<string> result = trans->ScheduleSingleHopT(std::move(cb));

  if (result) {
    DVLOG(1) << "GET " << trans->DebugId() << ": " << key << " " << result.value();
    (*cntx)->SendBulkString(*result);
  } else {
    switch (result.status()) {
      case OpStatus::WRONG_TYPE:
        (*cntx)->SendError(kWrongTypeErr);
        break;
      default:
        DVLOG(1) << "GET " << key << " nil";
        (*cntx)->SendNull();
    }
  }
}

void StringFamily::GetSet(CmdArgList args, ConnectionContext* cntx) {
  std::string_view key = ArgS(args, 1);
  std::string_view value = ArgS(args, 2);
  std::optional<string> prev_val;

  SetCmd::SetParams sparams{cntx->db_index()};
  sparams.prev_val = &prev_val;

  auto cb = [&](Transaction* t, EngineShard* shard) {
    SetCmd cmd(t->GetOpArgs(shard));

    return cmd.Set(sparams, key, value);
  };
  OpStatus status = cntx->transaction->ScheduleSingleHop(std::move(cb));

  if (status != OpStatus::OK) {
    (*cntx)->SendError(status);
    return;
  }

  if (prev_val) {
    (*cntx)->SendBulkString(*prev_val);
    return;
  }

  return (*cntx)->SendNull();
}

void StringFamily::Incr(CmdArgList args, ConnectionContext* cntx) {
  std::string_view key = ArgS(args, 1);
  return IncrByGeneric(key, 1, cntx);
}

void StringFamily::IncrBy(CmdArgList args, ConnectionContext* cntx) {
  DCHECK_EQ(3u, args.size());

  std::string_view key = ArgS(args, 1);
  std::string_view sval = ArgS(args, 2);
  int64_t val;

  if (!absl::SimpleAtoi(sval, &val)) {
    return (*cntx)->SendError(kInvalidIntErr);
  }
  return IncrByGeneric(key, val, cntx);
}

void StringFamily::IncrByFloat(CmdArgList args, ConnectionContext* cntx) {
  std::string_view key = ArgS(args, 1);
  std::string_view sval = ArgS(args, 2);
  double val;

  if (!absl::SimpleAtod(sval, &val)) {
    return (*cntx)->SendError(kInvalidFloatErr);
  }

  auto cb = [&](Transaction* t, EngineShard* shard) {
    return OpIncrFloat(t->GetOpArgs(shard), key, val);
  };

  OpResult<double> result = cntx->transaction->ScheduleSingleHopT(std::move(cb));
  auto* builder = (RedisReplyBuilder*)cntx->reply_builder();

  DVLOG(2) << "IncrByGeneric " << key << "/" << result.value();
  if (!result) {
    return (*cntx)->SendError(result.status());
  }

  builder->SendDouble(result.value());
}

void StringFamily::Decr(CmdArgList args, ConnectionContext* cntx) {
  std::string_view key = ArgS(args, 1);
  return IncrByGeneric(key, -1, cntx);
}

void StringFamily::DecrBy(CmdArgList args, ConnectionContext* cntx) {
  std::string_view key = ArgS(args, 1);
  std::string_view sval = ArgS(args, 2);
  int64_t val;

  if (!absl::SimpleAtoi(sval, &val)) {
    return (*cntx)->SendError(kInvalidIntErr);
  }
  if (val == INT64_MIN) {
    return (*cntx)->SendError(kIncrOverflow);
  }

  return IncrByGeneric(key, -val, cntx);
}

void StringFamily::Append(CmdArgList args, ConnectionContext* cntx) {
  ExtendGeneric(std::move(args), false, cntx);
}

void StringFamily::Prepend(CmdArgList args, ConnectionContext* cntx) {
  ExtendGeneric(std::move(args), true, cntx);
}

void StringFamily::IncrByGeneric(std::string_view key, int64_t val, ConnectionContext* cntx) {
  bool skip_on_missing = cntx->protocol() == Protocol::MEMCACHE;

  auto cb = [&](Transaction* t, EngineShard* shard) {
    OpResult<int64_t> res = OpIncrBy(t->GetOpArgs(shard), key, val, skip_on_missing);
    return res;
  };

  OpResult<int64_t> result = cntx->transaction->ScheduleSingleHopT(std::move(cb));
  auto* builder = cntx->reply_builder();

  DVLOG(2) << "IncrByGeneric " << key << "/" << result.value();
  switch (result.status()) {
    case OpStatus::OK:
      builder->SendLong(result.value());
      break;
    case OpStatus::INVALID_VALUE:
      builder->SendError(kInvalidIntErr);
      break;
    case OpStatus::OUT_OF_RANGE:
      builder->SendError(kIncrOverflow);
      break;
    case OpStatus::KEY_NOTFOUND:  // Relevant only for MC
      reinterpret_cast<MCReplyBuilder*>(builder)->SendNotFound();
      break;
    default:
      reinterpret_cast<RedisReplyBuilder*>(builder)->SendError(result.status());
      break;
  }
}

void StringFamily::ExtendGeneric(CmdArgList args, bool prepend, ConnectionContext* cntx) {
  std::string_view key = ArgS(args, 1);
  std::string_view sval = ArgS(args, 2);

  if (cntx->protocol() == Protocol::REDIS) {
    auto cb = [&](Transaction* t, EngineShard* shard) {
      return ExtendOrSet(t->GetOpArgs(shard), key, sval, prepend);
    };

    OpResult<uint32_t> result = cntx->transaction->ScheduleSingleHopT(std::move(cb));
    if (!result)
      return (*cntx)->SendError(result.status());
    else
      return (*cntx)->SendLong(result.value());
  }
  DCHECK(cntx->protocol() == Protocol::MEMCACHE);

  auto cb = [&](Transaction* t, EngineShard* shard) {
    return ExtendOrSkip(t->GetOpArgs(shard), key, sval, prepend);
  };

  OpResult<bool> result = cntx->transaction->ScheduleSingleHopT(std::move(cb));
  SinkReplyBuilder* builder = cntx->reply_builder();
  if (result.value_or(false)) {
    return builder->SendStored();
  }

  builder->SendSetSkipped();
}

/// (P)SETEX key seconds value
void StringFamily::SetExGeneric(bool seconds, CmdArgList args, ConnectionContext* cntx) {
  string_view key = ArgS(args, 1);
  string_view ex = ArgS(args, 2);
  string_view value = ArgS(args, 3);
  int32_t unit_vals;

  if (!absl::SimpleAtoi(ex, &unit_vals)) {
    return (*cntx)->SendError(kInvalidIntErr);
  }

  if (unit_vals < 1) {
    ToLower(&args[0]);
    return (*cntx)->SendError(InvalidExpireTime(ArgS(args, 0)));
  }

  SetCmd::SetParams sparams{cntx->db_index()};
  if (seconds)
    sparams.expire_after_ms = uint64_t(unit_vals) * 1000;
  else
    sparams.expire_after_ms = unit_vals;

  auto cb = [&](Transaction* t, EngineShard* shard) {
    SetCmd sg(t->GetOpArgs(shard));
    return sg.Set(sparams, key, value);
  };

  OpResult<void> result = cntx->transaction->ScheduleSingleHop(std::move(cb));

  return (*cntx)->SendError(result.status());
}

void StringFamily::MGet(CmdArgList args, ConnectionContext* cntx) {
  DCHECK_GT(args.size(), 1U);

  Transaction* transaction = cntx->transaction;
  unsigned shard_count = shard_set->size();
  std::vector<MGetResponse> mget_resp(shard_count);

  ConnectionContext* dfly_cntx = static_cast<ConnectionContext*>(cntx);
  bool fetch_mcflag = cntx->protocol() == Protocol::MEMCACHE;
  bool fetch_mcver =
      fetch_mcflag && (dfly_cntx->conn_state.memcache_flag & ConnectionState::FETCH_CAS_VER);

  auto cb = [&](Transaction* t, EngineShard* shard) {
    ShardId sid = shard->shard_id();
    mget_resp[sid] = OpMGet(fetch_mcflag, fetch_mcver, t, shard);
    return OpStatus::OK;
  };

  // MGet requires locking as well. For example, if coordinator A applied W(x) and then W(y)
  // it necessarily means that whoever observed y, must observe x.
  // Without locking, mget x y could read stale x but latest y.
  OpStatus result = transaction->ScheduleSingleHop(std::move(cb));
  CHECK_EQ(OpStatus::OK, result);

  // reorder the responses back according to the order of their corresponding keys.
  vector<SinkReplyBuilder::OptResp> res(args.size() - 1);

  for (ShardId sid = 0; sid < shard_count; ++sid) {
    if (!transaction->IsActive(sid))
      continue;

    MGetResponse& results = mget_resp[sid];
    ArgSlice slice = transaction->ShardArgsInShard(sid);

    DCHECK(!slice.empty());
    DCHECK_EQ(slice.size(), results.size());

    for (size_t j = 0; j < slice.size(); ++j) {
      if (!results[j])
        continue;

      uint32_t indx = transaction->ReverseArgIndex(sid, j);

      auto& dest = res[indx].emplace();
      auto& src = *results[j];
      dest.key = ArgS(args, indx + 1);
      dest.value = std::move(src.value);
      dest.mc_flag = src.mc_flag;
      dest.mc_ver = src.mc_ver;
    }
  }

  return cntx->reply_builder()->SendMGetResponse(res.data(), res.size());
}

void StringFamily::MSet(CmdArgList args, ConnectionContext* cntx) {
  Transaction* transaction = cntx->transaction;

  if (VLOG_IS_ON(2)) {
    string str;
    for (size_t i = 1; i < args.size(); ++i) {
      absl::StrAppend(&str, " ", ArgS(args, i));
    }
    LOG(INFO) << "MSET/" << transaction->unique_shard_cnt() << str;
  }

  auto cb = [&](Transaction* t, EngineShard* shard) {
    auto args = t->ShardArgsInShard(shard->shard_id());
    return OpMSet(t->GetOpArgs(shard), args);
  };

  OpStatus status = transaction->ScheduleSingleHop(std::move(cb));
  if (status == OpStatus::OK) {
    (*cntx)->SendOk();
  } else {
    (*cntx)->SendError(status);
  }
}

void StringFamily::MSetNx(CmdArgList args, ConnectionContext* cntx) {
  Transaction* transaction = cntx->transaction;

  transaction->Schedule();

  atomic_bool exists{false};

  auto cb = [&](Transaction* t, EngineShard* es) {
    auto args = t->ShardArgsInShard(es->shard_id());
    for (size_t i = 0; i < args.size(); i += 2) {
      auto it = es->db_slice().FindExt(t->db_index(), args[i]).first;
      if (IsValid(it)) {
        exists.store(true, memory_order_relaxed);
        break;
      }
    }

    return OpStatus::OK;
  };

  transaction->Execute(std::move(cb), false);
  bool to_skip = exists.load(memory_order_relaxed) == true;

  auto epilog_cb = [&](Transaction* t, EngineShard* shard) {
    if (to_skip)
      return OpStatus::OK;

    auto args = t->ShardArgsInShard(shard->shard_id());
    return OpMSet(t->GetOpArgs(shard), std::move(args));
  };

  transaction->Execute(std::move(epilog_cb), true);

  (*cntx)->SendLong(to_skip ? 0 : 1);
}

void StringFamily::StrLen(CmdArgList args, ConnectionContext* cntx) {
  string_view key = ArgS(args, 1);

  auto cb = [&](Transaction* t, EngineShard* shard) -> OpResult<size_t> {
    OpResult<PrimeIterator> it_res = shard->db_slice().Find(t->db_index(), key, OBJ_STRING);
    if (!it_res.ok())
      return it_res.status();

    return it_res.value()->second.Size();
  };

  Transaction* trans = cntx->transaction;
  OpResult<size_t> result = trans->ScheduleSingleHopT(std::move(cb));

  if (result.status() == OpStatus::WRONG_TYPE) {
    (*cntx)->SendError(result.status());
  } else {
    (*cntx)->SendLong(result.value());
  }
}

void StringFamily::GetRange(CmdArgList args, ConnectionContext* cntx) {
  string_view key = ArgS(args, 1);
  string_view from = ArgS(args, 2);
  string_view to = ArgS(args, 3);
  int32_t start, end;

  if (!absl::SimpleAtoi(from, &start) || !absl::SimpleAtoi(to, &end)) {
    return (*cntx)->SendError(kInvalidIntErr);
  }

  auto cb = [&](Transaction* t, EngineShard* shard) {
    return OpGetRange(t->GetOpArgs(shard), key, start, end);
  };

  Transaction* trans = cntx->transaction;
  OpResult<string> result = trans->ScheduleSingleHopT(std::move(cb));

  if (result.status() == OpStatus::WRONG_TYPE) {
    (*cntx)->SendError(result.status());
  } else {
    (*cntx)->SendBulkString(result.value());
  }
}

void StringFamily::SetRange(CmdArgList args, ConnectionContext* cntx) {
  string_view key = ArgS(args, 1);
  string_view offset = ArgS(args, 2);
  string_view value = ArgS(args, 3);
  int32_t start;

  if (!absl::SimpleAtoi(offset, &start)) {
    return (*cntx)->SendError(kInvalidIntErr);
  }

  if (start < 0) {
    return (*cntx)->SendError("offset is out of range");
  }

  size_t min_size = start + value.size();
  if (min_size > kMaxStrLen) {
    return (*cntx)->SendError("string exceeds maximum allowed size");
  }

  auto cb = [&](Transaction* t, EngineShard* shard) -> OpResult<uint32_t> {
    return OpSetRange(t->GetOpArgs(shard), key, start, value);
  };

  Transaction* trans = cntx->transaction;
  OpResult<uint32_t> result = trans->ScheduleSingleHopT(std::move(cb));

  if (result.status() == OpStatus::WRONG_TYPE) {
    (*cntx)->SendError(result.status());
  } else {
    (*cntx)->SendLong(result.value());
  }
}

void StringFamily::PSetEx(CmdArgList args, ConnectionContext* cntx) {
  SetExGeneric(false, std::move(args), cntx);
}

auto StringFamily::OpMGet(bool fetch_mcflag, bool fetch_mcver, const Transaction* t,
                          EngineShard* shard) -> MGetResponse {
  auto args = t->ShardArgsInShard(shard->shard_id());
  DCHECK(!args.empty());

  MGetResponse response(args.size());

  auto& db_slice = shard->db_slice();
  for (size_t i = 0; i < args.size(); ++i) {
    OpResult<PrimeIterator> it_res = db_slice.Find(t->db_index(), args[i], OBJ_STRING);
    if (!it_res)
      continue;

    const PrimeIterator& it = *it_res;
    auto& dest = response[i].emplace();

    dest.value = GetString(shard, it->second);
    if (fetch_mcflag) {
      dest.mc_flag = db_slice.GetMCFlag(t->db_index(), it->first);
      if (fetch_mcver) {
        dest.mc_ver = it.GetVersion();
      }
    }
  }

  return response;
}

void StringFamily::Init(util::ProactorPool* pp) {
  set_qps.Init(pp);
  get_qps.Init(pp);
}

void StringFamily::Shutdown() {
  set_qps.Shutdown();
  get_qps.Shutdown();
}

#define HFUNC(x) SetHandler(&StringFamily::x)

void StringFamily::Register(CommandRegistry* registry) {
  *registry << CI{"SET", CO::WRITE | CO::DENYOOM, -3, 1, 1, 1}.HFUNC(Set)
            << CI{"SETEX", CO::WRITE | CO::DENYOOM, 4, 1, 1, 1}.HFUNC(SetEx)
            << CI{"SETNX", CO::WRITE | CO::DENYOOM, 3, 1, 1, 1}.HFUNC(SetNx)
            << CI{"PSETEX", CO::WRITE | CO::DENYOOM, 4, 1, 1, 1}.HFUNC(PSetEx)
            << CI{"APPEND", CO::WRITE | CO::FAST, 3, 1, 1, 1}.HFUNC(Append)
            << CI{"PREPEND", CO::WRITE | CO::FAST, 3, 1, 1, 1}.HFUNC(Prepend)
            << CI{"INCR", CO::WRITE | CO::DENYOOM | CO::FAST, 2, 1, 1, 1}.HFUNC(Incr)
            << CI{"DECR", CO::WRITE | CO::DENYOOM | CO::FAST, 2, 1, 1, 1}.HFUNC(Decr)
            << CI{"INCRBY", CO::WRITE | CO::DENYOOM | CO::FAST, 3, 1, 1, 1}.HFUNC(IncrBy)
            << CI{"INCRBYFLOAT", CO::WRITE | CO::DENYOOM | CO::FAST, 3, 1, 1, 1}.HFUNC(IncrByFloat)
            << CI{"DECRBY", CO::WRITE | CO::DENYOOM | CO::FAST, 3, 1, 1, 1}.HFUNC(DecrBy)
            << CI{"GET", CO::READONLY | CO::FAST, 2, 1, 1, 1}.HFUNC(Get)
            << CI{"GETSET", CO::WRITE | CO::DENYOOM | CO::FAST, 3, 1, 1, 1}.HFUNC(GetSet)
            << CI{"MGET", CO::READONLY | CO::FAST | CO::REVERSE_MAPPING, -2, 1, -1, 1}.HFUNC(MGet)
            << CI{"MSET", CO::WRITE | CO::DENYOOM, -3, 1, -1, 2}.HFUNC(MSet)
            << CI{"MSETNX", CO::WRITE | CO::DENYOOM, -3, 1, -1, 2}.HFUNC(MSetNx)
            << CI{"STRLEN", CO::READONLY | CO::FAST, 2, 1, 1, 1}.HFUNC(StrLen)
            << CI{"GETRANGE", CO::READONLY | CO::FAST, 4, 1, 1, 1}.HFUNC(GetRange)
            << CI{"SUBSTR", CO::READONLY | CO::FAST, 4, 1, 1, 1}.HFUNC(
                   GetRange)  // Alias for GetRange
            << CI{"SETRANGE", CO::WRITE | CO::FAST | CO::DENYOOM, 4, 1, 1, 1}.HFUNC(SetRange);
}

}  // namespace dfly<|MERGE_RESOLUTION|>--- conflicted
+++ resolved
@@ -325,13 +325,6 @@
 
   VLOG(2) << "Set " << key << "(" << db_slice.shard_id() << ") ";
 
-<<<<<<< HEAD
-  if (params.how == SET_IF_EXISTS) {
-    auto [it, expire_it] = db_slice.FindExt(params.db_index, key);
-
-    if (IsValid(it)) {  // existing
-      return SetExisting(params, it, expire_it, key, value);
-=======
   if (params.IsConditionalSet()) {
     const auto [it, expire_it] = db_slice.FindExt(params.db_index, key);
     // Make sure that we have this key, and only add it if it does exists
@@ -345,7 +338,6 @@
       if (IsValid(it)) {  // if the policy is not to overide and have the key, just return
         return OpStatus::SKIPPED;
       }
->>>>>>> d3359f1a
     }
   }
   // At this point we either need to add missing entry, or we
