// Copyright 2022, DragonflyDB authors.  All rights reserved.
// See LICENSE for licensing terms.
//

#include "server/string_family.h"

#include <absl/container/inlined_vector.h>
#include <absl/strings/match.h>

#include <algorithm>
#include <array>
#include <chrono>
#include <cstdint>
#include <variant>

#include "absl/strings/str_cat.h"
#include "base/flags.h"
#include "base/logging.h"
#include "base/stl_util.h"
#include "core/overloaded.h"
#include "facade/cmd_arg_parser.h"
#include "facade/op_status.h"
#include "facade/reply_builder.h"
#include "redis/redis_aux.h"
#include "server/acl/acl_commands_def.h"
#include "server/command_registry.h"
#include "server/common.h"
#include "server/conn_context.h"
#include "server/engine_shard_set.h"
#include "server/error.h"
#include "server/journal/journal.h"
#include "server/table.h"
#include "server/tiered_storage.h"
#include "server/transaction.h"
#include "util/fibers/future.h"

namespace dfly {

namespace {

using namespace std;
using namespace facade;

using CI = CommandId;

constexpr uint32_t kMaxStrLen = 1 << 28;

void CopyValueToBuffer(const PrimeValue& pv, char* dest) {
  DCHECK_EQ(pv.ObjType(), OBJ_STRING);
  DCHECK(!pv.IsExternal());
  pv.GetString(dest);
}

string GetString(const PrimeValue& pv) {
  string res;
  if (pv.ObjType() != OBJ_STRING)
    return res;
  res.resize(pv.Size());
  CopyValueToBuffer(pv, res.data());

  return res;
}

template <typename T> T GetResult(std::variant<T, util::fb2::Future<T>> v) {
  Overloaded ov{
      [](T&& t) { return t; },
      [](util::fb2::Future<T>&& future) { return future.Get(); },
  };
  return std::visit(ov, std::move(v));
}

OpResult<uint32_t> OpSetRange(const OpArgs& op_args, string_view key, size_t start,
                              string_view value) {
  VLOG(2) << "SetRange(" << key << ", " << start << ", " << value << ")";
  auto& db_slice = op_args.GetDbSlice();
  size_t range_len = start + value.size();

  if (range_len == 0) {
    auto it_res = db_slice.FindReadOnly(op_args.db_cntx, key, OBJ_STRING);
    if (it_res) {
      return it_res.value()->second.Size();
    } else {
      return it_res.status();
    }
  }

  auto op_res = db_slice.AddOrFind(op_args.db_cntx, key);
  RETURN_ON_BAD_STATUS(op_res);
  auto& res = *op_res;

  string s;

  if (res.is_new) {
    s.resize(range_len);
  } else {
    if (res.it->second.ObjType() != OBJ_STRING)
      return OpStatus::WRONG_TYPE;

    s = GetString(res.it->second);
    if (s.size() < range_len)
      s.resize(range_len);
  }

  memcpy(s.data() + start, value.data(), value.size());
  res.it->second.SetString(s);
  return res.it->second.Size();
}

OpResult<string> OpGetRange(const OpArgs& op_args, string_view key, int32_t start, int32_t end) {
  auto& db_slice = op_args.GetDbSlice();
  auto it_res = db_slice.FindReadOnly(op_args.db_cntx, key, OBJ_STRING);
  if (!it_res.ok())
    return it_res.status();

  const CompactObj& co = it_res.value()->second;
  size_t strlen = co.Size();

  if (start < 0)
    start = strlen + start;
  if (end < 0)
    end = strlen + end;

  if (start < 0)
    start = 0;
  if (end < 0)
    end = 0;

  if (strlen == 0 || start > end || size_t(start) >= strlen) {
    return OpStatus::OK;
  }

  if (size_t(end) >= strlen)
    end = strlen - 1;

  string tmp;
  string_view slice = co.GetSlice(&tmp);

  return string(slice.substr(start, end - start + 1));
};

size_t ExtendExisting(DbSlice::Iterator it, string_view key, string_view val, bool prepend) {
  string tmp, new_val;
  string_view slice = it->second.GetSlice(&tmp);

  if (prepend)
    new_val = absl::StrCat(val, slice);
  else
    new_val = absl::StrCat(slice, val);

  it->second.SetString(new_val);

  return new_val.size();
}

OpResult<bool> ExtendOrSkip(const OpArgs& op_args, string_view key, string_view val, bool prepend) {
  auto& db_slice = op_args.GetDbSlice();
  auto it_res = db_slice.FindMutable(op_args.db_cntx, key, OBJ_STRING);
  if (!it_res) {
    return false;
  }

  return ExtendExisting(it_res->it, key, val, prepend);
}

OpResult<double> OpIncrFloat(const OpArgs& op_args, string_view key, double val) {
  auto& db_slice = op_args.GetDbSlice();

  auto op_res = db_slice.AddOrFind(op_args.db_cntx, key);
  RETURN_ON_BAD_STATUS(op_res);
  auto& add_res = *op_res;

  char buf[128];

  if (add_res.is_new) {
    char* str = RedisReplyBuilder::FormatDouble(val, buf, sizeof(buf));
    add_res.it->second.SetString(str);

    return val;
  }

  if (add_res.it->second.ObjType() != OBJ_STRING)
    return OpStatus::WRONG_TYPE;

  if (add_res.it->second.Size() == 0)
    return OpStatus::INVALID_FLOAT;

  string tmp;
  string_view slice = add_res.it->second.GetSlice(&tmp);

  double base = 0;
  if (!ParseDouble(slice, &base)) {
    return OpStatus::INVALID_FLOAT;
  }

  base += val;

  if (isnan(base) || isinf(base)) {
    return OpStatus::INVALID_FLOAT;
  }

  char* str = RedisReplyBuilder::FormatDouble(base, buf, sizeof(buf));

  add_res.it->second.SetString(str);

  return base;
}

// if skip_on_missing - returns KEY_NOTFOUND.
OpResult<int64_t> OpIncrBy(const OpArgs& op_args, string_view key, int64_t incr,
                           bool skip_on_missing) {
  auto& db_slice = op_args.GetDbSlice();

  // we avoid using AddOrFind because of skip_on_missing option for memcache.
  auto res = db_slice.FindMutable(op_args.db_cntx, key);

  if (!IsValid(res.it)) {
    if (skip_on_missing)
      return OpStatus::KEY_NOTFOUND;

    CompactObj cobj;
    cobj.SetInt(incr);

    auto op_result = db_slice.AddNew(op_args.db_cntx, key, std::move(cobj), 0);
    RETURN_ON_BAD_STATUS(op_result);

    return incr;
  }

  if (res.it->second.ObjType() != OBJ_STRING) {
    return OpStatus::WRONG_TYPE;
  }

  auto opt_prev = res.it->second.TryGetInt();
  if (!opt_prev) {
    return OpStatus::INVALID_VALUE;
  }

  long long prev = *opt_prev;
  if ((incr < 0 && prev < 0 && incr < (LLONG_MIN - prev)) ||
      (incr > 0 && prev > 0 && incr > (LLONG_MAX - prev))) {
    return OpStatus::OUT_OF_RANGE;
  }

  int64_t new_val = prev + incr;
  DCHECK(!res.it->second.IsExternal());
  res.it->second.SetInt(new_val);

  return new_val;
}

int64_t AbsExpiryToTtl(int64_t abs_expiry_time, bool as_milli) {
  using std::chrono::duration_cast;
  using std::chrono::milliseconds;
  using std::chrono::seconds;
  using std::chrono::system_clock;

  if (as_milli) {
    return abs_expiry_time -
           duration_cast<milliseconds>(system_clock::now().time_since_epoch()).count();
  } else {
    return abs_expiry_time - duration_cast<seconds>(system_clock::now().time_since_epoch()).count();
  }
}

// Returns true if keys were set, false otherwise.
OpStatus OpMSet(const OpArgs& op_args, const ShardArgs& args) {
  DCHECK(!args.Empty() && args.Size() % 2 == 0);

  SetCmd::SetParams params;
  SetCmd sg(op_args, false);

  OpStatus result = OpStatus::OK;
  size_t stored = 0;
  for (auto it = args.begin(); it != args.end();) {
    string_view key = *(it++);
    string_view value = *(it++);
    if (auto status = sg.Set(params, key, value); status != OpStatus::OK) {
      result = status;
      break;
    }

    stored++;
  }

  // Above loop could have parial success (e.g. OOM), so replicate only what was
  // changed
  if (auto journal = op_args.shard->journal(); journal) {
    if (stored * 2 == args.Size()) {
      RecordJournal(op_args, "MSET", args, op_args.tx->GetUniqueShardCnt());
      DCHECK_EQ(result, OpStatus::OK);
      return result;
    }

    // Even without changes, we have to send a dummy command like PING for the
    // replica to ack
    string_view cmd = stored == 0 ? "PING" : "MSET";
    vector<string_view> store_args(args.begin(), args.end());
    store_args.resize(stored * 2);
    RecordJournal(op_args, cmd, store_args, op_args.tx->GetUniqueShardCnt());
  }

  return result;
}

// emission_interval_ms assumed to be positive
// limit is assumed to be positive
OpResult<array<int64_t, 5>> OpThrottle(const OpArgs& op_args, const string_view key,
                                       const int64_t limit, const int64_t emission_interval_ms,
                                       const uint64_t quantity) {
  auto& db_slice = op_args.GetDbSlice();

  if (emission_interval_ms > INT64_MAX / limit) {
    return OpStatus::INVALID_INT;
  }
  const int64_t delay_variation_tolerance_ms = emission_interval_ms * limit;  // should be positive

  int64_t remaining = 0;
  int64_t reset_after_ms = -1000;
  int64_t retry_after_ms = -1000;

  if (quantity != 0 && static_cast<uint64_t>(emission_interval_ms) > INT64_MAX / quantity) {
    return OpStatus::INVALID_INT;
  }
  const int64_t increment_ms = emission_interval_ms * quantity;  // should be nonnegative

  auto res = db_slice.FindMutable(op_args.db_cntx, key);
  const int64_t now_ms = op_args.db_cntx.time_now_ms;

  int64_t tat_ms = now_ms;
  if (IsValid(res.it)) {
    if (res.it->second.ObjType() != OBJ_STRING) {
      return OpStatus::WRONG_TYPE;
    }

    auto opt_prev = res.it->second.TryGetInt();
    if (!opt_prev) {
      return OpStatus::INVALID_VALUE;
    }
    tat_ms = *opt_prev;
  }

  int64_t new_tat_ms = max(tat_ms, now_ms);
  if (new_tat_ms > INT64_MAX - increment_ms) {
    return OpStatus::INVALID_INT;
  }
  new_tat_ms += increment_ms;

  if (new_tat_ms < INT64_MIN + delay_variation_tolerance_ms) {
    return OpStatus::INVALID_INT;
  }
  const int64_t allow_at_ms = new_tat_ms - delay_variation_tolerance_ms;

  if (allow_at_ms >= 0 ? now_ms < INT64_MIN + allow_at_ms : now_ms > INT64_MAX + allow_at_ms) {
    return OpStatus::INVALID_INT;
  }
  const int64_t diff_ms = now_ms - allow_at_ms;

  const bool limited = diff_ms < 0;
  int64_t ttl_ms;
  if (limited) {
    if (increment_ms <= delay_variation_tolerance_ms) {
      if (diff_ms == INT64_MIN) {
        return OpStatus::INVALID_INT;
      }
      retry_after_ms = -diff_ms;
    }

    if (now_ms >= 0 ? tat_ms < INT64_MIN + now_ms : tat_ms > INT64_MAX + now_ms) {
      return OpStatus::INVALID_INT;
    }
    ttl_ms = tat_ms - now_ms;
  } else {
    if (now_ms >= 0 ? new_tat_ms < INT64_MIN + now_ms : new_tat_ms > INT64_MAX + now_ms) {
      return OpStatus::INVALID_INT;
    }
    ttl_ms = new_tat_ms - now_ms;
  }

  if (ttl_ms < delay_variation_tolerance_ms - INT64_MAX) {
    return OpStatus::INVALID_INT;
  }
  const int64_t next_ms = delay_variation_tolerance_ms - ttl_ms;
  if (next_ms > -emission_interval_ms) {
    remaining = next_ms / emission_interval_ms;
  }
  reset_after_ms = ttl_ms;

  if (!limited) {
    if (IsValid(res.it)) {
      if (IsValid(res.exp_it)) {
        res.exp_it->second = db_slice.FromAbsoluteTime(new_tat_ms);
      } else {
        db_slice.AddExpire(op_args.db_cntx.db_index, res.it, new_tat_ms);
      }

      res.it->second.SetInt(new_tat_ms);
    } else {
      CompactObj cobj;
      cobj.SetInt(new_tat_ms);

      auto res = db_slice.AddNew(op_args.db_cntx, key, std::move(cobj), new_tat_ms);
      if (!res) {
        return res.status();
      }
    }
  }

  return array<int64_t, 5>{limited ? 1 : 0, limit, remaining, retry_after_ms, reset_after_ms};
}

SinkReplyBuilder::MGetResponse OpMGet(util::fb2::BlockingCounter wait_bc, bool fetch_mcflag,
                                      bool fetch_mcver, const Transaction* t, EngineShard* shard) {
  ShardArgs keys = t->GetShardArgs(shard->shard_id());
  DCHECK(!keys.Empty());

<<<<<<< HEAD
  auto& db_slice = t->GetCurrentDbSlice();
=======
  auto& db_slice = t->GetDbSlice(shard->shard_id());
>>>>>>> d7351b31

  SinkReplyBuilder::MGetResponse response(keys.Size());
  absl::InlinedVector<DbSlice::ConstIterator, 32> iters(keys.Size());

  // First, fetch all iterators and count total size ahead
  size_t total_size = 0;
  unsigned index = 0;
  for (string_view key : keys) {
    auto it_res = db_slice.FindReadOnly(t->GetDbContext(), key, OBJ_STRING);
    if (auto& dest = iters[index++]; it_res) {
      dest = *it_res;
      total_size += (*it_res)->second.Size();
    }
  }

  // Allocate enough for all values
  response.storage_list = SinkReplyBuilder::AllocMGetStorage(total_size);
  char* next = response.storage_list->data;

  for (size_t i = 0; i < iters.size(); ++i) {
    auto it = iters[i];
    if (it.is_done())
      continue;

    auto& resp = response.resp_arr[i].emplace();

    // Copy to buffer or trigger tiered read that will eventually write to
    // buffer
    if (it->second.IsExternal()) {
      wait_bc->Add(1);
      auto cb = [next, wait_bc](const string& v) mutable {
        memcpy(next, v.data(), v.size());
        wait_bc->Dec();
      };
      shard->tiered_storage()->Read(t->GetDbIndex(), it.key(), it->second, std::move(cb));
    } else {
      CopyValueToBuffer(it->second, next);
    }

    size_t size = it->second.Size();
    resp.value = string_view(next, size);
    next += size;

    if (fetch_mcflag) {
      if (it->second.HasFlag()) {
        resp.mc_flag = db_slice.GetMCFlag(t->GetDbIndex(), it->first);
      }

      if (fetch_mcver) {
        resp.mc_ver = it.GetVersion();
      }
    }
  }

  return response;
}

// Extend key with value, either prepend or append. Return size of stored string
// after modification
OpResult<variant<size_t, util::fb2::Future<size_t>>> OpExtend(const OpArgs& op_args,
                                                              std::string_view key,
                                                              std::string_view value,
                                                              bool prepend) {
  auto* shard = op_args.shard;
  auto it_res = op_args.GetDbSlice().AddOrFind(op_args.db_cntx, key);
  RETURN_ON_BAD_STATUS(it_res);

  if (it_res->is_new) {
    it_res->it->second.SetString(value);
    return {it_res->it->second.Size()};
  }

  if (it_res->it->second.ObjType() != OBJ_STRING)
    return OpStatus::WRONG_TYPE;

  if (PrimeValue& pv = it_res->it->second; pv.IsExternal()) {
    auto modf = [value = string{value}, prepend](std::string* v) {
      *v = prepend ? absl::StrCat(value, *v) : absl::StrCat(*v, value);
      return v->size();
    };
    return {shard->tiered_storage()->Modify<size_t>(op_args.db_cntx.db_index, key, pv,
                                                    std::move(modf))};
  } else {
    return {ExtendExisting(it_res->it, key, value, prepend)};
  }
}

// Helper for building replies for strings
struct GetReplies {
  GetReplies(SinkReplyBuilder* rb) : rb{static_cast<RedisReplyBuilder*>(rb)} {
    DCHECK(dynamic_cast<RedisReplyBuilder*>(rb));
  }

  void Send(OpResult<StringValue>&& res) const {
    switch (res.status()) {
      case OpStatus::OK:
        return Send(std::move(res.value()));
      case OpStatus::WRONG_TYPE:
        return rb->SendError(kWrongTypeErr);
      default:
        rb->SendNull();
    }
  }

  void Send(StringValue&& val) const {
    if (val.IsEmpty()) {
      rb->SendNull();
    } else {
      rb->SendBulkString(std::move(val).Get());
    }
  }

  RedisReplyBuilder* rb;
};

}  // namespace

StringValue StringValue::Read(DbIndex dbid, string_view key, const PrimeValue& pv,
                              EngineShard* es) {
  return pv.IsExternal() ? StringValue{es->tiered_storage()->Read(dbid, key, pv)}
                         : StringValue(GetString(pv));
}

string StringValue::Get() && {
  DCHECK(!holds_alternative<monostate>(v_));

  auto prev = exchange(v_, monostate{});
  if (holds_alternative<string>(prev))
    return std::move(std::get<string>(prev));
  return std::get<util::fb2::Future<std::string>>(prev).Get();
}

bool StringValue::IsEmpty() const {
  return holds_alternative<monostate>(v_);
}

OpStatus SetCmd::Set(const SetParams& params, string_view key, string_view value) {
  auto& db_slice = op_args_.GetDbSlice();

  DCHECK(db_slice.IsDbValid(op_args_.db_cntx.db_index));
  VLOG(2) << "Set " << key << "(" << db_slice.shard_id() << ") ";

  if (params.IsConditionalSet()) {
    auto find_res = db_slice.FindMutable(op_args_.db_cntx, key);
    if (auto status = CachePrevIfNeeded(params, find_res.it); status != OpStatus::OK)
      return status;

    if (params.flags & SET_IF_EXISTS) {
      if (IsValid(find_res.it)) {
        return SetExisting(params, find_res.it, find_res.exp_it, key, value);
      } else {
        return OpStatus::SKIPPED;
      }
    } else {
      DCHECK(params.flags & SET_IF_NOTEXIST) << params.flags;
      if (IsValid(find_res.it)) {
        return OpStatus::SKIPPED;
      }  // else AddNew() is called below
    }
  }

  auto op_res = db_slice.AddOrFind(op_args_.db_cntx, key);
  RETURN_ON_BAD_STATUS(op_res);

  if (!op_res->is_new) {
    if (auto status = CachePrevIfNeeded(params, op_res->it); status != OpStatus::OK)
      return status;

    return SetExisting(params, op_res->it, op_res->exp_it, key, value);
  } else {
    AddNew(params, op_res->it, op_res->exp_it, key, value);
    return OpStatus::OK;
  }
}

OpStatus SetCmd::SetExisting(const SetParams& params, DbSlice::Iterator it,
                             DbSlice::ExpIterator e_it, string_view key, string_view value) {
  DCHECK_EQ(params.flags & SET_IF_NOTEXIST, 0);

  PrimeValue& prime_value = it->second;
  EngineShard* shard = op_args_.shard;

  auto& db_slice = op_args_.GetDbSlice();
  uint64_t at_ms =
      params.expire_after_ms ? params.expire_after_ms + op_args_.db_cntx.time_now_ms : 0;

  if (!(params.flags & SET_KEEP_EXPIRE)) {
    if (at_ms) {  // Command has an expiry paramater.
      if (IsValid(e_it)) {
        // Updated existing expiry information.
        e_it->second = db_slice.FromAbsoluteTime(at_ms);
      } else {
        // Add new expiry information.
        db_slice.AddExpire(op_args_.db_cntx.db_index, it, at_ms);
      }
    } else {
      db_slice.RemoveExpire(op_args_.db_cntx.db_index, it);
    }
  }

  if (params.flags & SET_STICK) {
    it->first.SetSticky(true);
  }

  // Update flags
  prime_value.SetFlag(params.memcache_flags != 0);
  db_slice.SetMCFlag(op_args_.db_cntx.db_index, it->first.AsRef(), params.memcache_flags);

  // If value is external, mark it as deleted
  if (prime_value.IsExternal()) {
    shard->tiered_storage()->Delete(op_args_.db_cntx.db_index, &prime_value);
  }

  // overwrite existing entry.
  prime_value.SetString(value);

  PostEdit(params, key, value, &prime_value);
  return OpStatus::OK;
}

void SetCmd::AddNew(const SetParams& params, DbSlice::Iterator it, DbSlice::ExpIterator e_it,
                    std::string_view key, std::string_view value) {
  auto& db_slice = op_args_.GetDbSlice();

  // Adding new value.
  PrimeValue tvalue{value};
  tvalue.SetFlag(params.memcache_flags != 0);
  it->second = std::move(tvalue);

  if (params.expire_after_ms) {
    db_slice.AddExpire(op_args_.db_cntx.db_index, it,
                       params.expire_after_ms + op_args_.db_cntx.time_now_ms);
  }

  if (params.memcache_flags)
    db_slice.SetMCFlag(op_args_.db_cntx.db_index, it->first.AsRef(), params.memcache_flags);

  if (params.flags & SET_STICK) {
    it->first.SetSticky(true);
  }

  PostEdit(params, key, value, &it->second);
}

void SetCmd::PostEdit(const SetParams& params, std::string_view key, std::string_view value,
                      PrimeValue* pv) {
  EngineShard* shard = op_args_.shard;

  // Currently we always try to offload, but Stash may ignore it, if disk I/O is overloaded.
  if (auto* ts = shard->tiered_storage(); ts)
    ts->TryStash(op_args_.db_cntx.db_index, key, pv);

  if (manual_journal_ && op_args_.shard->journal()) {
    RecordJournal(params, key, value);
  }
}

void SetCmd::RecordJournal(const SetParams& params, string_view key, string_view value) {
  absl::InlinedVector<string_view, 5> cmds({key, value});  // 5 is theoretical maximum;

  std::string exp_str;
  if (params.flags & SET_EXPIRE_AFTER_MS) {
    exp_str = absl::StrCat(params.expire_after_ms + op_args_.db_cntx.time_now_ms);
    cmds.insert(cmds.end(), {"PXAT", exp_str});
  } else if (params.flags & SET_KEEP_EXPIRE) {
    cmds.push_back("KEEPTTL");
  }

  if (params.flags & SET_STICK) {
    cmds.push_back("STICK");
  }
  if (params.memcache_flags) {
    cmds.push_back("_MCFLAGS");
    cmds.push_back(absl::StrCat(params.memcache_flags));
  }

  // Skip NX/XX because SET operation was exectued.
  // Skip GET, because its not important on replica.

  dfly::RecordJournal(op_args_, "SET", ArgSlice{cmds});
}

OpStatus SetCmd::CachePrevIfNeeded(const SetCmd::SetParams& params, DbSlice::Iterator it) {
  if (!params.prev_val || !IsValid(it))
    return OpStatus::OK;
  if (it->second.ObjType() != OBJ_STRING)
    return OpStatus::WRONG_TYPE;

  *params.prev_val =
      StringValue::Read(op_args_.db_cntx.db_index, it.key(), it->second, EngineShard::tlocal());
  return OpStatus::OK;
}

// Wrapper to call SetCmd::Set in ScheduleSingleHop
OpStatus SetGeneric(ConnectionContext* cntx, const SetCmd::SetParams& sparams, string_view key,
                    string_view value) {
  DCHECK(cntx->transaction);

  bool manual_journal = cntx->cid->opt_mask() & CO::NO_AUTOJOURNAL;
  return cntx->transaction->ScheduleSingleHop([&](Transaction* t, EngineShard* shard) {
    return SetCmd(t->GetOpArgs(shard), manual_journal).Set(sparams, key, value);
  });
}

void StringFamily::Set(CmdArgList args, ConnectionContext* cntx) {
  facade::CmdArgParser parser{args};

  auto [key, value] = parser.Next<string_view, string_view>();

  SetCmd::SetParams sparams;
  sparams.memcache_flags = cntx->conn_state.memcache_flag;

  facade::SinkReplyBuilder* builder = cntx->reply_builder();

  while (parser.HasNext()) {
    parser.ToUpper();
    if (base::_in(parser.Peek(), {"EX", "PX", "EXAT", "PXAT"})) {
      auto [opt, int_arg] = parser.Next<string_view, int64_t>();

      if (auto err = parser.Error(); err) {
        return cntx->SendError(err->MakeReply());
      }

      // We can set expiry only once.
      if (sparams.flags & SetCmd::SET_EXPIRE_AFTER_MS)
        return cntx->SendError(kSyntaxErr);

      sparams.flags |= SetCmd::SET_EXPIRE_AFTER_MS;

      // Since PXAT/EXAT can change this, we need to check this ahead
      if (int_arg <= 0) {
        return cntx->SendError(InvalidExpireTime("set"));
      }

      bool is_ms = (opt[0] == 'P');

      // for []AT we need to take expiration time as absolute from the value
      // given check here and if the time is in the past, return OK but don't
      // set it Note that the time pass here for PXAT is in milliseconds, we
      // must not change it!
      if (absl::EndsWith(opt, "AT")) {
        int_arg = AbsExpiryToTtl(int_arg, is_ms);
        if (int_arg < 0) {
          // this happened in the past, just return, for some reason Redis
          // reports OK in this case
          return builder->SendStored();
        }
      }

      if (is_ms) {
        if (int_arg > kMaxExpireDeadlineMs) {
          int_arg = kMaxExpireDeadlineMs;
        }
      } else {
        if (int_arg > kMaxExpireDeadlineSec) {
          int_arg = kMaxExpireDeadlineSec;
        }
        int_arg *= 1000;
      }
      sparams.expire_after_ms = int_arg;
    } else if (parser.Check("_MCFLAGS").ExpectTail(1)) {
      sparams.memcache_flags = parser.Next<uint16_t>();
    } else {
      uint16_t flag = parser.Switch(  //
          "GET", SetCmd::SET_GET, "STICK", SetCmd::SET_STICK, "KEEPTTL", SetCmd::SET_KEEP_EXPIRE,
          "XX", SetCmd::SET_IF_EXISTS, "NX", SetCmd::SET_IF_NOTEXIST);
      sparams.flags |= flag;
    }
  }

  if (auto err = parser.Error(); err) {
    return cntx->SendError(err->MakeReply());
  }

  auto has_mask = [&](uint16_t m) { return (sparams.flags & m) == m; };

  if (has_mask(SetCmd::SET_IF_EXISTS | SetCmd::SET_IF_NOTEXIST) ||
      has_mask(SetCmd::SET_KEEP_EXPIRE | SetCmd::SET_EXPIRE_AFTER_MS)) {
    return cntx->SendError(kSyntaxErr);
  }

  StringValue prev;
  if (sparams.flags & SetCmd::SET_GET)
    sparams.prev_val = &prev;

  OpStatus result = SetGeneric(cntx, sparams, key, value);

  if (result == OpStatus::WRONG_TYPE) {
    return cntx->SendError(kWrongTypeErr);
  }

  if (sparams.flags & SetCmd::SET_GET) {
    return GetReplies{cntx->reply_builder()}.Send(std::move(prev));
  }

  if (result == OpStatus::OK) {
    return builder->SendStored();
  }

  if (result == OpStatus::OUT_OF_MEMORY) {
    return cntx->SendError(kOutOfMemory);
  }

  DCHECK_EQ(result, OpStatus::SKIPPED);  // in case of NX option

  builder->SendSetSkipped();
}

void StringFamily::SetEx(CmdArgList args, ConnectionContext* cntx) {
  SetExGeneric(true, std::move(args), cntx);
}

void StringFamily::PSetEx(CmdArgList args, ConnectionContext* cntx) {
  SetExGeneric(false, std::move(args), cntx);
}

void StringFamily::SetNx(CmdArgList args, ConnectionContext* cntx) {
  // This is the same as calling the "Set" function, only in this case we are
  // change the value only if the key does not exist. Otherwise the function
  // will not modify it. in which case it would return 0
  // it would return to the caller 1 in case the key did not exists and was
  // added
  string_view key = ArgS(args, 0);
  string_view value = ArgS(args, 1);

  SetCmd::SetParams sparams;
  sparams.flags |= SetCmd::SET_IF_NOTEXIST;
  sparams.memcache_flags = cntx->conn_state.memcache_flag;
  const auto results{SetGeneric(cntx, sparams, key, value)};

  SinkReplyBuilder* builder = cntx->reply_builder();
  if (results == OpStatus::OK) {
    return builder->SendLong(1);  // this means that we successfully set the value
  }
  if (results == OpStatus::OUT_OF_MEMORY) {
    return cntx->SendError(kOutOfMemory);
  }
  CHECK_EQ(results, OpStatus::SKIPPED);  // in this case it must be skipped!
  return builder->SendLong(0);  // value do exists, we need to report that we didn't change it
}

void StringFamily::Get(CmdArgList args, ConnectionContext* cntx) {
  auto cb = [key = ArgS(args, 0)](Transaction* tx, EngineShard* es) -> OpResult<StringValue> {
<<<<<<< HEAD
    auto it_res = tx->GetCurrentDbSlice().FindReadOnly(tx->GetDbContext(), key, OBJ_STRING);
=======
    auto it_res = tx->GetDbSlice(es->shard_id()).FindReadOnly(tx->GetDbContext(), key, OBJ_STRING);
>>>>>>> d7351b31
    if (!it_res.ok())
      return it_res.status();

    return StringValue::Read(tx->GetDbIndex(), key, (*it_res)->second, es);
  };

  GetReplies{cntx->reply_builder()}.Send(cntx->transaction->ScheduleSingleHopT(cb));
}

void StringFamily::GetDel(CmdArgList args, ConnectionContext* cntx) {
  auto cb = [key = ArgS(args, 0)](Transaction* tx, EngineShard* es) -> OpResult<StringValue> {
<<<<<<< HEAD
    auto& db_slice = tx->GetCurrentDbSlice();
=======
    auto& db_slice = tx->GetDbSlice(es->shard_id());
>>>>>>> d7351b31
    auto it_res = db_slice.FindMutable(tx->GetDbContext(), key, OBJ_STRING);
    if (!it_res.ok())
      return it_res.status();

    auto value = StringValue::Read(tx->GetDbIndex(), key, it_res->it->second, es);
    it_res->post_updater.Run();  // Run manually before delete
    db_slice.Del(tx->GetDbContext(), it_res->it);
    return value;
  };

  GetReplies{cntx->reply_builder()}.Send(cntx->transaction->ScheduleSingleHopT(cb));
}

void StringFamily::GetSet(CmdArgList args, ConnectionContext* cntx) {
  string_view key = ArgS(args, 0);
  string_view value = ArgS(args, 1);

  StringValue prev;
  SetCmd::SetParams sparams;
  sparams.prev_val = &prev;

  if (OpStatus status = SetGeneric(cntx, sparams, key, value); status != OpStatus::OK) {
    return cntx->SendError(status);
  }

  GetReplies{cntx->reply_builder()}.Send(std::move(prev));
}

void StringFamily::Append(CmdArgList args, ConnectionContext* cntx) {
  ExtendGeneric(args, false, cntx);
}

void StringFamily::Prepend(CmdArgList args, ConnectionContext* cntx) {
  ExtendGeneric(args, true, cntx);
}

void StringFamily::ExtendGeneric(CmdArgList args, bool prepend, ConnectionContext* cntx) {
  string_view key = ArgS(args, 0);
  string_view value = ArgS(args, 1);
  VLOG(2) << "ExtendGeneric(" << key << ", " << value << ")";

  if (cntx->protocol() == Protocol::REDIS) {
    auto cb = [&](Transaction* t, EngineShard* shard) {
      return OpExtend(t->GetOpArgs(shard), key, value, prepend);
    };

    auto res = cntx->transaction->ScheduleSingleHopT(cb);
    if (!res)
      return cntx->SendError(res.status());
    cntx->SendLong(GetResult(std::move(res.value())));
  } else {
    // Memcached skips if key is missing
    DCHECK(cntx->protocol() == Protocol::MEMCACHE);

    auto cb = [&](Transaction* t, EngineShard* shard) {
      return ExtendOrSkip(t->GetOpArgs(shard), key, value, prepend);
    };

    OpResult<bool> result = cntx->transaction->ScheduleSingleHopT(std::move(cb));
    SinkReplyBuilder* builder = cntx->reply_builder();

    if (result.value_or(false)) {
      return builder->SendStored();
    }

    builder->SendSetSkipped();
  }
}

void StringFamily::GetEx(CmdArgList args, ConnectionContext* cntx) {
  string_view key = ArgS(args, 0);

  DbSlice::ExpireParams exp_params;
  int64_t int_arg = 0;

  for (size_t i = 1; i < args.size(); i++) {
    ToUpper(&args[i]);

    string_view cur_arg = ArgS(args, i);

    if (cur_arg == "EX" || cur_arg == "PX" || cur_arg == "EXAT" || cur_arg == "PXAT") {
      i++;
      if (i >= args.size()) {
        return cntx->SendError(kSyntaxErr);
      }

      string_view ex = ArgS(args, i);
      if (!absl::SimpleAtoi(ex, &int_arg)) {
        return cntx->SendError(kInvalidIntErr);
      }

      if (int_arg <= 0) {
        return cntx->SendError(InvalidExpireTime("getex"));
      }

      if (cur_arg == "EXAT" || cur_arg == "PXAT") {
        exp_params.absolute = true;
      }

      exp_params.value = int_arg;
      if (cur_arg == "EX" || cur_arg == "EXAT") {
        exp_params.unit = TimeUnit::SEC;
      } else {
        exp_params.unit = TimeUnit::MSEC;
      }
    } else if (cur_arg == "PERSIST") {
      exp_params.persist = true;
    } else {
      return cntx->SendError(kSyntaxErr);
    }
  }

  auto cb = [&](Transaction* t, EngineShard* shard) -> OpResult<StringValue> {
    auto op_args = t->GetOpArgs(shard);

    auto it_res = op_args.GetDbSlice().FindMutable(op_args.db_cntx, key, OBJ_STRING);
    if (!it_res)
      return it_res.status();

    StringValue value = StringValue::Read(t->GetDbIndex(), key, it_res->it->second, shard);

    if (exp_params.IsDefined()) {
      it_res->post_updater.Run();  // Run manually before possible delete due to negative expire
      RETURN_ON_BAD_STATUS(op_args.GetDbSlice().UpdateExpire(op_args.db_cntx, it_res->it,
                                                             it_res->exp_it, exp_params));
    }

    // Replicate GETEX as PEXPIREAT or PERSIST
    if (shard->journal()) {
      if (exp_params.persist) {
        RecordJournal(op_args, "PERSIST", {key});
      } else {
        auto [ignore, abs_time] = exp_params.Calculate(op_args.db_cntx.time_now_ms);
        auto abs_time_str = absl::StrCat(abs_time);
        RecordJournal(op_args, "PEXPIREAT", {key, abs_time_str});
      }
    }

    return value;
  };

  GetReplies{cntx->reply_builder()}.Send(cntx->transaction->ScheduleSingleHopT(cb));
}

void StringFamily::Incr(CmdArgList args, ConnectionContext* cntx) {
  string_view key = ArgS(args, 0);
  return IncrByGeneric(key, 1, cntx);
}

void StringFamily::IncrBy(CmdArgList args, ConnectionContext* cntx) {
  string_view key = ArgS(args, 0);
  string_view sval = ArgS(args, 1);
  int64_t val;

  if (!absl::SimpleAtoi(sval, &val)) {
    return cntx->SendError(kInvalidIntErr);
  }
  return IncrByGeneric(key, val, cntx);
}

void StringFamily::IncrByFloat(CmdArgList args, ConnectionContext* cntx) {
  string_view key = ArgS(args, 0);
  string_view sval = ArgS(args, 1);
  double val;

  if (!absl::SimpleAtod(sval, &val)) {
    return cntx->SendError(kInvalidFloatErr);
  }

  auto cb = [&](Transaction* t, EngineShard* shard) {
    return OpIncrFloat(t->GetOpArgs(shard), key, val);
  };

  OpResult<double> result = cntx->transaction->ScheduleSingleHopT(std::move(cb));
  auto* builder = (RedisReplyBuilder*)cntx->reply_builder();

  DVLOG(2) << "IncrByGeneric " << key << "/" << result.value();
  if (!result) {
    return cntx->SendError(result.status());
  }

  builder->SendDouble(result.value());
}

void StringFamily::Decr(CmdArgList args, ConnectionContext* cntx) {
  string_view key = ArgS(args, 0);
  return IncrByGeneric(key, -1, cntx);
}

void StringFamily::DecrBy(CmdArgList args, ConnectionContext* cntx) {
  string_view key = ArgS(args, 0);
  string_view sval = ArgS(args, 1);
  int64_t val;

  if (!absl::SimpleAtoi(sval, &val)) {
    return cntx->SendError(kInvalidIntErr);
  }
  if (val == INT64_MIN) {
    return cntx->SendError(kIncrOverflow);
  }

  return IncrByGeneric(key, -val, cntx);
}

void StringFamily::IncrByGeneric(string_view key, int64_t val, ConnectionContext* cntx) {
  bool skip_on_missing = cntx->protocol() == Protocol::MEMCACHE;

  auto cb = [&](Transaction* t, EngineShard* shard) {
    OpResult<int64_t> res = OpIncrBy(t->GetOpArgs(shard), key, val, skip_on_missing);
    return res;
  };

  OpResult<int64_t> result = cntx->transaction->ScheduleSingleHopT(std::move(cb));
  auto* builder = cntx->reply_builder();

  DVLOG(2) << "IncrByGeneric " << key << "/" << result.value();

  switch (result.status()) {
    case OpStatus::OK:
      builder->SendLong(result.value());
      break;
    case OpStatus::INVALID_VALUE:
      cntx->SendError(kInvalidIntErr);
      break;
    case OpStatus::OUT_OF_RANGE:
      cntx->SendError(kIncrOverflow);
      break;
    case OpStatus::KEY_NOTFOUND:  // Relevant only for MC
      reinterpret_cast<MCReplyBuilder*>(builder)->SendNotFound();
      break;
    default:
      reinterpret_cast<RedisReplyBuilder*>(builder)->SendError(result.status());
      break;
  }
}

/// (P)SETEX key seconds value
void StringFamily::SetExGeneric(bool seconds, CmdArgList args, ConnectionContext* cntx) {
  string_view key = ArgS(args, 0);
  string_view ex = ArgS(args, 1);
  string_view value = ArgS(args, 2);
  int64_t unit_vals;

  if (!absl::SimpleAtoi(ex, &unit_vals)) {
    return cntx->SendError(kInvalidIntErr);
  }

  if (unit_vals < 1) {
    return cntx->SendError(InvalidExpireTime(cntx->cid->name()));
  }

  SetCmd::SetParams sparams;
  sparams.flags |= SetCmd::SET_EXPIRE_AFTER_MS;
  if (seconds) {
    if (unit_vals > kMaxExpireDeadlineSec) {
      unit_vals = kMaxExpireDeadlineSec;
    }
    sparams.expire_after_ms = uint64_t(unit_vals) * 1000;
  } else {
    if (unit_vals > kMaxExpireDeadlineMs) {
      unit_vals = kMaxExpireDeadlineMs;
    }
    sparams.expire_after_ms = unit_vals;
  }

  cntx->SendError(SetGeneric(cntx, sparams, key, value));
}

void StringFamily::MGet(CmdArgList args, ConnectionContext* cntx) {
  DCHECK_GE(args.size(), 1U);
  Transaction* transaction = cntx->transaction;
  std::vector<SinkReplyBuilder::MGetResponse> mget_resp(shard_set->size());

  ConnectionContext* dfly_cntx = static_cast<ConnectionContext*>(cntx);
  bool fetch_mcflag = cntx->protocol() == Protocol::MEMCACHE;
  bool fetch_mcver =
      fetch_mcflag && (dfly_cntx->conn_state.memcache_flag & ConnectionState::FETCH_CAS_VER);

  // Count of pending tiered reads
  util::fb2::BlockingCounter tiering_bc{0};
  auto cb = [&](Transaction* t, EngineShard* shard) {
    mget_resp[shard->shard_id()] = OpMGet(tiering_bc, fetch_mcflag, fetch_mcver, t, shard);
    return OpStatus::OK;
  };

  OpStatus result = transaction->ScheduleSingleHop(std::move(cb));
  CHECK_EQ(OpStatus::OK, result);

  // wait for all tiered reads to finish
  tiering_bc->Wait();

  // reorder the responses back according to the order of their corresponding
  // keys.
  SinkReplyBuilder::MGetResponse res(args.size());

  for (ShardId sid = 0; sid < mget_resp.size(); ++sid) {
    if (!transaction->IsActive(sid))
      continue;

    SinkReplyBuilder::MGetResponse& src = mget_resp[sid];
    src.storage_list->next = res.storage_list;
    res.storage_list = src.storage_list;
    src.storage_list = nullptr;
    ShardArgs shard_args = transaction->GetShardArgs(sid);
    unsigned src_indx = 0;
    for (auto it = shard_args.begin(); it != shard_args.end(); ++it, ++src_indx) {
      if (!src.resp_arr[src_indx])
        continue;

      uint32_t indx = it.index();

      res.resp_arr[indx] = std::move(src.resp_arr[src_indx]);
      if (cntx->protocol() == Protocol::MEMCACHE) {
        res.resp_arr[indx]->key = *it;
      }
    }
  }

  return cntx->reply_builder()->SendMGetResponse(std::move(res));
}

void StringFamily::MSet(CmdArgList args, ConnectionContext* cntx) {
  Transaction* transaction = cntx->transaction;

  if (VLOG_IS_ON(2)) {
    string str;
    for (size_t i = 1; i < args.size(); ++i) {
      absl::StrAppend(&str, " ", ArgS(args, i));
    }
    LOG(INFO) << "MSET/" << transaction->GetUniqueShardCnt() << str;
  }

  AggregateStatus result;
  auto cb = [&](Transaction* t, EngineShard* shard) {
    ShardArgs args = t->GetShardArgs(shard->shard_id());
    if (auto status = OpMSet(t->GetOpArgs(shard), args); status != OpStatus::OK)
      result = status;
    return OpStatus::OK;
  };

  if (auto status = transaction->ScheduleSingleHop(std::move(cb)); status != OpStatus::OK)
    result = status;

  if (*result == OpStatus::OK) {
    cntx->SendOk();
  } else {
    cntx->SendError(*result);
  }
}

void StringFamily::MSetNx(CmdArgList args, ConnectionContext* cntx) {
  Transaction* transaction = cntx->transaction;

  atomic_bool exists{false};

  auto cb = [&](Transaction* t, EngineShard* es) {
    auto sid = es->shard_id();
    auto args = t->GetShardArgs(sid);
    for (auto arg_it = args.begin(); arg_it != args.end(); ++arg_it) {
      auto it = cntx->ns->GetDbSlice(sid).FindReadOnly(t->GetDbContext(), *arg_it).it;
      ++arg_it;
      if (IsValid(it)) {
        exists.store(true, memory_order_relaxed);
        break;
      }
    }

    return OpStatus::OK;
  };

  transaction->Execute(std::move(cb), false);
  const bool to_skip = exists.load(memory_order_relaxed);

  AggregateStatus result;
  auto epilog_cb = [&](Transaction* t, EngineShard* shard) {
    if (to_skip)
      return OpStatus::OK;

    auto args = t->GetShardArgs(shard->shard_id());
    if (auto status = OpMSet(t->GetOpArgs(shard), args); status != OpStatus::OK)
      result = status;
    return OpStatus::OK;
  };
  transaction->Execute(std::move(epilog_cb), true);

  cntx->SendLong(to_skip || (*result != OpStatus::OK) ? 0 : 1);
}

void StringFamily::StrLen(CmdArgList args, ConnectionContext* cntx) {
  string_view key = ArgS(args, 0);

  auto cb = [&](Transaction* t, EngineShard* shard) -> OpResult<size_t> {
<<<<<<< HEAD
    auto it_res = t->GetCurrentDbSlice().FindReadOnly(t->GetDbContext(), key, OBJ_STRING);
=======
    auto it_res = t->GetDbSlice(shard->shard_id()).FindReadOnly(t->GetDbContext(), key, OBJ_STRING);
>>>>>>> d7351b31
    if (!it_res.ok())
      return it_res.status();

    return it_res.value()->second.Size();
  };

  Transaction* trans = cntx->transaction;
  OpResult<size_t> result = trans->ScheduleSingleHopT(std::move(cb));

  if (result.status() == OpStatus::WRONG_TYPE) {
    cntx->SendError(result.status());
  } else {
    cntx->SendLong(result.value());
  }
}

void StringFamily::GetRange(CmdArgList args, ConnectionContext* cntx) {
  string_view key = ArgS(args, 0);
  string_view from = ArgS(args, 1);
  string_view to = ArgS(args, 2);
  int32_t start, end;

  if (!absl::SimpleAtoi(from, &start) || !absl::SimpleAtoi(to, &end)) {
    return cntx->SendError(kInvalidIntErr);
  }

  auto cb = [&](Transaction* t, EngineShard* shard) {
    return OpGetRange(t->GetOpArgs(shard), key, start, end);
  };

  Transaction* trans = cntx->transaction;
  OpResult<string> result = trans->ScheduleSingleHopT(std::move(cb));

  if (result.status() == OpStatus::WRONG_TYPE) {
    cntx->SendError(result.status());
  } else {
    auto* rb = static_cast<RedisReplyBuilder*>(cntx->reply_builder());
    rb->SendBulkString(result.value());
  }
}

void StringFamily::SetRange(CmdArgList args, ConnectionContext* cntx) {
  string_view key = ArgS(args, 0);
  string_view offset = ArgS(args, 1);
  string_view value = ArgS(args, 2);
  int32_t start;

  if (!absl::SimpleAtoi(offset, &start)) {
    return cntx->SendError(kInvalidIntErr);
  }

  if (start < 0) {
    return cntx->SendError("offset is out of range");
  }

  size_t min_size = start + value.size();
  if (min_size > kMaxStrLen) {
    return cntx->SendError("string exceeds maximum allowed size");
  }

  auto cb = [&](Transaction* t, EngineShard* shard) -> OpResult<uint32_t> {
    return OpSetRange(t->GetOpArgs(shard), key, start, value);
  };

  Transaction* trans = cntx->transaction;
  OpResult<uint32_t> result = trans->ScheduleSingleHopT(std::move(cb));

  if (!result.ok()) {
    cntx->SendError(result.status());
  } else {
    cntx->SendLong(result.value());
  }
}

/* CL.THROTTLE <key> <max_burst> <count per period> <period> [<quantity>] */
/* Response is array of 5 integers. The meaning of each array item is:
 *  1. Whether the action was limited:
 *   - 0 indicates the action is allowed.
 *   - 1 indicates that the action was limited/blocked.
 *  2. The total limit of the key (max_burst + 1). This is equivalent to the
 * common X-RateLimit-Limit HTTP header.
 *  3. The remaining limit of the key. Equivalent to X-RateLimit-Remaining.
 *  4. The number of seconds until the user should retry, and always -1 if the
 * action was allowed. Equivalent to Retry-After.
 *  5. The number of seconds until the limit will reset to its maximum capacity.
 * Equivalent to X-RateLimit-Reset.
 */
void StringFamily::ClThrottle(CmdArgList args, ConnectionContext* cntx) {
  const string_view key = ArgS(args, 0);

  // Allow max burst in number of tokens
  uint64_t max_burst;
  const string_view max_burst_str = ArgS(args, 1);
  if (!absl::SimpleAtoi(max_burst_str, &max_burst)) {
    return cntx->SendError(kInvalidIntErr);
  }

  // Emit count of tokens per period
  uint64_t count;
  const string_view count_str = ArgS(args, 2);
  if (!absl::SimpleAtoi(count_str, &count)) {
    return cntx->SendError(kInvalidIntErr);
  }

  // Period of emitting count of tokens
  uint64_t period;
  const string_view period_str = ArgS(args, 3);
  if (!absl::SimpleAtoi(period_str, &period)) {
    return cntx->SendError(kInvalidIntErr);
  }

  // Apply quantity of tokens now
  uint64_t quantity = 1;
  if (args.size() > 4) {
    const string_view quantity_str = ArgS(args, 4);

    if (!absl::SimpleAtoi(quantity_str, &quantity)) {
      return cntx->SendError(kInvalidIntErr);
    }
  }

  if (max_burst > INT64_MAX - 1) {
    return cntx->SendError(kInvalidIntErr);
  }
  const int64_t limit = max_burst + 1;

  if (period > UINT64_MAX / 1000 || count == 0 || period * 1000 / count > INT64_MAX) {
    return cntx->SendError(kInvalidIntErr);
  }
  const int64_t emission_interval_ms = period * 1000 / count;

  if (emission_interval_ms == 0) {
    return cntx->SendError("zero rates are not supported");
  }

  auto cb = [&](Transaction* t, EngineShard* shard) -> OpResult<array<int64_t, 5>> {
    return OpThrottle(t->GetOpArgs(shard), key, limit, emission_interval_ms, quantity);
  };

  Transaction* trans = cntx->transaction;
  OpResult<array<int64_t, 5>> result = trans->ScheduleSingleHopT(std::move(cb));

  if (result) {
    auto* rb = static_cast<RedisReplyBuilder*>(cntx->reply_builder());
    rb->StartArray(result->size());
    auto& array = result.value();

    int64_t retry_after_s = array[3] / 1000;
    if (array[3] > 0) {
      retry_after_s += 1;
    }
    array[3] = retry_after_s;

    int64_t reset_after_s = array[4] / 1000;
    if (array[4] > 0) {
      reset_after_s += 1;
    }
    array[4] = reset_after_s;

    for (const auto& v : array) {
      rb->SendLong(v);
    }
  } else {
    switch (result.status()) {
      case OpStatus::WRONG_TYPE:
        cntx->SendError(kWrongTypeErr);
        break;
      case OpStatus::INVALID_INT:
      case OpStatus::INVALID_VALUE:
        cntx->SendError(kInvalidIntErr);
        break;
      case OpStatus::OUT_OF_MEMORY:
        cntx->SendError(kOutOfMemory);
        break;
      default:
        cntx->SendError(result.status());
        break;
    }
  }
}

void StringFamily::Init(util::ProactorPool* pp) {
}

void StringFamily::Shutdown() {
}

#define HFUNC(x) SetHandler(&StringFamily::x)

namespace acl {
constexpr uint32_t kSet = WRITE | STRING | SLOW;
constexpr uint32_t kSetEx = WRITE | STRING | SLOW;
constexpr uint32_t kPSetEx = WRITE | STRING | SLOW;
constexpr uint32_t kSetNx = WRITE | STRING | FAST;
constexpr uint32_t kAppend = WRITE | STRING | FAST;
constexpr uint32_t kPrepend = WRITE | STRING | FAST;
constexpr uint32_t kIncr = WRITE | STRING | FAST;
constexpr uint32_t kDecr = WRITE | STRING | FAST;
constexpr uint32_t kIncrBy = WRITE | STRING | FAST;
constexpr uint32_t kIncrByFloat = WRITE | STRING | FAST;
constexpr uint32_t kDecrBy = WRITE | STRING | FAST;
constexpr uint32_t kGet = READ | STRING | FAST;
constexpr uint32_t kGetDel = WRITE | STRING | FAST;
constexpr uint32_t kGetEx = WRITE | STRING | FAST;
constexpr uint32_t kGetSet = WRITE | STRING | FAST;
constexpr uint32_t kMGet = READ | STRING | FAST;
constexpr uint32_t kMSet = WRITE | STRING | SLOW;
constexpr uint32_t kMSetNx = WRITE | STRING | SLOW;
constexpr uint32_t kStrLen = READ | STRING | FAST;
constexpr uint32_t kGetRange = READ | STRING | SLOW;
constexpr uint32_t kSubStr = READ | STRING | SLOW;
constexpr uint32_t kSetRange = WRITE | STRING | SLOW;
// ClThrottle is a module in redis. Therefore we introduce a new extension
// to the category. We should consider other defaults as well
constexpr uint32_t kClThrottle = THROTTLE;
}  // namespace acl

void StringFamily::Register(CommandRegistry* registry) {
  constexpr uint32_t kMSetMask =
      CO::WRITE | CO::DENYOOM | CO::INTERLEAVED_KEYS | CO::NO_AUTOJOURNAL;

  registry->StartFamily();
  *registry
      << CI{"SET", CO::WRITE | CO::DENYOOM | CO::NO_AUTOJOURNAL, -3, 1, 1, acl::kSet}.HFUNC(Set)
      << CI{"SETEX", CO::WRITE | CO::DENYOOM | CO::NO_AUTOJOURNAL, 4, 1, 1, acl::kSetEx}.HFUNC(
             SetEx)
      << CI{"PSETEX", CO::WRITE | CO::DENYOOM | CO::NO_AUTOJOURNAL, 4, 1, 1, acl::kPSetEx}.HFUNC(
             PSetEx)
      << CI{"SETNX", CO::WRITE | CO::DENYOOM, 3, 1, 1, acl::kSetNx}.HFUNC(SetNx)
      << CI{"APPEND", CO::WRITE | CO::DENYOOM | CO::FAST, 3, 1, 1, acl::kAppend}.HFUNC(Append)
      << CI{"PREPEND", CO::WRITE | CO::DENYOOM | CO::FAST, 3, 1, 1, acl::kPrepend}.HFUNC(Prepend)
      << CI{"INCR", CO::WRITE | CO::FAST, 2, 1, 1, acl::kIncr}.HFUNC(Incr)
      << CI{"DECR", CO::WRITE | CO::FAST, 2, 1, 1, acl::kDecr}.HFUNC(Decr)
      << CI{"INCRBY", CO::WRITE | CO::FAST, 3, 1, 1, acl::kIncrBy}.HFUNC(IncrBy)
      << CI{"INCRBYFLOAT", CO::WRITE | CO::FAST, 3, 1, 1, acl::kIncrByFloat}.HFUNC(IncrByFloat)
      << CI{"DECRBY", CO::WRITE | CO::FAST, 3, 1, 1, acl::kDecrBy}.HFUNC(DecrBy)
      << CI{"GET", CO::READONLY | CO::FAST, 2, 1, 1, acl::kGet}.HFUNC(Get)
      << CI{"GETDEL", CO::WRITE | CO::FAST, 2, 1, 1, acl::kGetDel}.HFUNC(GetDel)
      << CI{"GETEX", CO::WRITE | CO::DENYOOM | CO::FAST | CO::NO_AUTOJOURNAL, -1, 1, 1, acl::kGetEx}
             .HFUNC(GetEx)
      << CI{"GETSET", CO::WRITE | CO::DENYOOM | CO::FAST, 3, 1, 1, acl::kGetSet}.HFUNC(GetSet)
      << CI{"MGET", CO::READONLY | CO::FAST | CO::IDEMPOTENT, -2, 1, -1, acl::kMGet}.HFUNC(MGet)
      << CI{"MSET", kMSetMask, -3, 1, -1, acl::kMSet}.HFUNC(MSet)
      << CI{"MSETNX", kMSetMask, -3, 1, -1, acl::kMSetNx}.HFUNC(MSetNx)
      << CI{"STRLEN", CO::READONLY | CO::FAST, 2, 1, 1, acl::kStrLen}.HFUNC(StrLen)
      << CI{"GETRANGE", CO::READONLY | CO::FAST, 4, 1, 1, acl::kGetRange}.HFUNC(GetRange)
      << CI{"SUBSTR", CO::READONLY | CO::FAST, 4, 1, 1, acl::kSubStr}.HFUNC(
             GetRange)  // Alias for GetRange
      << CI{"SETRANGE", CO::WRITE | CO::FAST | CO::DENYOOM, 4, 1, 1, acl::kSetRange}.HFUNC(SetRange)
      << CI{"CL.THROTTLE", CO::WRITE | CO::DENYOOM | CO::FAST, -5, 1, 1, acl::kClThrottle}.HFUNC(
             ClThrottle);
}

}  // namespace dfly<|MERGE_RESOLUTION|>--- conflicted
+++ resolved
@@ -413,11 +413,7 @@
   ShardArgs keys = t->GetShardArgs(shard->shard_id());
   DCHECK(!keys.Empty());
 
-<<<<<<< HEAD
-  auto& db_slice = t->GetCurrentDbSlice();
-=======
   auto& db_slice = t->GetDbSlice(shard->shard_id());
->>>>>>> d7351b31
 
   SinkReplyBuilder::MGetResponse response(keys.Size());
   absl::InlinedVector<DbSlice::ConstIterator, 32> iters(keys.Size());
@@ -861,11 +857,7 @@
 
 void StringFamily::Get(CmdArgList args, ConnectionContext* cntx) {
   auto cb = [key = ArgS(args, 0)](Transaction* tx, EngineShard* es) -> OpResult<StringValue> {
-<<<<<<< HEAD
-    auto it_res = tx->GetCurrentDbSlice().FindReadOnly(tx->GetDbContext(), key, OBJ_STRING);
-=======
     auto it_res = tx->GetDbSlice(es->shard_id()).FindReadOnly(tx->GetDbContext(), key, OBJ_STRING);
->>>>>>> d7351b31
     if (!it_res.ok())
       return it_res.status();
 
@@ -877,11 +869,7 @@
 
 void StringFamily::GetDel(CmdArgList args, ConnectionContext* cntx) {
   auto cb = [key = ArgS(args, 0)](Transaction* tx, EngineShard* es) -> OpResult<StringValue> {
-<<<<<<< HEAD
-    auto& db_slice = tx->GetCurrentDbSlice();
-=======
     auto& db_slice = tx->GetDbSlice(es->shard_id());
->>>>>>> d7351b31
     auto it_res = db_slice.FindMutable(tx->GetDbContext(), key, OBJ_STRING);
     if (!it_res.ok())
       return it_res.status();
@@ -1274,11 +1262,7 @@
   string_view key = ArgS(args, 0);
 
   auto cb = [&](Transaction* t, EngineShard* shard) -> OpResult<size_t> {
-<<<<<<< HEAD
-    auto it_res = t->GetCurrentDbSlice().FindReadOnly(t->GetDbContext(), key, OBJ_STRING);
-=======
     auto it_res = t->GetDbSlice(shard->shard_id()).FindReadOnly(t->GetDbContext(), key, OBJ_STRING);
->>>>>>> d7351b31
     if (!it_res.ok())
       return it_res.status();
 
