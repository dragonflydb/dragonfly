--- conflicted
+++ resolved
@@ -583,17 +583,11 @@
     const PrimeValue& value = it->second;
     if (value.IsExternal()) {
       wait_bc->Add(1);
-<<<<<<< HEAD
-      auto cb = [next, wait_bc](const io::Result<string>& v) mutable {
-        CHECK(v);  // TODO: Part 3 of error propagation
-        memcpy(next, v->data(), v->size());
-=======
       auto cb = [next, err, wait_bc](const io::Result<string>& v) mutable {
         if (v.has_value())
           memcpy(next, v->data(), v->size());
         else
           *err = v.error();
->>>>>>> e47df7f0
         wait_bc->Dec();
       };
       shard->tiered_storage()->Read(t->GetDbIndex(), it.key(), value, std::move(cb));
