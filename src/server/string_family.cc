// Copyright 2022, DragonflyDB authors.  All rights reserved.
// See LICENSE for licensing terms.
//

#include "server/string_family.h"

extern "C" {
#include "redis/object.h"
}

#include <absl/container/inlined_vector.h>

#include <algorithm>
#include <array>
#include <chrono>
#include <cstdint>
#include <tuple>

#include "base/logging.h"
#include "redis/util.h"
#include "server/acl/acl_commands_def.h"
#include "server/command_registry.h"
#include "server/conn_context.h"
#include "server/engine_shard_set.h"
#include "server/error.h"
#include "server/journal/journal.h"
#include "server/tiered_storage.h"
#include "server/transaction.h"

namespace dfly {

namespace {

using namespace std;
using namespace facade;

using CI = CommandId;

constexpr uint32_t kMaxStrLen = 1 << 28;
constexpr size_t kMinTieredLen = TieredStorage::kMinBlobLen;

size_t CopyValueToBuffer(const PrimeValue& pv, EngineShard* shard, char* dest) {
  DCHECK_EQ(pv.ObjType(), OBJ_STRING);

  if (pv.IsExternal()) {
    auto* tiered = shard->tiered_storage();
    auto [offset, size] = pv.GetExternalSlice();

    error_code ec = tiered->Read(offset, size, dest);
    CHECK(!ec) << "TBD: " << ec;
    return size;
  }

  pv.GetString(dest);
  return pv.Size();
}

string GetString(EngineShard* shard, const PrimeValue& pv) {
  string res;
  if (pv.ObjType() != OBJ_STRING)
    return res;
  res.resize(pv.Size());
  CopyValueToBuffer(pv, shard, res.data());

  return res;
}

string_view GetSlice(EngineShard* shard, const PrimeValue& pv, string* tmp) {
  if (pv.IsExternal()) {
    *tmp = GetString(shard, pv);
    return *tmp;
  }
  return pv.GetSlice(tmp);
}

OpResult<uint32_t> OpSetRange(const OpArgs& op_args, string_view key, size_t start,
                              string_view value) {
  VLOG(2) << "SetRange(" << key << ", " << start << ", " << value << ")";
  auto& db_slice = op_args.shard->db_slice();
  size_t range_len = start + value.size();

  if (range_len == 0) {
    auto it_res = db_slice.FindReadOnly(op_args.db_cntx, key, OBJ_STRING);
    if (it_res) {
      return it_res.value()->second.Size();
    } else {
      return it_res.status();
    }
  }

  auto res = db_slice.AddOrFind(op_args.db_cntx, key);

  string s;

  if (res.is_new) {
    s.resize(range_len);
  } else {
    if (res.it->second.ObjType() != OBJ_STRING)
      return OpStatus::WRONG_TYPE;

    s = GetString(op_args.shard, res.it->second);
    if (s.size() < range_len)
      s.resize(range_len);
  }

  memcpy(s.data() + start, value.data(), value.size());
  res.it->second.SetString(s);

  return res.it->second.Size();
}

OpResult<string> OpGetRange(const OpArgs& op_args, string_view key, int32_t start, int32_t end) {
  auto& db_slice = op_args.shard->db_slice();
  OpResult<PrimeConstIterator> it_res = db_slice.FindReadOnly(op_args.db_cntx, key, OBJ_STRING);
  if (!it_res.ok())
    return it_res.status();

  const CompactObj& co = it_res.value()->second;
  size_t strlen = co.Size();

  if (start < 0)
    start = strlen + start;
  if (end < 0)
    end = strlen + end;

  if (start < 0)
    start = 0;
  if (end < 0)
    end = 0;

  if (strlen == 0 || start > end || size_t(start) >= strlen) {
    return OpStatus::OK;
  }

  if (size_t(end) >= strlen)
    end = strlen - 1;

  string tmp;
  string_view slice = GetSlice(op_args.shard, co, &tmp);

  return string(slice.substr(start, end - start + 1));
};

size_t ExtendExisting(const OpArgs& op_args, PrimeIterator it, string_view key, string_view val,
                      bool prepend) {
  string tmp, new_val;
  auto* shard = op_args.shard;
  string_view slice = GetSlice(shard, it->second, &tmp);
  if (prepend)
    new_val = absl::StrCat(val, slice);
  else
    new_val = absl::StrCat(slice, val);

  it->second.SetString(new_val);

  return new_val.size();
}

// Returns the length of the extended string. if prepend is false - appends the val.
OpResult<uint32_t> ExtendOrSet(const OpArgs& op_args, string_view key, string_view val,
                               bool prepend) {
  auto* shard = op_args.shard;
  auto& db_slice = shard->db_slice();
  auto add_res = db_slice.AddOrFind(op_args.db_cntx, key);
  if (add_res.is_new) {
    add_res.it->second.SetString(val);
    return val.size();
  }

  if (add_res.it->second.ObjType() != OBJ_STRING)
    return OpStatus::WRONG_TYPE;

  return ExtendExisting(op_args, add_res.it, key, val, prepend);
}

OpResult<bool> ExtendOrSkip(const OpArgs& op_args, string_view key, string_view val, bool prepend) {
  auto& db_slice = op_args.shard->db_slice();
  auto it_res = db_slice.FindMutable(op_args.db_cntx, key, OBJ_STRING);
  if (!it_res) {
    return false;
  }

  return ExtendExisting(op_args, it_res->it, key, val, prepend);
}

OpResult<string> OpMutableGet(const OpArgs& op_args, string_view key, bool del_hit = false,
                              const DbSlice::ExpireParams& exp_params = {}) {
  auto res = op_args.shard->db_slice().FindMutable(op_args.db_cntx, key);
  res.post_updater.Run();

  if (!IsValid(res.it))
    return OpStatus::KEY_NOTFOUND;

  if (res.it->second.ObjType() != OBJ_STRING)
    return OpStatus::WRONG_TYPE;

  const PrimeValue& pv = res.it->second;

  if (del_hit) {
    string key_bearer = GetString(op_args.shard, pv);

    DVLOG(1) << "Del: " << key;
    auto& db_slice = op_args.shard->db_slice();

<<<<<<< HEAD
    res.post_updater.Run();
=======
>>>>>>> 0e4d76cc
    CHECK(db_slice.Del(op_args.db_cntx.db_index, res.it));

    return key_bearer;
  }

  /*Get value before expire*/
  string ret_val = GetString(op_args.shard, pv);

  if (exp_params.IsDefined()) {
    DVLOG(1) << "Expire: " << key;
    auto& db_slice = op_args.shard->db_slice();
    OpStatus status =
        db_slice.UpdateExpire(op_args.db_cntx, res.it, res.exp_it, exp_params).status();
    if (status != OpStatus::OK)
      return status;
  }

  return ret_val;
}

OpResult<double> OpIncrFloat(const OpArgs& op_args, string_view key, double val) {
  auto& db_slice = op_args.shard->db_slice();
  auto add_res = db_slice.AddOrFind(op_args.db_cntx, key);

  char buf[128];

  if (add_res.is_new) {
    char* str = RedisReplyBuilder::FormatDouble(val, buf, sizeof(buf));
    add_res.it->second.SetString(str);

    return val;
  }

  if (add_res.it->second.ObjType() != OBJ_STRING)
    return OpStatus::WRONG_TYPE;

  if (add_res.it->second.Size() == 0)
    return OpStatus::INVALID_FLOAT;

  string tmp;
  string_view slice = GetSlice(op_args.shard, add_res.it->second, &tmp);

  double base = 0;
  if (!ParseDouble(slice, &base)) {
    return OpStatus::INVALID_FLOAT;
  }

  base += val;

  if (isnan(base) || isinf(base)) {
    return OpStatus::INVALID_FLOAT;
  }

  char* str = RedisReplyBuilder::FormatDouble(base, buf, sizeof(buf));

  add_res.it->second.SetString(str);

  return base;
}

// if skip_on_missing - returns KEY_NOTFOUND.
OpResult<int64_t> OpIncrBy(const OpArgs& op_args, string_view key, int64_t incr,
                           bool skip_on_missing) {
  auto& db_slice = op_args.shard->db_slice();

  // we avoid using AddOrFind because of skip_on_missing option for memcache.
  auto res = db_slice.FindMutable(op_args.db_cntx, key);

  if (!IsValid(res.it)) {
    if (skip_on_missing)
      return OpStatus::KEY_NOTFOUND;

    CompactObj cobj;
    cobj.SetInt(incr);

    // AddNew calls PostUpdate inside.
    try {
      res = db_slice.AddNew(op_args.db_cntx, key, std::move(cobj), 0);
    } catch (bad_alloc&) {
      return OpStatus::OUT_OF_MEMORY;
    }

    return incr;
  }

  if (res.it->second.ObjType() != OBJ_STRING) {
    return OpStatus::WRONG_TYPE;
  }

  auto opt_prev = res.it->second.TryGetInt();
  if (!opt_prev) {
    return OpStatus::INVALID_VALUE;
  }

  long long prev = *opt_prev;
  if ((incr < 0 && prev < 0 && incr < (LLONG_MIN - prev)) ||
      (incr > 0 && prev > 0 && incr > (LLONG_MAX - prev))) {
    return OpStatus::OUT_OF_RANGE;
  }

  int64_t new_val = prev + incr;
  DCHECK(!res.it->second.IsExternal());
  res.it->second.SetInt(new_val);

  return new_val;
}

int64_t AbsExpiryToTtl(int64_t abs_expiry_time, bool as_milli) {
  using std::chrono::duration_cast;
  using std::chrono::milliseconds;
  using std::chrono::seconds;
  using std::chrono::system_clock;

  if (as_milli) {
    return abs_expiry_time -
           duration_cast<milliseconds>(system_clock::now().time_since_epoch()).count();
  } else {
    return abs_expiry_time - duration_cast<seconds>(system_clock::now().time_since_epoch()).count();
  }
}

// Returns true if keys were set, false otherwise.
OpStatus OpMSet(const OpArgs& op_args, ArgSlice args) {
  DCHECK(!args.empty() && args.size() % 2 == 0);

  SetCmd::SetParams params;
  SetCmd sg(op_args, false);

  for (size_t i = 0; i < args.size(); i += 2) {
    DVLOG(1) << "MSet " << args[i] << ":" << args[i + 1];
    OpResult<optional<string>> res = sg.Set(params, args[i], args[i + 1]);
    if (res.status() != OpStatus::OK) {  // OOM for example.
      return res.status();
    }
  }

  return OpStatus::OK;
}

// See comment for SetCmd::Set() for when and how OpResult's value (i.e. optional<string>) is set.
OpResult<optional<string>> SetGeneric(ConnectionContext* cntx, const SetCmd::SetParams& sparams,
                                      string_view key, string_view value, bool manual_journal) {
  DCHECK(cntx->transaction);

  auto cb = [&](Transaction* t, EngineShard* shard) {
    SetCmd sg(t->GetOpArgs(shard), manual_journal);
    return sg.Set(sparams, key, value);
  };
  return cntx->transaction->ScheduleSingleHopT(std::move(cb));
}

// emission_interval_ms assumed to be positive
// limit is assumed to be positive
OpResult<array<int64_t, 5>> OpThrottle(const OpArgs& op_args, const string_view key,
                                       const int64_t limit, const int64_t emission_interval_ms,
                                       const uint64_t quantity) {
  auto& db_slice = op_args.shard->db_slice();

  if (emission_interval_ms > INT64_MAX / limit) {
    return OpStatus::INVALID_INT;
  }
  const int64_t delay_variation_tolerance_ms = emission_interval_ms * limit;  // should be positive

  int64_t remaining = 0;
  int64_t reset_after_ms = -1000;
  int64_t retry_after_ms = -1000;

  if (quantity != 0 && static_cast<uint64_t>(emission_interval_ms) > INT64_MAX / quantity) {
    return OpStatus::INVALID_INT;
  }
  const int64_t increment_ms = emission_interval_ms * quantity;  // should be nonnegative

  auto res = db_slice.FindMutable(op_args.db_cntx, key);
  const int64_t now_ms = op_args.db_cntx.time_now_ms;

  int64_t tat_ms = now_ms;
  if (IsValid(res.it)) {
    if (res.it->second.ObjType() != OBJ_STRING) {
      return OpStatus::WRONG_TYPE;
    }

    auto opt_prev = res.it->second.TryGetInt();
    if (!opt_prev) {
      return OpStatus::INVALID_VALUE;
    }
    tat_ms = *opt_prev;
  }

  int64_t new_tat_ms = max(tat_ms, now_ms);
  if (new_tat_ms > INT64_MAX - increment_ms) {
    return OpStatus::INVALID_INT;
  }
  new_tat_ms += increment_ms;

  if (new_tat_ms < INT64_MIN + delay_variation_tolerance_ms) {
    return OpStatus::INVALID_INT;
  }
  const int64_t allow_at_ms = new_tat_ms - delay_variation_tolerance_ms;

  if (allow_at_ms >= 0 ? now_ms < INT64_MIN + allow_at_ms : now_ms > INT64_MAX + allow_at_ms) {
    return OpStatus::INVALID_INT;
  }
  const int64_t diff_ms = now_ms - allow_at_ms;

  const bool limited = diff_ms < 0;
  int64_t ttl_ms;
  if (limited) {
    if (increment_ms <= delay_variation_tolerance_ms) {
      if (diff_ms == INT64_MIN) {
        return OpStatus::INVALID_INT;
      }
      retry_after_ms = -diff_ms;
    }

    if (now_ms >= 0 ? tat_ms < INT64_MIN + now_ms : tat_ms > INT64_MAX + now_ms) {
      return OpStatus::INVALID_INT;
    }
    ttl_ms = tat_ms - now_ms;
  } else {
    if (now_ms >= 0 ? new_tat_ms < INT64_MIN + now_ms : new_tat_ms > INT64_MAX + now_ms) {
      return OpStatus::INVALID_INT;
    }
    ttl_ms = new_tat_ms - now_ms;
  }

  if (ttl_ms < delay_variation_tolerance_ms - INT64_MAX) {
    return OpStatus::INVALID_INT;
  }
  const int64_t next_ms = delay_variation_tolerance_ms - ttl_ms;
  if (next_ms > -emission_interval_ms) {
    remaining = next_ms / emission_interval_ms;
  }
  reset_after_ms = ttl_ms;

  if (!limited) {
    if (IsValid(res.it)) {
      if (IsValid(res.exp_it)) {
        res.exp_it->second = db_slice.FromAbsoluteTime(new_tat_ms);
      } else {
        db_slice.AddExpire(op_args.db_cntx.db_index, res.it, new_tat_ms);
      }

      res.it->second.SetInt(new_tat_ms);
    } else {
      CompactObj cobj;
      cobj.SetInt(new_tat_ms);

      // AddNew calls PostUpdate inside.
      try {
        db_slice.AddNew(op_args.db_cntx, key, std::move(cobj), new_tat_ms);
      } catch (bad_alloc&) {
        return OpStatus::OUT_OF_MEMORY;
      }
    }
  }

  return array<int64_t, 5>{limited ? 1 : 0, limit, remaining, retry_after_ms, reset_after_ms};
}

class SetResultBuilder {
 public:
  explicit SetResultBuilder(bool return_prev_value) : return_prev_value_(return_prev_value) {
  }

  void CachePrevValueIfNeeded(EngineShard* shard, const PrimeValue& pv) {
    if (return_prev_value_) {
      // We call lazily call GetString() here to save string copying when not needed.
      prev_value_ = GetString(shard, pv);
    }
  }

  // Returns either the previous value or `status`, depending on return_prev_value_.
  OpResult<optional<string>> Return(OpStatus status) && {
    if (return_prev_value_) {
      return std::move(prev_value_);
    } else {
      return status;
    }
  }

 private:
  bool return_prev_value_;
  std::optional<string> prev_value_;
};

SinkReplyBuilder::MGetResponse OpMGet(bool fetch_mcflag, bool fetch_mcver, const Transaction* t,
                                      EngineShard* shard) {
  auto args = t->GetShardArgs(shard->shard_id());
  DCHECK(!args.empty());

  auto& db_slice = shard->db_slice();

  SinkReplyBuilder::MGetResponse response(args.size());
  absl::InlinedVector<PrimeConstIterator, 32> iters(args.size());

  size_t total_size = 0;
  for (size_t i = 0; i < args.size(); ++i) {
    OpResult<PrimeConstIterator> it_res =
        db_slice.FindReadOnly(t->GetDbContext(), args[i], OBJ_STRING);
    if (!it_res)
      continue;
    iters[i] = *it_res;
    total_size += (*it_res)->second.Size();
  }

  response.storage_list = SinkReplyBuilder::AllocMGetStorage(total_size);
  char* next = response.storage_list->data;

  for (size_t i = 0; i < args.size(); ++i) {
    PrimeConstIterator it = iters[i];
    if (it.is_done())
      continue;

    auto& resp = response.resp_arr[i].emplace();

    size_t size = CopyValueToBuffer(it->second, shard, next);
    resp.value = string_view(next, size);
    next += size;

    if (fetch_mcflag) {
      if (it->second.HasFlag()) {
        resp.mc_flag = db_slice.GetMCFlag(t->GetDbIndex(), it->first);
      }

      if (fetch_mcver) {
        resp.mc_ver = it.GetVersion();
      }
    }
  }

  return response;
}

}  // namespace

OpResult<optional<string>> SetCmd::Set(const SetParams& params, string_view key,
                                       string_view value) {
  SetResultBuilder result_builder(params.flags & SET_GET);

  EngineShard* shard = op_args_.shard;
  auto& db_slice = shard->db_slice();

  DCHECK(db_slice.IsDbValid(op_args_.db_cntx.db_index));

  VLOG(2) << "Set " << key << "(" << db_slice.shard_id() << ") ";

  if (params.IsConditionalSet()) {
    const auto res = db_slice.FindMutable(op_args_.db_cntx, key);
    if (IsValid(res.it)) {
      result_builder.CachePrevValueIfNeeded(shard, res.it->second);
    }

    // Make sure that we have this key, and only add it if it does exists
    if (params.flags & SET_IF_EXISTS) {
      if (IsValid(res.it)) {
        return std::move(result_builder)
            .Return(SetExisting(params, res.it, res.exp_it, key, value));
      } else {
        return std::move(result_builder).Return(OpStatus::SKIPPED);
      }
    } else {
      if (IsValid(res.it)) {  // if the policy is not to overide and have the key, just return
        return std::move(result_builder).Return(OpStatus::SKIPPED);
      }
    }
  }
  // At this point we either need to add missing entry, or we
  // will override an existing one
  // Trying to add a new entry.
  DbSlice::AddOrFindResult add_res;
  try {
    add_res = db_slice.AddOrFind(op_args_.db_cntx, key);
  } catch (bad_alloc& e) {
    return OpStatus::OUT_OF_MEMORY;
  }

  PrimeIterator it = add_res.it;
  if (!add_res.is_new) {
    result_builder.CachePrevValueIfNeeded(shard, it->second);
    return std::move(result_builder).Return(SetExisting(params, it, add_res.exp_it, key, value));
  }

  // Adding new value.
  PrimeValue tvalue{value};
  tvalue.SetFlag(params.memcache_flags != 0);
  it->second = std::move(tvalue);

  if (params.expire_after_ms) {
    db_slice.AddExpire(op_args_.db_cntx.db_index, it,
                       params.expire_after_ms + op_args_.db_cntx.time_now_ms);
  }

  if (params.memcache_flags)
    db_slice.SetMCFlag(op_args_.db_cntx.db_index, it->first.AsRef(), params.memcache_flags);

  if (shard->tiered_storage() &&
      TieredStorage::EligibleForOffload(value)) {  // external storage enabled.
    // TODO: we may have a bug if we block the fiber inside UnloadItem - "it" may be invalid
    // afterwards.
    shard->tiered_storage()->ScheduleOffload(op_args_.db_cntx.db_index, it);
  }

  if (params.flags & SET_STICK) {
    it->first.SetSticky(true);
  }

  if (manual_journal_ && op_args_.shard->journal()) {
    RecordJournal(params, key, value);
  }

  return std::move(result_builder).Return(OpStatus::OK);
}

OpStatus SetCmd::SetExisting(const SetParams& params, PrimeIterator it, ExpireIterator e_it,
                             string_view key, string_view value) {
  if (params.flags & SET_IF_NOTEXIST)
    return OpStatus::SKIPPED;

  PrimeValue& prime_value = it->second;
  EngineShard* shard = op_args_.shard;

  if (params.prev_val) {
    if (prime_value.ObjType() != OBJ_STRING)
      return OpStatus::WRONG_TYPE;

    string val = GetString(shard, prime_value);
    params.prev_val->emplace(std::move(val));
  }

  DbSlice& db_slice = shard->db_slice();
  uint64_t at_ms =
      params.expire_after_ms ? params.expire_after_ms + op_args_.db_cntx.time_now_ms : 0;

  if (!(params.flags & SET_KEEP_EXPIRE)) {
    if (at_ms) {  // Command has an expiry paramater.
      if (IsValid(e_it)) {
        // Updated existing expiry information.
        e_it->second = db_slice.FromAbsoluteTime(at_ms);
      } else {
        // Add new expiry information.
        db_slice.AddExpire(op_args_.db_cntx.db_index, it, at_ms);
      }
    } else {
      db_slice.RemoveExpire(op_args_.db_cntx.db_index, it);
    }
  }

  if (params.flags & SET_STICK) {
    it->first.SetSticky(true);
  }

  // Check whether we need to update flags table.
  bool req_flag_update = (params.memcache_flags != 0) != prime_value.HasFlag();
  if (req_flag_update) {
    prime_value.SetFlag(params.memcache_flags != 0);
    db_slice.SetMCFlag(op_args_.db_cntx.db_index, it->first.AsRef(), params.memcache_flags);
  }

  // overwrite existing entry.
  prime_value.SetString(value);
  DCHECK(!prime_value.HasIoPending());

  if (value.size() >= kMinTieredLen) {  // external storage enabled.
    // TODO: if UnloadItem can block the calling fiber, then we have the bug because then "it"
    // can be invalid after the function returns and the functions that follow may access invalid
    // entry.
    if (shard->tiered_storage()) {
      shard->tiered_storage()->ScheduleOffload(op_args_.db_cntx.db_index, it);
    }
  }

  if (manual_journal_ && op_args_.shard->journal()) {
    RecordJournal(params, key, value);
  }

  return OpStatus::OK;
}

void SetCmd::RecordJournal(const SetParams& params, string_view key, string_view value) {
  absl::InlinedVector<string_view, 5> cmds({key, value});  // 5 is theoretical maximum;

  std::string exp_str;
  if (params.flags & SET_EXPIRE_AFTER_MS) {
    exp_str = absl::StrCat(params.expire_after_ms + op_args_.db_cntx.time_now_ms);
    cmds.insert(cmds.end(), {"PXAT", exp_str});
  } else if (params.flags & SET_KEEP_EXPIRE) {
    cmds.push_back("KEEPTTL");
  }

  if (params.flags & SET_STICK) {
    cmds.push_back("STICK");
  }

  // Skip NX/XX because SET operation was exectued.
  // Skip GET, because its not important on replica.

  dfly::RecordJournal(op_args_, "SET", ArgSlice{cmds});
}

void StringFamily::Set(CmdArgList args, ConnectionContext* cntx) {
  string_view key = ArgS(args, 0);
  string_view value = ArgS(args, 1);

  SetCmd::SetParams sparams;
  sparams.memcache_flags = cntx->conn_state.memcache_flag;

  int64_t int_arg;
  SinkReplyBuilder* builder = cntx->reply_builder();

  for (size_t i = 2; i < args.size(); ++i) {
    ToUpper(&args[i]);

    string_view cur_arg = ArgS(args, i);

    if ((cur_arg == "EX" || cur_arg == "PX" || cur_arg == "EXAT" || cur_arg == "PXAT") &&
        !(sparams.flags & SetCmd::SET_KEEP_EXPIRE) &&
        !(sparams.flags & SetCmd::SET_EXPIRE_AFTER_MS)) {
      sparams.flags |= SetCmd::SET_EXPIRE_AFTER_MS;
      bool is_ms = (cur_arg == "PX" || cur_arg == "PXAT");
      ++i;
      if (i == args.size()) {
        return builder->SendError(kSyntaxErr);
      }

      string_view ex = ArgS(args, i);
      if (!absl::SimpleAtoi(ex, &int_arg)) {
        return builder->SendError(kInvalidIntErr);
      }

      // Since PXAT/EXAT can change this, we need to check this ahead
      if (int_arg <= 0) {
        return builder->SendError(InvalidExpireTime("set"));
      }
      // for []AT we need to take expiration time as absolute from the value given
      // check here and if the time is in the past, return OK but don't set it
      // Note that the time pass here for PXAT is in milliseconds, we must not change it!
      if (cur_arg == "EXAT" || cur_arg == "PXAT") {
        int_arg = AbsExpiryToTtl(int_arg, is_ms);
        if (int_arg < 0) {
          // this happened in the past, just return, for some reason Redis reports OK in this case
          return builder->SendStored();
        }
      }
      if (!is_ms && int_arg >= kMaxExpireDeadlineSec) {
        return builder->SendError(InvalidExpireTime("set"));
      }

      if (!is_ms) {
        int_arg *= 1000;
      }
      if (int_arg >= kMaxExpireDeadlineSec * 1000) {
        return builder->SendError(InvalidExpireTime("set"));
      }
      sparams.expire_after_ms = int_arg;
    } else if (cur_arg == "NX" && !(sparams.flags & SetCmd::SET_IF_EXISTS)) {
      sparams.flags |= SetCmd::SET_IF_NOTEXIST;
    } else if (cur_arg == "XX" && !(sparams.flags & SetCmd::SET_IF_NOTEXIST)) {
      sparams.flags |= SetCmd::SET_IF_EXISTS;
    } else if (cur_arg == "KEEPTTL" && !(sparams.flags & SetCmd::SET_EXPIRE_AFTER_MS)) {
      sparams.flags |= SetCmd::SET_KEEP_EXPIRE;
    } else if (cur_arg == "GET") {
      sparams.flags |= SetCmd::SET_GET;
    } else if (cur_arg == "STICK") {
      sparams.flags |= SetCmd::SET_STICK;
    } else {
      return builder->SendError(kSyntaxErr);
    }
  }

  const auto result{SetGeneric(cntx, sparams, key, value, true)};

  if (sparams.flags & SetCmd::SET_GET) {
    auto* rb = static_cast<RedisReplyBuilder*>(cntx->reply_builder());
    // When SET_GET is used, the reply is not affected by whether anything was set.
    if (result->has_value()) {
      rb->SendBulkString(result->value());
    } else {
      rb->SendNull();
    }
    return;
  }

  if (result == OpStatus::OK) {
    return builder->SendStored();
  }

  if (result == OpStatus::OUT_OF_MEMORY) {
    return builder->SendError(kOutOfMemory);
  }

  CHECK_EQ(result, OpStatus::SKIPPED);  // in case of NX option

  builder->SendSetSkipped();
}

void StringFamily::SetEx(CmdArgList args, ConnectionContext* cntx) {
  SetExGeneric(true, std::move(args), cntx);
}

void StringFamily::PSetEx(CmdArgList args, ConnectionContext* cntx) {
  SetExGeneric(false, std::move(args), cntx);
}

void StringFamily::SetNx(CmdArgList args, ConnectionContext* cntx) {
  // This is the same as calling the "Set" function, only in this case we are
  // change the value only if the key does not exist. Otherwise the function
  // will not modify it. in which case it would return 0
  // it would return to the caller 1 in case the key did not exists and was added
  string_view key = ArgS(args, 0);
  string_view value = ArgS(args, 1);

  SetCmd::SetParams sparams;
  sparams.flags |= SetCmd::SET_IF_NOTEXIST;
  sparams.memcache_flags = cntx->conn_state.memcache_flag;
  const auto results{SetGeneric(cntx, std::move(sparams), key, value, false)};
  SinkReplyBuilder* builder = cntx->reply_builder();
  if (results == OpStatus::OK) {
    return builder->SendLong(1);  // this means that we successfully set the value
  }
  if (results == OpStatus::OUT_OF_MEMORY) {
    return builder->SendError(kOutOfMemory);
  }
  CHECK_EQ(results, OpStatus::SKIPPED);  // in this case it must be skipped!
  return builder->SendLong(0);  // value do exists, we need to report that we didn't change it
}

void StringFamily::Get(CmdArgList args, ConnectionContext* cntx) {
  string_view key = ArgS(args, 0);

  auto cb = [&](Transaction* t, EngineShard* shard) -> OpResult<string> {
    auto op_args = t->GetOpArgs(shard);
    DbSlice& db_slice = op_args.shard->db_slice();
    auto res = db_slice.FindReadOnly(op_args.db_cntx, key, OBJ_STRING);
    if (!res) {
      return res.status();
    }

    return GetString(op_args.shard, (*res)->second);
  };

  DVLOG(1) << "Before Get::ScheduleSingleHopT " << key;
  Transaction* trans = cntx->transaction;
  OpResult<string> result = trans->ScheduleSingleHopT(std::move(cb));

  auto* rb = static_cast<RedisReplyBuilder*>(cntx->reply_builder());
  if (result) {
    DVLOG(1) << "GET " << trans->DebugId() << ": " << key << " " << result.value();
    rb->SendBulkString(*result);
  } else {
    switch (result.status()) {
      case OpStatus::WRONG_TYPE:
        rb->SendError(kWrongTypeErr);
        break;
      default:
        DVLOG(1) << "GET " << key << " nil";
        rb->SendNull();
    }
  }
}

void StringFamily::GetDel(CmdArgList args, ConnectionContext* cntx) {
  string_view key = ArgS(args, 0);

  auto cb = [&](Transaction* t, EngineShard* shard) {
    bool run_del = true;
    return OpMutableGet(t->GetOpArgs(shard), key, run_del);
  };

  DVLOG(1) << "Before Get::ScheduleSingleHopT " << key;

  Transaction* trans = cntx->transaction;
  OpResult<string> result = trans->ScheduleSingleHopT(std::move(cb));

  auto* rb = static_cast<RedisReplyBuilder*>(cntx->reply_builder());
  if (result) {
    DVLOG(1) << "GET " << trans->DebugId() << ": " << key << " " << result.value();
    rb->SendBulkString(*result);
  } else {
    switch (result.status()) {
      case OpStatus::WRONG_TYPE:
        rb->SendError(kWrongTypeErr);
        break;
      default:
        DVLOG(1) << "GET " << key << " nil";
        rb->SendNull();
    }
  }
}

void StringFamily::GetSet(CmdArgList args, ConnectionContext* cntx) {
  string_view key = ArgS(args, 0);
  string_view value = ArgS(args, 1);
  std::optional<string> prev_val;

  SetCmd::SetParams sparams;
  sparams.prev_val = &prev_val;

  auto cb = [&](Transaction* t, EngineShard* shard) {
    SetCmd cmd(t->GetOpArgs(shard), false);

    return cmd.Set(sparams, key, value).status();
  };
  OpStatus status = cntx->transaction->ScheduleSingleHop(std::move(cb));

  if (status != OpStatus::OK) {
    cntx->SendError(status);
    return;
  }

  auto* rb = static_cast<RedisReplyBuilder*>(cntx->reply_builder());
  if (prev_val) {
    rb->SendBulkString(*prev_val);
    return;
  }

  return rb->SendNull();
}

void StringFamily::GetEx(CmdArgList args, ConnectionContext* cntx) {
  string_view key = ArgS(args, 0);

  DbSlice::ExpireParams exp_params;
  int64_t int_arg = 0;

  for (size_t i = 1; i < args.size(); i++) {
    ToUpper(&args[i]);

    string_view cur_arg = ArgS(args, i);

    if (cur_arg == "EX" || cur_arg == "PX" || cur_arg == "EXAT" || cur_arg == "PXAT") {
      i++;
      if (i >= args.size()) {
        return cntx->SendError(kSyntaxErr);
      }

      string_view ex = ArgS(args, i);
      if (!absl::SimpleAtoi(ex, &int_arg)) {
        return cntx->SendError(kInvalidIntErr);
      }

      if (int_arg <= 0) {
        return cntx->SendError(InvalidExpireTime("getex"));
      }

      if (cur_arg == "EXAT" || cur_arg == "PXAT") {
        exp_params.absolute = true;
      }

      exp_params.value = int_arg;
      if (cur_arg == "EX" || cur_arg == "EXAT") {
        exp_params.unit = TimeUnit::SEC;
      } else {
        exp_params.unit = TimeUnit::MSEC;
      }
    } else if (cur_arg == "PERSIST") {
      exp_params.persist = true;
    } else {
      return cntx->SendError(kSyntaxErr);
    }
  }

  auto cb = [&](Transaction* t, EngineShard* shard) {
    auto op_args = t->GetOpArgs(shard);
    auto result = OpMutableGet(op_args, key, false, exp_params);

    // Replicate GETEX as PEXPIREAT or PERSIST
    if (result.ok() && shard->journal()) {
      if (exp_params.persist) {
        RecordJournal(op_args, "PERSIST", {key});
      } else {
        auto [ignore, abs_time] = exp_params.Calculate(op_args.db_cntx.time_now_ms);
        auto abs_time_str = absl::StrCat(abs_time);
        RecordJournal(op_args, "PEXPIREAT", {key, abs_time_str});
      }
    }

    return result;
  };

  DVLOG(1) << "Before Get::ScheduleSingleHopT " << key;

  OpResult<string> result = cntx->transaction->ScheduleSingleHopT(std::move(cb));

  auto* rb = static_cast<RedisReplyBuilder*>(cntx->reply_builder());
  if (result)
    return rb->SendBulkString(*result);

  switch (result.status()) {
    case OpStatus::WRONG_TYPE:
      rb->SendError(kWrongTypeErr);
      break;
    default:
      DVLOG(1) << "GET " << key << " nil";
      rb->SendNull();
  }
}

void StringFamily::Incr(CmdArgList args, ConnectionContext* cntx) {
  string_view key = ArgS(args, 0);
  return IncrByGeneric(key, 1, cntx);
}

void StringFamily::IncrBy(CmdArgList args, ConnectionContext* cntx) {
  string_view key = ArgS(args, 0);
  string_view sval = ArgS(args, 1);
  int64_t val;

  if (!absl::SimpleAtoi(sval, &val)) {
    return cntx->SendError(kInvalidIntErr);
  }
  return IncrByGeneric(key, val, cntx);
}

void StringFamily::IncrByFloat(CmdArgList args, ConnectionContext* cntx) {
  string_view key = ArgS(args, 0);
  string_view sval = ArgS(args, 1);
  double val;

  if (!absl::SimpleAtod(sval, &val)) {
    return cntx->SendError(kInvalidFloatErr);
  }

  auto cb = [&](Transaction* t, EngineShard* shard) {
    return OpIncrFloat(t->GetOpArgs(shard), key, val);
  };

  OpResult<double> result = cntx->transaction->ScheduleSingleHopT(std::move(cb));
  auto* builder = (RedisReplyBuilder*)cntx->reply_builder();

  DVLOG(2) << "IncrByGeneric " << key << "/" << result.value();
  if (!result) {
    return cntx->SendError(result.status());
  }

  builder->SendDouble(result.value());
}

void StringFamily::Decr(CmdArgList args, ConnectionContext* cntx) {
  string_view key = ArgS(args, 0);
  return IncrByGeneric(key, -1, cntx);
}

void StringFamily::DecrBy(CmdArgList args, ConnectionContext* cntx) {
  string_view key = ArgS(args, 0);
  string_view sval = ArgS(args, 1);
  int64_t val;

  if (!absl::SimpleAtoi(sval, &val)) {
    return cntx->SendError(kInvalidIntErr);
  }
  if (val == INT64_MIN) {
    return cntx->SendError(kIncrOverflow);
  }

  return IncrByGeneric(key, -val, cntx);
}

void StringFamily::Append(CmdArgList args, ConnectionContext* cntx) {
  ExtendGeneric(std::move(args), false, cntx);
}

void StringFamily::Prepend(CmdArgList args, ConnectionContext* cntx) {
  ExtendGeneric(std::move(args), true, cntx);
}

void StringFamily::IncrByGeneric(string_view key, int64_t val, ConnectionContext* cntx) {
  bool skip_on_missing = cntx->protocol() == Protocol::MEMCACHE;

  auto cb = [&](Transaction* t, EngineShard* shard) {
    OpResult<int64_t> res = OpIncrBy(t->GetOpArgs(shard), key, val, skip_on_missing);
    return res;
  };

  OpResult<int64_t> result = cntx->transaction->ScheduleSingleHopT(std::move(cb));
  auto* builder = cntx->reply_builder();

  DVLOG(2) << "IncrByGeneric " << key << "/" << result.value();

  switch (result.status()) {
    case OpStatus::OK:
      builder->SendLong(result.value());
      break;
    case OpStatus::INVALID_VALUE:
      builder->SendError(kInvalidIntErr);
      break;
    case OpStatus::OUT_OF_RANGE:
      builder->SendError(kIncrOverflow);
      break;
    case OpStatus::KEY_NOTFOUND:  // Relevant only for MC
      reinterpret_cast<MCReplyBuilder*>(builder)->SendNotFound();
      break;
    default:
      reinterpret_cast<RedisReplyBuilder*>(builder)->SendError(result.status());
      break;
  }
}

void StringFamily::ExtendGeneric(CmdArgList args, bool prepend, ConnectionContext* cntx) {
  string_view key = ArgS(args, 0);
  string_view sval = ArgS(args, 1);
  VLOG(2) << "ExtendGeneric(" << key << ", " << sval << ")";

  if (cntx->protocol() == Protocol::REDIS) {
    auto cb = [&](Transaction* t, EngineShard* shard) {
      return ExtendOrSet(t->GetOpArgs(shard), key, sval, prepend);
    };

    OpResult<uint32_t> result = cntx->transaction->ScheduleSingleHopT(std::move(cb));
    if (!result)
      return cntx->SendError(result.status());
    else
      return cntx->SendLong(result.value());
  }
  DCHECK(cntx->protocol() == Protocol::MEMCACHE);

  auto cb = [&](Transaction* t, EngineShard* shard) {
    return ExtendOrSkip(t->GetOpArgs(shard), key, sval, prepend);
  };

  OpResult<bool> result = cntx->transaction->ScheduleSingleHopT(std::move(cb));
  SinkReplyBuilder* builder = cntx->reply_builder();

  if (result.value_or(false)) {
    return builder->SendStored();
  }

  builder->SendSetSkipped();
}

/// (P)SETEX key seconds value
void StringFamily::SetExGeneric(bool seconds, CmdArgList args, ConnectionContext* cntx) {
  string_view key = ArgS(args, 0);
  string_view ex = ArgS(args, 1);
  string_view value = ArgS(args, 2);
  int32_t unit_vals;

  if (!absl::SimpleAtoi(ex, &unit_vals)) {
    return cntx->SendError(kInvalidIntErr);
  }

  if (unit_vals < 1 || unit_vals >= kMaxExpireDeadlineSec) {
    return cntx->SendError(InvalidExpireTime(cntx->cid->name()));
  }

  SetCmd::SetParams sparams;
  sparams.flags |= SetCmd::SET_EXPIRE_AFTER_MS;
  if (seconds)
    sparams.expire_after_ms = uint64_t(unit_vals) * 1000;
  else
    sparams.expire_after_ms = unit_vals;

  auto cb = [&](Transaction* t, EngineShard* shard) {
    SetCmd sg(t->GetOpArgs(shard), true);
    return sg.Set(sparams, key, value).status();
  };

  OpResult<void> result = cntx->transaction->ScheduleSingleHop(std::move(cb));

  return cntx->SendError(result.status());
}

void StringFamily::MGet(CmdArgList args, ConnectionContext* cntx) {
  DCHECK_GE(args.size(), 1U);

  Transaction* transaction = cntx->transaction;
  unsigned shard_count = shard_set->size();
  std::vector<SinkReplyBuilder::MGetResponse> mget_resp(shard_count);

  ConnectionContext* dfly_cntx = static_cast<ConnectionContext*>(cntx);
  bool fetch_mcflag = cntx->protocol() == Protocol::MEMCACHE;
  bool fetch_mcver =
      fetch_mcflag && (dfly_cntx->conn_state.memcache_flag & ConnectionState::FETCH_CAS_VER);

  auto cb = [&](Transaction* t, EngineShard* shard) {
    ShardId sid = shard->shard_id();
    mget_resp[sid] = OpMGet(fetch_mcflag, fetch_mcver, t, shard);
    return OpStatus::OK;
  };

  // MGet requires locking as well. For example, if coordinator A applied W(x) and then W(y)
  // it necessarily means that whoever observed y, must observe x.
  // Without locking, mget x y could read stale x but latest y.
  OpStatus result = transaction->ScheduleSingleHop(std::move(cb));
  CHECK_EQ(OpStatus::OK, result);

  // reorder the responses back according to the order of their corresponding keys.
  SinkReplyBuilder::MGetResponse res(args.size());

  for (ShardId sid = 0; sid < shard_count; ++sid) {
    if (!transaction->IsActive(sid))
      continue;

    SinkReplyBuilder::MGetResponse& src = mget_resp[sid];
    src.storage_list->next = res.storage_list;
    res.storage_list = src.storage_list;
    src.storage_list = nullptr;

    ArgSlice slice = transaction->GetShardArgs(sid);

    DCHECK(!slice.empty());
    DCHECK_EQ(slice.size(), src.resp_arr.size());

    for (size_t j = 0; j < slice.size(); ++j) {
      if (!src.resp_arr[j])
        continue;

      uint32_t indx = transaction->ReverseArgIndex(sid, j);

      res.resp_arr[indx] = std::move(src.resp_arr[j]);
      if (cntx->protocol() == Protocol::MEMCACHE) {
        res.resp_arr[indx]->key = ArgS(args, indx);
      }
    }
  }

  return cntx->reply_builder()->SendMGetResponse(std::move(res));
}

void StringFamily::MSet(CmdArgList args, ConnectionContext* cntx) {
  Transaction* transaction = cntx->transaction;

  if (VLOG_IS_ON(2)) {
    string str;
    for (size_t i = 1; i < args.size(); ++i) {
      absl::StrAppend(&str, " ", ArgS(args, i));
    }
    LOG(INFO) << "MSET/" << transaction->GetUniqueShardCnt() << str;
  }

  auto cb = [&](Transaction* t, EngineShard* shard) {
    auto args = t->GetShardArgs(shard->shard_id());
    return OpMSet(t->GetOpArgs(shard), args);
  };

  OpStatus status = transaction->ScheduleSingleHop(std::move(cb));
  if (status == OpStatus::OK) {
    cntx->SendOk();
  } else {
    cntx->SendError(status);
  }
}

void StringFamily::MSetNx(CmdArgList args, ConnectionContext* cntx) {
  Transaction* transaction = cntx->transaction;

  transaction->Schedule();

  atomic_bool exists{false};

  auto cb = [&](Transaction* t, EngineShard* es) {
    auto args = t->GetShardArgs(es->shard_id());
    for (size_t i = 0; i < args.size(); i += 2) {
      auto it = es->db_slice().FindReadOnly(t->GetDbContext(), args[i]).it;
      if (IsValid(it)) {
        exists.store(true, memory_order_relaxed);
        break;
      }
    }

    return OpStatus::OK;
  };

  transaction->Execute(std::move(cb), false);
  bool to_skip = exists.load(memory_order_relaxed) == true;

  auto epilog_cb = [&](Transaction* t, EngineShard* shard) {
    if (to_skip)
      return OpStatus::OK;

    auto args = t->GetShardArgs(shard->shard_id());
    return OpMSet(t->GetOpArgs(shard), std::move(args));
  };

  transaction->Execute(std::move(epilog_cb), true);

  cntx->SendLong(to_skip ? 0 : 1);
}

void StringFamily::StrLen(CmdArgList args, ConnectionContext* cntx) {
  string_view key = ArgS(args, 0);

  auto cb = [&](Transaction* t, EngineShard* shard) -> OpResult<size_t> {
    OpResult<PrimeConstIterator> it_res =
        shard->db_slice().FindReadOnly(t->GetDbContext(), key, OBJ_STRING);
    if (!it_res.ok())
      return it_res.status();

    return it_res.value()->second.Size();
  };

  Transaction* trans = cntx->transaction;
  OpResult<size_t> result = trans->ScheduleSingleHopT(std::move(cb));

  if (result.status() == OpStatus::WRONG_TYPE) {
    cntx->SendError(result.status());
  } else {
    cntx->SendLong(result.value());
  }
}

void StringFamily::GetRange(CmdArgList args, ConnectionContext* cntx) {
  string_view key = ArgS(args, 0);
  string_view from = ArgS(args, 1);
  string_view to = ArgS(args, 2);
  int32_t start, end;

  if (!absl::SimpleAtoi(from, &start) || !absl::SimpleAtoi(to, &end)) {
    return cntx->SendError(kInvalidIntErr);
  }

  auto cb = [&](Transaction* t, EngineShard* shard) {
    return OpGetRange(t->GetOpArgs(shard), key, start, end);
  };

  Transaction* trans = cntx->transaction;
  OpResult<string> result = trans->ScheduleSingleHopT(std::move(cb));

  if (result.status() == OpStatus::WRONG_TYPE) {
    cntx->SendError(result.status());
  } else {
    auto* rb = static_cast<RedisReplyBuilder*>(cntx->reply_builder());
    rb->SendBulkString(result.value());
  }
}

void StringFamily::SetRange(CmdArgList args, ConnectionContext* cntx) {
  string_view key = ArgS(args, 0);
  string_view offset = ArgS(args, 1);
  string_view value = ArgS(args, 2);
  int32_t start;

  if (!absl::SimpleAtoi(offset, &start)) {
    return cntx->SendError(kInvalidIntErr);
  }

  if (start < 0) {
    return cntx->SendError("offset is out of range");
  }

  size_t min_size = start + value.size();
  if (min_size > kMaxStrLen) {
    return cntx->SendError("string exceeds maximum allowed size");
  }

  auto cb = [&](Transaction* t, EngineShard* shard) -> OpResult<uint32_t> {
    return OpSetRange(t->GetOpArgs(shard), key, start, value);
  };

  Transaction* trans = cntx->transaction;
  OpResult<uint32_t> result = trans->ScheduleSingleHopT(std::move(cb));

  if (result.status() == OpStatus::WRONG_TYPE) {
    cntx->SendError(result.status());
  } else {
    cntx->SendLong(result.value());
  }
}

/* CL.THROTTLE <key> <max_burst> <count per period> <period> [<quantity>] */
/* Response is array of 5 integers. The meaning of each array item is:
 *  1. Whether the action was limited:
 *   - 0 indicates the action is allowed.
 *   - 1 indicates that the action was limited/blocked.
 *  2. The total limit of the key (max_burst + 1). This is equivalent to the common
 * X-RateLimit-Limit HTTP header.
 *  3. The remaining limit of the key. Equivalent to X-RateLimit-Remaining.
 *  4. The number of seconds until the user should retry, and always -1 if the action was allowed.
 * Equivalent to Retry-After.
 *  5. The number of seconds until the limit will reset to its maximum capacity. Equivalent to
 * X-RateLimit-Reset.
 */
void StringFamily::ClThrottle(CmdArgList args, ConnectionContext* cntx) {
  const string_view key = ArgS(args, 0);

  // Allow max burst in number of tokens
  uint64_t max_burst;
  const string_view max_burst_str = ArgS(args, 1);
  if (!absl::SimpleAtoi(max_burst_str, &max_burst)) {
    return cntx->SendError(kInvalidIntErr);
  }

  // Emit count of tokens per period
  uint64_t count;
  const string_view count_str = ArgS(args, 2);
  if (!absl::SimpleAtoi(count_str, &count)) {
    return cntx->SendError(kInvalidIntErr);
  }

  // Period of emitting count of tokens
  uint64_t period;
  const string_view period_str = ArgS(args, 3);
  if (!absl::SimpleAtoi(period_str, &period)) {
    return cntx->SendError(kInvalidIntErr);
  }

  // Apply quantity of tokens now
  uint64_t quantity = 1;
  if (args.size() > 4) {
    const string_view quantity_str = ArgS(args, 4);

    if (!absl::SimpleAtoi(quantity_str, &quantity)) {
      return cntx->SendError(kInvalidIntErr);
    }
  }

  if (max_burst > INT64_MAX - 1) {
    return cntx->SendError(kInvalidIntErr);
  }
  const int64_t limit = max_burst + 1;

  if (period > UINT64_MAX / 1000 || count == 0 || period * 1000 / count > INT64_MAX) {
    return cntx->SendError(kInvalidIntErr);
  }
  const int64_t emission_interval_ms = period * 1000 / count;

  if (emission_interval_ms == 0) {
    return cntx->SendError("zero rates are not supported");
  }

  auto cb = [&](Transaction* t, EngineShard* shard) -> OpResult<array<int64_t, 5>> {
    return OpThrottle(t->GetOpArgs(shard), key, limit, emission_interval_ms, quantity);
  };

  Transaction* trans = cntx->transaction;
  OpResult<array<int64_t, 5>> result = trans->ScheduleSingleHopT(std::move(cb));

  if (result) {
    auto* rb = static_cast<RedisReplyBuilder*>(cntx->reply_builder());
    rb->StartArray(result->size());
    auto& array = result.value();

    int64_t retry_after_s = array[3] / 1000;
    if (array[3] > 0) {
      retry_after_s += 1;
    }
    array[3] = retry_after_s;

    int64_t reset_after_s = array[4] / 1000;
    if (array[4] > 0) {
      reset_after_s += 1;
    }
    array[4] = reset_after_s;

    for (const auto& v : array) {
      rb->SendLong(v);
    }
  } else {
    switch (result.status()) {
      case OpStatus::WRONG_TYPE:
        cntx->SendError(kWrongTypeErr);
        break;
      case OpStatus::INVALID_INT:
      case OpStatus::INVALID_VALUE:
        cntx->SendError(kInvalidIntErr);
        break;
      case OpStatus::OUT_OF_MEMORY:
        cntx->SendError(kOutOfMemory);
        break;
      default:
        cntx->SendError(result.status());
        break;
    }
  }
}

void StringFamily::Init(util::ProactorPool* pp) {
}

void StringFamily::Shutdown() {
}

#define HFUNC(x) SetHandler(&StringFamily::x)

namespace acl {
constexpr uint32_t kSet = WRITE | STRING | SLOW;
constexpr uint32_t kSetEx = WRITE | STRING | SLOW;
constexpr uint32_t kPSetEx = WRITE | STRING | SLOW;
constexpr uint32_t kSetNx = WRITE | STRING | FAST;
constexpr uint32_t kAppend = WRITE | STRING | FAST;
constexpr uint32_t kPrepend = WRITE | STRING | FAST;
constexpr uint32_t kIncr = WRITE | STRING | FAST;
constexpr uint32_t kDecr = WRITE | STRING | FAST;
constexpr uint32_t kIncrBy = WRITE | STRING | FAST;
constexpr uint32_t kIncrByFloat = WRITE | STRING | FAST;
constexpr uint32_t kDecrBy = WRITE | STRING | FAST;
constexpr uint32_t kGet = READ | STRING | FAST;
constexpr uint32_t kGetDel = WRITE | STRING | FAST;
constexpr uint32_t kGetEx = WRITE | STRING | FAST;
constexpr uint32_t kGetSet = WRITE | STRING | FAST;
constexpr uint32_t kMGet = READ | STRING | FAST;
constexpr uint32_t kMSet = WRITE | STRING | SLOW;
constexpr uint32_t kMSetNx = WRITE | STRING | SLOW;
constexpr uint32_t kStrLen = READ | STRING | FAST;
constexpr uint32_t kGetRange = READ | STRING | SLOW;
constexpr uint32_t kSubStr = READ | STRING | SLOW;
constexpr uint32_t kSetRange = WRITE | STRING | SLOW;
// ClThrottle is a module in redis. Therefore we introduce a new extension
// to the category. We should consider other defaults as well
constexpr uint32_t kClThrottle = THROTTLE;
}  // namespace acl

void StringFamily::Register(CommandRegistry* registry) {
  registry->StartFamily();
  *registry
      << CI{"SET", CO::WRITE | CO::DENYOOM | CO::NO_AUTOJOURNAL, -3, 1, 1, acl::kSet}.HFUNC(Set)
      << CI{"SETEX", CO::WRITE | CO::DENYOOM | CO::NO_AUTOJOURNAL, 4, 1, 1, acl::kSetEx}.HFUNC(
             SetEx)
      << CI{"PSETEX", CO::WRITE | CO::DENYOOM | CO::NO_AUTOJOURNAL, 4, 1, 1, acl::kPSetEx}.HFUNC(
             PSetEx)
      << CI{"SETNX", CO::WRITE | CO::DENYOOM, 3, 1, 1, acl::kSetNx}.HFUNC(SetNx)
      << CI{"APPEND", CO::WRITE | CO::DENYOOM | CO::FAST, 3, 1, 1, acl::kAppend}.HFUNC(Append)
      << CI{"PREPEND", CO::WRITE | CO::DENYOOM | CO::FAST, 3, 1, 1, acl::kPrepend}.HFUNC(Prepend)
      << CI{"INCR", CO::WRITE | CO::FAST, 2, 1, 1, acl::kIncr}.HFUNC(Incr)
      << CI{"DECR", CO::WRITE | CO::FAST, 2, 1, 1, acl::kDecr}.HFUNC(Decr)
      << CI{"INCRBY", CO::WRITE | CO::FAST, 3, 1, 1, acl::kIncrBy}.HFUNC(IncrBy)
      << CI{"INCRBYFLOAT", CO::WRITE | CO::FAST, 3, 1, 1, acl::kIncrByFloat}.HFUNC(IncrByFloat)
      << CI{"DECRBY", CO::WRITE | CO::FAST, 3, 1, 1, acl::kDecrBy}.HFUNC(DecrBy)
      << CI{"GET", CO::READONLY | CO::FAST, 2, 1, 1, acl::kGet}.HFUNC(Get)
      << CI{"GETDEL", CO::WRITE | CO::FAST, 2, 1, 1, acl::kGetDel}.HFUNC(GetDel)
      << CI{"GETEX", CO::WRITE | CO::DENYOOM | CO::FAST | CO::NO_AUTOJOURNAL, -1, 1, 1, acl::kGetEx}
             .HFUNC(GetEx)
      << CI{"GETSET", CO::WRITE | CO::DENYOOM | CO::FAST, 3, 1, 1, acl::kGetSet}.HFUNC(GetSet)
      << CI{"MGET", CO::READONLY | CO::FAST | CO::REVERSE_MAPPING, -2, 1, -1, acl::kMGet}.HFUNC(
             MGet)
      << CI{"MSET", CO::WRITE | CO::DENYOOM | CO::INTERLEAVED_KEYS, -3, 1, -1, acl::kMSet}.HFUNC(
             MSet)
      << CI{"MSETNX", CO::WRITE | CO::DENYOOM | CO::INTERLEAVED_KEYS, -3, 1, -1, acl::kMSetNx}
             .HFUNC(MSetNx)
      << CI{"STRLEN", CO::READONLY | CO::FAST, 2, 1, 1, acl::kStrLen}.HFUNC(StrLen)
      << CI{"GETRANGE", CO::READONLY | CO::FAST, 4, 1, 1, acl::kGetRange}.HFUNC(GetRange)
      << CI{"SUBSTR", CO::READONLY | CO::FAST, 4, 1, 1, acl::kSubStr}.HFUNC(
             GetRange)  // Alias for GetRange
      << CI{"SETRANGE", CO::WRITE | CO::FAST | CO::DENYOOM, 4, 1, 1, acl::kSetRange}.HFUNC(SetRange)
      << CI{"CL.THROTTLE", CO::WRITE | CO::DENYOOM | CO::FAST, -5, 1, 1, acl::kClThrottle}.HFUNC(
             ClThrottle);
}

}  // namespace dfly<|MERGE_RESOLUTION|>--- conflicted
+++ resolved
@@ -202,10 +202,6 @@
     DVLOG(1) << "Del: " << key;
     auto& db_slice = op_args.shard->db_slice();
 
-<<<<<<< HEAD
-    res.post_updater.Run();
-=======
->>>>>>> 0e4d76cc
     CHECK(db_slice.Del(op_args.db_cntx.db_index, res.it));
 
     return key_bearer;
