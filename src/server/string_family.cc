--- conflicted
+++ resolved
@@ -219,27 +219,13 @@
   }
 };
 
-<<<<<<< HEAD
 // TODO: Don't copy whole value just to append
-size_t ExtendExisting(DbSlice::Iterator it, string_view key, string_view val, bool prepend) {
+size_t ExtendExisting(const DbSlice::Iterator& it, string_view key, string_view val, bool prepend) {
   string tmp;
   string_view slice = it->second.GetSlice(&tmp);
 
   string new_val = prepend ? absl::StrCat(val, slice) : absl::StrCat(slice, val);
-  it->second.SetString(new_val);
-=======
-size_t ExtendExisting(const DbSlice::Iterator& it, string_view key, string_view val, bool prepend) {
-  string tmp, new_val;
-  string_view slice = it->second.GetSlice(&tmp);
-
-  if (prepend)
-    new_val = absl::StrCat(val, slice);
-  else
-    new_val = absl::StrCat(slice, val);
-
-  it->second.SetValue(new_val);
-
->>>>>>> 953f7d67
+  it->second.SetString(new_val, false);
   return new_val.size();
 }
 
@@ -926,15 +912,7 @@
 void SetCmd::AddNew(const SetParams& params, const DbSlice::Iterator& it, std::string_view key,
                     std::string_view value) {
   auto& db_slice = op_args_.GetDbSlice();
-<<<<<<< HEAD
-  it->second = PrimeValue{value};
-=======
-
-  // Adding new value.
-  PrimeValue tvalue{value, false};
-  tvalue.SetFlag(params.memcache_flags != 0);
-  it->second = std::move(tvalue);
->>>>>>> 953f7d67
+  it->second = PrimeValue{value, false};
 
   if (params.expire_after_ms) {
     db_slice.AddExpire(op_args_.db_cntx.db_index, it,
