
// Copyright 2023, DragonflyDB authors.  All rights reserved.
// See LICENSE for licensing terms.
//

#include "absl/cleanup/cleanup.h"
#include "absl/container/inlined_vector.h"
#include "absl/strings/numbers.h"
#ifdef NDEBUG
#include <mimalloc-new-delete.h>
#endif

#include <absl/flags/parse.h>
#include <absl/flags/usage.h>
#include <absl/flags/usage_config.h>
#include <absl/strings/match.h>
#include <absl/strings/str_cat.h>
#include <absl/strings/str_split.h>
#include <absl/strings/strip.h>

#ifdef __linux__
#include <liburing.h>
#endif

#include <mimalloc.h>
#include <openssl/err.h>
#include <signal.h>

#include <iostream>
#include <memory>
#include <regex>

#include "base/init.h"
#include "base/proc_util.h"  // for GetKernelVersion
#include "facade/dragonfly_listener.h"
#include "io/file.h"
#include "io/file_util.h"
#include "io/proc_reader.h"
#include "server/common.h"
#include "server/generic_family.h"
#include "server/main_service.h"
#include "server/version.h"
#include "strings/human_readable.h"
#include "util/accept_server.h"
#include "util/fibers/pool.h"
#include "util/http/http_client.h"
#include "util/varz.h"

#define STRING_PP_NX(A) #A
#define STRING_MAKE_PP(A) STRING_PP_NX(A)

// This would create a string value from a "defined" location of the source code
// Note that SOURCE_PATH_FROM_BUILD_ENV is taken from the build system
#define BUILD_LOCATION_PATH STRING_MAKE_PP(SOURCE_PATH_FROM_BUILD_ENV)

#ifdef __APPLE__
#include <crt_externs.h>
#define environ (*_NSGetEnviron())
#else
extern char** environ;
#endif

using namespace std;

ABSL_DECLARE_FLAG(int32_t, port);
ABSL_DECLARE_FLAG(uint32_t, memcached_port);
ABSL_DECLARE_FLAG(uint16_t, admin_port);
ABSL_DECLARE_FLAG(std::string, admin_bind);

ABSL_FLAG(string, bind, "",
          "Bind address. If empty - binds on all interfaces. "
          "It's not advised due to security implications.");
ABSL_FLAG(string, pidfile, "", "If not empty - server writes its pid into the file");
ABSL_FLAG(string, unixsocket, "",
          "If not empty - specifies path for the Unix socket that will "
          "be used for listening for incoming connections.");
ABSL_FLAG(string, unixsocketperm, "", "Set permissions for unixsocket, in octal value.");
ABSL_FLAG(bool, force_epoll, false,
          "If true - uses linux epoll engine underneath. "
          "Can fit for kernels older than 5.10.");

ABSL_FLAG(bool, version_check, true,
          "If true, Will monitor for new releases on Dragonfly servers once a day.");

using namespace util;
using namespace facade;
using namespace io;
using absl::GetFlag;
using absl::StrCat;
using strings::HumanReadableNumBytes;

namespace dfly {

namespace {

using util::http::TlsClient;

std::optional<std::string> GetVersionString(const std::string& version_str) {
  // The server sends a message such as {"latest": "0.12.0"}
  const auto reg_match_expr = R"(\{\"latest"\:[ \t]*\"([0-9]+\.[0-9]+\.[0-9]+)\"\})";
  VLOG(1) << "checking version '" << version_str << "'";
  auto const regex = std::regex(reg_match_expr);
  std::smatch match;
  if (std::regex_match(version_str, match, regex) && match.size() > 1) {
    // the second entry is the match to the group that holds the version string
    return match[1].str();
  } else {
    LOG_FIRST_N(WARNING, 1) << "Remote version - invalid version number: '" << version_str << "'";
    return std::nullopt;
  }
}

std::optional<std::string> GetRemoteVersion(ProactorBase* proactor, SSL_CTX* ssl_context,
                                            const std::string host, std::string_view service,
                                            const std::string& resource,
                                            const std::string& ver_header) {
  namespace bh = boost::beast::http;
  using ResponseType = bh::response<bh::string_body>;

  bh::request<bh::string_body> req{bh::verb::get, resource, 11 /*http 1.1*/};
  req.set(bh::field::host, host);
  req.set(bh::field::user_agent, ver_header);
  ResponseType res;
  TlsClient http_client{proactor};
  http_client.set_connect_timeout_ms(2000);

  auto ec = http_client.Connect(host, service, ssl_context);

  if (ec) {
    LOG_FIRST_N(WARNING, 1) << "Remote version - connection error [" << host << ":" << service
                            << "] : " << ec.message();
    return nullopt;
  }

  ec = http_client.Send(req, &res);
  if (!ec) {
    VLOG(1) << "successfully got response from HTTP GET for host " << host << ":" << service << "/"
            << resource << " response code is " << res.result();

    if (res.result() == bh::status::ok) {
      return GetVersionString(res.body());
    }
  } else {
    static bool is_logged{false};
    if (!is_logged) {
      is_logged = true;

#if (OPENSSL_VERSION_NUMBER >= 0x30000000L)
      const char* func_err = "ssl_internal_error";
#else
      const char* func_err = ERR_func_error_string(ec.value());
#endif

      // Unfortunately AsioStreamAdapter looses the original error category
      // because std::error_code can not be converted into boost::system::error_code.
      // It's fixed in later versions of Boost, but for now we assume it's from TLS.
      LOG(WARNING) << "Remote version - HTTP GET error [" << host << ":" << service << resource
                   << "], error: " << ec.value();
      LOG(WARNING) << "ssl error: " << func_err << "/" << ERR_reason_error_string(ec.value());
    }
  }

  return nullopt;
}

struct VersionMonitor {
  Fiber version_fiber_;
  Done monitor_ver_done_;

  void Run(ProactorPool* proactor_pool);

  void Shutdown() {
    monitor_ver_done_.Notify();
    if (version_fiber_.IsJoinable()) {
      version_fiber_.Join();
    }
  }

 private:
  struct SslDeleter {
    void operator()(SSL_CTX* ssl) {
      if (ssl) {
        TlsClient::FreeContext(ssl);
      }
    }
  };

  using SslPtr = std::unique_ptr<SSL_CTX, SslDeleter>;
  void RunTask(SslPtr);

  bool IsVersionOutdated(std::string_view remote, std::string_view current) const;
};

bool VersionMonitor::IsVersionOutdated(const std::string_view remote,
                                       const std::string_view current) const {
  const absl::InlinedVector<absl::string_view, 3> remote_xyz = absl::StrSplit(remote, ".");
  const absl::InlinedVector<absl::string_view, 3> current_xyz = absl::StrSplit(current, ".");
  if (remote_xyz.size() != current_xyz.size()) {
    LOG(WARNING) << "Can't compare Dragonfly version " << current << " to latest version "
                 << remote;
    return false;
  }
  const auto print_to_log = [](const std::string_view version, const absl::string_view part) {
    LOG(WARNING) << "Can't parse " << version << " part of version " << part << " as a number";
  };
  for (size_t i = 0; i < remote_xyz.size(); ++i) {
    size_t remote_x = 0;
    if (!absl::SimpleAtoi(remote_xyz[i], &remote_x)) {
      print_to_log(remote, remote_xyz[i]);
      return false;
    }
    size_t current_x = 0;
    if (!absl::SimpleAtoi(current_xyz[i], &current_x)) {
      print_to_log(current, current_xyz[i]);
      return false;
    }
    if (remote_x > current_x) {
      return true;
    }

    if (remote_x < current_x) {
      return false;
    }
  }

  return false;
}

void VersionMonitor::Run(ProactorPool* proactor_pool) {
  // Avoid running dev environments.
  if (getenv("DFLY_DEV_ENV")) {
    LOG(WARNING) << "Running in dev environment (DFLY_DEV_ENV is set) - version monitoring is "
                    "disabled";
    return;
  }
  // not a production release tag.
  if (!GetFlag(FLAGS_version_check) || kGitTag[0] != 'v' || strchr(kGitTag, '-')) {
    return;
  }

  SslPtr ssl_ctx(TlsClient::CreateSslContext());
  if (!ssl_ctx) {
    VLOG(1) << "Remote version - failed to create SSL context - cannot run version monitoring";
    return;
  }

  version_fiber_ = proactor_pool->GetNextProactor()->LaunchFiber(
      [ssl_ctx = std::move(ssl_ctx), this]() mutable { RunTask(std::move(ssl_ctx)); });
}

void VersionMonitor::RunTask(SslPtr ssl_ctx) {
  const auto loop_sleep_time = std::chrono::hours(24);  // every 24 hours

  const std::string host_name = "version.dragonflydb.io";
  const std::string_view port = "443";
  const std::string resource = "/v1";
  string_view current_version(kGitTag);

  current_version.remove_prefix(1);
  const std::string version_header = absl::StrCat("DragonflyDB/", current_version);

  ProactorBase* my_pb = ProactorBase::me();
  while (true) {
    const std::optional<std::string> remote_version =
        GetRemoteVersion(my_pb, ssl_ctx.get(), host_name, port, resource, version_header);
    if (remote_version) {
      const std::string_view rv = remote_version.value();
      if (IsVersionOutdated(rv, current_version)) {
        LOG_FIRST_N(INFO, 1) << "Your current version '" << current_version
                             << "' is not the latest version. A newer version '" << rv
                             << "' is now available. Please consider an update.";
      }
    }
    if (monitor_ver_done_.WaitFor(loop_sleep_time)) {
      VLOG(1) << "finish running version monitor task";
      return;
    }
  }
}

enum class TermColor { kDefault, kRed, kGreen, kYellow };
// Returns the ANSI color code for the given color. TermColor::kDefault is
// an invalid input.
static const char* GetAnsiColorCode(TermColor color) {
  switch (color) {
    case TermColor::kRed:
      return "1";
    case TermColor::kGreen:
      return "2";
    case TermColor::kYellow:
      return "3";
    default:
      return nullptr;
  }
}

string ColorStart(TermColor color) {
  return StrCat("\033[0;3", GetAnsiColorCode(color), "m");
}

// Resets the terminal to default.
const char kColorEnd[] = "\033[m";

string ColoredStr(TermColor color, string_view str) {
  return StrCat(ColorStart(color), str, kColorEnd);
}

bool HelpshortFlags(std::string_view f) {
  return absl::StartsWith(f, "\033[0;32");
}

bool HelpFlags(std::string_view f) {
  return absl::StartsWith(f, "\033[0;3");
}

string NormalizePaths(std::string_view path) {
  const std::string FULL_PATH = BUILD_LOCATION_PATH;
  const std::string FULL_PATH_SRC = FULL_PATH + "/src";
  const std::string FULL_PATH_HELIO = FULL_PATH + "/helio";

  if (absl::ConsumePrefix(&path, "../src/") || absl::ConsumePrefix(&path, FULL_PATH_SRC))
    return ColoredStr(TermColor::kGreen, path);

  if (absl::ConsumePrefix(&path, "../") || absl::ConsumePrefix(&path, FULL_PATH_HELIO))
    return ColoredStr(TermColor::kYellow, path);

  if (absl::ConsumePrefix(&path, "_deps/"))
    return string(path);

  return string(path);
}

bool RunEngine(ProactorPool* pool, AcceptServer* acceptor) {
  uint64_t maxmemory = GetMaxMemoryFlag();
  if (maxmemory > 0 && maxmemory < pool->size() * 256_MB) {
    LOG(ERROR) << "There are " << pool->size() << " threads, so "
               << HumanReadableNumBytes(pool->size() * 256_MB) << " are required. Exiting...";
    return false;
  }

  Service service(pool);

  auto tcp_disabled = GetFlag(FLAGS_port) == 0u;
  Listener* main_listener = nullptr;

  std::vector<facade::Listener*> listeners;
  // If we ever add a new listener, plz don't change this,
  // we depend on tcp listener to be at the front since we later
  // need to pass it to the AclFamily::Init
  if (!tcp_disabled) {
    main_listener = new Listener{Protocol::REDIS, &service, Listener::Role::MAIN};
    listeners.push_back(main_listener);
  }

  Service::InitOpts opts;
  opts.disable_time_update = false;
  const auto& bind = GetFlag(FLAGS_bind);
  const char* bind_addr = bind.empty() ? nullptr : bind.c_str();

  int32_t port = GetFlag(FLAGS_port);
  // The reason for this code is a bit silly. We want to provide a way to
  // bind any 'random' available port. The way to do that is to call
  // bind with the argument port 0. However we can't expose this functionality
  // as is to our users: Since giving --port=0 to redis DISABLES the network
  // interface that would break users' existing configurations in potentionally
  // unsafe ways. For that reason the user's --port=-1 means to us 'bind port 0'.
  if (port == -1) {
    port = 0;
  } else if (port < 0 || port > 65535) {
    LOG(ERROR) << "Bad port number " << port;
    exit(1);
  }

  auto mc_port = GetFlag(FLAGS_memcached_port);
  string unix_sock = GetFlag(FLAGS_unixsocket);
  bool unlink_uds = false;
  absl::Cleanup maybe_unlink_uds([&unlink_uds, &unix_sock]() {
    if (unlink_uds) {
      unlink(unix_sock.c_str());
    }
  });

  if (!unix_sock.empty()) {
    string perm_str = GetFlag(FLAGS_unixsocketperm);
    uint32_t unix_socket_perm;
    if (perm_str.empty()) {
      // get umask of running process, indicates the permission bits that are turned off
      mode_t umask_val = umask(0);
      umask(umask_val);
      unix_socket_perm = 0777 & ~umask_val;
    } else {
      if (!absl::numbers_internal::safe_strtoi_base(perm_str, &unix_socket_perm, 8) ||
          unix_socket_perm > 0777) {
        LOG(ERROR) << "Invalid unixsocketperm: " << perm_str;
        exit(1);
      }
    }
    unlink(unix_sock.c_str());

    auto uds_listener = std::make_unique<Listener>(Protocol::REDIS, &service);
    error_code ec =
        acceptor->AddUDSListener(unix_sock.c_str(), unix_socket_perm, uds_listener.get());
    if (ec) {
      if (tcp_disabled) {
        LOG(ERROR) << "Could not open unix socket " << unix_sock
                   << ", and TCP listening is disabled (error: " << ec << "). Exiting.";
        exit(1);
      } else {
        LOG(WARNING) << "Could not open unix socket " << unix_sock << ", error " << ec;
      }
    } else {
      LOG(INFO) << "Listening on unix socket " << unix_sock;
      listeners.push_back(uds_listener.release());
      unlink_uds = true;
    }
  } else if (tcp_disabled) {
    LOG(ERROR)
        << "Did not receive a unix socket to listen to, yet TCP listening is disabled. Exiting.";
    exit(1);
  }

  std::uint16_t admin_port = GetFlag(FLAGS_admin_port);
  if (admin_port != 0) {
    const std::string& admin_bind = GetFlag(FLAGS_admin_bind);
    // Note passing the result of c_str() for empty string in optimized mode don't work, we must
    // explicitly set this to null in this case
    const char* interface_addr = admin_bind.empty() ? nullptr : admin_bind.c_str();
    const std::string printable_addr =
        absl::StrCat("admin socket ", interface_addr ? interface_addr : "any", ":", admin_port);
<<<<<<< HEAD
    Listener* privileged_listener =
        new Listener{Protocol::REDIS, &service, Listener::Role::PRIVILEGED};
    error_code ec = acceptor->AddListener(interface_addr, admin_port, privileged_listener);

    if (ec) {
      LOG(ERROR) << "Failed to open " << printable_addr << ", error: " << ec.message();
      delete privileged_listener;
    } else {
      LOG(INFO) << "Listening on " << printable_addr;
      listeners.push_back(privileged_listener);
=======
    auto admin_listener = std::make_unique<Listener>(Protocol::REDIS, &service);
    admin_listener->SetAdminInterface();
    error_code ec = acceptor->AddListener(interface_addr, admin_port, admin_listener.get());

    if (ec) {
      LOG(ERROR) << "Failed to open " << printable_addr << ", error: " << ec.message();
    } else {
      LOG(INFO) << "Listening on " << printable_addr;
      listeners.push_back(admin_listener.release());
>>>>>>> 38c4e3b5
    }
  }

  service.Init(acceptor, listeners, opts);

  if (!tcp_disabled) {
    error_code ec = acceptor->AddListener(bind_addr, port, main_listener);

    if (ec) {
      LOG(ERROR) << "Could not open port " << port << ", error: " << ec.message();
      exit(1);
    }

    if (port == 0) {
      absl::SetFlag(&FLAGS_port, main_listener->socket()->LocalEndpoint().port());
    }
  }

  if (mc_port > 0 && !tcp_disabled) {
    acceptor->AddListener(mc_port, new Listener{Protocol::MEMCACHE, &service});
  }

  VersionMonitor version_monitor;
  version_monitor.Run(pool);

  // Start the acceptor loop and wait for the server to shutdown.
  acceptor->Run();
  acceptor->Wait();

  version_monitor.Shutdown();
  service.Shutdown();

  return true;
}

bool CreatePidFile(const string& path) {
  Result<WriteFile*> res = OpenWrite(path);
  if (!res) {
    LOG(ERROR) << "Failed to open pidfile with error: " << res.error().message() << ". Exiting...";
    return false;
  }

  unique_ptr<WriteFile> wf(res.value());
  auto ec = wf->Write(to_string(getpid()));
  if (ec) {
    LOG(ERROR) << "Failed to write pid into pidfile with error: " << ec.message() << ". Exiting...";
    return false;
  }

  ec = wf->Close();
  if (ec) {
    LOG(WARNING) << "Failed to close pidfile file descriptor with error: " << ec.message() << ".";
  }

  return true;
}

#ifdef __linux__
bool ShouldUseEpollAPI(const base::sys::KernelVersion& kver) {
  if (GetFlag(FLAGS_force_epoll))
    return true;

  if (kver.kernel < 5 || (kver.kernel == 5 && kver.major < 10)) {
    LOG(WARNING) << "Kernel is older than 5.10, switching to epoll engine.";
    return true;
  }

  struct io_uring ring;
  io_uring_params params;
  memset(&params, 0, sizeof(params));

  int iouring_res = io_uring_queue_init_params(1024, &ring, &params);

  if (iouring_res == 0) {
    io_uring_queue_exit(&ring);
    return false;
  }

  iouring_res = -iouring_res;

  if (iouring_res == ENOSYS) {
    LOG(WARNING) << "iouring API is not supported. switching to epoll.";
  } else if (iouring_res == ENOMEM) {
    LOG(WARNING) << "io_uring does not have enough memory. That can happen when your "
                    "max locked memory is too limited. If you run via docker, "
                    "try adding '--ulimit memlock=-1' to \"docker run\" command."
                    "Meanwhile, switching to epoll";
  } else {
    LOG(WARNING) << "Weird error " << iouring_res << " switching to epoll";
  }

  return true;
}

void GetCGroupPath(string* memory_path, string* cpu_path) {
  CHECK(memory_path != nullptr) << "memory_path is null! (this shouldn't happen!)";
  CHECK(cpu_path != nullptr) << "cpu_path is null! (this shouldn't happen!)";

  // Begin by reading /proc/self/cgroup

  auto cg = io::ReadFileToString("/proc/self/cgroup");
  CHECK(cg.has_value()) << "Failed to read /proc/self/cgroup";

  string cgv = std::move(cg).value();

  // Next, depending on cgroup version we either read:
  // N:<cgroup name>:<path> -- in case of v1, in many lines
  // 0::<cgroup name> -- in case of v2, in a single line

  auto stripped = absl::StripAsciiWhitespace(cgv);

  vector<string_view> groups = absl::StrSplit(stripped, '\n');

  if (groups.size() == 1) {
    // for v2 we only read 0::<name>
    size_t pos = cgv.rfind(':');
    if (pos == string::npos) {
      LOG(ERROR) << "Failed to parse cgroupv2 format, got: " << cgv;
      exit(1);
    }

    auto cgroup = string_view(cgv.c_str() + pos + 1);
    string_view cgroup_stripped = absl::StripTrailingAsciiWhitespace(cgroup);

    *memory_path = absl::StrCat("/sys/fs/cgroup/", cgroup_stripped);
    *cpu_path = *memory_path;  // in v2 the path to the cgroup is singular
  } else {
    for (const auto& sv : groups) {
      // in v1 the format is
      // N:s1:2 where N is an integer, s1, s2 strings with s1 maybe empty.
      vector<string_view> entry = absl::StrSplit(sv, ':');
      if (entry.size() != 3u) {
        LOG(ERROR) << "Unsupported group " << sv;
        continue;
      }

      // in v1 there are several 'canonical' cgroups
      // we are interested in the 'memory' and the 'cpu,cpuacct' ones
      // which specify memory and cpu limits, respectively.
      if (entry[1] == "memory")
        *memory_path = absl::StrCat("/sys/fs/cgroup/memory/", entry[2]);

      if (entry[1] == "cpu,cpuacct")
        *cpu_path = absl::StrCat("/sys/fs/cgroup/cpu,cpuacct/", entry[2]);
    }
  }
}

void UpdateResourceLimitsIfInsideContainer(io::MemInfoData* mdata, size_t* max_threads) {
  using absl::StrCat;

  // did we succeed in reading *something*? if not, exit.
  // note that all processes in Linux are in some cgroup, so at the very
  // least we should read something.
  bool read_something = false;

  auto read_mem = [&read_something](string_view path, size_t* output) {
    auto file = io::ReadFileToString(path);
    DVLOG(1) << "container limits: read " << path << ": " << file.value_or("N/A");

    size_t temp = numeric_limits<size_t>::max();

    if (file.has_value()) {
      if (!absl::StartsWith(*file, "max"))
        CHECK(absl::SimpleAtoi(*file, &temp))
            << "Failed in parsing cgroup limits, path: " << path << " (read: " << *file << ")";
      read_something = true;
    }

    *output = min(*output, temp);
  };

  string mem_path, cpu_path;
  GetCGroupPath(&mem_path, &cpu_path);

  if (mem_path.empty() || cpu_path.empty()) {
    VLOG(1) << "Failed to get cgroup path, error";
    return;
  }

  VLOG(1) << "mem_path = " << mem_path;
  VLOG(1) << "cpu_path = " << cpu_path;

  /* Update memory limits */

  // Start by reading global memory limits
  constexpr auto base_mem = "/sys/fs/cgroup/memory"sv;
  read_mem(StrCat(base_mem, "/memory.limit_in_bytes"), &mdata->mem_total);
  read_mem(StrCat(base_mem, "/memory.max"), &mdata->mem_total);

  // Read cgroup-specific limits
  read_mem(StrCat(mem_path, "/memory.limit_in_bytes"), &mdata->mem_total);
  read_mem(StrCat(mem_path, "/memory.max"), &mdata->mem_total);
  read_mem(StrCat(mem_path, "/memory.high"), &mdata->mem_avail);

  mdata->mem_avail = min(mdata->mem_avail, mdata->mem_total);

  /* Update thread limits */

  constexpr auto base_cpu = "/sys/fs/cgroup/cpu"sv;
  auto read_cpu = [&read_something](string_view path, size_t* output) {
    double count{0}, timeshare{1};

    /**
     * Summarized: the function does one of the following:
     *
     * 1. read path/cpu.max -- for v2. The format of this file is:
     *  $COUNT $PERIOD
     * which indicates that we can use upto $COUNT shares in a $PERIOD of time.
     * If $COUNT is max, then we can use as much CPU as the system has. Otherwise,
     * this translates to $COUNT/$PERIOD threads.
     *
     * 2. read path/cpu.cfs_quota_us & path/cpu.cfs_period_us -- same idea, but for v1.
     */

    if (auto cpu = ReadFileToString(StrCat(path, "/cpu.max")); cpu.has_value()) {
      vector<string_view> res = absl::StrSplit(*cpu, ' ');

      CHECK_EQ(res.size(), 2u);

      if (res[0] == "max")
        *output = 0u;
      else {
        CHECK(absl::SimpleAtod(res[0], &count))
            << "Failed in parsing cgroupv2 cpu count, path = " << path << " (read: " << *cpu << ")";
        CHECK(absl::SimpleAtod(res[1], &timeshare))
            << "Failed in parsing cgroupv2 cpu timeshare, path = " << path << " (read: " << *cpu
            << ")";

        *output = static_cast<size_t>(ceil(count / timeshare));
      }

      read_something = true;

    } else if (auto quota = ReadFileToString(StrCat(path, "/cpu.cfs_quota_us"));
               quota.has_value()) {
      auto period = ReadFileToString(StrCat(path, "/cpu.cfs_period_us"));

      CHECK(period.has_value()) << "Failed to read cgroup cpu.cfs_period_us, but read "
                                   "cpu.cfs_quota_us (this shouldn't happen!)";

      CHECK(absl::SimpleAtod(quota.value(), &count))
          << "Failed in parsing cgroupv1 cpu timeshare, quota = " << path << " (read: " << *quota
          << ")";

      if (count == -1)  // on -1 there is no limit.
        count = 0;

      CHECK(absl::SimpleAtod(period.value(), &timeshare))
          << "Failed in parsing cgroupv1 cpu timeshare, path = " << path << " (read: " << *period
          << ")";

      *output = static_cast<size_t>(count / timeshare);
      read_something = true;
    }
  };

  read_cpu(base_cpu, max_threads);  // global cpu limits
  read_cpu(cpu_path, max_threads);  // cgroup-specific limits

  if (!read_something) {
    LOG(ERROR) << "Failed in deducing any cgroup limits with paths " << mem_path << " and "
               << cpu_path << ". Exiting.";
    exit(1);
  }
}

#endif

}  // namespace
}  // namespace dfly

extern "C" void _mi_options_init();

using namespace dfly;

void sigill_hdlr(int signo) {
  LOG(ERROR) << "An attempt to execute an instruction failed."
             << "The root cause might be an old hardware. Exiting...";
  exit(1);
}

void PrintBasicUsageInfo() {
  std::cout << "* Logs will be written to the first available of the following paths:\n";
  for (const auto& dir : google::GetLoggingDirectories()) {
    const string_view maybe_slash = absl::EndsWith(dir, "/") ? "" : "/";
    std::cout << dir << maybe_slash << "dragonfly.*\n";
  }
  std::cout << "* For the available flags type dragonfly [--help | --helpfull]\n";
  std::cout << "* Documentation can be found at: https://www.dragonflydb.io/docs";
  std::cout << endl;
}

void ParseFlagsFromEnv() {
  if (getenv("DFLY_PASSWORD")) {
    LOG(WARNING)
        << "DFLY_PASSWORD environment variable is being deprecated in favour of DFLY_requirepass";
  }
  // Allowed environment variable names that can have
  // DFLY_ prefix, but don't necessarily have an ABSL flag created
  absl::flat_hash_set<std::string_view> ignored_environment_flag_names = {"DEV_ENV", "PASSWORD"};
  const auto& flags = absl::GetAllFlags();
  for (char** env = environ; *env != nullptr; env++) {
    constexpr string_view kPrefix = "DFLY_";
    string_view environ_var = *env;
    if (absl::StartsWith(environ_var, kPrefix)) {
      // Per 'man environ', environment variables are included with their values
      // in the format "name=value". Need to strip them apart, in order to work with flags object
      pair<string_view, string_view> environ_pair =
          absl::StrSplit(absl::StripPrefix(environ_var, kPrefix), absl::MaxSplits('=', 1));
      const auto& [flag_name, flag_value] = environ_pair;
      if (ignored_environment_flag_names.contains(flag_name)) {
        continue;
      }
      auto entry = flags.find(flag_name);
      if (entry != flags.end()) {
        if (absl::flags_internal::WasPresentOnCommandLine(flag_name)) {
          continue;
        }
        string error;
        auto& flag = entry->second;
        bool success = flag->ParseFrom(flag_value, &error);
        if (!success) {
          LOG(FATAL) << "could not parse flag " << flag->Name()
                     << " from environment variable. Error: " << error;
        }
      } else {
        LOG(FATAL) << "unknown environment variable DFLY_" << flag_name;
      }
    }
  }
}

int main(int argc, char* argv[]) {
  absl::SetProgramUsageMessage(
      R"(a modern in-memory store.

Usage: dragonfly [FLAGS]
)");

  absl::FlagsUsageConfig config;
  config.contains_help_flags = dfly::HelpFlags;
  config.contains_helpshort_flags = dfly::HelpshortFlags;
  config.normalize_filename = dfly::NormalizePaths;
  config.version_string = [] {
    string version = StrCat(dfly::kGitTag, "-", dfly::kGitSha);
    return StrCat("dragonfly ", ColoredStr(TermColor::kGreen, version),
                  "\nbuild time: ", ColoredStr(TermColor::kYellow, dfly::kBuildTime), "\n");
  };

  absl::SetFlagsUsageConfig(config);

  MainInitGuard guard(&argc, &argv);
  ParseFlagsFromEnv();

  PrintBasicUsageInfo();
  LOG(INFO) << "Starting dragonfly " << GetVersion() << "-" << kGitSha;

  struct sigaction act;
  act.sa_handler = sigill_hdlr;
  sigemptyset(&act.sa_mask);
  sigaction(SIGILL, &act, nullptr);

  if (GetFlag(FLAGS_port) == 0u) {
    string usock = GetFlag(FLAGS_unixsocket);
    if (usock.length() == 0u) {
      LOG(ERROR) << "received --port 0, yet no unix socket to listen to. Exiting.";
      exit(1);
    }
    LOG(INFO) << "received --port 0, disabling TCP listening.";
    LOG(INFO) << "listening on unix socket " << usock << ".";
  }

  mi_stats_reset();

  if (GetFlag(FLAGS_dbnum) > dfly::kMaxDbId) {
    LOG(ERROR) << "dbnum is too big. Exiting...";
    return 1;
  }

  string pidfile_path = GetFlag(FLAGS_pidfile);
  if (!pidfile_path.empty()) {
    if (!CreatePidFile(pidfile_path)) {
      return 1;
    }
  }

  io::MemInfoData mem_info = ReadMemInfo().value_or(io::MemInfoData{});
  size_t max_available_threads = 0u;

#ifdef __linux__
  UpdateResourceLimitsIfInsideContainer(&mem_info, &max_available_threads);
#endif

  if (mem_info.swap_total != 0)
    LOG(WARNING) << "SWAP is enabled. Consider disabling it when running Dragonfly.";

  dfly::max_memory_limit = dfly::GetMaxMemoryFlag();

  if (dfly::max_memory_limit == 0) {
    LOG(INFO) << "maxmemory has not been specified. Deciding myself....";

    size_t available = mem_info.mem_avail;
    size_t maxmemory = size_t(0.8 * available);
    if (maxmemory == 0) {
      LOG(ERROR) << "Could not deduce how much memory available. "
                 << "Use --maxmemory=... to specify explicitly";
      return 1;
    }
    LOG(INFO) << "Found " << HumanReadableNumBytes(available)
              << " available memory. Setting maxmemory to " << HumanReadableNumBytes(maxmemory);

    SetMaxMemoryFlag(maxmemory);
    dfly::max_memory_limit = maxmemory;
  } else {
    string hr_limit = HumanReadableNumBytes(dfly::max_memory_limit);
    if (dfly::max_memory_limit > mem_info.mem_avail)
      LOG(WARNING) << "Got memory limit " << hr_limit << ", however only "
                   << HumanReadableNumBytes(mem_info.mem_avail) << " was found.";
    LOG(INFO) << "Max memory limit is: " << hr_limit;
  }

  mi_option_enable(mi_option_show_errors);
  mi_option_set(mi_option_max_warnings, 0);
  mi_option_set(mi_option_decommit_delay, 1);

  unique_ptr<util::ProactorPool> pool;

#ifdef __linux__
  base::sys::KernelVersion kver;
  base::sys::GetKernelVersion(&kver);

  CHECK_LT(kver.major, 99u);
  dfly::kernel_version = kver.kernel * 100 + kver.major;

  bool use_epoll = ShouldUseEpollAPI(kver);

  if (use_epoll) {
    pool.reset(fb2::Pool::Epoll(max_available_threads));
  } else {
    pool.reset(fb2::Pool::IOUring(1024, max_available_threads));  // 1024 - iouring queue size.
  }
#else
  pool.reset(fb2::Pool::Epoll(max_available_threads));
#endif

  pool->Run();

  AcceptServer acceptor(pool.get());

  int res = dfly::RunEngine(pool.get(), &acceptor) ? 0 : -1;

  pool->Stop();

  if (!pidfile_path.empty()) {
    unlink(pidfile_path.c_str());
  }

  return res;
}<|MERGE_RESOLUTION|>--- conflicted
+++ resolved
@@ -427,20 +427,8 @@
     const char* interface_addr = admin_bind.empty() ? nullptr : admin_bind.c_str();
     const std::string printable_addr =
         absl::StrCat("admin socket ", interface_addr ? interface_addr : "any", ":", admin_port);
-<<<<<<< HEAD
-    Listener* privileged_listener =
-        new Listener{Protocol::REDIS, &service, Listener::Role::PRIVILEGED};
-    error_code ec = acceptor->AddListener(interface_addr, admin_port, privileged_listener);
-
-    if (ec) {
-      LOG(ERROR) << "Failed to open " << printable_addr << ", error: " << ec.message();
-      delete privileged_listener;
-    } else {
-      LOG(INFO) << "Listening on " << printable_addr;
-      listeners.push_back(privileged_listener);
-=======
-    auto admin_listener = std::make_unique<Listener>(Protocol::REDIS, &service);
-    admin_listener->SetAdminInterface();
+    auto admin_listener =
+        std::make_unique<Listener>(Protocol::REDIS, &service, Listener::Role::PRIVILEGED);
     error_code ec = acceptor->AddListener(interface_addr, admin_port, admin_listener.get());
 
     if (ec) {
@@ -448,7 +436,6 @@
     } else {
       LOG(INFO) << "Listening on " << printable_addr;
       listeners.push_back(admin_listener.release());
->>>>>>> 38c4e3b5
     }
   }
 
