--- conflicted
+++ resolved
@@ -653,15 +653,9 @@
     max_available_threads = ReadContainerThreadLimits();
 
   if (use_epoll) {
-<<<<<<< HEAD
-    pool.reset(fb2::Pool::Epoll());
+    pool.reset(fb2::Pool::Epoll(max_available_threads));
   } else {
-    pool.reset(fb2::Pool::IOUring(1024));  // 1024 - iouring queue size.
-=======
-    pool.reset(new epoll::EpollPool(max_available_threads));
-  } else {
-    pool.reset(new uring::UringPool(1024, max_available_threads));  // 1024 - iouring queue size.
->>>>>>> 2fe6f36a
+    pool.reset(fb2::Pool::IOUring(1024, max_available_threads));  // 1024 - iouring queue size.
   }
 
   pool->Run();
