// Copyright 2022, DragonflyDB authors.  All rights reserved.
// See LICENSE for licensing terms.
//

#pragma once

#include "server/journal/types.h"
#include "util/proactor_pool.h"

namespace dfly {

class Transaction;

namespace journal {

class Journal {
 public:
  using Span = absl::Span<const std::string_view>;

  Journal();

  // Returns true if journal has been active and changed its state to lameduck mode
  // and false otherwise.
  bool EnterLameDuck();  // still logs ongoing transactions but refuses to start new ones.

  // Requires: journal is in lameduck mode.
  std::error_code Close();

  // Opens journal inside a Dragonfly thread. Must be called in each thread.
  std::error_code OpenInThread(bool persistent, std::string_view dir);

  //******* The following functions must be called in the context of the owning shard *********//

  uint32_t RegisterOnChange(ChangeCallback cb);
  void UnregisterOnChange(uint32_t id);

  // Returns true if transaction was scheduled, false if journal is inactive
  // or in lameduck mode and does not log new transactions.
  bool SchedStartTx(TxId txid, unsigned num_keys, unsigned num_shards);

  /*
  void AddCmd(TxId txid, Op opcode, Span args) {
    OpArgs(txid, opcode, args);
  }

  void Lock(TxId txid, Span keys) {
    OpArgs(txid, Op::LOCK, keys);
  }

  void Unlock(TxId txid, Span keys) {
    OpArgs(txid, Op::UNLOCK, keys);
  }
*/
  LSN GetLsn() const;

<<<<<<< HEAD
  void RecordEntry(TxId txid, DbIndex dbid, Entry::Payload payload, unsigned shard_cnt);
=======
  void RecordEntry(const Entry& entry);
  TxId GetLastTxId();
>>>>>>> 50e14db6

 private:
  mutable boost::fibers::mutex state_mu_;

  std::atomic_bool lameduck_{false};
};

}  // namespace journal
}  // namespace dfly<|MERGE_RESOLUTION|>--- conflicted
+++ resolved
@@ -53,12 +53,11 @@
 */
   LSN GetLsn() const;
 
-<<<<<<< HEAD
+
   void RecordEntry(TxId txid, DbIndex dbid, Entry::Payload payload, unsigned shard_cnt);
-=======
-  void RecordEntry(const Entry& entry);
+
   TxId GetLastTxId();
->>>>>>> 50e14db6
+
 
  private:
   mutable boost::fibers::mutex state_mu_;
