--- conflicted
+++ resolved
@@ -209,15 +209,10 @@
   do {
     if (fiber_cancelled_)
       return;
-<<<<<<< HEAD
-
-    cursor = pt->Traverse(cursor, [&](PrimeTable::bucket_iterator it) {
+    cursor = pt->TraverseBuckets(cursor, [&](PrimeTable::bucket_iterator it) {
       std::lock_guard guard(big_value_mu_);
-      if (fiber_cancelled_)  // Traverse could have yieleded
-=======
-    cursor = pt->TraverseBuckets(cursor, [&](PrimeTable::bucket_iterator it) {
+
       if (fiber_cancelled_)  // Could be cancelled any time as Traverse may preempt
->>>>>>> 5fee6683
         return;
 
       db_slice_->FlushChangeToEarlierCallbacks(0 /*db_id always 0 for cluster*/,
@@ -327,15 +322,12 @@
 
 void RestoreStreamer::WriteEntry(string_view key, const PrimeValue& pk, const PrimeValue& pv,
                                  uint64_t expire_ms) {
-<<<<<<< HEAD
-  CmdSerializer serializer([&](std::string s) {
-    Write(std::move(s));
-    ThrottleIfNeeded();
-  });
-=======
-  CmdSerializer serializer([&](std::string s) { Write(std::move(s)); },
-                           ServerState::tlocal()->serialization_max_chunk_size);
->>>>>>> 5fee6683
+  CmdSerializer serializer(
+      [&](std::string s) {
+        Write(std::move(s));
+        ThrottleIfNeeded();
+      },
+      ServerState::tlocal()->serialization_max_chunk_size);
   serializer.SerializeEntry(key, pk, pv, expire_ms);
 }
 
