// Copyright 2022, DragonflyDB authors.  All rights reserved.
// See LICENSE for licensing terms.
//

#pragma once

extern "C" {
#include "redis/sds.h"
}

#include <absl/container/btree_map.h>
#include <absl/container/flat_hash_map.h>
#include <xxhash.h>

#include "base/string_view_sso.h"
#include "core/external_alloc.h"
#include "core/mi_memory_resource.h"
#include "core/tx_queue.h"
#include "server/channel_slice.h"
#include "server/db_slice.h"
#include "util/fibers/fiberqueue_threadpool.h"
#include "util/fibers/fibers_ext.h"
#include "util/proactor_pool.h"
#include "util/sliding_counter.h"

namespace dfly {

namespace journal {
class Journal;
}  // namespace journal

class TieredStorage;
class BlockingController;

class EngineShard {
 public:
  struct Stats {
    uint64_t ooo_runs = 0;    // how many times transactions run as OOO.
    uint64_t quick_runs = 0;  //  how many times single shard "RunQuickie" transaction run.

    Stats& operator+=(const Stats&);
  };

  // EngineShard() is private down below.
  ~EngineShard();

  // Sets up a new EngineShard in the thread.
  // If update_db_time is true, initializes periodic time update for its db_slice.
  static void InitThreadLocal(util::ProactorBase* pb, bool update_db_time);

  static void DestroyThreadLocal();

  static EngineShard* tlocal() {
    return shard_;
  }

  ShardId shard_id() const {
    return db_slice_.shard_id();
  }

  DbSlice& db_slice() {
    return db_slice_;
  }

  const DbSlice& db_slice() const {
    return db_slice_;
  }

  ChannelSlice& channel_slice() {
    return channel_slice_;
  }

  std::pmr::memory_resource* memory_resource() {
    return &mi_resource_;
  }

  ::util::fibers_ext::FiberQueue* GetFiberQueue() {
    return &queue_;
  }

  // Processes TxQueue, blocked transactions or any other execution state related to that
  // shard. Tries executing the passed transaction if possible (does not guarantee though).
  void PollExecution(const char* context, Transaction* trans);

  // Returns transaction queue.
  TxQueue* txq() {
    return &txq_;
  }

  TxId committed_txid() const {
    return committed_txid_;
  }

  // Signals whether shard-wide lock is active.
  // Transactions that conflict with shard locks must subscribe into pending queue.
  IntentLock* shard_lock() {
    return &shard_lock_;
  }

  // TODO: Awkward interface. I should solve it somehow.
  void ShutdownMulti(Transaction* multi);

  void IncQuickRun() {
    stats_.quick_runs++;
  }

  const Stats& stats() const {
    return stats_;
  }

  // Returns used memory for this shard.
  size_t UsedMemory() const;

  TieredStorage* tiered_storage() {
    return tiered_storage_.get();
  }

  // Adds blocked transaction to the watch-list.
  void AddBlocked(Transaction* trans);

  BlockingController* blocking_controller() {
    return blocking_controller_.get();
  }

  // for everyone to use for string transformations during atomic cpu sequences.
  sds tmp_str1;

  // Moving average counters.
  enum MovingCnt { TTL_TRAVERSE, TTL_DELETE, COUNTER_TOTAL };

  // Returns moving sum over the last 6 seconds.
  uint32_t GetMovingSum6(MovingCnt type) const {
    return counter_[unsigned(type)].SumTail();
  }

  journal::Journal* journal() {
    return journal_;
  }

  void set_journal(journal::Journal* j) {
    journal_ = j;
  }

  void TEST_EnableHeartbeat();

 private:
  EngineShard(util::ProactorBase* pb, bool update_db_time, mi_heap_t* heap);

  // blocks the calling fiber.
  void Shutdown();  // called before destructing EngineShard.

  void Heartbeat();

  void CacheStats();

  ::util::fibers_ext::FiberQueue queue_;
  ::boost::fibers::fiber fiber_q_;

  TxQueue txq_;
  MiMemoryResource mi_resource_;
  DbSlice db_slice_;
  ChannelSlice channel_slice_;

  Stats stats_;

  // Logical ts used to order distributed transactions.
  TxId committed_txid_ = 0;
  Transaction* continuation_trans_ = nullptr;
  journal::Journal* journal_ = nullptr;
  IntentLock shard_lock_;

  uint32_t periodic_task_ = 0;
  std::unique_ptr<TieredStorage> tiered_storage_;
  std::unique_ptr<BlockingController> blocking_controller_;

  using Counter = util::SlidingCounter<7>;

  Counter counter_[COUNTER_TOTAL];
  std::vector<Counter> ttl_survivor_sum_;  // we need it per db.

  static thread_local EngineShard* shard_;
};

class EngineShardSet {
 public:
  struct CachedStats {
    std::atomic_uint64_t used_memory;

    CachedStats() : used_memory(0) {
    }

    CachedStats(const CachedStats& o) : used_memory(o.used_memory.load()) {
    }
  };

  explicit EngineShardSet(util::ProactorPool* pp) : pp_(pp) {
  }

  uint32_t size() const {
    return uint32_t(shard_queue_.size());
  }

  util::ProactorPool* pool() {
    return pp_;
  }

  void Init(uint32_t size, bool update_db_time);
  void Shutdown();

  static const std::vector<CachedStats>& GetCachedStats();

  // Uses a shard queue to dispatch. Callback runs in a dedicated fiber.
  template <typename F> auto Await(ShardId sid, F&& f) {
    return shard_queue_[sid]->Await(std::forward<F>(f));
  }

  // Uses a shard queue to dispatch. Callback runs in a dedicated fiber.
  template <typename F> auto Add(ShardId sid, F&& f) {
    assert(sid < shard_queue_.size());
    return shard_queue_[sid]->Add(std::forward<F>(f));
  }

  // Runs a brief function on all shards. Waits for it to complete.
  template <typename U> void RunBriefInParallel(U&& func) const {
    RunBriefInParallel(std::forward<U>(func), [](auto i) { return true; });
  }

  // Runs a brief function on selected shard thread. Waits for it to complete.
  template <typename U, typename P> void RunBriefInParallel(U&& func, P&& pred) const;

  template <typename U> void RunBlockingInParallel(U&& func);

  // Runs func on all shards via the same shard queue that's been used by transactions framework.
  // The functions running inside the shard queue run atomically (sequentially)
  // with respect each other on the same shard.
  template <typename U> void AwaitRunningOnShardQueue(U&& func) {
    util::fibers_ext::BlockingCounter bc{unsigned(shard_queue_.size())};
    for (size_t i = 0; i < shard_queue_.size(); ++i) {
      Add(i, [&func, bc]() mutable {
        func(EngineShard::tlocal());
        bc.Dec();
      });
    }

    bc.Wait();
  }

  // Used in tests
  void TEST_EnableHeartBeat();
  void TEST_EnableCacheMode();

 private:
  void InitThreadLocal(util::ProactorBase* pb, bool update_db_time);

  util::ProactorPool* pp_;
  std::vector<util::fibers_ext::FiberQueue*> shard_queue_;
};

template <typename U, typename P>
void EngineShardSet::RunBriefInParallel(U&& func, P&& pred) const {
  util::fibers_ext::BlockingCounter bc{0};

  for (uint32_t i = 0; i < size(); ++i) {
    if (!pred(i))
      continue;

    bc.Add(1);
    util::ProactorBase* dest = pp_->at(i);
<<<<<<< HEAD
    dest->DispatchBrief([i, f = func, bc]() mutable {
      if constexpr (std::is_invocable_v<U, EngineShard*>) {
        f(EngineShard::tlocal());
      } else {
        f(i, EngineShard::tlocal());
      }
=======
    dest->DispatchBrief([&func, bc]() mutable {
      func(EngineShard::tlocal());
>>>>>>> da03cd83
      bc.Dec();
    });
  }
  bc.Wait();
}

template <typename U> void EngineShardSet::RunBlockingInParallel(U&& func) {
  util::fibers_ext::BlockingCounter bc{size()};

  for (uint32_t i = 0; i < size(); ++i) {
    util::ProactorBase* dest = pp_->at(i);

    // the "Dispatch" call spawns a fiber underneath.
<<<<<<< HEAD
    dest->Dispatch([i, f = func, bc]() mutable {
      if constexpr (std::is_invocable_v<U, EngineShard*>) {
        f(EngineShard::tlocal());
      } else {
        f(i, EngineShard::tlocal());
      }
=======
    dest->Dispatch([&func, bc]() mutable {
      func(EngineShard::tlocal());
>>>>>>> da03cd83
      bc.Dec();
    });
  }
  bc.Wait();
}

inline ShardId Shard(std::string_view v, ShardId shard_num) {
  XXH64_hash_t hash = XXH64(v.data(), v.size(), 120577240643ULL);
  return hash % shard_num;
}

// absl::GetCurrentTimeNanos is twice faster than clock_gettime(CLOCK_REALTIME) on my laptop
// and 4 times faster than on a VM. it takes 5-10ns to do a call.

extern uint64_t TEST_current_time_ms;

inline uint64_t GetCurrentTimeMs() {
  return TEST_current_time_ms ? TEST_current_time_ms : absl::GetCurrentTimeNanos() / 1000000;
}

extern EngineShardSet* shard_set;

}  // namespace dfly<|MERGE_RESOLUTION|>--- conflicted
+++ resolved
@@ -266,17 +266,8 @@
 
     bc.Add(1);
     util::ProactorBase* dest = pp_->at(i);
-<<<<<<< HEAD
-    dest->DispatchBrief([i, f = func, bc]() mutable {
-      if constexpr (std::is_invocable_v<U, EngineShard*>) {
-        f(EngineShard::tlocal());
-      } else {
-        f(i, EngineShard::tlocal());
-      }
-=======
     dest->DispatchBrief([&func, bc]() mutable {
       func(EngineShard::tlocal());
->>>>>>> da03cd83
       bc.Dec();
     });
   }
@@ -290,17 +281,8 @@
     util::ProactorBase* dest = pp_->at(i);
 
     // the "Dispatch" call spawns a fiber underneath.
-<<<<<<< HEAD
-    dest->Dispatch([i, f = func, bc]() mutable {
-      if constexpr (std::is_invocable_v<U, EngineShard*>) {
-        f(EngineShard::tlocal());
-      } else {
-        f(i, EngineShard::tlocal());
-      }
-=======
     dest->Dispatch([&func, bc]() mutable {
       func(EngineShard::tlocal());
->>>>>>> da03cd83
       bc.Dec();
     });
   }
