--- conflicted
+++ resolved
@@ -236,7 +236,6 @@
     }
 
     DbTable* table = db_slice_->GetDBTable(cntx_.db_index);
-<<<<<<< HEAD
     auto& lt = table->trans_locks;
     string tmp;
     string_view key = last_slot_it->first.GetSlice(&tmp);
@@ -244,10 +243,7 @@
     if (lt.find(KeyLockArgs::GetLockKey(key)) != lt.end())
       return 0;
 
-    PerformDeletion(last_slot_it, db_slice_->shard_owner(), table);
-=======
     db_slice_->PerformDeletion(last_slot_it, db_slice_->shard_owner(), table);
->>>>>>> c7093c40
     ++evicted_;
 
     // log the evicted keys to journal.
