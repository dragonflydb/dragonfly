// Copyright 2022, DragonflyDB authors.  All rights reserved.
// See LICENSE for licensing terms.
//

#include "server/db_slice.h"

extern "C" {
#include "redis/object.h"
}

#include "base/flags.h"
#include "base/logging.h"
#include "generic_family.h"
#include "server/engine_shard_set.h"
#include "server/journal/journal.h"
#include "server/server_state.h"
#include "server/tiered_storage.h"

ABSL_FLAG(bool, enable_heartbeat_eviction, true,
          "Enable eviction during heartbeat when memory is under pressure.");

ABSL_FLAG(uint32_t, max_eviction_per_heartbeat, 100,
          "The maximum number of key-value pairs that will be deleted in each eviction "
          "when heartbeat based eviction is triggered under memory pressure.");

ABSL_FLAG(uint32_t, max_segment_to_consider, 4,
          "The maximum number of dashtable segments to scan in each eviction "
          "when heartbeat based eviction is triggered under memory pressure.");

namespace dfly {

using namespace std;
using namespace util;
using absl::GetFlag;
using facade::OpStatus;

namespace {

constexpr auto kPrimeSegmentSize = PrimeTable::kSegBytes;
constexpr auto kExpireSegmentSize = ExpireTable::kSegBytes;

// mi_malloc good size is 32768. i.e. we have malloc waste of 1.5%.
static_assert(kPrimeSegmentSize == 32288);

// 20480 is the next goodsize so we are loosing ~300 bytes or 1.5%.
// 24576
static_assert(kExpireSegmentSize == 23528);

void PerformDeletion(PrimeIterator del_it, ExpireIterator exp_it, EngineShard* shard,
                     DbTable* table) {
  if (!exp_it.is_done()) {
    table->expire.Erase(exp_it);
  }

  if (del_it->second.HasFlag()) {
    if (table->mcflag.Erase(del_it->first) == 0) {
      LOG(ERROR) << "Internal error, inconsistent state, mcflag should be present but not found "
                 << del_it->first.ToString();
    }
  }

  DbTableStats& stats = table->stats;
  const PrimeValue& pv = del_it->second;
  if (pv.IsExternal()) {
    auto [offset, size] = pv.GetExternalSlice();

    stats.tiered_entries--;
    stats.tiered_size -= size;
    TieredStorage* tiered = shard->tiered_storage();
    tiered->Free(offset, size);
  }
  if (pv.HasIoPending()) {
    TieredStorage* tiered = shard->tiered_storage();
    tiered->CancelIo(table->index, del_it);
  }

  size_t value_heap_size = pv.MallocUsed();
  stats.inline_keys -= del_it->first.IsInline();
  int64_t delta = del_it->first.MallocUsed() + value_heap_size;
  stats.obj_memory_usage -= delta;
  stats.AddTypeMemoryUsage(pv.ObjType(), -delta);
  if (pv.ObjType() == OBJ_HASH && pv.Encoding() == kEncodingListPack) {
    --stats.listpack_blob_cnt;
  } else if (pv.ObjType() == OBJ_ZSET && pv.Encoding() == OBJ_ENCODING_LISTPACK) {
    --stats.listpack_blob_cnt;
  }

  if (ClusterConfig::IsEnabled()) {
    string tmp;
    string_view key = del_it->first.GetSlice(&tmp);
    SlotId sid = ClusterConfig::KeySlot(key);
    table->slots_stats[sid].key_count -= 1;
  }

  table->prime.Erase(del_it);
}

inline void PerformDeletion(PrimeIterator del_it, EngineShard* shard, DbTable* table) {
  ExpireIterator exp_it;
  if (del_it->second.HasExpire()) {
    exp_it = table->expire.Find(del_it->first);
    DCHECK(!exp_it.is_done());
  }

  PerformDeletion(del_it, exp_it, shard, table);
};

class PrimeEvictionPolicy {
 public:
  static constexpr bool can_evict = true;  // we implement eviction functionality.
  static constexpr bool can_gc = true;

  PrimeEvictionPolicy(const DbContext& cntx, bool can_evict, ssize_t mem_budget, ssize_t soft_limit,
                      DbSlice* db_slice, bool apply_memory_limit)
      : db_slice_(db_slice),
        mem_budget_(mem_budget),
        soft_limit_(soft_limit),
        cntx_(cntx),
        can_evict_(can_evict),
        apply_memory_limit_(apply_memory_limit) {
  }

  // A hook function that is called every time a segment is full and requires splitting.
  void RecordSplit(PrimeTable::Segment_t* segment) {
    mem_budget_ -= PrimeTable::kSegBytes;
    DVLOG(2) << "split: " << segment->SlowSize() << "/" << segment->capacity();
  }

  bool CanGrow(const PrimeTable& tbl) const;

  unsigned GarbageCollect(const PrimeTable::HotspotBuckets& eb, PrimeTable* me);
  unsigned Evict(const PrimeTable::HotspotBuckets& eb, PrimeTable* me);

  ssize_t mem_budget() const {
    return mem_budget_;
  }

  unsigned evicted() const {
    return evicted_;
  }

  unsigned checked() const {
    return checked_;
  }

 private:
  DbSlice* db_slice_;
  ssize_t mem_budget_;
  ssize_t soft_limit_ = 0;
  const DbContext cntx_;

  unsigned evicted_ = 0;
  unsigned checked_ = 0;

  // unlike static constexpr can_evict, this parameter tells whether we can evict
  // items in runtime.
  const bool can_evict_;
  const bool apply_memory_limit_;
};

class PrimeBumpPolicy {
 public:
  // returns true if key can be made less important for eviction (opposite of bump up)
  bool CanBumpDown(const CompactObj& key) const {
    return !key.IsSticky();
  }
};

bool PrimeEvictionPolicy::CanGrow(const PrimeTable& tbl) const {
  if (!apply_memory_limit_ || mem_budget_ > soft_limit_)
    return true;

  DCHECK_LE(tbl.size(), tbl.capacity());

  // We take a conservative stance here -
  // we estimate how much memory we will take with the current capacity
  // even though we may currently use less memory.
  // see https://github.com/dragonflydb/dragonfly/issues/256#issuecomment-1227095503
  size_t new_available = (tbl.capacity() - tbl.size()) + PrimeTable::kSegCapacity;
  bool res = mem_budget_ >
             int64_t(PrimeTable::kSegBytes + db_slice_->bytes_per_object() * new_available * 1.1);
  VLOG(2) << "available: " << new_available << ", res: " << res;

  return res;
}

unsigned PrimeEvictionPolicy::GarbageCollect(const PrimeTable::HotspotBuckets& eb, PrimeTable* me) {
  unsigned res = 0;
  // bool should_print = (eb.key_hash % 128) == 0;

  // based on tests - it's more efficient to pass regular buckets to gc.
  // stash buckets are filled last so much smaller change they have expired items.
  unsigned num_buckets =
      std::min<unsigned>(PrimeTable::HotspotBuckets::kRegularBuckets, eb.num_buckets);
  for (unsigned i = 0; i < num_buckets; ++i) {
    auto bucket_it = eb.at(i);
    for (; !bucket_it.is_done(); ++bucket_it) {
      if (bucket_it->second.HasExpire()) {
        ++checked_;
        auto [prime_it, exp_it] = db_slice_->ExpireIfNeeded(cntx_, bucket_it);
        if (prime_it.is_done())
          ++res;
      }
    }
  }

  return res;
}

unsigned PrimeEvictionPolicy::Evict(const PrimeTable::HotspotBuckets& eb, PrimeTable* me) {
  if (!can_evict_)
    return 0;

  constexpr size_t kNumStashBuckets = ABSL_ARRAYSIZE(eb.probes.by_type.stash_buckets);

  // choose "randomly" a stash bucket to evict an item.
  auto bucket_it = eb.probes.by_type.stash_buckets[eb.key_hash % kNumStashBuckets];
  auto last_slot_it = bucket_it;
  last_slot_it += (PrimeTable::kBucketWidth - 1);
  if (!last_slot_it.is_done()) {
    // don't evict sticky items
    if (last_slot_it->first.IsSticky()) {
      return 0;
    }

    std::string tmp;
    std::string_view key = last_slot_it->first.GetSlice(&tmp);

    DbTable* table = db_slice_->GetDBTable(cntx_.db_index);
    PerformDeletion(last_slot_it, db_slice_->shard_owner(), table);
    ++evicted_;
    db_slice_->SendInvalidationTrackingMessage(key);
  }
  me->ShiftRight(bucket_it);

  return 1;
}

}  // namespace

#define ADD(x) (x) += o.x

DbStats& DbStats::operator+=(const DbStats& o) {
  constexpr size_t kDbSz = sizeof(DbStats);
  static_assert(kDbSz == 216);

  DbTableStats::operator+=(o);

  ADD(key_count);
  ADD(expire_count);
  ADD(bucket_count);
  ADD(table_mem_usage);

  return *this;
}

SliceEvents& SliceEvents::operator+=(const SliceEvents& o) {
  static_assert(sizeof(SliceEvents) == 88, "You should update this function with new fields");

  ADD(evicted_keys);
  ADD(hard_evictions);
  ADD(expired_keys);
  ADD(garbage_collected);
  ADD(stash_unloaded);
  ADD(bumpups);
  ADD(garbage_checked);
  ADD(hits);
  ADD(misses);
  ADD(insertion_rejections);
  ADD(update);

  return *this;
}

#undef ADD

DbSlice::DbSlice(uint32_t index, bool caching_mode, EngineShard* owner)
    : shard_id_(index), caching_mode_(caching_mode), owner_(owner) {
  db_arr_.emplace_back();
  CreateDb(0);
  expire_base_[0] = expire_base_[1] = 0;
  soft_budget_limit_ = (0.3 * max_memory_limit / shard_set->size());
}

DbSlice::~DbSlice() {
  // we do not need this code but it's easier to debug in case we encounter
  // memory allocation bugs during delete operations.

  for (auto& db : db_arr_) {
    if (!db)
      continue;
    db.reset();
  }
}

auto DbSlice::GetStats() const -> Stats {
  Stats s;
  s.events = events_;
  s.db_stats.resize(db_arr_.size());

  for (size_t i = 0; i < db_arr_.size(); ++i) {
    if (!db_arr_[i])
      continue;
    const auto& db_wrap = *db_arr_[i];
    DbStats& stats = s.db_stats[i];
    stats = db_wrap.stats;
    stats.key_count = db_wrap.prime.size();
    stats.bucket_count = db_wrap.prime.bucket_count();
    stats.expire_count = db_wrap.expire.size();
    stats.table_mem_usage = (db_wrap.prime.mem_usage() + db_wrap.expire.mem_usage());
  }
  s.small_string_bytes = CompactObj::GetStats().small_string_bytes;

  return s;
}

SlotStats DbSlice::GetSlotStats(SlotId sid) const {
  CHECK(db_arr_[0]);
  return db_arr_[0]->slots_stats[sid];
}

void DbSlice::Reserve(DbIndex db_ind, size_t key_size) {
  ActivateDb(db_ind);

  auto& db = db_arr_[db_ind];
  DCHECK(db);

  db->prime.Reserve(key_size);
}

auto DbSlice::Find(const Context& cntx, string_view key, unsigned req_obj_type)
    -> OpResult<PrimeIterator> {
  auto it = FindExt(cntx, key).first;

  if (!IsValid(it))
    return OpStatus::KEY_NOTFOUND;

  if (it->second.ObjType() != req_obj_type) {
    return OpStatus::WRONG_TYPE;
  }

  return it;
}

pair<PrimeIterator, ExpireIterator> DbSlice::FindExt(const Context& cntx, string_view key) {
  pair<PrimeIterator, ExpireIterator> res;

  if (!IsDbValid(cntx.db_index))
    return res;

  auto& db = *db_arr_[cntx.db_index];
  res.first = db.prime.Find(key);
  FiberAtomicGuard fg;
  if (!IsValid(res.first)) {
    events_.misses++;
    return res;
  }

  if (res.first->second.HasExpire()) {  // check expiry state
    res = ExpireIfNeeded(cntx, res.first);
  }

  if (caching_mode_ && IsValid(res.first)) {
    if (!change_cb_.empty()) {
      auto bump_cb = [&](PrimeTable::bucket_iterator bit) {
        DVLOG(2) << "Running callbacks for key " << key << " in dbid " << cntx.db_index;
        for (const auto& ccb : change_cb_) {
          ccb.second(cntx.db_index, bit);
        }
      };

      //
      db.prime.CVCUponBump(change_cb_.back().first, res.first, bump_cb);
    }

    res.first = db.prime.BumpUp(res.first, PrimeBumpPolicy{});
    ++events_.bumpups;
  }

  events_.hits++;
  db.top_keys.Touch(key);

  if (ClusterConfig::IsEnabled()) {
    db.slots_stats[ClusterConfig::KeySlot(key)].total_reads += 1;
  }

  return res;
}

OpResult<pair<PrimeIterator, unsigned>> DbSlice::FindFirst(const Context& cntx, ArgSlice args,
                                                           int req_obj_type) {
  DCHECK(!args.empty());

  for (unsigned i = 0; i < args.size(); ++i) {
    string_view s = args[i];
    OpResult<PrimeIterator> res = Find(cntx, s, req_obj_type);
    if (res)
      return make_pair(res.value(), i);
    if (res.status() != OpStatus::KEY_NOTFOUND)
      return res.status();
  }

  VLOG(2) << "FindFirst " << args.front() << " not found";
  return OpStatus::KEY_NOTFOUND;
}

pair<PrimeIterator, bool> DbSlice::AddOrFind(const Context& cntx, string_view key) noexcept(false) {
  auto res = AddOrFind2(cntx, key);
  return make_pair(get<0>(res), get<2>(res));
}

tuple<PrimeIterator, ExpireIterator, bool> DbSlice::AddOrFind2(const Context& cntx,
                                                               string_view key) noexcept(false) {
  DCHECK(IsDbValid(cntx.db_index));

  DbTable& db = *db_arr_[cntx.db_index];

  // If we have some registered onchange callbacks, we must know in advance whether its Find or Add.
  if (!change_cb_.empty()) {
    auto res = FindExt(cntx, key);

    if (IsValid(res.first)) {
      return tuple_cat(res, make_tuple(false));
    }
    // It's a new entry.
    DVLOG(2) << "Running callbacks for key " << key << " in dbid " << cntx.db_index;
    for (const auto& ccb : change_cb_) {
      ccb.second(cntx.db_index, key);
    }
  }

  // In case we are loading from rdb file or replicating we want to disable conservative memory
  // checks (inside PrimeEvictionPolicy::CanGrow) and reject insertions only after we pass max
  // memory limit. When loading a snapshot created by the same server configuration (memory and
  // number of shards) we will create a different dash table segment directory tree, because the
  // tree shape is related to the order of entries insertion. Therefore when loading data from
  // snapshot or from replication the conservative memory checks might fail as the new tree might
  // have more segments. Because we dont want to fail loading a snapshot from the same server
  // configuration we disable this checks on loading and replication.
  bool apply_memory_limit =
      !owner_->IsReplica() && !(ServerState::tlocal()->gstate() == GlobalState::LOADING);

  PrimeEvictionPolicy evp{cntx,
                          (bool(caching_mode_) && !owner_->IsReplica()),
                          int64_t(memory_budget_ - key.size()),
                          ssize_t(soft_budget_limit_),
                          this,
                          apply_memory_limit};

  // If we are over limit in non-cache scenario, just be conservative and throw.
  if (apply_memory_limit && !caching_mode_ && evp.mem_budget() < 0) {
    VLOG(2) << "AddOrFind2: over limit, budget: " << evp.mem_budget();
    events_.insertion_rejections++;
    throw bad_alloc();
  }

  // Fast-path if change_cb_ is empty so we Find or Add using
  // the insert operation: twice more efficient.
  CompactObj co_key{key};
  PrimeIterator it;
  bool inserted;

  // I try/catch just for sake of having a convenient place to set a breakpoint.
  try {
    tie(it, inserted) = db.prime.Insert(std::move(co_key), PrimeValue{}, evp);
  } catch (bad_alloc& e) {
    VLOG(2) << "AddOrFind2: bad alloc exception, budget: " << evp.mem_budget();
    events_.insertion_rejections++;

    throw e;
  }

  size_t evicted_obj_bytes = 0;

  // We may still reach the state when our memory usage is above the limit even if we
  // do not add new segments. For example, we have half full segments
  // and we add new objects or update the existing ones and our memory usage grows.
  if (evp.mem_budget() < 0) {
    // TODO(roman): EvictObjects is too aggressive and it's messing with cache hit-rate.
    // The regular eviction policy does a decent job though it may cross the passed limit
    // a little bit. I do not consider it as a serious bug.
    // evicted_obj_bytes = EvictObjects(-evp.mem_budget(), it, &db);
  }

  if (inserted) {  // new entry
    db.stats.inline_keys += it->first.IsInline();
    int64_t delta = it->first.MallocUsed();
    db.stats.obj_memory_usage += delta;
    db.stats.AddTypeMemoryUsage(it->second.ObjType(), delta);

    events_.garbage_collected = db.prime.garbage_collected();
    events_.stash_unloaded = db.prime.stash_unloaded();
    events_.evicted_keys += evp.evicted();
    events_.garbage_checked += evp.checked();

    it.SetVersion(NextVersion());
    memory_budget_ = evp.mem_budget() + evicted_obj_bytes;
    if (ClusterConfig::IsEnabled()) {
      SlotId sid = ClusterConfig::KeySlot(key);
      db.slots_stats[sid].key_count += 1;
    }

    return make_tuple(it, ExpireIterator{}, true);
  }

  auto& existing = it;

  DCHECK(IsValid(existing));

  memory_budget_ += evicted_obj_bytes;

  ExpireIterator expire_it;
  if (existing->second.HasExpire()) {
    expire_it = db.expire.Find(existing->first);
    CHECK(IsValid(expire_it));

    // TODO: to implement the incremental update of expiry values using multi-generation
    // expire_base_ update. Right now we use only index 0.
    uint64_t delta_ms = cntx.time_now_ms - expire_base_[0];

    if (expire_it->second.duration_ms() <= delta_ms) {
      db.expire.Erase(expire_it);

      if (existing->second.HasFlag()) {
        if (db.mcflag.Erase(existing->first) == 0) {
          LOG(ERROR)
              << "Internal error, inconsistent state, mcflag should be present but not found "
              << existing->first.ToString();
        }
      }

      // Keep the entry but reset the object.
      int64_t value_heap_size = existing->second.MallocUsed();
      db.stats.obj_memory_usage -= value_heap_size;
      db.stats.AddTypeMemoryUsage(it->second.ObjType(), -value_heap_size);

      existing->second.Reset();
      events_.expired_keys++;

      return make_tuple(existing, ExpireIterator{}, true);
    }
  }

  return make_tuple(existing, expire_it, false);
}

void DbSlice::ActivateDb(DbIndex db_ind) {
  if (db_arr_.size() <= db_ind)
    db_arr_.resize(db_ind + 1);
  CreateDb(db_ind);
}

bool DbSlice::Del(DbIndex db_ind, PrimeIterator it) {
  if (!IsValid(it)) {
    return false;
  }

  auto& db = db_arr_[db_ind];

  auto obj_type = it->second.ObjType();

  string tmp;
  string_view key = it->first.GetSlice(&tmp);

  if (doc_del_cb_ && (obj_type == OBJ_JSON || obj_type == OBJ_HASH)) {
    DbContext cntx{db_ind, GetCurrentTimeMs()};
    doc_del_cb_(key, cntx, it->second);
  }

  PerformDeletion(it, shard_owner(), db.get());
  SendInvalidationTrackingMessage(key);

  return true;
}

void DbSlice::FlushSlotsFb(const SlotSet& slot_ids) {
  // Slot deletion can take time as it traverses all the database, hence it runs in fiber.
  // We want to flush all the data of a slot that was added till the time the call to FlushSlotsFb
  // was made. Therefore we delete slots entries with version < next_version
  uint64_t next_version = NextVersion();

  std::string tmp;
  auto del_entry_cb = [&](PrimeTable::iterator it) {
    std::string_view key = it->first.GetSlice(&tmp);
    SlotId sid = ClusterConfig::KeySlot(key);
    if (slot_ids.contains(sid) && it.GetVersion() < next_version) {
      PerformDeletion(it, shard_owner(), db_arr_[0].get());
      SendInvalidationTrackingMessage(key);
    }
    return true;
  };

  ServerState& etl = *ServerState::tlocal();
  PrimeTable* pt = &db_arr_[0]->prime;
  PrimeTable::Cursor cursor;
  uint64_t i = 0;
  do {
    PrimeTable::Cursor next = pt->Traverse(cursor, del_entry_cb);
    ++i;
    cursor = next;
    if (i % 100 == 0) {
      ThisFiber::Yield();
    }

  } while (cursor && etl.gstate() != GlobalState::SHUTTING_DOWN);
  mi_heap_collect(etl.data_heap(), true);
}

void DbSlice::FlushSlots(SlotSet slot_ids) {
  InvalidateSlotWatches(slot_ids);
  fb2::Fiber("flush_slots", [this, slot_ids = std::move(slot_ids)]() mutable {
    FlushSlotsFb(slot_ids);
  }).Detach();
}

void DbSlice::FlushDbIndexes(const std::vector<DbIndex>& indexes) {
  // TODO: to add preeemptiveness by yielding inside clear.
  DbTableArray flush_db_arr(db_arr_.size());
  for (DbIndex index : indexes) {
    auto& db = db_arr_[index];
    CHECK(db);
    InvalidateDbWatches(index);
    flush_db_arr[index] = std::move(db);

    CreateDb(index);
    db_arr_[index]->trans_locks.swap(flush_db_arr[index]->trans_locks);
    if (TieredStorage* tiered = shard_owner()->tiered_storage(); tiered) {
      tiered->CancelAllIos(index);
    }
  }

  auto cb = [this, flush_db_arr = std::move(flush_db_arr)]() mutable {
    for (auto& db_ptr : flush_db_arr) {
      if (db_ptr && db_ptr->stats.tiered_entries > 0) {
        for (auto it = db_ptr->prime.begin(); it != db_ptr->prime.end(); ++it) {
          if (it->second.IsExternal()) {
            std::string tmp;
            std::string_view key = it->first.GetSlice(&tmp);
            PerformDeletion(it, shard_owner(), db_ptr.get());
            SendInvalidationTrackingMessage(key);
          }
        }

        DCHECK_EQ(0u, db_ptr->stats.tiered_entries);
        db_ptr.reset();
      }
    }
    mi_heap_collect(ServerState::tlocal()->data_heap(), true);
  };

  fb2::Fiber("flush_dbs", std::move(cb)).Detach();
}

void DbSlice::FlushDb(DbIndex db_ind) {
  if (db_ind != kDbAll) {
    // Flush a single database if a specific index is provided
    FlushDbIndexes({db_ind});
    return;
  }

  std::vector<DbIndex> indexes;
  indexes.reserve(db_arr_.size());
  for (DbIndex i = 0; i < db_arr_.size(); ++i) {
    if (db_arr_[i]) {
      indexes.push_back(i);
    }
  }
<<<<<<< HEAD

  auto all_dbs = std::move(db_arr_);
  db_arr_.resize(all_dbs.size());
  for (size_t i = 0; i < db_arr_.size(); ++i) {
    if (all_dbs[i]) {
      CreateDb(i);
      db_arr_[i]->trans_locks.swap(all_dbs[i]->trans_locks);
    }
  }

  // Explicitly drop reference counted pointers in place.
  // If snapshotting is currently in progress, they will keep alive until it finishes.
  for (auto& db : all_dbs)
    db.reset();
  mi_heap_collect(ServerState::tlocal()->data_heap(), true);

  // clear all the tracking table.
  client_tracking_map_.clear();
=======
  FlushDbIndexes(indexes);
>>>>>>> 64bbfc70
}

void DbSlice::AddExpire(DbIndex db_ind, PrimeIterator main_it, uint64_t at) {
  uint64_t delta = at - expire_base_[0];  // TODO: employ multigen expire updates.
  CHECK(db_arr_[db_ind]->expire.Insert(main_it->first.AsRef(), ExpirePeriod(delta)).second);
  main_it->second.SetExpire(true);
}

bool DbSlice::RemoveExpire(DbIndex db_ind, PrimeIterator main_it) {
  if (main_it->second.HasExpire()) {
    CHECK_EQ(1u, db_arr_[db_ind]->expire.Erase(main_it->first));
    main_it->second.SetExpire(false);
    return true;
  }
  return false;
}

// Returns true if a state has changed, false otherwise.
bool DbSlice::UpdateExpire(DbIndex db_ind, PrimeIterator it, uint64_t at) {
  if (at == 0) {
    return RemoveExpire(db_ind, it);
  }

  if (!it->second.HasExpire() && at) {
    AddExpire(db_ind, it, at);
    return true;
  }

  return false;
}

void DbSlice::SetMCFlag(DbIndex db_ind, PrimeKey key, uint32_t flag) {
  auto& db = *db_arr_[db_ind];
  if (flag == 0) {
    if (db.mcflag.Erase(key) == 0) {
      LOG(ERROR) << "Internal error, inconsistent state, mcflag should be present but not found "
                 << key.ToString();
    }
  } else {
    auto [it, inserted] = db.mcflag.Insert(std::move(key), flag);
    if (!inserted)
      it->second = flag;
  }
}

uint32_t DbSlice::GetMCFlag(DbIndex db_ind, const PrimeKey& key) const {
  auto& db = *db_arr_[db_ind];
  auto it = db.mcflag.Find(key);
  if (it.is_done()) {
    LOG(ERROR) << "Internal error, inconsistent state, mcflag should be present but not found "
               << key.ToString();
    return 0;
  }
  return it->second;
}

PrimeIterator DbSlice::AddNew(const Context& cntx, string_view key, PrimeValue obj,
                              uint64_t expire_at_ms) noexcept(false) {
  auto [it, added] = AddOrSkip(cntx, key, std::move(obj), expire_at_ms);
  CHECK(added);

  return it;
}

pair<int64_t, int64_t> DbSlice::ExpireParams::Calculate(int64_t now_ms) const {
  if (persist)
    return {0, 0};
  int64_t msec = (unit == TimeUnit::SEC) ? value * 1000 : value;
  int64_t now_msec = now_ms;
  int64_t rel_msec = absolute ? msec - now_msec : msec;
  return make_pair(rel_msec, now_msec + rel_msec);
}

OpResult<int64_t> DbSlice::UpdateExpire(const Context& cntx, PrimeIterator prime_it,
                                        ExpireIterator expire_it, const ExpireParams& params) {
  constexpr uint64_t kPersistValue = 0;
  DCHECK(params.IsDefined());
  DCHECK(IsValid(prime_it));
  // If this need to persist, then only set persist value and return
  if (params.persist) {
    RemoveExpire(cntx.db_index, prime_it);
    return kPersistValue;
  }

  auto [rel_msec, abs_msec] = params.Calculate(cntx.time_now_ms);
  if (rel_msec > kMaxExpireDeadlineSec * 1000) {
    return OpStatus::OUT_OF_RANGE;
  }

  if (rel_msec <= 0) {  // implicit - don't persist
    CHECK(Del(cntx.db_index, prime_it));
    return -1;
  } else if (IsValid(expire_it) && !params.persist) {
    auto current = ExpireTime(expire_it);
    if (params.expire_options & ExpireFlags::EXPIRE_NX) {
      return OpStatus::SKIPPED;
    }
    if ((params.expire_options & ExpireFlags::EXPIRE_LT) && current <= abs_msec) {
      return OpStatus::SKIPPED;
    } else if ((params.expire_options & ExpireFlags::EXPIRE_GT) && current >= abs_msec) {
      return OpStatus::SKIPPED;
    }

    expire_it->second = FromAbsoluteTime(abs_msec);
    return abs_msec;
  } else {
    if (params.expire_options & ExpireFlags::EXPIRE_XX) {
      return OpStatus::SKIPPED;
    }
    AddExpire(cntx.db_index, prime_it, abs_msec);
    return abs_msec;
  }
}

std::pair<PrimeIterator, bool> DbSlice::AddOrUpdateInternal(const Context& cntx,
                                                            std::string_view key, PrimeValue obj,
                                                            uint64_t expire_at_ms,
                                                            bool force_update) noexcept(false) {
  DCHECK(!obj.IsRef());

  pair<PrimeIterator, bool> res = AddOrFind(cntx, key);
  if (!res.second && !force_update)  // have not inserted.
    return res;

  auto& db = *db_arr_[cntx.db_index];
  auto& it = res.first;

  it->second = std::move(obj);
  PostUpdate(cntx.db_index, it, key, false);

  if (expire_at_ms) {
    it->second.SetExpire(true);
    uint64_t delta = expire_at_ms - expire_base_[0];
    auto [eit, inserted] = db.expire.Insert(it->first.AsRef(), ExpirePeriod(delta));
    CHECK(inserted || force_update);
    if (!inserted) {
      eit->second = ExpirePeriod(delta);
    }
  }

  return res;
}

pair<PrimeIterator, bool> DbSlice::AddOrUpdate(const Context& cntx, string_view key, PrimeValue obj,
                                               uint64_t expire_at_ms) noexcept(false) {
  return AddOrUpdateInternal(cntx, key, std::move(obj), expire_at_ms, true);
}

pair<PrimeIterator, bool> DbSlice::AddOrSkip(const Context& cntx, string_view key, PrimeValue obj,
                                             uint64_t expire_at_ms) noexcept(false) {
  return AddOrUpdateInternal(cntx, key, std::move(obj), expire_at_ms, false);
}

size_t DbSlice::DbSize(DbIndex db_ind) const {
  DCHECK_LT(db_ind, db_array_size());

  if (IsDbValid(db_ind)) {
    return db_arr_[db_ind]->prime.size();
  }
  return 0;
}

bool DbSlice::Acquire(IntentLock::Mode mode, const KeyLockArgs& lock_args) {
  if (lock_args.args.empty()) {
    return true;
  }
  DCHECK_GT(lock_args.key_step, 0u);

  auto& lt = db_arr_[lock_args.db_index]->trans_locks;
  bool lock_acquired = true;

  if (lock_args.args.size() == 1) {
    string_view key = KeyLockArgs::GetLockKey(lock_args.args.front());
    lock_acquired = lt[key].Acquire(mode);
    uniq_keys_ = {key};
  } else {
    uniq_keys_.clear();

    for (size_t i = 0; i < lock_args.args.size(); i += lock_args.key_step) {
      auto s = KeyLockArgs::GetLockKey(lock_args.args[i]);
      if (uniq_keys_.insert(s).second) {
        bool res = lt[s].Acquire(mode);
        lock_acquired &= res;
      }
    }
  }

  DVLOG(2) << "Acquire " << IntentLock::ModeName(mode) << " for " << lock_args.args[0]
           << " has_acquired: " << lock_acquired;

  return lock_acquired;
}

void DbSlice::Release(IntentLock::Mode mode, DbIndex db_index, std::string_view key,
                      unsigned count) {
  return ReleaseNormalized(mode, db_index, KeyLockArgs::GetLockKey(key), count);
}

void DbSlice::ReleaseNormalized(IntentLock::Mode mode, DbIndex db_index, std::string_view key,
                                unsigned count) {
  DCHECK_EQ(key, KeyLockArgs::GetLockKey(key));
  DVLOG(1) << "Release " << IntentLock::ModeName(mode) << " " << count << " for " << key;

  auto& lt = db_arr_[db_index]->trans_locks;
  auto it = lt.find(KeyLockArgs::GetLockKey(key));
  CHECK(it != lt.end()) << key;
  it->second.Release(mode, count);
  if (it->second.IsFree()) {
    lt.erase(it);
  }
}

void DbSlice::Release(IntentLock::Mode mode, const KeyLockArgs& lock_args) {
  if (lock_args.args.empty()) {
    return;
  }

  DVLOG(2) << "Release " << IntentLock::ModeName(mode) << " for " << lock_args.args[0];
  if (lock_args.args.size() == 1) {
    string_view key = KeyLockArgs::GetLockKey(lock_args.args.front());
    ReleaseNormalized(mode, lock_args.db_index, key, 1);
  } else {
    auto& lt = db_arr_[lock_args.db_index]->trans_locks;
    uniq_keys_.clear();
    for (size_t i = 0; i < lock_args.args.size(); i += lock_args.key_step) {
      auto s = KeyLockArgs::GetLockKey(lock_args.args[i]);
      if (uniq_keys_.insert(s).second) {
        auto it = lt.find(s);
        CHECK(it != lt.end());
        it->second.Release(mode);
        if (it->second.IsFree()) {
          lt.erase(it);
        }
      }
    }
  }
  uniq_keys_.clear();
}

bool DbSlice::CheckLock(IntentLock::Mode mode, DbIndex dbid, string_view key) const {
  KeyLockArgs args;
  args.db_index = dbid;
  args.args = ArgSlice{&key, 1};
  args.key_step = 1;
  return CheckLock(mode, args);
}

bool DbSlice::CheckLock(IntentLock::Mode mode, const KeyLockArgs& lock_args) const {
  const auto& lt = db_arr_[lock_args.db_index]->trans_locks;
  for (size_t i = 0; i < lock_args.args.size(); i += lock_args.key_step) {
    auto s = KeyLockArgs::GetLockKey(lock_args.args[i]);
    auto it = lt.find(s);
    if (it != lt.end() && !it->second.Check(mode)) {
      return false;
    }
  }
  return true;
}

void DbSlice::PreUpdate(DbIndex db_ind, PrimeIterator it) {
  FiberAtomicGuard fg;
  DVLOG(2) << "Running callbacks in dbid " << db_ind;
  for (const auto& ccb : change_cb_) {
    ccb.second(db_ind, ChangeReq{it});
  }

  int64_t value_heap_size = it->second.MallocUsed();
  auto* stats = MutableStats(db_ind);
  stats->obj_memory_usage -= value_heap_size;
  stats->AddTypeMemoryUsage(it->second.ObjType(), -value_heap_size);
  stats->update_value_amount -= value_heap_size;

  if (it->second.ObjType() == OBJ_STRING) {
    if (it->second.IsExternal()) {
      // We assume here that the operation code either loaded the entry into memory
      // before calling to PreUpdate or it does not need to read it at all.
      // After this code executes, the external blob is lost.
      TieredStorage* tiered = shard_owner()->tiered_storage();
      auto [offset, size] = it->second.GetExternalSlice();
      tiered->Free(offset, size);
      it->second.Reset();

      stats->tiered_entries -= 1;
      stats->tiered_size -= size;
    } else if (it->second.HasIoPending()) {
      TieredStorage* tiered = shard_owner()->tiered_storage();
      tiered->CancelIo(db_ind, it);
    }
  }

  it.SetVersion(NextVersion());
}

void DbSlice::PostUpdate(DbIndex db_ind, PrimeIterator it, std::string_view key, bool existing) {
  DbTableStats* stats = MutableStats(db_ind);

  int64_t value_heap_size = it->second.MallocUsed();
  stats->obj_memory_usage += value_heap_size;
  stats->AddTypeMemoryUsage(it->second.ObjType(), value_heap_size);
  if (existing)
    stats->update_value_amount += value_heap_size;

  auto& db = *db_arr_[db_ind];
  auto& watched_keys = db.watched_keys;
  if (!watched_keys.empty()) {
    // Check if the key is watched.
    if (auto wit = watched_keys.find(key); wit != watched_keys.end()) {
      for (auto conn_ptr : wit->second) {
        conn_ptr->watched_dirty.store(true, memory_order_relaxed);
      }
      // No connections need to watch it anymore.
      watched_keys.erase(wit);
    }
  }

  ++events_.update;

  if (ClusterConfig::IsEnabled()) {
    db.slots_stats[ClusterConfig::KeySlot(key)].total_writes += 1;
  }

  SendInvalidationTrackingMessage(key);
}

pair<PrimeIterator, ExpireIterator> DbSlice::ExpireIfNeeded(const Context& cntx, PrimeIterator it) {
  DCHECK(it->second.HasExpire());
  auto& db = db_arr_[cntx.db_index];

  auto expire_it = db->expire.Find(it->first);

  CHECK(IsValid(expire_it));

  // TODO: to employ multi-generation update of expire-base and the underlying values.
  time_t expire_time = ExpireTime(expire_it);

  // Never do expiration on replica or if expiration is disabled.
  if (time_t(cntx.time_now_ms) < expire_time || owner_->IsReplica() || !expire_allowed_)
    return make_pair(it, expire_it);

  string tmp_key_buf;
  string_view tmp_key = it->first.GetSlice(&tmp_key_buf);

  // Replicate expiry
  if (auto journal = owner_->journal(); journal) {
    RecordExpiry(cntx.db_index, tmp_key);
  }

  auto obj_type = it->second.ObjType();
  if (doc_del_cb_ && (obj_type == OBJ_JSON || obj_type == OBJ_HASH)) {
    doc_del_cb_(tmp_key, cntx, it->second);
  }

  PerformDeletion(it, expire_it, shard_owner(), db.get());
  ++events_.expired_keys;

  SendInvalidationTrackingMessage(tmp_key);

  return make_pair(PrimeIterator{}, ExpireIterator{});
}

void DbSlice::ExpireAllIfNeeded() {
  for (DbIndex db_index = 0; db_index < db_arr_.size(); db_index++) {
    if (!db_arr_[db_index])
      continue;
    auto& db = *db_arr_[db_index];

    auto cb = [&](ExpireTable::iterator exp_it) {
      auto prime_it = db.prime.Find(exp_it->first);
      if (!IsValid(prime_it)) {
        LOG(ERROR) << "Expire entry " << exp_it->first.ToString() << " not found in prime table";
        return;
      }
      ExpireIfNeeded(DbSlice::Context{db_index, GetCurrentTimeMs()}, prime_it);
    };

    ExpireTable::Cursor cursor;
    do {
      cursor = db.expire.Traverse(cursor, cb);
    } while (cursor);
  }
}

uint64_t DbSlice::RegisterOnChange(ChangeCallback cb) {
  uint64_t ver = NextVersion();
  change_cb_.emplace_back(ver, std::move(cb));
  return ver;
}

void DbSlice::FlushChangeToEarlierCallbacks(DbIndex db_ind, PrimeIterator it,
                                            uint64_t upper_bound) {
  FiberAtomicGuard fg;
  uint64_t bucket_version = it.GetVersion();
  // change_cb_ is ordered by version.
  DVLOG(2) << "Running callbacks in dbid " << db_ind << " with bucket_version=" << bucket_version
           << ", upper_bound=" << upper_bound;
  for (const auto& ccb : change_cb_) {
    uint64_t cb_version = ccb.first;
    DCHECK_LE(cb_version, upper_bound);
    if (cb_version == upper_bound) {
      return;
    }
    if (bucket_version < cb_version) {
      ccb.second(db_ind, ChangeReq{it});
    }
  }
}

//! Unregisters the callback.
void DbSlice::UnregisterOnChange(uint64_t id) {
  for (auto it = change_cb_.begin(); it != change_cb_.end(); ++it) {
    if (it->first == id) {
      change_cb_.erase(it);
      return;
    }
  }
  LOG(DFATAL) << "Could not find " << id << " to unregister";
}

auto DbSlice::DeleteExpiredStep(const Context& cntx, unsigned count) -> DeleteExpiredStats {
  auto& db = *db_arr_[cntx.db_index];
  DeleteExpiredStats result;

  std::string stash;

  auto cb = [&](ExpireIterator it) {
    auto key = it->first.GetSlice(&stash);
    if (!CheckLock(IntentLock::EXCLUSIVE, cntx.db_index, key))
      return;

    result.traversed++;
    time_t ttl = ExpireTime(it) - cntx.time_now_ms;
    if (ttl <= 0) {
      auto prime_it = db.prime.Find(it->first);
      CHECK(!prime_it.is_done());
      ExpireIfNeeded(cntx, prime_it);
      ++result.deleted;
    } else {
      result.survivor_ttl_sum += ttl;
    }
  };

  unsigned i = 0;
  for (; i < count / 3; ++i) {
    db.expire_cursor = db.expire.Traverse(db.expire_cursor, cb);
  }

  // continue traversing only if we had strong deletion rate based on the first sample.
  if (result.deleted * 4 > result.traversed) {
    for (; i < count; ++i) {
      db.expire_cursor = db.expire.Traverse(db.expire_cursor, cb);
    }
  }

  return result;
}

int32_t DbSlice::GetNextSegmentForEviction(int32_t segment_id, DbIndex db_ind) const {
  // wraps around if we reached the end
  return db_arr_[db_ind]->prime.NextSeg((size_t)segment_id) %
         db_arr_[db_ind]->prime.GetSegmentCount();
}

void DbSlice::FreeMemWithEvictionStep(DbIndex db_ind, size_t increase_goal_bytes) {
  DCHECK(!owner_->IsReplica());
  if ((!caching_mode_) || !expire_allowed_ || !GetFlag(FLAGS_enable_heartbeat_eviction))
    return;

  auto max_eviction_per_hb = GetFlag(FLAGS_max_eviction_per_heartbeat);
  auto max_segment_to_consider = GetFlag(FLAGS_max_segment_to_consider);

  auto time_start = absl::GetCurrentTimeNanos();
  auto& db_table = db_arr_[db_ind];
  int32_t num_segments = db_table->prime.GetSegmentCount();
  int32_t num_buckets = PrimeTable::Segment_t::kTotalBuckets;
  int32_t num_slots = PrimeTable::Segment_t::kNumSlots;

  size_t used_memory_after;
  size_t evicted = 0;
  string tmp;
  int32_t starting_segment_id = rand() % num_segments;
  size_t used_memory_before = owner_->UsedMemory();
  vector<string> keys_to_journal;

  {
    FiberAtomicGuard guard;
    for (int32_t slot_id = num_slots - 1; slot_id >= 0; --slot_id) {
      for (int32_t bucket_id = num_buckets - 1; bucket_id >= 0; --bucket_id) {
        // pick a random segment to start with in each eviction,
        // as segment_id does not imply any recency, and random selection should be fair enough
        int32_t segment_id = starting_segment_id;
        for (size_t num_seg_visited = 0; num_seg_visited < max_segment_to_consider;
             ++num_seg_visited, segment_id = GetNextSegmentForEviction(segment_id, db_ind)) {
          const auto& bucket = db_table->prime.GetSegment(segment_id)->GetBucket(bucket_id);
          if (bucket.IsEmpty())
            continue;

          if (!bucket.IsBusy(slot_id))
            continue;

          auto evict_it = db_table->prime.GetIterator(segment_id, bucket_id, slot_id);
          if (evict_it->first.IsSticky())
            continue;

          // check if the key is locked by looking up transaction table.
          auto& lt = db_table->trans_locks;
          string_view key = evict_it->first.GetSlice(&tmp);
          if (lt.find(KeyLockArgs::GetLockKey(key)) != lt.end())
            continue;

          if (auto journal = owner_->journal(); journal) {
            keys_to_journal.push_back(tmp);
          }

          PerformDeletion(evict_it, shard_owner(), db_table.get());
          ++evicted;

          SendInvalidationTrackingMessage(key);

          used_memory_after = owner_->UsedMemory();
          // returns when whichever condition is met first
          if ((evicted == max_eviction_per_hb) ||
              (used_memory_before - used_memory_after >= increase_goal_bytes))
            goto finish;
        }
      }
    }
  }

finish:
  // send the deletion to the replicas.
  // fiber preemption could happen in this phase.
  vector<string_view> args(keys_to_journal.begin(), keys_to_journal.end());
  if (!args.empty()) {
    ArgSlice delete_args(&args[0], args.size());
    if (auto journal = owner_->journal(); journal) {
      journal->RecordEntry(0, journal::Op::EXPIRED, db_ind, 1, make_pair("DEL", delete_args),
                           false);
    }
  }

  auto time_finish = absl::GetCurrentTimeNanos();
  events_.evicted_keys += evicted;
  DVLOG(2) << "Memory usage before eviction: " << used_memory_before;
  DVLOG(2) << "Memory usage after eviction: " << used_memory_after;
  DVLOG(2) << "Number of keys evicted / max eviction per hb: " << evicted << "/"
           << max_eviction_per_hb;
  DVLOG(2) << "Eviction time (us): " << (time_finish - time_start) / 1000;
}

void DbSlice::CreateDb(DbIndex db_ind) {
  auto& db = db_arr_[db_ind];
  if (!db) {
    db.reset(new DbTable{owner_->memory_resource(), db_ind});
  }
}

// "it" is the iterator that we just added/updated and it should not be deleted.
// "table" is the instance where we should delete the objects from.
size_t DbSlice::EvictObjects(size_t memory_to_free, PrimeIterator it, DbTable* table) {
  if (owner_->IsReplica()) {
    return 0;
  }
  PrimeTable::Segment_t* segment = table->prime.GetSegment(it.segment_id());
  DCHECK(segment);

  constexpr unsigned kNumStashBuckets =
      PrimeTable::Segment_t::kTotalBuckets - PrimeTable::Segment_t::kNumBuckets;

  PrimeTable::bucket_iterator it2(it);
  unsigned evicted = 0;
  bool evict_succeeded = false;

  EngineShard* shard = owner_;
  size_t used_memory_start = shard->UsedMemory();

  auto freed_memory_fun = [&] {
    size_t current = shard->UsedMemory();
    return current < used_memory_start ? used_memory_start - current : 0;
  };

  string_view key;
  string tmp;
  for (unsigned i = 0; !evict_succeeded && i < kNumStashBuckets; ++i) {
    unsigned stash_bid = i + PrimeTable::Segment_t::kNumBuckets;
    const auto& bucket = segment->GetBucket(stash_bid);
    if (bucket.IsEmpty())
      continue;

    for (int slot_id = PrimeTable::Segment_t::kNumSlots - 1; slot_id >= 0; --slot_id) {
      if (!bucket.IsBusy(slot_id))
        continue;

      auto evict_it = table->prime.GetIterator(it.segment_id(), stash_bid, slot_id);
      // skip the iterator that we must keep or the sticky items.
      if (evict_it == it || evict_it->first.IsSticky())
        continue;

      string_view key = evict_it->first.GetSlice(&tmp);

      PerformDeletion(evict_it, shard_owner(), table);
      ++evicted;

      SendInvalidationTrackingMessage(key);

      if (freed_memory_fun() > memory_to_free) {
        evict_succeeded = true;
        break;
      }
    }
  }

  if (evicted) {
    DVLOG(1) << "Evicted " << evicted << " stashed items, freed " << freed_memory_fun() << " bytes";
  }

  // Try normal buckets now. We iterate from largest slot to smallest across the whole segment.
  for (int slot_id = PrimeTable::Segment_t::kNumSlots - 1; !evict_succeeded && slot_id >= 0;
       --slot_id) {
    for (unsigned i = 0; i < PrimeTable::Segment_t::kNumBuckets; ++i) {
      unsigned bid = (it.bucket_id() + i) % PrimeTable::Segment_t::kNumBuckets;
      const auto& bucket = segment->GetBucket(bid);
      if (!bucket.IsBusy(slot_id))
        continue;

      auto evict_it = table->prime.GetIterator(it.segment_id(), bid, slot_id);
      if (evict_it == it || evict_it->first.IsSticky())
        continue;

      string_view key = evict_it->first.GetSlice(&tmp);

      PerformDeletion(evict_it, shard_owner(), table);
      ++evicted;

      SendInvalidationTrackingMessage(key);

      if (freed_memory_fun() > memory_to_free) {
        evict_succeeded = true;
        break;
      }
    }
  }

  if (evicted) {
    DVLOG(1) << "Evicted total: " << evicted << " items, freed " << freed_memory_fun() << " bytes "
             << "success: " << evict_succeeded;

    events_.evicted_keys += evicted;
    events_.hard_evictions += evicted;
  }

  return freed_memory_fun();
};

void DbSlice::RegisterWatchedKey(DbIndex db_indx, std::string_view key,
                                 ConnectionState::ExecInfo* exec_info) {
  db_arr_[db_indx]->watched_keys[key].push_back(exec_info);
}

void DbSlice::UnregisterConnectionWatches(const ConnectionState::ExecInfo* exec_info) {
  for (const auto& [db_indx, key] : exec_info->watched_keys) {
    auto& watched_keys = db_arr_[db_indx]->watched_keys;
    if (auto it = watched_keys.find(key); it != watched_keys.end()) {
      it->second.erase(std::remove(it->second.begin(), it->second.end(), exec_info),
                       it->second.end());
      if (it->second.empty())
        watched_keys.erase(it);
    }
  }
}

void DbSlice::InvalidateDbWatches(DbIndex db_indx) {
  for (const auto& [key, conn_list] : db_arr_[db_indx]->watched_keys) {
    for (auto conn_ptr : conn_list) {
      conn_ptr->watched_dirty.store(true, memory_order_relaxed);
    }
  }
}

void DbSlice::InvalidateSlotWatches(const SlotSet& slot_ids) {
  for (const auto& [key, conn_list] : db_arr_[0]->watched_keys) {
    SlotId sid = ClusterConfig::KeySlot(key);
    if (!slot_ids.contains(sid)) {
      continue;
    }
    for (auto conn_ptr : conn_list) {
      conn_ptr->watched_dirty.store(true, memory_order_relaxed);
    }
  }
}

void DbSlice::SetDocDeletionCallback(DocDeletionCallback ddcb) {
  doc_del_cb_ = move(ddcb);
}

void DbSlice::ResetUpdateEvents() {
  events_.update = 0;
}

void DbSlice::TrackKeys(const facade::Connection::WeakRef& conn, const ArgSlice& keys) {
  if (conn.IsExpired()) {
    DVLOG(2) << "Connection expired, exiting TrackKey function.";
    return;
  }

  DVLOG(2) << "Start tracking keys for client ID: " << conn.GetClientId()
           << " with thread ID: " << conn.Thread();
  for (auto key : keys) {
    DVLOG(2) << "Inserting client ID " << conn.GetClientId()
             << " into the tracking client set of key " << key;
    client_tracking_map_[key].insert(conn);
  }
}

<<<<<<< HEAD
void DbSlice::SendInvalidationTrackingMessage(const std::string_view& key) {
  if (client_tracking_map_.find(key) != client_tracking_map_.end()) {
    // notify all the clients.
    auto& client_set = client_tracking_map_[key];
    DVLOG(2) << "Garbage collect clients that are no longer tracking... ";
    auto is_closed_or_not_tracking = [](const facade::Connection::WeakRef& p) {
      return (p.IsExpired() || (!p.Get()->IsTrackingOn()));
    };
    absl::erase_if(client_set, is_closed_or_not_tracking);
    DVLOG(2) << "Number of clients left: " << client_set.size();

    if (!client_set.empty()) {
      auto cb = [key, client_set](unsigned idx, util::ProactorBase*) {
        for (auto it = client_set.begin(); it != client_set.end(); ++it) {
          if (it->IsExpired())
            continue;
          if ((unsigned int)it->Thread() != idx)
            continue;
          facade::Connection* conn = it->Get();
          conn->SendInvalidationMessageAsync({key});
          return;
        }
      };
      shard_set->pool()->DispatchBrief(std::move(cb));
    }
    // remove this key from the tracking table as the key no longer exists
    client_tracking_map_.erase(key);
  }
}

=======
>>>>>>> 64bbfc70
}  // namespace dfly<|MERGE_RESOLUTION|>--- conflicted
+++ resolved
@@ -665,28 +665,8 @@
       indexes.push_back(i);
     }
   }
-<<<<<<< HEAD
-
-  auto all_dbs = std::move(db_arr_);
-  db_arr_.resize(all_dbs.size());
-  for (size_t i = 0; i < db_arr_.size(); ++i) {
-    if (all_dbs[i]) {
-      CreateDb(i);
-      db_arr_[i]->trans_locks.swap(all_dbs[i]->trans_locks);
-    }
-  }
-
-  // Explicitly drop reference counted pointers in place.
-  // If snapshotting is currently in progress, they will keep alive until it finishes.
-  for (auto& db : all_dbs)
-    db.reset();
-  mi_heap_collect(ServerState::tlocal()->data_heap(), true);
-
-  // clear all the tracking table.
-  client_tracking_map_.clear();
-=======
+
   FlushDbIndexes(indexes);
->>>>>>> 64bbfc70
 }
 
 void DbSlice::AddExpire(DbIndex db_ind, PrimeIterator main_it, uint64_t at) {
@@ -1400,7 +1380,6 @@
   }
 }
 
-<<<<<<< HEAD
 void DbSlice::SendInvalidationTrackingMessage(const std::string_view& key) {
   if (client_tracking_map_.find(key) != client_tracking_map_.end()) {
     // notify all the clients.
@@ -1431,6 +1410,4 @@
   }
 }
 
-=======
->>>>>>> 64bbfc70
 }  // namespace dfly