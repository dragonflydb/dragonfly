--- conflicted
+++ resolved
@@ -536,53 +536,36 @@
   return OpStatus::KEY_NOTFOUND;
 }
 
-<<<<<<< HEAD
 OpResult<DbSlice::AddOrFindResult> DbSlice::AddOrFind(const Context& cntx, string_view key) {
-=======
-DbSlice::AddOrFindResult DbSlice::AddOrFind(const Context& cntx, string_view key) {
   return AddOrFindInternal(cntx, key, LoadExternalMode::kDontLoad);
 }
 
-DbSlice::AddOrFindResult DbSlice::AddOrFindAndFetch(const Context& cntx, string_view key) {
+OpResult<DbSlice::AddOrFindResult> DbSlice::AddOrFindAndFetch(const Context& cntx,
+                                                              string_view key) {
   return AddOrFindInternal(cntx, key, LoadExternalMode::kLoad);
 }
 
-DbSlice::AddOrFindResult DbSlice::AddOrFindInternal(const Context& cntx, string_view key,
-                                                    LoadExternalMode load_mode) noexcept(false) {
->>>>>>> af237786
+OpResult<DbSlice::AddOrFindResult> DbSlice::AddOrFindInternal(const Context& cntx, string_view key,
+                                                              LoadExternalMode load_mode) {
   DCHECK(IsDbValid(cntx.db_index));
 
   DbTable& db = *db_arr_[cntx.db_index];
   auto res = FindInternal(cntx, key, std::nullopt, UpdateStatsMode::kMutableStats, load_mode);
 
-<<<<<<< HEAD
-  auto res = FindInternal(cntx, key, FindInternalMode::kUpdateMutableStats);
-
-  if (IsValid(res.it)) {
-    PreUpdate(cntx.db_index, res.it);
+  if (res.ok()) {
+    PreUpdate(cntx.db_index, res->it);
     return DbSlice::AddOrFindResult{
-        .it = res.it,
-        .exp_it = res.exp_it,
+        .it = res->it,
+        .exp_it = res->exp_it,
         .is_new = false,
         .post_updater = AutoUpdater({.action = AutoUpdater::DestructorAction::kRun,
                                      .db_slice = this,
                                      .db_ind = cntx.db_index,
-                                     .it = res.it,
+                                     .it = res->it,
                                      .key = key})};
-=======
-  if (res.ok()) {
-    PreUpdate(cntx.db_index, res->it);
-    return {.it = res->it,
-            .exp_it = res->exp_it,
-            .is_new = false,
-            .post_updater = AutoUpdater({.action = AutoUpdater::DestructorAction::kRun,
-                                         .db_slice = this,
-                                         .db_ind = cntx.db_index,
-                                         .it = res->it,
-                                         .key = key})};
->>>>>>> af237786
-  }
-  CHECK_EQ(res.status(), OpStatus::KEY_NOTFOUND);
+  }
+  auto status = res.status();
+  CHECK_EQ(status == OpStatus::KEY_NOTFOUND || status == OpStatus::OUT_OF_MEMORY, true);
 
   // It's a new entry.
   DVLOG(2) << "Running callbacks for key " << key << " in dbid " << cntx.db_index;
