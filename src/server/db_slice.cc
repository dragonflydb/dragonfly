// Copyright 2022, DragonflyDB authors.  All rights reserved.
// See LICENSE for licensing terms.
//

#include "server/db_slice.h"

#include <absl/cleanup/cleanup.h>

#include "base/flags.h"
#include "base/logging.h"
#include "generic_family.h"
#include "server/engine_shard_set.h"
#include "server/error.h"
#include "server/journal/journal.h"
#include "server/server_state.h"
#include "server/tiered_storage.h"
#include "strings/human_readable.h"
#include "util/fibers/stacktrace.h"

ABSL_FLAG(bool, enable_heartbeat_eviction, true,
          "Enable eviction during heartbeat when memory is under pressure.");

ABSL_FLAG(uint32_t, max_eviction_per_heartbeat, 100,
          "The maximum number of key-value pairs that will be deleted in each eviction "
          "when heartbeat based eviction is triggered under memory pressure.");

ABSL_FLAG(uint32_t, max_segment_to_consider, 4,
          "The maximum number of dashtable segments to scan in each eviction "
          "when heartbeat based eviction is triggered under memory pressure.");

ABSL_FLAG(double, table_growth_margin, 1.1,
          "Prevents table from growing if number of free slots x average object size x this ratio "
          "is larger than memory budget.");

namespace dfly {

using namespace std;
using namespace util;
using absl::GetFlag;
using facade::OpStatus;

namespace {

constexpr auto kPrimeSegmentSize = PrimeTable::kSegBytes;
constexpr auto kExpireSegmentSize = ExpireTable::kSegBytes;

// mi_malloc good size is 32768. i.e. we have malloc waste of 1.5%.
static_assert(kPrimeSegmentSize == 32288);

// 20480 is the next goodsize so we are loosing ~300 bytes or 1.5%.
// 24576
static_assert(kExpireSegmentSize == 23528);

void AccountObjectMemory(string_view key, unsigned type, int64_t size, DbTable* db) {
  DCHECK_NE(db, nullptr);
  DbTableStats& stats = db->stats;
  DCHECK_GE(static_cast<int64_t>(stats.obj_memory_usage) + size, 0)
      << "Can't decrease " << size << " from " << stats.obj_memory_usage;

  stats.AddTypeMemoryUsage(type, size);

  if (ClusterConfig::IsEnabled()) {
    db->slots_stats[ClusterConfig::KeySlot(key)].memory_bytes += size;
  }
}

class PrimeEvictionPolicy {
 public:
  static constexpr bool can_evict = true;  // we implement eviction functionality.
  static constexpr bool can_gc = true;

  PrimeEvictionPolicy(const DbContext& cntx, bool can_evict, ssize_t mem_budget, ssize_t soft_limit,
                      DbSlice* db_slice, bool apply_memory_limit)
      : db_slice_(db_slice),
        mem_budget_(mem_budget),
        soft_limit_(soft_limit),
        cntx_(cntx),
        can_evict_(can_evict),
        apply_memory_limit_(apply_memory_limit) {
  }

  // A hook function that is called every time a segment is full and requires splitting.
  void RecordSplit(PrimeTable::Segment_t* segment) {
    mem_budget_ -= PrimeTable::kSegBytes;
    DVLOG(2) << "split: " << segment->SlowSize() << "/" << segment->capacity();
  }

  bool CanGrow(const PrimeTable& tbl) const;

  unsigned GarbageCollect(const PrimeTable::HotspotBuckets& eb, PrimeTable* me);
  unsigned Evict(const PrimeTable::HotspotBuckets& eb, PrimeTable* me);

  ssize_t mem_budget() const {
    return mem_budget_;
  }

  unsigned evicted() const {
    return evicted_;
  }

  unsigned checked() const {
    return checked_;
  }

 private:
  DbSlice* db_slice_;
  ssize_t mem_budget_;
  ssize_t soft_limit_ = 0;
  const DbContext cntx_;

  unsigned evicted_ = 0;
  unsigned checked_ = 0;

  // unlike static constexpr can_evict, this parameter tells whether we can evict
  // items in runtime.
  const bool can_evict_;
  const bool apply_memory_limit_;
};

class PrimeBumpPolicy {
 public:
  PrimeBumpPolicy(const absl::flat_hash_set<CompactObjectView>& fetched_items)
      : fetched_items_(fetched_items) {
  }
  // returns true if we can change the object location in dash table.
  bool CanBump(const CompactObj& obj) const {
    return !obj.IsSticky() && !fetched_items_.contains(obj);
  }

 private:
  const absl::flat_hash_set<CompactObjectView>& fetched_items_;
};

bool PrimeEvictionPolicy::CanGrow(const PrimeTable& tbl) const {
  if (!apply_memory_limit_ || mem_budget_ > soft_limit_)
    return true;

  DCHECK_LE(tbl.size(), tbl.capacity());

  // We take a conservative stance here -
  // we estimate how much memory we will take with the current capacity
  // even though we may currently use less memory.
  // see https://github.com/dragonflydb/dragonfly/issues/256#issuecomment-1227095503
  size_t new_available = (tbl.capacity() - tbl.size()) + PrimeTable::kSegCapacity;
  bool res =
      mem_budget_ > int64_t(PrimeTable::kSegBytes + db_slice_->bytes_per_object() * new_available *
                                                        GetFlag(FLAGS_table_growth_margin));
  VLOG(2) << "available: " << new_available << ", res: " << res;

  return res;
}

unsigned PrimeEvictionPolicy::GarbageCollect(const PrimeTable::HotspotBuckets& eb, PrimeTable* me) {
  unsigned res = 0;
  // bool should_print = (eb.key_hash % 128) == 0;

  // based on tests - it's more efficient to pass regular buckets to gc.
  // stash buckets are filled last so much smaller change they have expired items.
  unsigned num_buckets =
      std::min<unsigned>(PrimeTable::HotspotBuckets::kRegularBuckets, eb.num_buckets);
  for (unsigned i = 0; i < num_buckets; ++i) {
    auto bucket_it = eb.at(i);
    for (; !bucket_it.is_done(); ++bucket_it) {
      if (bucket_it->second.HasExpire()) {
        ++checked_;
        auto [prime_it, exp_it] = db_slice_->ExpireIfNeeded(cntx_, bucket_it);
        if (prime_it.is_done())
          ++res;
      }
    }
  }

  return res;
}

unsigned PrimeEvictionPolicy::Evict(const PrimeTable::HotspotBuckets& eb, PrimeTable* me) {
  if (!can_evict_)
    return 0;

  constexpr size_t kNumStashBuckets = ABSL_ARRAYSIZE(eb.probes.by_type.stash_buckets);

  // choose "randomly" a stash bucket to evict an item.
  auto bucket_it = eb.probes.by_type.stash_buckets[eb.key_hash % kNumStashBuckets];
  auto last_slot_it = bucket_it;
  last_slot_it += (PrimeTable::kBucketWidth - 1);
  if (!last_slot_it.is_done()) {
    // don't evict sticky items
    if (last_slot_it->first.IsSticky()) {
      return 0;
    }

    DbTable* table = db_slice_->GetDBTable(cntx_.db_index);
    auto& lt = table->trans_locks;
    string tmp;
    string_view key = last_slot_it->first.GetSlice(&tmp);
    // do not evict locked keys
    if (lt.Find(KeyLockArgs::GetLockKey(key)).has_value())
      return 0;

    // log the evicted keys to journal.
    if (auto journal = db_slice_->shard_owner()->journal(); journal) {
      ArgSlice delete_args(&key, 1);
      journal->RecordEntry(0, journal::Op::EXPIRED, cntx_.db_index, 1, ClusterConfig::KeySlot(key),
                           make_pair("DEL", delete_args), false);
    }

    db_slice_->PerformDeletion(last_slot_it, table);

    ++evicted_;
  }
  me->ShiftRight(bucket_it);

  return 1;
}

}  // namespace

#define ADD(x) (x) += o.x

DbStats& DbStats::operator+=(const DbStats& o) {
  constexpr size_t kDbSz = sizeof(DbStats);
  static_assert(kDbSz == 208);

  DbTableStats::operator+=(o);

  ADD(key_count);
  ADD(expire_count);
  ADD(bucket_count);
  ADD(table_mem_usage);

  return *this;
}

SliceEvents& SliceEvents::operator+=(const SliceEvents& o) {
  static_assert(sizeof(SliceEvents) == 112, "You should update this function with new fields");

  ADD(evicted_keys);
  ADD(hard_evictions);
  ADD(expired_keys);
  ADD(garbage_collected);
  ADD(stash_unloaded);
  ADD(bumpups);
  ADD(garbage_checked);
  ADD(hits);
  ADD(misses);
  ADD(mutations);
  ADD(insertion_rejections);
  ADD(update);
  ADD(ram_hits);
  ADD(ram_misses);

  return *this;
}

#undef ADD

DbSlice::DbSlice(uint32_t index, bool caching_mode, EngineShard* owner)
    : shard_id_(index),
      caching_mode_(caching_mode),
      owner_(owner),
      client_tracking_map_(owner->memory_resource()) {
  db_arr_.emplace_back();
  CreateDb(0);
  expire_base_[0] = expire_base_[1] = 0;
  soft_budget_limit_ = (0.3 * max_memory_limit / shard_set->size());
}

DbSlice::~DbSlice() {
  // we do not need this code but it's easier to debug in case we encounter
  // memory allocation bugs during delete operations.

  for (auto& db : db_arr_) {
    if (!db)
      continue;
    db.reset();
  }
}

auto DbSlice::GetStats() const -> Stats {
  Stats s;
  s.events = events_;
  s.db_stats.resize(db_arr_.size());

  for (size_t i = 0; i < db_arr_.size(); ++i) {
    if (!db_arr_[i])
      continue;
    const auto& db_wrap = *db_arr_[i];
    DbStats& stats = s.db_stats[i];
    stats = db_wrap.stats;
    stats.key_count = db_wrap.prime.size();
    stats.bucket_count = db_wrap.prime.bucket_count();
    stats.expire_count = db_wrap.expire.size();
    stats.table_mem_usage = (db_wrap.prime.mem_usage() + db_wrap.expire.mem_usage());
  }
  s.small_string_bytes = CompactObj::GetStats().small_string_bytes;

  return s;
}

SlotStats DbSlice::GetSlotStats(SlotId sid) const {
  CHECK(db_arr_[0]);
  return db_arr_[0]->slots_stats[sid];
}

void DbSlice::Reserve(DbIndex db_ind, size_t key_size) {
  ActivateDb(db_ind);

  auto& db = db_arr_[db_ind];
  DCHECK(db);

  db->prime.Reserve(key_size);
}

DbSlice::AutoUpdater::AutoUpdater() {
}

DbSlice::AutoUpdater::AutoUpdater(AutoUpdater&& o) {
  *this = std::move(o);
}

DbSlice::AutoUpdater& DbSlice::AutoUpdater::operator=(AutoUpdater&& o) {
  Run();
  fields_ = o.fields_;
  o.Cancel();
  return *this;
}

DbSlice::AutoUpdater::~AutoUpdater() {
  Run();
}

void DbSlice::AutoUpdater::Run() {
  if (fields_.action == DestructorAction::kDoNothing) {
    return;
  }

  // Check that AutoUpdater does not run after a key was removed.
  // If this CHECK() failed for you, it probably means that you deleted a key while having an auto
  // updater in scope. You'll probably want to call Run() (or Cancel() - but be careful).
  DCHECK(IsValid(fields_.db_slice->db_arr_[fields_.db_ind]->prime.Find(fields_.key)))
      << "Key was removed before PostUpdate() - this is a bug!";

  DCHECK(fields_.action == DestructorAction::kRun);
  CHECK_NE(fields_.db_slice, nullptr);

  if (shard_set->IsTieringEnabled()) {
    // When triering is enabled we can preempt on write to disk, therefore it can be invalidated
    // until we run the post updated.
    fields_.it = fields_.db_slice->db_arr_[fields_.db_ind]->Launder(fields_.it, fields_.key);
  } else {
    // Make sure that the DB has not changed in size since this object was created.
    // Adding or removing elements from the DB may invalidate iterators.
    CHECK_EQ(fields_.db_size, fields_.db_slice->DbSize(fields_.db_ind))
        << "Attempting to run post-update after DB was modified";

    CHECK_EQ(fields_.deletion_count, fields_.db_slice->deletion_count_)
        << "Attempting to run post-update after a deletion was issued";
  }

  fields_.db_slice->PostUpdate(fields_.db_ind, fields_.it, fields_.key, fields_.orig_heap_size);
  Cancel();  // Reset to not run again
}

void DbSlice::AutoUpdater::Cancel() {
  this->fields_ = {};
}

DbSlice::AutoUpdater::AutoUpdater(const Fields& fields) : fields_(fields) {
  DCHECK(fields_.action == DestructorAction::kRun);
  DCHECK(IsValid(fields.it));
  fields_.db_size = fields_.db_slice->DbSize(fields_.db_ind);
  fields_.deletion_count = fields_.db_slice->deletion_count_;
  fields_.orig_heap_size = fields.it->second.MallocUsed();
}

DbSlice::AddOrFindResult& DbSlice::AddOrFindResult::operator=(ItAndUpdater&& o) {
  it = o.it;
  exp_it = o.exp_it;
  is_new = false;
  post_updater = std::move(o).post_updater;
  return *this;
}

DbSlice::ItAndUpdater DbSlice::FindAndFetchMutable(const Context& cntx, string_view key) {
  return std::move(FindMutableInternal(cntx, key, std::nullopt, LoadExternalMode::kLoad).value());
}

DbSlice::ItAndUpdater DbSlice::FindMutable(const Context& cntx, string_view key) {
  return std::move(
      FindMutableInternal(cntx, key, std::nullopt, LoadExternalMode::kDontLoad).value());
}

OpResult<DbSlice::ItAndUpdater> DbSlice::FindMutable(const Context& cntx, string_view key,
                                                     unsigned req_obj_type) {
  return FindMutableInternal(cntx, key, req_obj_type, LoadExternalMode::kDontLoad);
}

OpResult<DbSlice::ItAndUpdater> DbSlice::FindAndFetchMutable(const Context& cntx, string_view key,
                                                             unsigned req_obj_type) {
  return FindMutableInternal(cntx, key, req_obj_type, LoadExternalMode::kLoad);
}

OpResult<DbSlice::ItAndUpdater> DbSlice::FindMutableInternal(const Context& cntx, string_view key,
                                                             std::optional<unsigned> req_obj_type,
                                                             LoadExternalMode load_mode) {
  auto res = FindInternal(cntx, key, req_obj_type, UpdateStatsMode::kMutableStats, load_mode);
  if (!res.ok()) {
    return res.status();
  }

  PreUpdate(cntx.db_index, res->it);
  // PreUpdate() might have caused a deletion of `it`
  if (res->it.IsOccupied()) {
    return {{res->it, res->exp_it,
             AutoUpdater({.action = AutoUpdater::DestructorAction::kRun,
                          .db_slice = this,
                          .db_ind = cntx.db_index,
                          .it = res->it,
                          .key = key})}};
  } else {
    return OpStatus::KEY_NOTFOUND;
  }
}

DbSlice::ItAndExpConst DbSlice::FindReadOnly(const Context& cntx, std::string_view key) {
  auto res = FindInternal(cntx, key, std::nullopt, UpdateStatsMode::kReadStats,
                          LoadExternalMode::kDontLoad);
  return {res->it, res->exp_it};
}

OpResult<PrimeConstIterator> DbSlice::FindReadOnly(const Context& cntx, string_view key,
                                                   unsigned req_obj_type) {
  auto res = FindInternal(cntx, key, req_obj_type, UpdateStatsMode::kReadStats,
                          LoadExternalMode::kDontLoad);
  if (res.ok()) {
    return {res->it};
  }
  return res.status();
}

OpResult<PrimeConstIterator> DbSlice::FindAndFetchReadOnly(const Context& cntx,
                                                           std::string_view key,
                                                           unsigned req_obj_type) {
  auto res =
      FindInternal(cntx, key, req_obj_type, UpdateStatsMode::kReadStats, LoadExternalMode::kLoad);
  if (res.ok()) {
    return {res->it};
  }
  return res.status();
}

OpResult<DbSlice::ItAndExp> DbSlice::FindInternal(const Context& cntx, std::string_view key,
                                                  std::optional<unsigned> req_obj_type,
                                                  UpdateStatsMode stats_mode,
                                                  LoadExternalMode load_mode) {
  if (!IsDbValid(cntx.db_index)) {
    return OpStatus::KEY_NOTFOUND;
  }

  DbSlice::ItAndExp res;
  auto& db = *db_arr_[cntx.db_index];
  res.it = db.prime.Find(key);

  absl::Cleanup update_stats_on_miss = [&]() {
    switch (stats_mode) {
      case UpdateStatsMode::kMutableStats:
        events_.mutations++;
        break;
      case UpdateStatsMode::kReadStats:
        events_.misses++;
        break;
    }
  };

  if (!IsValid(res.it)) {
    return OpStatus::KEY_NOTFOUND;
  }

  if (req_obj_type.has_value() && res.it->second.ObjType() != req_obj_type.value()) {
    return OpStatus::WRONG_TYPE;
  }

  if (TieredStorage* tiered = shard_owner()->tiered_storage();
      tiered && load_mode == LoadExternalMode::kLoad) {
    if (res.it->second.IsExternal()) {
      // We need to move fetched_items because we preempt and some other
      // transaction might conclude and clear the fetched_items_ with OnCbFinish()
      auto tmp = std::move(fetched_items_);
      // Load reads data from disk therefore we will preempt in this function.
      // We will update the iterator if it changed during the preemption
      res.it = tiered->Load(cntx.db_index, res.it, key);
      if (!IsValid(res.it)) {
        return OpStatus::KEY_NOTFOUND;
      }
      events_.ram_misses++;
      fetched_items_ = std::move(tmp);
    } else {
      if (res.it->second.HasIoPending()) {
        tiered->CancelIo(cntx.db_index, res.it);
      }
      events_.ram_hits++;
    }
    res.it->first.SetTouched(true);
  }

  FiberAtomicGuard fg;
  if (res.it->second.HasExpire()) {  // check expiry state
    res = ExpireIfNeeded(cntx, res.it);
    if (!IsValid(res.it)) {
      return OpStatus::KEY_NOTFOUND;
    }
  }

  if (caching_mode_ && IsValid(res.it)) {
    if (!change_cb_.empty()) {
      auto bump_cb = [&](PrimeTable::bucket_iterator bit) {
        DVLOG(2) << "Running callbacks for key " << key << " in dbid " << cntx.db_index;
        for (const auto& ccb : change_cb_) {
          ccb.second(cntx.db_index, bit);
        }
      };
      db.prime.CVCUponBump(change_cb_.back().first, res.it, bump_cb);
    }
    auto bump_it = db.prime.BumpUp(res.it, PrimeBumpPolicy{fetched_items_});
    if (bump_it != res.it) {  // the item was bumped
      res.it = bump_it;
      ++events_.bumpups;
    }
    fetched_items_.insert(res.it->first.AsRef());
  }

  db.top_keys.Touch(key);

  std::move(update_stats_on_miss).Cancel();
  switch (stats_mode) {
    case UpdateStatsMode::kMutableStats:
      events_.mutations++;
      break;
    case UpdateStatsMode::kReadStats:
      events_.hits++;
      if (ClusterConfig::IsEnabled()) {
        db.slots_stats[ClusterConfig::KeySlot(key)].total_reads++;
      }
      break;
  }
  return res;
}

OpResult<pair<PrimeConstIterator, unsigned>> DbSlice::FindFirstReadOnly(const Context& cntx,
                                                                        ArgSlice args,
                                                                        int req_obj_type) {
  DCHECK(!args.empty());

  for (unsigned i = 0; i < args.size(); ++i) {
    string_view s = args[i];
    OpResult<PrimeConstIterator> res = FindReadOnly(cntx, s, req_obj_type);
    if (res)
      return make_pair(res.value(), i);
    if (res.status() != OpStatus::KEY_NOTFOUND)
      return res.status();
  }

  VLOG(2) << "FindFirst " << args.front() << " not found";
  return OpStatus::KEY_NOTFOUND;
}

OpResult<DbSlice::AddOrFindResult> DbSlice::AddOrFind(const Context& cntx, string_view key) {
  return AddOrFindInternal(cntx, key, LoadExternalMode::kDontLoad);
}

OpResult<DbSlice::AddOrFindResult> DbSlice::AddOrFindAndFetch(const Context& cntx,
                                                              string_view key) {
  return AddOrFindInternal(cntx, key, LoadExternalMode::kLoad);
}

OpResult<DbSlice::AddOrFindResult> DbSlice::AddOrFindInternal(const Context& cntx, string_view key,
                                                              LoadExternalMode load_mode) {
  DCHECK(IsDbValid(cntx.db_index));

  DbTable& db = *db_arr_[cntx.db_index];
  auto res = FindInternal(cntx, key, std::nullopt, UpdateStatsMode::kMutableStats, load_mode);

  if (res.ok()) {
    PreUpdate(cntx.db_index, res->it);
    // PreUpdate() might have caused a deletion of `it`
    if (res->it.IsOccupied()) {
      return DbSlice::AddOrFindResult{
          .it = res->it,
          .exp_it = res->exp_it,
          .is_new = false,
          .post_updater = AutoUpdater({.action = AutoUpdater::DestructorAction::kRun,
                                       .db_slice = this,
                                       .db_ind = cntx.db_index,
                                       .it = res->it,
                                       .key = key})};
    } else {
      res = OpStatus::KEY_NOTFOUND;
    }
  }
  auto status = res.status();
  CHECK(status == OpStatus::KEY_NOTFOUND || status == OpStatus::OUT_OF_MEMORY) << status;

  // It's a new entry.
  DVLOG(2) << "Running callbacks for key " << key << " in dbid " << cntx.db_index;
  for (const auto& ccb : change_cb_) {
    ccb.second(cntx.db_index, key);
  }

  // In case we are loading from rdb file or replicating we want to disable conservative memory
  // checks (inside PrimeEvictionPolicy::CanGrow) and reject insertions only after we pass max
  // memory limit. When loading a snapshot created by the same server configuration (memory and
  // number of shards) we will create a different dash table segment directory tree, because the
  // tree shape is related to the order of entries insertion. Therefore when loading data from
  // snapshot or from replication the conservative memory checks might fail as the new tree might
  // have more segments. Because we dont want to fail loading a snapshot from the same server
  // configuration we disable this checks on loading and replication.
  bool apply_memory_limit =
      !owner_->IsReplica() && !(ServerState::tlocal()->gstate() == GlobalState::LOADING);

  PrimeEvictionPolicy evp{cntx,
                          (bool(caching_mode_) && !owner_->IsReplica()),
                          int64_t(memory_budget_ - key.size()),
                          ssize_t(soft_budget_limit_),
                          this,
                          apply_memory_limit};

  // If we are over limit in non-cache scenario, just be conservative and throw.
  if (apply_memory_limit && !caching_mode_ && evp.mem_budget() < 0) {
    VLOG(2) << "AddOrFind: over limit, budget: " << evp.mem_budget();
    events_.insertion_rejections++;
    return OpStatus::OUT_OF_MEMORY;
  }

  // Fast-path if change_cb_ is empty so we Find or Add using
  // the insert operation: twice more efficient.
  CompactObj co_key{key};
  PrimeIterator it;

  // I try/catch just for sake of having a convenient place to set a breakpoint.
  try {
    it = db.prime.InsertNew(std::move(co_key), PrimeValue{}, evp);
  } catch (bad_alloc& e) {
    VLOG(2) << "AddOrFind2: bad alloc exception, budget: " << evp.mem_budget();
    events_.insertion_rejections++;
    return OpStatus::OUT_OF_MEMORY;
  }

  size_t evicted_obj_bytes = 0;

  // We may still reach the state when our memory usage is above the limit even if we
  // do not add new segments. For example, we have half full segments
  // and we add new objects or update the existing ones and our memory usage grows.
  if (evp.mem_budget() < 0) {
    // TODO(roman): EvictObjects is too aggressive and it's messing with cache hit-rate.
    // The regular eviction policy does a decent job though it may cross the passed limit
    // a little bit. I do not consider it as a serious bug.
    // evicted_obj_bytes = EvictObjects(-evp.mem_budget(), it, &db);
  }

  db.stats.inline_keys += it->first.IsInline();
  AccountObjectMemory(key, it->first.ObjType(), it->first.MallocUsed(), &db);  // Account for key

  DCHECK_EQ(it->second.MallocUsed(), 0UL);  // Make sure accounting is no-op
  it.SetVersion(NextVersion());

  events_.garbage_collected = db.prime.garbage_collected();
  events_.stash_unloaded = db.prime.stash_unloaded();
  events_.evicted_keys += evp.evicted();
  events_.garbage_checked += evp.checked();

  memory_budget_ = evp.mem_budget() + evicted_obj_bytes;
  if (ClusterConfig::IsEnabled()) {
    SlotId sid = ClusterConfig::KeySlot(key);
    db.slots_stats[sid].key_count += 1;
  }

  return DbSlice::AddOrFindResult{
      .it = it,
      .exp_it = ExpireIterator{},
      .is_new = true,
      .post_updater = AutoUpdater({.action = AutoUpdater::DestructorAction::kRun,
                                   .db_slice = this,
                                   .db_ind = cntx.db_index,
                                   .it = it,
                                   .key = key})};
}

void DbSlice::ActivateDb(DbIndex db_ind) {
  if (db_arr_.size() <= db_ind)
    db_arr_.resize(db_ind + 1);
  CreateDb(db_ind);
}

bool DbSlice::Del(DbIndex db_ind, PrimeIterator it) {
  if (!IsValid(it)) {
    return false;
  }

  auto& db = db_arr_[db_ind];
  auto obj_type = it->second.ObjType();

  if (doc_del_cb_ && (obj_type == OBJ_JSON || obj_type == OBJ_HASH)) {
    string tmp;
    string_view key = it->first.GetSlice(&tmp);
    DbContext cntx{db_ind, GetCurrentTimeMs()};
    doc_del_cb_(key, cntx, it->second);
  }
  fetched_items_.erase(it->first.AsRef());
  PerformDeletion(it, db.get());
  deletion_count_++;

  return true;
}

void DbSlice::FlushSlotsFb(const SlotSet& slot_ids) {
  // Slot deletion can take time as it traverses all the database, hence it runs in fiber.
  // We want to flush all the data of a slot that was added till the time the call to FlushSlotsFb
  // was made. Therefore we delete slots entries with version < next_version
<<<<<<< HEAD
  uint64_t next_version = 0;

=======
  uint64_t next_version = NextVersion();
>>>>>>> ad13cc6b
  std::string tmp;
  auto del_entry_cb = [&](PrimeTable::iterator it) {
    std::string_view key = it->first.GetSlice(&tmp);
    SlotId sid = ClusterConfig::KeySlot(key);
    if (slot_ids.Contains(sid) && it.GetVersion() < next_version) {
      PerformDeletion(it, db_arr_[0].get());
    }
    return true;
  };

  auto on_change = [&](DbIndex db_index, const ChangeReq& req) {
    FiberAtomicGuard fg;
    PrimeTable* table = GetTables(db_index).first;

    auto iterate_bucket = [&](DbIndex db_index, PrimeTable::bucket_iterator it) {
      while (!it.is_done()) {
        del_entry_cb(it);
        ++it;
      }
    };

    if (const PrimeTable::bucket_iterator* bit = req.update()) {
      if (bit->GetVersion() < next_version) {
        iterate_bucket(db_index, *bit);
      }
    } else {
      string_view key = get<string_view>(req.change);
      table->CVCUponInsert(
          next_version, key,
          [this, db_index, next_version, iterate_bucket](PrimeTable::bucket_iterator it) {
            DCHECK_LT(it.GetVersion(), next_version);
            iterate_bucket(db_index, it);
          });
    }
  };
  next_version = RegisterOnChange(std::move(on_change));

  ServerState& etl = *ServerState::tlocal();
  PrimeTable* pt = &db_arr_[0]->prime;
  PrimeTable::Cursor cursor;
  uint64_t i = 0;
  do {
    PrimeTable::Cursor next = pt->Traverse(cursor, del_entry_cb);
    ++i;
    cursor = next;
    if (i % 100 == 0) {
      ThisFiber::Yield();
    }

  } while (cursor && etl.gstate() != GlobalState::SHUTTING_DOWN);

  UnregisterOnChange(next_version);

  etl.DecommitMemory(ServerState::kDataHeap);
}

void DbSlice::FlushSlots(SlotRanges slot_ranges) {
  SlotSet slot_set(slot_ranges);
  InvalidateSlotWatches(slot_set);
  fb2::Fiber("flush_slots", [this, slot_set = std::move(slot_set)]() mutable {
    FlushSlotsFb(slot_set);
  }).Detach();
}

void DbSlice::FlushDbIndexes(const std::vector<DbIndex>& indexes) {
  // TODO: to add preeemptiveness by yielding inside clear.
  DbTableArray flush_db_arr(db_arr_.size());
  for (DbIndex index : indexes) {
    auto& db = db_arr_[index];
    CHECK(db);
    InvalidateDbWatches(index);
    flush_db_arr[index] = std::move(db);

    CreateDb(index);
    std::swap(db_arr_[index]->trans_locks, flush_db_arr[index]->trans_locks);
    if (TieredStorage* tiered = shard_owner()->tiered_storage(); tiered) {
      tiered->CancelAllIos(index);
    }
  }
  CHECK(fetched_items_.empty());
  auto cb = [this, flush_db_arr = std::move(flush_db_arr)]() mutable {
    for (auto& db_ptr : flush_db_arr) {
      if (db_ptr && db_ptr->stats.tiered_entries > 0) {
        for (auto it = db_ptr->prime.begin(); it != db_ptr->prime.end(); ++it) {
          if (it->second.IsExternal())
            PerformDeletion(it, db_ptr.get());
        }

        DCHECK_EQ(0u, db_ptr->stats.tiered_entries);
        db_ptr.reset();
      }
    }
    flush_db_arr.clear();
    ServerState::tlocal()->DecommitMemory(ServerState::kDataHeap | ServerState::kBackingHeap |
                                          ServerState::kGlibcmalloc);
  };

  fb2::Fiber("flush_dbs", std::move(cb)).Detach();
}

void DbSlice::FlushDb(DbIndex db_ind) {
  // clear client tracking map.
  client_tracking_map_.clear();

  if (db_ind != kDbAll) {
    // Flush a single database if a specific index is provided
    FlushDbIndexes({db_ind});
    return;
  }

  std::vector<DbIndex> indexes;
  indexes.reserve(db_arr_.size());
  for (DbIndex i = 0; i < db_arr_.size(); ++i) {
    if (db_arr_[i]) {
      indexes.push_back(i);
    }
  }

  FlushDbIndexes(indexes);
}

void DbSlice::AddExpire(DbIndex db_ind, PrimeIterator main_it, uint64_t at) {
  uint64_t delta = at - expire_base_[0];  // TODO: employ multigen expire updates.
  CHECK(db_arr_[db_ind]->expire.Insert(main_it->first.AsRef(), ExpirePeriod(delta)).second);
  main_it->second.SetExpire(true);
}

bool DbSlice::RemoveExpire(DbIndex db_ind, PrimeIterator main_it) {
  if (main_it->second.HasExpire()) {
    CHECK_EQ(1u, db_arr_[db_ind]->expire.Erase(main_it->first));
    main_it->second.SetExpire(false);
    return true;
  }
  return false;
}

// Returns true if a state has changed, false otherwise.
bool DbSlice::UpdateExpire(DbIndex db_ind, PrimeIterator it, uint64_t at) {
  if (at == 0) {
    return RemoveExpire(db_ind, it);
  }

  if (!it->second.HasExpire() && at) {
    AddExpire(db_ind, it, at);
    return true;
  }

  return false;
}

void DbSlice::SetMCFlag(DbIndex db_ind, PrimeKey key, uint32_t flag) {
  auto& db = *db_arr_[db_ind];
  if (flag == 0) {
    if (db.mcflag.Erase(key) == 0) {
      LOG(ERROR) << "Internal error, inconsistent state, mcflag should be present but not found "
                 << key.ToString();
    }
  } else {
    auto [it, inserted] = db.mcflag.Insert(std::move(key), flag);
    if (!inserted)
      it->second = flag;
  }
}

uint32_t DbSlice::GetMCFlag(DbIndex db_ind, const PrimeKey& key) const {
  auto& db = *db_arr_[db_ind];
  auto it = db.mcflag.Find(key);
  if (it.is_done()) {
    LOG(ERROR) << "Internal error, inconsistent state, mcflag should be present but not found "
               << key.ToString();
    return 0;
  }
  return it->second;
}

OpResult<DbSlice::ItAndUpdater> DbSlice::AddNew(const Context& cntx, string_view key,
                                                PrimeValue obj, uint64_t expire_at_ms) {
  auto op_result = AddOrUpdateInternal(cntx, key, std::move(obj), expire_at_ms, false);
  RETURN_ON_BAD_STATUS(op_result);
  auto& res = *op_result;
  CHECK(res.is_new);

  return DbSlice::ItAndUpdater{
      .it = res.it, .exp_it = res.exp_it, .post_updater = std::move(res.post_updater)};
}

pair<int64_t, int64_t> DbSlice::ExpireParams::Calculate(int64_t now_ms) const {
  if (persist)
    return {0, 0};
  int64_t msec = (unit == TimeUnit::SEC) ? value * 1000 : value;
  int64_t now_msec = now_ms;
  int64_t rel_msec = absolute ? msec - now_msec : msec;
  return make_pair(rel_msec, now_msec + rel_msec);
}

OpResult<int64_t> DbSlice::UpdateExpire(const Context& cntx, PrimeIterator prime_it,
                                        ExpireIterator expire_it, const ExpireParams& params) {
  constexpr uint64_t kPersistValue = 0;
  DCHECK(params.IsDefined());
  DCHECK(IsValid(prime_it));
  // If this need to persist, then only set persist value and return
  if (params.persist) {
    RemoveExpire(cntx.db_index, prime_it);
    return kPersistValue;
  }

  auto [rel_msec, abs_msec] = params.Calculate(cntx.time_now_ms);
  if (rel_msec > kMaxExpireDeadlineSec * 1000) {
    return OpStatus::OUT_OF_RANGE;
  }

  if (rel_msec <= 0) {  // implicit - don't persist
    CHECK(Del(cntx.db_index, prime_it));
    return -1;
  } else if (IsValid(expire_it) && !params.persist) {
    auto current = ExpireTime(expire_it);
    if (params.expire_options & ExpireFlags::EXPIRE_NX) {
      return OpStatus::SKIPPED;
    }
    if ((params.expire_options & ExpireFlags::EXPIRE_LT) && current <= abs_msec) {
      return OpStatus::SKIPPED;
    } else if ((params.expire_options & ExpireFlags::EXPIRE_GT) && current >= abs_msec) {
      return OpStatus::SKIPPED;
    }

    expire_it->second = FromAbsoluteTime(abs_msec);
    return abs_msec;
  } else {
    if (params.expire_options & ExpireFlags::EXPIRE_XX) {
      return OpStatus::SKIPPED;
    }
    AddExpire(cntx.db_index, prime_it, abs_msec);
    return abs_msec;
  }
}

OpResult<DbSlice::AddOrFindResult> DbSlice::AddOrUpdateInternal(const Context& cntx,
                                                                std::string_view key,
                                                                PrimeValue obj,
                                                                uint64_t expire_at_ms,
                                                                bool force_update) {
  DCHECK(!obj.IsRef());

  auto op_result = AddOrFind(cntx, key);
  RETURN_ON_BAD_STATUS(op_result);

  auto& res = *op_result;
  if (!res.is_new && !force_update)  // have not inserted.
    return op_result;

  auto& db = *db_arr_[cntx.db_index];
  auto& it = res.it;

  it->second = std::move(obj);

  if (expire_at_ms) {
    it->second.SetExpire(true);
    uint64_t delta = expire_at_ms - expire_base_[0];
    if (IsValid(res.exp_it) && force_update) {
      res.exp_it->second = ExpirePeriod(delta);
    } else {
      res.exp_it = db.expire.InsertNew(it->first.AsRef(), ExpirePeriod(delta));
    }
  }

  return op_result;
}

OpResult<DbSlice::AddOrFindResult> DbSlice::AddOrUpdate(const Context& cntx, string_view key,
                                                        PrimeValue obj, uint64_t expire_at_ms) {
  return AddOrUpdateInternal(cntx, key, std::move(obj), expire_at_ms, true);
}

size_t DbSlice::DbSize(DbIndex db_ind) const {
  DCHECK_LT(db_ind, db_array_size());

  if (IsDbValid(db_ind)) {
    return db_arr_[db_ind]->prime.size();
  }
  return 0;
}

bool DbSlice::Acquire(IntentLock::Mode mode, const KeyLockArgs& lock_args) {
  if (lock_args.args.empty()) {  // Can be empty for NO_KEY_TRANSACTIONAL commands.
    return true;
  }
  DCHECK_GT(lock_args.key_step, 0u);

  auto& lt = db_arr_[lock_args.db_index]->trans_locks;
  bool lock_acquired = true;

  if (lock_args.args.size() == 1) {
    string_view key = KeyLockArgs::GetLockKey(lock_args.args.front());
    lock_acquired = lt.Acquire(key, mode);
    uniq_keys_ = {key};  // needed only for tests.
  } else {
    uniq_keys_.clear();

    for (size_t i = 0; i < lock_args.args.size(); i += lock_args.key_step) {
      string_view s = KeyLockArgs::GetLockKey(lock_args.args[i]);
      if (uniq_keys_.insert(s).second) {
        lock_acquired &= lt.Acquire(s, mode);
      }
    }
  }

  DVLOG(2) << "Acquire " << IntentLock::ModeName(mode) << " for " << lock_args.args[0]
           << " has_acquired: " << lock_acquired;

  return lock_acquired;
}

void DbSlice::ReleaseNormalized(IntentLock::Mode mode, DbIndex db_index, std::string_view key) {
  DCHECK_EQ(key, KeyLockArgs::GetLockKey(key));
  DVLOG(2) << "Release " << IntentLock::ModeName(mode) << " "
           << " for " << key;

  auto& lt = db_arr_[db_index]->trans_locks;
  lt.Release(KeyLockArgs::GetLockKey(key), mode);
}

void DbSlice::Release(IntentLock::Mode mode, const KeyLockArgs& lock_args) {
  if (lock_args.args.empty()) {  // Can be empty for NO_KEY_TRANSACTIONAL commands.
    return;
  }

  DVLOG(2) << "Release " << IntentLock::ModeName(mode) << " for " << lock_args.args[0];
  if (lock_args.args.size() == 1) {
    string_view key = KeyLockArgs::GetLockKey(lock_args.args.front());
    ReleaseNormalized(mode, lock_args.db_index, key);
  } else {
    auto& lt = db_arr_[lock_args.db_index]->trans_locks;
    uniq_keys_.clear();
    for (size_t i = 0; i < lock_args.args.size(); i += lock_args.key_step) {
      string_view s = KeyLockArgs::GetLockKey(lock_args.args[i]);
      if (uniq_keys_.insert(s).second) {
        lt.Release(s, mode);
      }
    }
  }
  uniq_keys_.clear();
}

bool DbSlice::CheckLock(IntentLock::Mode mode, DbIndex dbid, string_view key) const {
  KeyLockArgs args;
  args.db_index = dbid;
  args.args = ArgSlice{&key, 1};
  args.key_step = 1;
  return CheckLock(mode, args);
}

bool DbSlice::CheckLock(IntentLock::Mode mode, const KeyLockArgs& lock_args) const {
  const auto& lt = db_arr_[lock_args.db_index]->trans_locks;
  for (size_t i = 0; i < lock_args.args.size(); i += lock_args.key_step) {
    string_view s = KeyLockArgs::GetLockKey(lock_args.args[i]);
    if (auto lock = lt.Find(s); lock && !lock->Check(mode))
      return false;
  }
  return true;
}

void DbSlice::PreUpdate(DbIndex db_ind, PrimeIterator it) {
  FiberAtomicGuard fg;

  DVLOG(2) << "Running callbacks in dbid " << db_ind;
  for (const auto& ccb : change_cb_) {
    ccb.second(db_ind, ChangeReq{it});
  }

  it.SetVersion(NextVersion());
}

void DbSlice::PostUpdate(DbIndex db_ind, PrimeIterator it, std::string_view key, size_t orig_size) {
  int64_t delta = static_cast<int64_t>(it->second.MallocUsed()) - static_cast<int64_t>(orig_size);
  AccountObjectMemory(key, it->second.ObjType(), delta, GetDBTable(db_ind));

  auto& db = *db_arr_[db_ind];
  auto& watched_keys = db.watched_keys;
  if (!watched_keys.empty()) {
    // Check if the key is watched.
    if (auto wit = watched_keys.find(key); wit != watched_keys.end()) {
      for (auto conn_ptr : wit->second) {
        conn_ptr->watched_dirty.store(true, memory_order_relaxed);
      }
      // No connections need to watch it anymore.
      watched_keys.erase(wit);
    }
  }

  ++events_.update;

  if (ClusterConfig::IsEnabled()) {
    db.slots_stats[ClusterConfig::KeySlot(key)].total_writes += 1;
  }

  SendInvalidationTrackingMessage(key);
}

DbSlice::ItAndExp DbSlice::ExpireIfNeeded(const Context& cntx, PrimeIterator it) {
  if (!it->second.HasExpire()) {
    LOG(ERROR) << "Invalid call to ExpireIfNeeded";
    return {it, ExpireIterator{}};
  }

  auto& db = db_arr_[cntx.db_index];

  auto expire_it = db->expire.Find(it->first);

  if (IsValid(expire_it)) {
    // TODO: to employ multi-generation update of expire-base and the underlying values.
    time_t expire_time = ExpireTime(expire_it);

    // Never do expiration on replica or if expiration is disabled.
    if (time_t(cntx.time_now_ms) < expire_time || owner_->IsReplica() || !expire_allowed_)
      return {it, expire_it};
  } else {
    LOG(ERROR) << "Internal error, entry " << it->first.ToString()
               << " not found in expire table, db_index: " << cntx.db_index
               << ", expire table size: " << db->expire.size()
               << ", prime table size: " << db->prime.size() << util::fb2::GetStacktrace();
  }
  string tmp_key_buf;
  string_view tmp_key;

  // Replicate expiry
  if (auto journal = owner_->journal(); journal) {
    tmp_key = it->first.GetSlice(&tmp_key_buf);
    RecordExpiry(cntx.db_index, tmp_key);
  }

  auto obj_type = it->second.ObjType();
  if (doc_del_cb_ && (obj_type == OBJ_JSON || obj_type == OBJ_HASH)) {
    if (tmp_key.empty())
      tmp_key = it->first.GetSlice(&tmp_key_buf);
    doc_del_cb_(tmp_key, cntx, it->second);
  }

  PerformDeletion(it, expire_it, db.get());
  ++events_.expired_keys;

  return {PrimeIterator{}, ExpireIterator{}};
}

void DbSlice::ExpireAllIfNeeded() {
  for (DbIndex db_index = 0; db_index < db_arr_.size(); db_index++) {
    if (!db_arr_[db_index])
      continue;
    auto& db = *db_arr_[db_index];

    auto cb = [&](ExpireTable::iterator exp_it) {
      auto prime_it = db.prime.Find(exp_it->first);
      if (!IsValid(prime_it)) {
        LOG(ERROR) << "Expire entry " << exp_it->first.ToString() << " not found in prime table";
        return;
      }
      ExpireIfNeeded(DbSlice::Context{db_index, GetCurrentTimeMs()}, prime_it);
    };

    ExpireTable::Cursor cursor;
    do {
      cursor = db.expire.Traverse(cursor, cb);
    } while (cursor);
  }
}

uint64_t DbSlice::RegisterOnChange(ChangeCallback cb) {
  uint64_t ver = NextVersion();
  change_cb_.emplace_back(ver, std::move(cb));
  return ver;
}

void DbSlice::FlushChangeToEarlierCallbacks(DbIndex db_ind, PrimeIterator it,
                                            uint64_t upper_bound) {
  FiberAtomicGuard fg;
  uint64_t bucket_version = it.GetVersion();
  // change_cb_ is ordered by version.
  DVLOG(2) << "Running callbacks in dbid " << db_ind << " with bucket_version=" << bucket_version
           << ", upper_bound=" << upper_bound;
  for (const auto& ccb : change_cb_) {
    uint64_t cb_version = ccb.first;
    DCHECK_LE(cb_version, upper_bound);
    if (cb_version == upper_bound) {
      return;
    }
    if (bucket_version < cb_version) {
      ccb.second(db_ind, ChangeReq{it});
    }
  }
}

//! Unregisters the callback.
void DbSlice::UnregisterOnChange(uint64_t id) {
  for (auto it = change_cb_.begin(); it != change_cb_.end(); ++it) {
    if (it->first == id) {
      change_cb_.erase(it);
      return;
    }
  }
  LOG(DFATAL) << "Could not find " << id << " to unregister";
}

auto DbSlice::DeleteExpiredStep(const Context& cntx, unsigned count) -> DeleteExpiredStats {
  auto& db = *db_arr_[cntx.db_index];
  DeleteExpiredStats result;

  std::string stash;

  auto cb = [&](ExpireIterator it) {
    auto key = it->first.GetSlice(&stash);
    if (!CheckLock(IntentLock::EXCLUSIVE, cntx.db_index, key))
      return;

    result.traversed++;
    time_t ttl = ExpireTime(it) - cntx.time_now_ms;
    if (ttl <= 0) {
      auto prime_it = db.prime.Find(it->first);
      CHECK(!prime_it.is_done());
      ExpireIfNeeded(cntx, prime_it);
      ++result.deleted;
    } else {
      result.survivor_ttl_sum += ttl;
    }
  };

  unsigned i = 0;
  for (; i < count / 3; ++i) {
    db.expire_cursor = db.expire.Traverse(db.expire_cursor, cb);
  }

  // continue traversing only if we had strong deletion rate based on the first sample.
  if (result.deleted * 4 > result.traversed) {
    for (; i < count; ++i) {
      db.expire_cursor = db.expire.Traverse(db.expire_cursor, cb);
    }
  }

  return result;
}

int32_t DbSlice::GetNextSegmentForEviction(int32_t segment_id, DbIndex db_ind) const {
  // wraps around if we reached the end
  return db_arr_[db_ind]->prime.NextSeg((size_t)segment_id) %
         db_arr_[db_ind]->prime.GetSegmentCount();
}

void DbSlice::ScheduleForOffloadStep(DbIndex db_indx, size_t increase_goal_bytes) {
  VLOG(1) << "ScheduleForOffloadStep increase_goal_bytes:"
          << strings::HumanReadableNumBytes(increase_goal_bytes);
  DCHECK(shard_owner()->tiered_storage());
  FiberAtomicGuard guard;
  PrimeTable& pt = db_arr_[db_indx]->prime;

  static PrimeTable::Cursor cursor;

  size_t offloaded_bytes = 0;
  auto cb = [&](PrimeIterator it) {
    // TBD check we did not lock it for future transaction

    // If the item is cold (not touched) and can be externalized, schedule it for offload.
    if (increase_goal_bytes > offloaded_bytes && !(it->first.WasTouched()) &&
        TieredStorage::CanExternalizeEntry(it)) {
      shard_owner()->tiered_storage()->ScheduleOffload(db_indx, it);
      if (it->second.HasIoPending()) {
        offloaded_bytes += it->second.Size();
        VLOG(2) << "ScheduleOffload bytes:" << offloaded_bytes;
      }
    }
    it->first.SetTouched(false);
  };

  // Traverse a single segment every time this function is called.
  for (int i = 0; i < 60; ++i) {
    cursor = pt.TraverseBySegmentOrder(cursor, cb);
  }
}

void DbSlice::FreeMemWithEvictionStep(DbIndex db_ind, size_t increase_goal_bytes) {
  DCHECK(!owner_->IsReplica());
  if ((!caching_mode_) || !expire_allowed_ || !GetFlag(FLAGS_enable_heartbeat_eviction))
    return;

  auto max_eviction_per_hb = GetFlag(FLAGS_max_eviction_per_heartbeat);
  auto max_segment_to_consider = GetFlag(FLAGS_max_segment_to_consider);

  auto time_start = absl::GetCurrentTimeNanos();
  auto& db_table = db_arr_[db_ind];
  int32_t num_segments = db_table->prime.GetSegmentCount();
  int32_t num_buckets = PrimeTable::Segment_t::kTotalBuckets;
  int32_t num_slots = PrimeTable::Segment_t::kNumSlots;

  size_t used_memory_after;
  size_t evicted = 0;
  string tmp;
  int32_t starting_segment_id = rand() % num_segments;
  size_t used_memory_before = owner_->UsedMemory();
  vector<string> keys_to_journal;

  {
    FiberAtomicGuard guard;
    for (int32_t slot_id = num_slots - 1; slot_id >= 0; --slot_id) {
      for (int32_t bucket_id = num_buckets - 1; bucket_id >= 0; --bucket_id) {
        // pick a random segment to start with in each eviction,
        // as segment_id does not imply any recency, and random selection should be fair enough
        int32_t segment_id = starting_segment_id;
        for (size_t num_seg_visited = 0; num_seg_visited < max_segment_to_consider;
             ++num_seg_visited, segment_id = GetNextSegmentForEviction(segment_id, db_ind)) {
          const auto& bucket = db_table->prime.GetSegment(segment_id)->GetBucket(bucket_id);
          if (bucket.IsEmpty())
            continue;

          if (!bucket.IsBusy(slot_id))
            continue;

          auto evict_it = db_table->prime.GetIterator(segment_id, bucket_id, slot_id);
          if (evict_it->first.IsSticky())
            continue;

          // check if the key is locked by looking up transaction table.
          auto& lt = db_table->trans_locks;
          string_view key = evict_it->first.GetSlice(&tmp);
          if (lt.Find(KeyLockArgs::GetLockKey(key)).has_value())
            continue;

          if (auto journal = owner_->journal(); journal) {
            keys_to_journal.push_back(string(key));
          }

          PerformDeletion(evict_it, db_table.get());
          ++evicted;

          used_memory_after = owner_->UsedMemory();
          // returns when whichever condition is met first
          if ((evicted == max_eviction_per_hb) ||
              (used_memory_before - used_memory_after >= increase_goal_bytes))
            goto finish;
        }
      }
    }
  }

finish:
  // send the deletion to the replicas.
  // fiber preemption could happen in this phase.
  if (auto journal = owner_->journal(); journal) {
    for (string_view key : keys_to_journal) {
      ArgSlice delete_args(&key, 1);
      journal->RecordEntry(0, journal::Op::EXPIRED, db_ind, 1, ClusterConfig::KeySlot(key),
                           make_pair("DEL", delete_args), false);
    }
  }

  auto time_finish = absl::GetCurrentTimeNanos();
  events_.evicted_keys += evicted;
  DVLOG(2) << "Memory usage before eviction: " << used_memory_before;
  DVLOG(2) << "Memory usage after eviction: " << used_memory_after;
  DVLOG(2) << "Number of keys evicted / max eviction per hb: " << evicted << "/"
           << max_eviction_per_hb;
  DVLOG(2) << "Eviction time (us): " << (time_finish - time_start) / 1000;
}

void DbSlice::CreateDb(DbIndex db_ind) {
  auto& db = db_arr_[db_ind];
  if (!db) {
    db.reset(new DbTable{owner_->memory_resource(), db_ind});
  }
}

// "it" is the iterator that we just added/updated and it should not be deleted.
// "table" is the instance where we should delete the objects from.
size_t DbSlice::EvictObjects(size_t memory_to_free, PrimeIterator it, DbTable* table) {
  if (owner_->IsReplica()) {
    return 0;
  }
  PrimeTable::Segment_t* segment = table->prime.GetSegment(it.segment_id());
  DCHECK(segment);

  constexpr unsigned kNumStashBuckets = PrimeTable::Segment_t::kStashBucketCnt;
  constexpr unsigned kNumRegularBuckets = PrimeTable::Segment_t::kRegularBucketCnt;

  PrimeTable::bucket_iterator it2(it);
  unsigned evicted = 0;
  bool evict_succeeded = false;

  EngineShard* shard = owner_;
  size_t used_memory_start = shard->UsedMemory();

  auto freed_memory_fun = [&] {
    size_t current = shard->UsedMemory();
    return current < used_memory_start ? used_memory_start - current : 0;
  };

  for (unsigned i = 0; !evict_succeeded && i < kNumStashBuckets; ++i) {
    unsigned stash_bid = i + kNumRegularBuckets;
    const auto& bucket = segment->GetBucket(stash_bid);
    if (bucket.IsEmpty())
      continue;

    for (int slot_id = PrimeTable::Segment_t::kNumSlots - 1; slot_id >= 0; --slot_id) {
      if (!bucket.IsBusy(slot_id))
        continue;

      auto evict_it = table->prime.GetIterator(it.segment_id(), stash_bid, slot_id);
      // skip the iterator that we must keep or the sticky items.
      if (evict_it == it || evict_it->first.IsSticky())
        continue;

      PerformDeletion(evict_it, table);
      ++evicted;

      if (freed_memory_fun() > memory_to_free) {
        evict_succeeded = true;
        break;
      }
    }
  }

  if (evicted) {
    DVLOG(1) << "Evicted " << evicted << " stashed items, freed " << freed_memory_fun() << " bytes";
  }

  // Try normal buckets now. We iterate from largest slot to smallest across the whole segment.
  for (int slot_id = PrimeTable::Segment_t::kNumSlots - 1; !evict_succeeded && slot_id >= 0;
       --slot_id) {
    for (unsigned i = 0; i < kNumRegularBuckets; ++i) {
      unsigned bid = (it.bucket_id() + i) % kNumRegularBuckets;
      const auto& bucket = segment->GetBucket(bid);
      if (!bucket.IsBusy(slot_id))
        continue;

      auto evict_it = table->prime.GetIterator(it.segment_id(), bid, slot_id);
      if (evict_it == it || evict_it->first.IsSticky())
        continue;

      PerformDeletion(evict_it, table);
      ++evicted;

      if (freed_memory_fun() > memory_to_free) {
        evict_succeeded = true;
        break;
      }
    }
  }

  if (evicted) {
    DVLOG(1) << "Evicted total: " << evicted << " items, freed " << freed_memory_fun() << " bytes "
             << "success: " << evict_succeeded;

    events_.evicted_keys += evicted;
    events_.hard_evictions += evicted;
  }

  return freed_memory_fun();
};

void DbSlice::RegisterWatchedKey(DbIndex db_indx, std::string_view key,
                                 ConnectionState::ExecInfo* exec_info) {
  db_arr_[db_indx]->watched_keys[key].push_back(exec_info);
}

void DbSlice::UnregisterConnectionWatches(const ConnectionState::ExecInfo* exec_info) {
  for (const auto& [db_indx, key] : exec_info->watched_keys) {
    auto& watched_keys = db_arr_[db_indx]->watched_keys;
    if (auto it = watched_keys.find(key); it != watched_keys.end()) {
      it->second.erase(std::remove(it->second.begin(), it->second.end(), exec_info),
                       it->second.end());
      if (it->second.empty())
        watched_keys.erase(it);
    }
  }
}

void DbSlice::InvalidateDbWatches(DbIndex db_indx) {
  for (const auto& [key, conn_list] : db_arr_[db_indx]->watched_keys) {
    for (auto conn_ptr : conn_list) {
      conn_ptr->watched_dirty.store(true, memory_order_relaxed);
    }
  }
}

void DbSlice::InvalidateSlotWatches(const SlotSet& slot_ids) {
  for (const auto& [key, conn_list] : db_arr_[0]->watched_keys) {
    SlotId sid = ClusterConfig::KeySlot(key);
    if (!slot_ids.Contains(sid)) {
      continue;
    }
    for (auto conn_ptr : conn_list) {
      conn_ptr->watched_dirty.store(true, memory_order_relaxed);
    }
  }
}

void DbSlice::SetDocDeletionCallback(DocDeletionCallback ddcb) {
  doc_del_cb_ = std::move(ddcb);
}

void DbSlice::ResetUpdateEvents() {
  events_.update = 0;
}

void DbSlice::ResetEvents() {
  events_ = {};
}

void DbSlice::TrackKeys(const facade::Connection::WeakRef& conn, const ArgSlice& keys) {
  if (conn.IsExpired()) {
    DVLOG(2) << "Connection expired, exiting TrackKey function.";
    return;
  }

  DVLOG(2) << "Start tracking keys for client ID: " << conn.GetClientId()
           << " with thread ID: " << conn.Thread();
  for (auto key : keys) {
    DVLOG(2) << "Inserting client ID " << conn.GetClientId()
             << " into the tracking client set of key " << key;
    client_tracking_map_[key].insert(conn);
  }
}

void DbSlice::SendInvalidationTrackingMessage(std::string_view key) {
  if (client_tracking_map_.empty())
    return;

  auto it = client_tracking_map_.find(key);
  if (it != client_tracking_map_.end()) {
    // notify all the clients.
    auto& client_set = it->second;
    auto cb = [key, client_set = std::move(client_set)](unsigned idx, util::ProactorBase*) {
      for (auto it = client_set.begin(); it != client_set.end(); ++it) {
        if ((unsigned int)it->Thread() != idx)
          continue;
        facade::Connection* conn = it->Get();
        if ((conn != nullptr) && conn->IsTrackingOn()) {
          std::string key_str = {key.begin(), key.end()};
          conn->SendInvalidationMessageAsync({key_str});
        }
      }
    };
    shard_set->pool()->DispatchBrief(std::move(cb));
    // remove this key from the tracking table as the key no longer exists
    client_tracking_map_.erase(key);
  }
}

void DbSlice::RemoveFromTiered(PrimeIterator it, DbIndex index) {
  DbTable* table = GetDBTable(index);
  RemoveFromTiered(it, table);
}

void DbSlice::RemoveFromTiered(PrimeIterator it, DbTable* table) {
  DbTableStats& stats = table->stats;
  PrimeValue& pv = it->second;
  if (pv.IsExternal()) {
    TieredStorage* tiered = shard_owner()->tiered_storage();
    tiered->Free(it, &stats);
  }
  if (pv.HasIoPending()) {
    TieredStorage* tiered = shard_owner()->tiered_storage();
    tiered->CancelIo(table->index, it);
  }
}

void DbSlice::PerformDeletion(PrimeIterator del_it, ExpireIterator exp_it, DbTable* table) {
  std::string tmp;
  std::string_view key = del_it->first.GetSlice(&tmp);

  if (!exp_it.is_done()) {
    table->expire.Erase(exp_it);
  }

  if (del_it->second.HasFlag()) {
    if (table->mcflag.Erase(del_it->first) == 0) {
      LOG(ERROR) << "Internal error, inconsistent state, mcflag should be present but not found "
                 << del_it->first.ToString();
    }
  }

  DbTableStats& stats = table->stats;
  const PrimeValue& pv = del_it->second;
  RemoveFromTiered(del_it, table);

  size_t value_heap_size = pv.MallocUsed();
  stats.inline_keys -= del_it->first.IsInline();
  AccountObjectMemory(key, del_it->first.ObjType(), -del_it->first.MallocUsed(), table);  // Key
  AccountObjectMemory(key, pv.ObjType(), -value_heap_size, table);                        // Value
  if (pv.ObjType() == OBJ_HASH && pv.Encoding() == kEncodingListPack) {
    --stats.listpack_blob_cnt;
  } else if (pv.ObjType() == OBJ_ZSET && pv.Encoding() == OBJ_ENCODING_LISTPACK) {
    --stats.listpack_blob_cnt;
  }

  if (ClusterConfig::IsEnabled()) {
    SlotId sid = ClusterConfig::KeySlot(key);
    table->slots_stats[sid].key_count -= 1;
  }

  table->prime.Erase(del_it);
  SendInvalidationTrackingMessage(key);
}

void DbSlice::PerformDeletion(PrimeIterator del_it, DbTable* table) {
  ExpireIterator exp_it;
  if (del_it->second.HasExpire()) {
    exp_it = table->expire.Find(del_it->first);
    DCHECK(!exp_it.is_done());
  }

  PerformDeletion(del_it, exp_it, table);
}

void DbSlice::OnCbFinish() {
  // TBD update bumpups logic we can not clear now after cb finish as cb can preempt
  // btw what do we do with inline?
  fetched_items_.clear();
}

}  // namespace dfly<|MERGE_RESOLUTION|>--- conflicted
+++ resolved
@@ -716,12 +716,8 @@
   // Slot deletion can take time as it traverses all the database, hence it runs in fiber.
   // We want to flush all the data of a slot that was added till the time the call to FlushSlotsFb
   // was made. Therefore we delete slots entries with version < next_version
-<<<<<<< HEAD
   uint64_t next_version = 0;
 
-=======
-  uint64_t next_version = NextVersion();
->>>>>>> ad13cc6b
   std::string tmp;
   auto del_entry_cb = [&](PrimeTable::iterator it) {
     std::string_view key = it->first.GetSlice(&tmp);
