--- conflicted
+++ resolved
@@ -1418,7 +1418,6 @@
   }
 }
 
-<<<<<<< HEAD
 void DbSlice::SendInvalidationTrackingMessage(std::string_view key) {
   auto it = client_tracking_map_.find(key);
   if (it != client_tracking_map_.end()) {
@@ -1500,12 +1499,10 @@
   }
 
   PerformDeletion(del_it, exp_it, shard, table);
-};
-
-=======
+}
+
 void DbSlice::OnCbFinish() {
   bumped_items_.clear();
 }
 
->>>>>>> fd76c513
 }  // namespace dfly