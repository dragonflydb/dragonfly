--- conflicted
+++ resolved
@@ -1237,7 +1237,6 @@
   }
 }
 
-<<<<<<< HEAD
 void DbSlice::DefragSecondTierStep(DbIndex db_indx) {
   DCHECK(shard_owner()->tiered_storage());
   FiberAtomicGuard guard;
@@ -1258,8 +1257,6 @@
   }
 }
 
-=======
->>>>>>> ded3341b
 void DbSlice::FreeMemWithEvictionStep(DbIndex db_ind, size_t increase_goal_bytes) {
   DCHECK(!owner_->IsReplica());
   if ((!caching_mode_) || !expire_allowed_ || !GetFlag(FLAGS_enable_heartbeat_eviction))
