// Copyright 2022, DragonflyDB authors.  All rights reserved.
// See LICENSE for licensing terms.
//

#include "server/db_slice.h"

extern "C" {
#include "redis/object.h"
}

#include "base/flags.h"
#include "base/logging.h"
#include "generic_family.h"
#include "server/engine_shard_set.h"
#include "server/journal/journal.h"
#include "server/server_state.h"
#include "server/tiered_storage.h"

ABSL_FLAG(bool, enable_heartbeat_eviction, true,
          "Enable eviction during heartbeat when memory is under pressure.");

ABSL_FLAG(uint32_t, max_eviction_per_heartbeat, 100,
          "The maximum number of key-value pairs that will be deleted in each eviction "
          "when heartbeat based eviction is triggered under memory pressure.");

ABSL_FLAG(uint32_t, max_segment_to_consider, 4,
          "The maximum number of dashtable segments to scan in each eviction "
          "when heartbeat based eviction is triggered under memory pressure.");

namespace dfly {

using namespace std;
using namespace util;
using absl::GetFlag;
using facade::OpStatus;

namespace {

constexpr auto kPrimeSegmentSize = PrimeTable::kSegBytes;
constexpr auto kExpireSegmentSize = ExpireTable::kSegBytes;

// mi_malloc good size is 32768. i.e. we have malloc waste of 1.5%.
static_assert(kPrimeSegmentSize == 32288);

// 20480 is the next goodsize so we are loosing ~300 bytes or 1.5%.
// 24576
static_assert(kExpireSegmentSize == 23528);

void AccountObjectMemory(const CompactObj& obj, DbTableStats* stats, int64_t multiplier) {
  const int64_t value_heap_size = obj.MallocUsed() * multiplier;

  stats->obj_memory_usage += value_heap_size;
  stats->AddTypeMemoryUsage(obj.ObjType(), value_heap_size);
}

void PerformDeletion(PrimeIterator del_it, ExpireIterator exp_it, EngineShard* shard,
                     DbTable* table) {
  if (!exp_it.is_done()) {
    table->expire.Erase(exp_it);
  }

  if (del_it->second.HasFlag()) {
    if (table->mcflag.Erase(del_it->first) == 0) {
      LOG(ERROR) << "Internal error, inconsistent state, mcflag should be present but not found "
                 << del_it->first.ToString();
    }
  }

  DbTableStats& stats = table->stats;
  const PrimeValue& pv = del_it->second;
  if (pv.IsExternal()) {
    auto [offset, size] = pv.GetExternalSlice();

    stats.tiered_entries--;
    stats.tiered_size -= size;
    TieredStorage* tiered = shard->tiered_storage();
    tiered->Free(offset, size);
  }
  if (pv.HasIoPending()) {
    TieredStorage* tiered = shard->tiered_storage();
    tiered->CancelIo(table->index, del_it);
  }

  stats.inline_keys -= del_it->first.IsInline();
  AccountObjectMemory(del_it->first, &stats, -1);   // Key
  AccountObjectMemory(del_it->second, &stats, -1);  // Value

  if (pv.ObjType() == OBJ_HASH && pv.Encoding() == kEncodingListPack) {
    --stats.listpack_blob_cnt;
  } else if (pv.ObjType() == OBJ_ZSET && pv.Encoding() == OBJ_ENCODING_LISTPACK) {
    --stats.listpack_blob_cnt;
  }

  if (ClusterConfig::IsEnabled()) {
    string tmp;
    string_view key = del_it->first.GetSlice(&tmp);
    SlotId sid = ClusterConfig::KeySlot(key);
    table->slots_stats[sid].key_count -= 1;
  }

  table->prime.Erase(del_it);
}

inline void PerformDeletion(PrimeIterator del_it, EngineShard* shard, DbTable* table) {
  ExpireIterator exp_it;
  if (del_it->second.HasExpire()) {
    exp_it = table->expire.Find(del_it->first);
    DCHECK(!exp_it.is_done());
  }

  PerformDeletion(del_it, exp_it, shard, table);
};

class PrimeEvictionPolicy {
 public:
  static constexpr bool can_evict = true;  // we implement eviction functionality.
  static constexpr bool can_gc = true;

  PrimeEvictionPolicy(const DbContext& cntx, bool can_evict, ssize_t mem_budget, ssize_t soft_limit,
                      DbSlice* db_slice, bool apply_memory_limit)
      : db_slice_(db_slice),
        mem_budget_(mem_budget),
        soft_limit_(soft_limit),
        cntx_(cntx),
        can_evict_(can_evict),
        apply_memory_limit_(apply_memory_limit) {
  }

  // A hook function that is called every time a segment is full and requires splitting.
  void RecordSplit(PrimeTable::Segment_t* segment) {
    mem_budget_ -= PrimeTable::kSegBytes;
    DVLOG(2) << "split: " << segment->SlowSize() << "/" << segment->capacity();
  }

  bool CanGrow(const PrimeTable& tbl) const;

  unsigned GarbageCollect(const PrimeTable::HotspotBuckets& eb, PrimeTable* me);
  unsigned Evict(const PrimeTable::HotspotBuckets& eb, PrimeTable* me);

  ssize_t mem_budget() const {
    return mem_budget_;
  }

  unsigned evicted() const {
    return evicted_;
  }

  unsigned checked() const {
    return checked_;
  }

 private:
  DbSlice* db_slice_;
  ssize_t mem_budget_;
  ssize_t soft_limit_ = 0;
  const DbContext cntx_;

  unsigned evicted_ = 0;
  unsigned checked_ = 0;

  // unlike static constexpr can_evict, this parameter tells whether we can evict
  // items in runtime.
  const bool can_evict_;
  const bool apply_memory_limit_;
};

class PrimeBumpPolicy {
 public:
  // returns true if key can be made less important for eviction (opposite of bump up)
  bool CanBumpDown(const CompactObj& key) const {
    return !key.IsSticky();
  }
};

bool PrimeEvictionPolicy::CanGrow(const PrimeTable& tbl) const {
  if (!apply_memory_limit_ || mem_budget_ > soft_limit_)
    return true;

  DCHECK_LE(tbl.size(), tbl.capacity());

  // We take a conservative stance here -
  // we estimate how much memory we will take with the current capacity
  // even though we may currently use less memory.
  // see https://github.com/dragonflydb/dragonfly/issues/256#issuecomment-1227095503
  size_t new_available = (tbl.capacity() - tbl.size()) + PrimeTable::kSegCapacity;
  bool res = mem_budget_ >
             int64_t(PrimeTable::kSegBytes + db_slice_->bytes_per_object() * new_available * 1.1);
  VLOG(2) << "available: " << new_available << ", res: " << res;

  return res;
}

unsigned PrimeEvictionPolicy::GarbageCollect(const PrimeTable::HotspotBuckets& eb, PrimeTable* me) {
  unsigned res = 0;
  // bool should_print = (eb.key_hash % 128) == 0;

  // based on tests - it's more efficient to pass regular buckets to gc.
  // stash buckets are filled last so much smaller change they have expired items.
  unsigned num_buckets =
      std::min<unsigned>(PrimeTable::HotspotBuckets::kRegularBuckets, eb.num_buckets);
  for (unsigned i = 0; i < num_buckets; ++i) {
    auto bucket_it = eb.at(i);
    for (; !bucket_it.is_done(); ++bucket_it) {
      if (bucket_it->second.HasExpire()) {
        ++checked_;
        auto [prime_it, exp_it] = db_slice_->ExpireIfNeeded(cntx_, bucket_it);
        if (prime_it.is_done())
          ++res;
      }
    }
  }

  return res;
}

unsigned PrimeEvictionPolicy::Evict(const PrimeTable::HotspotBuckets& eb, PrimeTable* me) {
  if (!can_evict_)
    return 0;

  constexpr size_t kNumStashBuckets = ABSL_ARRAYSIZE(eb.probes.by_type.stash_buckets);

  // choose "randomly" a stash bucket to evict an item.
  auto bucket_it = eb.probes.by_type.stash_buckets[eb.key_hash % kNumStashBuckets];
  auto last_slot_it = bucket_it;
  last_slot_it += (PrimeTable::kBucketWidth - 1);
  if (!last_slot_it.is_done()) {
    // don't evict sticky items
    if (last_slot_it->first.IsSticky()) {
      return 0;
    }

    DbTable* table = db_slice_->GetDBTable(cntx_.db_index);
    PerformDeletion(last_slot_it, db_slice_->shard_owner(), table);
    ++evicted_;
  }
  me->ShiftRight(bucket_it);

  return 1;
}

}  // namespace

#define ADD(x) (x) += o.x

DbStats& DbStats::operator+=(const DbStats& o) {
  constexpr size_t kDbSz = sizeof(DbStats);
  static_assert(kDbSz == 208);

  DbTableStats::operator+=(o);

  ADD(key_count);
  ADD(expire_count);
  ADD(bucket_count);
  ADD(table_mem_usage);

  return *this;
}

SliceEvents& SliceEvents::operator+=(const SliceEvents& o) {
  static_assert(sizeof(SliceEvents) == 88, "You should update this function with new fields");

  ADD(evicted_keys);
  ADD(hard_evictions);
  ADD(expired_keys);
  ADD(garbage_collected);
  ADD(stash_unloaded);
  ADD(bumpups);
  ADD(garbage_checked);
  ADD(hits);
  ADD(misses);
  ADD(insertion_rejections);
  ADD(update);

  return *this;
}

#undef ADD

DbSlice::DbSlice(uint32_t index, bool caching_mode, EngineShard* owner)
    : shard_id_(index), caching_mode_(caching_mode), owner_(owner) {
  db_arr_.emplace_back();
  CreateDb(0);
  expire_base_[0] = expire_base_[1] = 0;
  soft_budget_limit_ = (0.3 * max_memory_limit / shard_set->size());
}

DbSlice::~DbSlice() {
  // we do not need this code but it's easier to debug in case we encounter
  // memory allocation bugs during delete operations.

  for (auto& db : db_arr_) {
    if (!db)
      continue;
    db.reset();
  }
}

auto DbSlice::GetStats() const -> Stats {
  Stats s;
  s.events = events_;
  s.db_stats.resize(db_arr_.size());

  for (size_t i = 0; i < db_arr_.size(); ++i) {
    if (!db_arr_[i])
      continue;
    const auto& db_wrap = *db_arr_[i];
    DbStats& stats = s.db_stats[i];
    stats = db_wrap.stats;
    stats.key_count = db_wrap.prime.size();
    stats.bucket_count = db_wrap.prime.bucket_count();
    stats.expire_count = db_wrap.expire.size();
    stats.table_mem_usage = (db_wrap.prime.mem_usage() + db_wrap.expire.mem_usage());
  }
  s.small_string_bytes = CompactObj::GetStats().small_string_bytes;

  return s;
}

SlotStats DbSlice::GetSlotStats(SlotId sid) const {
  CHECK(db_arr_[0]);
  return db_arr_[0]->slots_stats[sid];
}

void DbSlice::Reserve(DbIndex db_ind, size_t key_size) {
  ActivateDb(db_ind);

  auto& db = db_arr_[db_ind];
  DCHECK(db);

  db->prime.Reserve(key_size);
}

auto DbSlice::Find(const Context& cntx, string_view key, unsigned req_obj_type) const
    -> OpResult<PrimeIterator> {
  auto it = FindInternal(cntx, key, FindInternalMode::kDontUpdateCacheStats).first;

  if (!IsValid(it))
    return OpStatus::KEY_NOTFOUND;

  if (it->second.ObjType() != req_obj_type) {
    return OpStatus::WRONG_TYPE;
  }

  return it;
}

DbSlice::AutoUpdater::AutoUpdater() {
}

DbSlice::AutoUpdater::AutoUpdater(AutoUpdater&& o) {
  *this = std::move(o);
}

DbSlice::AutoUpdater& DbSlice::AutoUpdater::operator=(AutoUpdater&& o) {
  Run();
  fields_ = o.fields_;
  o.Cancel();
  return *this;
}

DbSlice::AutoUpdater::~AutoUpdater() {
  Run();
}

void DbSlice::AutoUpdater::Run() {
  if (fields_.action == DestructorAction::kDoNothing) {
    return;
  }

  // Check that AutoUpdater does not run after a key was removed.
  // If this CHECK() failed for you, it probably means that you deleted a key while having an auto
  // updater in scope. You'll probably want to call Run() (or Cancel() - but be careful).
  DCHECK(IsValid(fields_.db_slice->db_arr_[fields_.db_ind]->prime.Find(fields_.key)))
      << "Key was removed before PostUpdate() - this is a bug!";

  // Make sure that the DB has not changed in size since this object was created.
  // Adding or removing elements from the DB may invalidate iterators.
  CHECK_EQ(fields_.db_size, fields_.db_slice->DbSize(fields_.db_ind))
      << "Attempting to run post-update after DB was modified";

  CHECK_EQ(fields_.deletion_count, fields_.db_slice->deletion_count_)
      << "Attempting to run post-update after a deletion was issued";

  DCHECK(fields_.action == DestructorAction::kRun);
  CHECK_NE(fields_.db_slice, nullptr);

  fields_.db_slice->PostUpdate(fields_.db_ind, fields_.it, fields_.key, fields_.key_existed);
  Cancel();  // Reset to not run again
}

void DbSlice::AutoUpdater::Cancel() {
  this->fields_ = {};
}

DbSlice::AutoUpdater::AutoUpdater(const Fields& fields) : fields_(fields) {
  DCHECK(fields_.action == DestructorAction::kRun);
  fields_.db_size = fields_.db_slice->DbSize(fields_.db_ind);
  fields_.deletion_count = fields_.db_slice->deletion_count_;
}

DbSlice::AddOrFindResult& DbSlice::AddOrFindResult::operator=(ItAndUpdater&& o) {
  it = o.it;
  exp_it = ExpireIterator{};  // ItAndUpdater doesn't have exp_it
  is_new = false;
  post_updater = std::move(o).post_updater;
  return *this;
}

OpResult<DbSlice::ItAndUpdater> DbSlice::FindMutable(const Context& cntx, string_view key,
                                                     unsigned req_obj_type) {
  auto it = FindInternal(cntx, key, FindInternalMode::kDontUpdateCacheStats).first;

  if (!IsValid(it))
    return OpStatus::KEY_NOTFOUND;

  if (it->second.ObjType() != req_obj_type) {
    return OpStatus::WRONG_TYPE;
  }

  PreUpdate(cntx.db_index, it);
  return {
      {it, AutoUpdater({AutoUpdater::DestructorAction::kRun, this, cntx.db_index, it, key, true})}};
}

auto DbSlice::FindReadOnly(const Context& cntx, string_view key, unsigned req_obj_type) const
    -> OpResult<PrimeConstIterator> {
  auto res = Find(cntx, key, req_obj_type);
  return res.ok() ? OpResult<PrimeConstIterator>(res.value()) : res.status();
}

pair<PrimeIterator, ExpireIterator> DbSlice::FindExt(const Context& cntx, string_view key) const {
  return FindInternal(cntx, key, FindInternalMode::kUpdateCacheStats);
}

std::pair<PrimeIterator, ExpireIterator> DbSlice::FindInternal(const Context& cntx,
                                                               std::string_view key,
                                                               FindInternalMode mode) const {
  pair<PrimeIterator, ExpireIterator> res;

  if (!IsDbValid(cntx.db_index))
    return res;

  auto& db = *db_arr_[cntx.db_index];
  res.first = db.prime.Find(key);
  FiberAtomicGuard fg;
  if (!IsValid(res.first)) {
    if (mode == FindInternalMode::kUpdateCacheStats)
      events_.misses++;
    return res;
  }

  if (res.first->second.HasExpire()) {  // check expiry state
    res = ExpireIfNeeded(cntx, res.first);
  }

  if (caching_mode_ && IsValid(res.first)) {
    if (!change_cb_.empty()) {
      auto bump_cb = [&](PrimeTable::bucket_iterator bit) {
        DVLOG(2) << "Running callbacks for key " << key << " in dbid " << cntx.db_index;
        for (const auto& ccb : change_cb_) {
          ccb.second(cntx.db_index, bit);
        }
      };

      db.prime.CVCUponBump(change_cb_.back().first, res.first, bump_cb);
    }

    res.first = db.prime.BumpUp(res.first, PrimeBumpPolicy{});
    ++events_.bumpups;
  }

  db.top_keys.Touch(key);

  if (mode == FindInternalMode::kUpdateCacheStats) {
    events_.hits++;

    if (ClusterConfig::IsEnabled()) {
      db.slots_stats[ClusterConfig::KeySlot(key)].total_reads += 1;
    }
  }

  return res;
}

OpResult<pair<PrimeIterator, unsigned>> DbSlice::FindFirst(const Context& cntx, ArgSlice args,
                                                           int req_obj_type) {
  DCHECK(!args.empty());

  for (unsigned i = 0; i < args.size(); ++i) {
    string_view s = args[i];
    OpResult<PrimeIterator> res = Find(cntx, s, req_obj_type);
    if (res)
      return make_pair(res.value(), i);
    if (res.status() != OpStatus::KEY_NOTFOUND)
      return res.status();
  }

  VLOG(2) << "FindFirst " << args.front() << " not found";
  return OpStatus::KEY_NOTFOUND;
}

DbSlice::AddOrFindResult DbSlice::AddOrFind(const Context& cntx, string_view key) noexcept(false) {
  DCHECK(IsDbValid(cntx.db_index));

  DbTable& db = *db_arr_[cntx.db_index];

  auto res = FindInternal(cntx, key, FindInternalMode::kDontUpdateCacheStats);

<<<<<<< HEAD
    if (IsValid(res.first)) {
      PreUpdate(cntx.db_index, res.first);
      return {.it = res.first,
              .exp_it = res.second,
              .is_new = false,
              .post_updater = AutoUpdater({AutoUpdater::DestructorAction::kRun, this, cntx.db_index,
                                           res.first, key, true})};
    }
    // It's a new entry.
    DVLOG(2) << "Running callbacks for key " << key << " in dbid " << cntx.db_index;
    for (const auto& ccb : change_cb_) {
      ccb.second(cntx.db_index, key);
    }
=======
  if (IsValid(res.first)) {
    return tuple_cat(res, make_tuple(false));
  }

  // It's a new entry.
  DVLOG(2) << "Running callbacks for key " << key << " in dbid " << cntx.db_index;
  for (const auto& ccb : change_cb_) {
    ccb.second(cntx.db_index, key);
>>>>>>> 8e10c5d8
  }

  // In case we are loading from rdb file or replicating we want to disable conservative memory
  // checks (inside PrimeEvictionPolicy::CanGrow) and reject insertions only after we pass max
  // memory limit. When loading a snapshot created by the same server configuration (memory and
  // number of shards) we will create a different dash table segment directory tree, because the
  // tree shape is related to the order of entries insertion. Therefore when loading data from
  // snapshot or from replication the conservative memory checks might fail as the new tree might
  // have more segments. Because we dont want to fail loading a snapshot from the same server
  // configuration we disable this checks on loading and replication.
  bool apply_memory_limit =
      !owner_->IsReplica() && !(ServerState::tlocal()->gstate() == GlobalState::LOADING);

  PrimeEvictionPolicy evp{cntx,
                          (bool(caching_mode_) && !owner_->IsReplica()),
                          int64_t(memory_budget_ - key.size()),
                          ssize_t(soft_budget_limit_),
                          this,
                          apply_memory_limit};

  // If we are over limit in non-cache scenario, just be conservative and throw.
  if (apply_memory_limit && !caching_mode_ && evp.mem_budget() < 0) {
    VLOG(2) << "AddOrFind: over limit, budget: " << evp.mem_budget();
    events_.insertion_rejections++;
    throw bad_alloc();
  }

  // Fast-path if change_cb_ is empty so we Find or Add using
  // the insert operation: twice more efficient.
  CompactObj co_key{key};
  PrimeIterator it;

  // I try/catch just for sake of having a convenient place to set a breakpoint.
  try {
    it = db.prime.InsertNew(std::move(co_key), PrimeValue{}, evp);
  } catch (bad_alloc& e) {
    VLOG(2) << "AddOrFind2: bad alloc exception, budget: " << evp.mem_budget();
    events_.insertion_rejections++;

    throw e;
  }

  size_t evicted_obj_bytes = 0;

  // We may still reach the state when our memory usage is above the limit even if we
  // do not add new segments. For example, we have half full segments
  // and we add new objects or update the existing ones and our memory usage grows.
  if (evp.mem_budget() < 0) {
    // TODO(roman): EvictObjects is too aggressive and it's messing with cache hit-rate.
    // The regular eviction policy does a decent job though it may cross the passed limit
    // a little bit. I do not consider it as a serious bug.
    // evicted_obj_bytes = EvictObjects(-evp.mem_budget(), it, &db);
  }

  db.stats.inline_keys += it->first.IsInline();
  AccountObjectMemory(it->first, &db.stats, 1);  // Account for key

<<<<<<< HEAD
    it.SetVersion(NextVersion());
    memory_budget_ = evp.mem_budget() + evicted_obj_bytes;
    if (ClusterConfig::IsEnabled()) {
      SlotId sid = ClusterConfig::KeySlot(key);
      db.slots_stats[sid].key_count += 1;
    }

    return {.it = it,
            .exp_it = ExpireIterator{},
            .is_new = true,
            .post_updater = AutoUpdater(
                {AutoUpdater::DestructorAction::kRun, this, cntx.db_index, it, key, false})};
  }

  auto& existing = it;

  DCHECK(IsValid(existing));

  memory_budget_ += evicted_obj_bytes;

  ExpireIterator expire_it;
  if (existing->second.HasExpire()) {
    expire_it = db.expire.Find(existing->first);
    CHECK(IsValid(expire_it));

    // TODO: to implement the incremental update of expiry values using multi-generation
    // expire_base_ update. Right now we use only index 0.
    uint64_t delta_ms = cntx.time_now_ms - expire_base_[0];

    if (expire_it->second.duration_ms() <= delta_ms) {
      db.expire.Erase(expire_it);

      if (existing->second.HasFlag()) {
        if (db.mcflag.Erase(existing->first) == 0) {
          LOG(ERROR)
              << "Internal error, inconsistent state, mcflag should be present but not found "
              << existing->first.ToString();
        }
      }

      // Keep the entry but reset the object.
      int64_t value_heap_size = existing->second.MallocUsed();
      db.stats.obj_memory_usage -= value_heap_size;
      db.stats.AddTypeMemoryUsage(it->second.ObjType(), -value_heap_size);
=======
  DCHECK_EQ(it->second.MallocUsed(), 0UL);  // Make sure accounting is no-op
  it.SetVersion(NextVersion());
>>>>>>> 8e10c5d8

  events_.garbage_collected = db.prime.garbage_collected();
  events_.stash_unloaded = db.prime.stash_unloaded();
  events_.evicted_keys += evp.evicted();
  events_.garbage_checked += evp.checked();

<<<<<<< HEAD
      return {.it = existing,
              .exp_it = ExpireIterator{},
              .is_new = true,
              .post_updater = AutoUpdater(
                  {AutoUpdater::DestructorAction::kRun, this, cntx.db_index, it, key, false})};
    }
  }

  PreUpdate(cntx.db_index, it);
  return {.it = existing,
          .exp_it = expire_it,
          .is_new = false,
          .post_updater = AutoUpdater(
              {AutoUpdater::DestructorAction::kRun, this, cntx.db_index, it, key, true})};
=======
  memory_budget_ = evp.mem_budget() + evicted_obj_bytes;
  if (ClusterConfig::IsEnabled()) {
    SlotId sid = ClusterConfig::KeySlot(key);
    db.slots_stats[sid].key_count += 1;
  }

  return make_tuple(it, ExpireIterator{}, true);
>>>>>>> 8e10c5d8
}

void DbSlice::ActivateDb(DbIndex db_ind) {
  if (db_arr_.size() <= db_ind)
    db_arr_.resize(db_ind + 1);
  CreateDb(db_ind);
}

bool DbSlice::Del(DbIndex db_ind, PrimeIterator it) {
  if (!IsValid(it)) {
    return false;
  }

  auto& db = db_arr_[db_ind];

  auto obj_type = it->second.ObjType();
  if (doc_del_cb_ && (obj_type == OBJ_JSON || obj_type == OBJ_HASH)) {
    string tmp;
    string_view key = it->first.GetSlice(&tmp);
    DbContext cntx{db_ind, GetCurrentTimeMs()};
    doc_del_cb_(key, cntx, it->second);
  }

  PerformDeletion(it, shard_owner(), db.get());
  deletion_count_++;

  return true;
}

void DbSlice::FlushSlotsFb(const SlotSet& slot_ids) {
  // Slot deletion can take time as it traverses all the database, hence it runs in fiber.
  // We want to flush all the data of a slot that was added till the time the call to FlushSlotsFb
  // was made. Therefore we delete slots entries with version < next_version
  uint64_t next_version = NextVersion();

  std::string tmp;
  auto del_entry_cb = [&](PrimeTable::iterator it) {
    std::string_view key = it->first.GetSlice(&tmp);
    SlotId sid = ClusterConfig::KeySlot(key);
    if (slot_ids.contains(sid) && it.GetVersion() < next_version) {
      PerformDeletion(it, shard_owner(), db_arr_[0].get());
    }
    return true;
  };

  ServerState& etl = *ServerState::tlocal();
  PrimeTable* pt = &db_arr_[0]->prime;
  PrimeTable::Cursor cursor;
  uint64_t i = 0;
  do {
    PrimeTable::Cursor next = pt->Traverse(cursor, del_entry_cb);
    ++i;
    cursor = next;
    if (i % 100 == 0) {
      ThisFiber::Yield();
    }

  } while (cursor && etl.gstate() != GlobalState::SHUTTING_DOWN);
  mi_heap_collect(etl.data_heap(), true);
}

void DbSlice::FlushSlots(SlotSet slot_ids) {
  InvalidateSlotWatches(slot_ids);
  fb2::Fiber("flush_slots", [this, slot_ids = std::move(slot_ids)]() mutable {
    FlushSlotsFb(slot_ids);
  }).Detach();
}

void DbSlice::FlushDbIndexes(const std::vector<DbIndex>& indexes) {
  // TODO: to add preeemptiveness by yielding inside clear.
  DbTableArray flush_db_arr(db_arr_.size());
  for (DbIndex index : indexes) {
    auto& db = db_arr_[index];
    CHECK(db);
    InvalidateDbWatches(index);
    flush_db_arr[index] = std::move(db);

    CreateDb(index);
    db_arr_[index]->trans_locks.swap(flush_db_arr[index]->trans_locks);
    if (TieredStorage* tiered = shard_owner()->tiered_storage(); tiered) {
      tiered->CancelAllIos(index);
    }
  }

  auto cb = [this, flush_db_arr = std::move(flush_db_arr)]() mutable {
    for (auto& db_ptr : flush_db_arr) {
      if (db_ptr && db_ptr->stats.tiered_entries > 0) {
        for (auto it = db_ptr->prime.begin(); it != db_ptr->prime.end(); ++it) {
          if (it->second.IsExternal()) {
            PerformDeletion(it, shard_owner(), db_ptr.get());
          }
        }

        DCHECK_EQ(0u, db_ptr->stats.tiered_entries);
        db_ptr.reset();
      }
    }
    mi_heap_collect(ServerState::tlocal()->data_heap(), true);
  };

  fb2::Fiber("flush_dbs", std::move(cb)).Detach();
}

void DbSlice::FlushDb(DbIndex db_ind) {
  if (db_ind != kDbAll) {
    // Flush a single database if a specific index is provided
    FlushDbIndexes({db_ind});
    return;
  }

  std::vector<DbIndex> indexes;
  indexes.reserve(db_arr_.size());
  for (DbIndex i = 0; i < db_arr_.size(); ++i) {
    if (db_arr_[i]) {
      indexes.push_back(i);
    }
  }
  FlushDbIndexes(indexes);
}

void DbSlice::AddExpire(DbIndex db_ind, PrimeIterator main_it, uint64_t at) {
  uint64_t delta = at - expire_base_[0];  // TODO: employ multigen expire updates.
  CHECK(db_arr_[db_ind]->expire.Insert(main_it->first.AsRef(), ExpirePeriod(delta)).second);
  main_it->second.SetExpire(true);
}

bool DbSlice::RemoveExpire(DbIndex db_ind, PrimeIterator main_it) {
  if (main_it->second.HasExpire()) {
    CHECK_EQ(1u, db_arr_[db_ind]->expire.Erase(main_it->first));
    main_it->second.SetExpire(false);
    return true;
  }
  return false;
}

// Returns true if a state has changed, false otherwise.
bool DbSlice::UpdateExpire(DbIndex db_ind, PrimeIterator it, uint64_t at) {
  if (at == 0) {
    return RemoveExpire(db_ind, it);
  }

  if (!it->second.HasExpire() && at) {
    AddExpire(db_ind, it, at);
    return true;
  }

  return false;
}

void DbSlice::SetMCFlag(DbIndex db_ind, PrimeKey key, uint32_t flag) {
  auto& db = *db_arr_[db_ind];
  if (flag == 0) {
    if (db.mcflag.Erase(key) == 0) {
      LOG(ERROR) << "Internal error, inconsistent state, mcflag should be present but not found "
                 << key.ToString();
    }
  } else {
    auto [it, inserted] = db.mcflag.Insert(std::move(key), flag);
    if (!inserted)
      it->second = flag;
  }
}

uint32_t DbSlice::GetMCFlag(DbIndex db_ind, const PrimeKey& key) const {
  auto& db = *db_arr_[db_ind];
  auto it = db.mcflag.Find(key);
  if (it.is_done()) {
    LOG(ERROR) << "Internal error, inconsistent state, mcflag should be present but not found "
               << key.ToString();
    return 0;
  }
  return it->second;
}

DbSlice::ItAndUpdater DbSlice::AddNew(const Context& cntx, string_view key, PrimeValue obj,
                                      uint64_t expire_at_ms) noexcept(false) {
  auto res = AddOrSkip(cntx, key, std::move(obj), expire_at_ms);
  CHECK(res.is_new);

  return {.it = res.it, .post_updater = std::move(res.post_updater)};
}

pair<int64_t, int64_t> DbSlice::ExpireParams::Calculate(int64_t now_ms) const {
  if (persist)
    return {0, 0};
  int64_t msec = (unit == TimeUnit::SEC) ? value * 1000 : value;
  int64_t now_msec = now_ms;
  int64_t rel_msec = absolute ? msec - now_msec : msec;
  return make_pair(rel_msec, now_msec + rel_msec);
}

OpResult<int64_t> DbSlice::UpdateExpire(const Context& cntx, PrimeIterator prime_it,
                                        ExpireIterator expire_it, const ExpireParams& params) {
  constexpr uint64_t kPersistValue = 0;
  DCHECK(params.IsDefined());
  DCHECK(IsValid(prime_it));
  // If this need to persist, then only set persist value and return
  if (params.persist) {
    RemoveExpire(cntx.db_index, prime_it);
    return kPersistValue;
  }

  auto [rel_msec, abs_msec] = params.Calculate(cntx.time_now_ms);
  if (rel_msec > kMaxExpireDeadlineSec * 1000) {
    return OpStatus::OUT_OF_RANGE;
  }

  if (rel_msec <= 0) {  // implicit - don't persist
    CHECK(Del(cntx.db_index, prime_it));
    return -1;
  } else if (IsValid(expire_it) && !params.persist) {
    auto current = ExpireTime(expire_it);
    if (params.expire_options & ExpireFlags::EXPIRE_NX) {
      return OpStatus::SKIPPED;
    }
    if ((params.expire_options & ExpireFlags::EXPIRE_LT) && current <= abs_msec) {
      return OpStatus::SKIPPED;
    } else if ((params.expire_options & ExpireFlags::EXPIRE_GT) && current >= abs_msec) {
      return OpStatus::SKIPPED;
    }

    expire_it->second = FromAbsoluteTime(abs_msec);
    return abs_msec;
  } else {
    if (params.expire_options & ExpireFlags::EXPIRE_XX) {
      return OpStatus::SKIPPED;
    }
    AddExpire(cntx.db_index, prime_it, abs_msec);
    return abs_msec;
  }
}

DbSlice::AddOrFindResult DbSlice::AddOrUpdateInternal(const Context& cntx, std::string_view key,
                                                      PrimeValue obj, uint64_t expire_at_ms,
                                                      bool force_update) noexcept(false) {
  DCHECK(!obj.IsRef());

  auto res = AddOrFind(cntx, key);
  if (!res.is_new && !force_update)  // have not inserted.
    return res;

  auto& db = *db_arr_[cntx.db_index];
  auto& it = res.it;

  it->second = std::move(obj);

  if (expire_at_ms) {
    it->second.SetExpire(true);
    uint64_t delta = expire_at_ms - expire_base_[0];
    if (IsValid(res.exp_it) && force_update) {
      res.exp_it->second = ExpirePeriod(delta);
    } else {
      auto [eit, inserted] = db.expire.Insert(it->first.AsRef(), ExpirePeriod(delta));
      CHECK(inserted || force_update);
      if (!inserted) {
        eit->second = ExpirePeriod(delta);
      }
      res.exp_it = eit;
    }
  }

  return res;
}

DbSlice::AddOrFindResult DbSlice::AddOrUpdate(const Context& cntx, string_view key, PrimeValue obj,
                                              uint64_t expire_at_ms) noexcept(false) {
  return AddOrUpdateInternal(cntx, key, std::move(obj), expire_at_ms, true);
}

DbSlice::AddOrFindResult DbSlice::AddOrSkip(const Context& cntx, string_view key, PrimeValue obj,
                                            uint64_t expire_at_ms) noexcept(false) {
  return AddOrUpdateInternal(cntx, key, std::move(obj), expire_at_ms, false);
}

size_t DbSlice::DbSize(DbIndex db_ind) const {
  DCHECK_LT(db_ind, db_array_size());

  if (IsDbValid(db_ind)) {
    return db_arr_[db_ind]->prime.size();
  }
  return 0;
}

bool DbSlice::Acquire(IntentLock::Mode mode, const KeyLockArgs& lock_args) {
  if (lock_args.args.empty()) {
    return true;
  }
  DCHECK_GT(lock_args.key_step, 0u);

  auto& lt = db_arr_[lock_args.db_index]->trans_locks;
  bool lock_acquired = true;

  if (lock_args.args.size() == 1) {
    string_view key = KeyLockArgs::GetLockKey(lock_args.args.front());
    lock_acquired = lt[key].Acquire(mode);
    uniq_keys_ = {key};
  } else {
    uniq_keys_.clear();

    for (size_t i = 0; i < lock_args.args.size(); i += lock_args.key_step) {
      auto s = KeyLockArgs::GetLockKey(lock_args.args[i]);
      if (uniq_keys_.insert(s).second) {
        bool res = lt[s].Acquire(mode);
        lock_acquired &= res;
      }
    }
  }

  DVLOG(2) << "Acquire " << IntentLock::ModeName(mode) << " for " << lock_args.args[0]
           << " has_acquired: " << lock_acquired;

  return lock_acquired;
}

void DbSlice::Release(IntentLock::Mode mode, DbIndex db_index, std::string_view key,
                      unsigned count) {
  return ReleaseNormalized(mode, db_index, KeyLockArgs::GetLockKey(key), count);
}

void DbSlice::ReleaseNormalized(IntentLock::Mode mode, DbIndex db_index, std::string_view key,
                                unsigned count) {
  DCHECK_EQ(key, KeyLockArgs::GetLockKey(key));
  DVLOG(1) << "Release " << IntentLock::ModeName(mode) << " " << count << " for " << key;

  auto& lt = db_arr_[db_index]->trans_locks;
  auto it = lt.find(KeyLockArgs::GetLockKey(key));
  CHECK(it != lt.end()) << key;
  it->second.Release(mode, count);
  if (it->second.IsFree()) {
    lt.erase(it);
  }
}

void DbSlice::Release(IntentLock::Mode mode, const KeyLockArgs& lock_args) {
  if (lock_args.args.empty()) {
    return;
  }

  DVLOG(2) << "Release " << IntentLock::ModeName(mode) << " for " << lock_args.args[0];
  if (lock_args.args.size() == 1) {
    string_view key = KeyLockArgs::GetLockKey(lock_args.args.front());
    ReleaseNormalized(mode, lock_args.db_index, key, 1);
  } else {
    auto& lt = db_arr_[lock_args.db_index]->trans_locks;
    uniq_keys_.clear();
    for (size_t i = 0; i < lock_args.args.size(); i += lock_args.key_step) {
      auto s = KeyLockArgs::GetLockKey(lock_args.args[i]);
      if (uniq_keys_.insert(s).second) {
        auto it = lt.find(s);
        CHECK(it != lt.end());
        it->second.Release(mode);
        if (it->second.IsFree()) {
          lt.erase(it);
        }
      }
    }
  }
  uniq_keys_.clear();
}

bool DbSlice::CheckLock(IntentLock::Mode mode, DbIndex dbid, string_view key) const {
  KeyLockArgs args;
  args.db_index = dbid;
  args.args = ArgSlice{&key, 1};
  args.key_step = 1;
  return CheckLock(mode, args);
}

bool DbSlice::CheckLock(IntentLock::Mode mode, const KeyLockArgs& lock_args) const {
  const auto& lt = db_arr_[lock_args.db_index]->trans_locks;
  for (size_t i = 0; i < lock_args.args.size(); i += lock_args.key_step) {
    auto s = KeyLockArgs::GetLockKey(lock_args.args[i]);
    auto it = lt.find(s);
    if (it != lt.end() && !it->second.Check(mode)) {
      return false;
    }
  }
  return true;
}

void DbSlice::PreUpdate(DbIndex db_ind, PrimeIterator it) {
  FiberAtomicGuard fg;

  DVLOG(2) << "Running callbacks in dbid " << db_ind;
  for (const auto& ccb : change_cb_) {
    ccb.second(db_ind, ChangeReq{it});
  }

  // TODO(#2252): Remove and do accounting only in PostUpdate()
  auto* stats = MutableStats(db_ind);
  AccountObjectMemory(it->second, stats, -1);

  if (it->second.ObjType() == OBJ_STRING) {
    if (it->second.IsExternal()) {
      // We assume here that the operation code either loaded the entry into memory
      // before calling to PreUpdate or it does not need to read it at all.
      // After this code executes, the external blob is lost.
      TieredStorage* tiered = shard_owner()->tiered_storage();
      auto [offset, size] = it->second.GetExternalSlice();
      tiered->Free(offset, size);
      bool has_expire = it->second.HasExpire();
      it->second.Reset();
      it->second.SetExpire(has_expire);  // we keep expire data

      stats->tiered_entries -= 1;
      stats->tiered_size -= size;
    } else if (it->second.HasIoPending()) {
      TieredStorage* tiered = shard_owner()->tiered_storage();
      tiered->CancelIo(db_ind, it);
    }
  }

  it.SetVersion(NextVersion());
}

void DbSlice::PostUpdate(DbIndex db_ind, PrimeIterator it, std::string_view key, bool existing) {
  DbTableStats* stats = MutableStats(db_ind);

  AccountObjectMemory(it->second, stats, 1);

  auto& db = *db_arr_[db_ind];
  auto& watched_keys = db.watched_keys;
  if (!watched_keys.empty()) {
    // Check if the key is watched.
    if (auto wit = watched_keys.find(key); wit != watched_keys.end()) {
      for (auto conn_ptr : wit->second) {
        conn_ptr->watched_dirty.store(true, memory_order_relaxed);
      }
      // No connections need to watch it anymore.
      watched_keys.erase(wit);
    }
  }

  ++events_.update;

  if (ClusterConfig::IsEnabled()) {
    db.slots_stats[ClusterConfig::KeySlot(key)].total_writes += 1;
  }
}

pair<PrimeIterator, ExpireIterator> DbSlice::ExpireIfNeeded(const Context& cntx,
                                                            PrimeIterator it) const {
  DCHECK(it->second.HasExpire());
  auto& db = db_arr_[cntx.db_index];

  auto expire_it = db->expire.Find(it->first);

  CHECK(IsValid(expire_it));

  // TODO: to employ multi-generation update of expire-base and the underlying values.
  time_t expire_time = ExpireTime(expire_it);

  // Never do expiration on replica or if expiration is disabled.
  if (time_t(cntx.time_now_ms) < expire_time || owner_->IsReplica() || !expire_allowed_)
    return make_pair(it, expire_it);

  string tmp_key_buf;
  string_view tmp_key;

  // Replicate expiry
  if (auto journal = owner_->journal(); journal) {
    tmp_key = it->first.GetSlice(&tmp_key_buf);
    RecordExpiry(cntx.db_index, tmp_key);
  }

  auto obj_type = it->second.ObjType();
  if (doc_del_cb_ && (obj_type == OBJ_JSON || obj_type == OBJ_HASH)) {
    if (tmp_key.empty())
      tmp_key = it->first.GetSlice(&tmp_key_buf);
    doc_del_cb_(tmp_key, cntx, it->second);
  }

  PerformDeletion(it, expire_it, shard_owner(), db.get());
  ++events_.expired_keys;

  return make_pair(PrimeIterator{}, ExpireIterator{});
}

void DbSlice::ExpireAllIfNeeded() {
  for (DbIndex db_index = 0; db_index < db_arr_.size(); db_index++) {
    if (!db_arr_[db_index])
      continue;
    auto& db = *db_arr_[db_index];

    auto cb = [&](ExpireTable::iterator exp_it) {
      auto prime_it = db.prime.Find(exp_it->first);
      if (!IsValid(prime_it)) {
        LOG(ERROR) << "Expire entry " << exp_it->first.ToString() << " not found in prime table";
        return;
      }
      ExpireIfNeeded(DbSlice::Context{db_index, GetCurrentTimeMs()}, prime_it);
    };

    ExpireTable::Cursor cursor;
    do {
      cursor = db.expire.Traverse(cursor, cb);
    } while (cursor);
  }
}

uint64_t DbSlice::RegisterOnChange(ChangeCallback cb) {
  uint64_t ver = NextVersion();
  change_cb_.emplace_back(ver, std::move(cb));
  return ver;
}

void DbSlice::FlushChangeToEarlierCallbacks(DbIndex db_ind, PrimeIterator it,
                                            uint64_t upper_bound) {
  FiberAtomicGuard fg;
  uint64_t bucket_version = it.GetVersion();
  // change_cb_ is ordered by version.
  DVLOG(2) << "Running callbacks in dbid " << db_ind << " with bucket_version=" << bucket_version
           << ", upper_bound=" << upper_bound;
  for (const auto& ccb : change_cb_) {
    uint64_t cb_version = ccb.first;
    DCHECK_LE(cb_version, upper_bound);
    if (cb_version == upper_bound) {
      return;
    }
    if (bucket_version < cb_version) {
      ccb.second(db_ind, ChangeReq{it});
    }
  }
}

//! Unregisters the callback.
void DbSlice::UnregisterOnChange(uint64_t id) {
  for (auto it = change_cb_.begin(); it != change_cb_.end(); ++it) {
    if (it->first == id) {
      change_cb_.erase(it);
      return;
    }
  }
  LOG(DFATAL) << "Could not find " << id << " to unregister";
}

auto DbSlice::DeleteExpiredStep(const Context& cntx, unsigned count) -> DeleteExpiredStats {
  auto& db = *db_arr_[cntx.db_index];
  DeleteExpiredStats result;

  std::string stash;

  auto cb = [&](ExpireIterator it) {
    auto key = it->first.GetSlice(&stash);
    if (!CheckLock(IntentLock::EXCLUSIVE, cntx.db_index, key))
      return;

    result.traversed++;
    time_t ttl = ExpireTime(it) - cntx.time_now_ms;
    if (ttl <= 0) {
      auto prime_it = db.prime.Find(it->first);
      CHECK(!prime_it.is_done());
      ExpireIfNeeded(cntx, prime_it);
      ++result.deleted;
    } else {
      result.survivor_ttl_sum += ttl;
    }
  };

  unsigned i = 0;
  for (; i < count / 3; ++i) {
    db.expire_cursor = db.expire.Traverse(db.expire_cursor, cb);
  }

  // continue traversing only if we had strong deletion rate based on the first sample.
  if (result.deleted * 4 > result.traversed) {
    for (; i < count; ++i) {
      db.expire_cursor = db.expire.Traverse(db.expire_cursor, cb);
    }
  }

  return result;
}

int32_t DbSlice::GetNextSegmentForEviction(int32_t segment_id, DbIndex db_ind) const {
  // wraps around if we reached the end
  return db_arr_[db_ind]->prime.NextSeg((size_t)segment_id) %
         db_arr_[db_ind]->prime.GetSegmentCount();
}

void DbSlice::FreeMemWithEvictionStep(DbIndex db_ind, size_t increase_goal_bytes) {
  DCHECK(!owner_->IsReplica());
  if ((!caching_mode_) || !expire_allowed_ || !GetFlag(FLAGS_enable_heartbeat_eviction))
    return;

  auto max_eviction_per_hb = GetFlag(FLAGS_max_eviction_per_heartbeat);
  auto max_segment_to_consider = GetFlag(FLAGS_max_segment_to_consider);

  auto time_start = absl::GetCurrentTimeNanos();
  auto& db_table = db_arr_[db_ind];
  int32_t num_segments = db_table->prime.GetSegmentCount();
  int32_t num_buckets = PrimeTable::Segment_t::kTotalBuckets;
  int32_t num_slots = PrimeTable::Segment_t::kNumSlots;

  size_t used_memory_after;
  size_t evicted = 0;
  string tmp;
  int32_t starting_segment_id = rand() % num_segments;
  size_t used_memory_before = owner_->UsedMemory();
  vector<string> keys_to_journal;

  {
    FiberAtomicGuard guard;
    for (int32_t slot_id = num_slots - 1; slot_id >= 0; --slot_id) {
      for (int32_t bucket_id = num_buckets - 1; bucket_id >= 0; --bucket_id) {
        // pick a random segment to start with in each eviction,
        // as segment_id does not imply any recency, and random selection should be fair enough
        int32_t segment_id = starting_segment_id;
        for (size_t num_seg_visited = 0; num_seg_visited < max_segment_to_consider;
             ++num_seg_visited, segment_id = GetNextSegmentForEviction(segment_id, db_ind)) {
          const auto& bucket = db_table->prime.GetSegment(segment_id)->GetBucket(bucket_id);
          if (bucket.IsEmpty())
            continue;

          if (!bucket.IsBusy(slot_id))
            continue;

          auto evict_it = db_table->prime.GetIterator(segment_id, bucket_id, slot_id);
          if (evict_it->first.IsSticky())
            continue;

          // check if the key is locked by looking up transaction table.
          auto& lt = db_table->trans_locks;
          string_view key = evict_it->first.GetSlice(&tmp);
          if (lt.find(KeyLockArgs::GetLockKey(key)) != lt.end())
            continue;

          if (auto journal = owner_->journal(); journal) {
            keys_to_journal.push_back(tmp);
          }

          PerformDeletion(evict_it, shard_owner(), db_table.get());
          ++evicted;

          used_memory_after = owner_->UsedMemory();
          // returns when whichever condition is met first
          if ((evicted == max_eviction_per_hb) ||
              (used_memory_before - used_memory_after >= increase_goal_bytes))
            goto finish;
        }
      }
    }
  }

finish:
  // send the deletion to the replicas.
  // fiber preemption could happen in this phase.
  vector<string_view> args(keys_to_journal.begin(), keys_to_journal.end());
  if (!args.empty()) {
    ArgSlice delete_args(&args[0], args.size());
    if (auto journal = owner_->journal(); journal) {
      journal->RecordEntry(0, journal::Op::EXPIRED, db_ind, 1, make_pair("DEL", delete_args),
                           false);
    }
  }

  auto time_finish = absl::GetCurrentTimeNanos();
  events_.evicted_keys += evicted;
  DVLOG(2) << "Memory usage before eviction: " << used_memory_before;
  DVLOG(2) << "Memory usage after eviction: " << used_memory_after;
  DVLOG(2) << "Number of keys evicted / max eviction per hb: " << evicted << "/"
           << max_eviction_per_hb;
  DVLOG(2) << "Eviction time (us): " << (time_finish - time_start) / 1000;
}

void DbSlice::CreateDb(DbIndex db_ind) {
  auto& db = db_arr_[db_ind];
  if (!db) {
    db.reset(new DbTable{owner_->memory_resource(), db_ind});
  }
}

// "it" is the iterator that we just added/updated and it should not be deleted.
// "table" is the instance where we should delete the objects from.
size_t DbSlice::EvictObjects(size_t memory_to_free, PrimeIterator it, DbTable* table) {
  if (owner_->IsReplica()) {
    return 0;
  }
  PrimeTable::Segment_t* segment = table->prime.GetSegment(it.segment_id());
  DCHECK(segment);

  constexpr unsigned kNumStashBuckets =
      PrimeTable::Segment_t::kTotalBuckets - PrimeTable::Segment_t::kNumBuckets;

  PrimeTable::bucket_iterator it2(it);
  unsigned evicted = 0;
  bool evict_succeeded = false;

  EngineShard* shard = owner_;
  size_t used_memory_start = shard->UsedMemory();

  auto freed_memory_fun = [&] {
    size_t current = shard->UsedMemory();
    return current < used_memory_start ? used_memory_start - current : 0;
  };

  for (unsigned i = 0; !evict_succeeded && i < kNumStashBuckets; ++i) {
    unsigned stash_bid = i + PrimeTable::Segment_t::kNumBuckets;
    const auto& bucket = segment->GetBucket(stash_bid);
    if (bucket.IsEmpty())
      continue;

    for (int slot_id = PrimeTable::Segment_t::kNumSlots - 1; slot_id >= 0; --slot_id) {
      if (!bucket.IsBusy(slot_id))
        continue;

      auto evict_it = table->prime.GetIterator(it.segment_id(), stash_bid, slot_id);
      // skip the iterator that we must keep or the sticky items.
      if (evict_it == it || evict_it->first.IsSticky())
        continue;

      PerformDeletion(evict_it, shard_owner(), table);
      ++evicted;
      if (freed_memory_fun() > memory_to_free) {
        evict_succeeded = true;
        break;
      }
    }
  }

  if (evicted) {
    DVLOG(1) << "Evicted " << evicted << " stashed items, freed " << freed_memory_fun() << " bytes";
  }

  // Try normal buckets now. We iterate from largest slot to smallest across the whole segment.
  for (int slot_id = PrimeTable::Segment_t::kNumSlots - 1; !evict_succeeded && slot_id >= 0;
       --slot_id) {
    for (unsigned i = 0; i < PrimeTable::Segment_t::kNumBuckets; ++i) {
      unsigned bid = (it.bucket_id() + i) % PrimeTable::Segment_t::kNumBuckets;
      const auto& bucket = segment->GetBucket(bid);
      if (!bucket.IsBusy(slot_id))
        continue;

      auto evict_it = table->prime.GetIterator(it.segment_id(), bid, slot_id);
      if (evict_it == it || evict_it->first.IsSticky())
        continue;

      PerformDeletion(evict_it, shard_owner(), table);
      ++evicted;

      if (freed_memory_fun() > memory_to_free) {
        evict_succeeded = true;
        break;
      }
    }
  }

  if (evicted) {
    DVLOG(1) << "Evicted total: " << evicted << " items, freed " << freed_memory_fun() << " bytes "
             << "success: " << evict_succeeded;

    events_.evicted_keys += evicted;
    events_.hard_evictions += evicted;
  }

  return freed_memory_fun();
};

void DbSlice::RegisterWatchedKey(DbIndex db_indx, std::string_view key,
                                 ConnectionState::ExecInfo* exec_info) {
  db_arr_[db_indx]->watched_keys[key].push_back(exec_info);
}

void DbSlice::UnregisterConnectionWatches(const ConnectionState::ExecInfo* exec_info) {
  for (const auto& [db_indx, key] : exec_info->watched_keys) {
    auto& watched_keys = db_arr_[db_indx]->watched_keys;
    if (auto it = watched_keys.find(key); it != watched_keys.end()) {
      it->second.erase(std::remove(it->second.begin(), it->second.end(), exec_info),
                       it->second.end());
      if (it->second.empty())
        watched_keys.erase(it);
    }
  }
}

void DbSlice::InvalidateDbWatches(DbIndex db_indx) {
  for (const auto& [key, conn_list] : db_arr_[db_indx]->watched_keys) {
    for (auto conn_ptr : conn_list) {
      conn_ptr->watched_dirty.store(true, memory_order_relaxed);
    }
  }
}

void DbSlice::InvalidateSlotWatches(const SlotSet& slot_ids) {
  for (const auto& [key, conn_list] : db_arr_[0]->watched_keys) {
    SlotId sid = ClusterConfig::KeySlot(key);
    if (!slot_ids.contains(sid)) {
      continue;
    }
    for (auto conn_ptr : conn_list) {
      conn_ptr->watched_dirty.store(true, memory_order_relaxed);
    }
  }
}

void DbSlice::SetDocDeletionCallback(DocDeletionCallback ddcb) {
  doc_del_cb_ = std::move(ddcb);
}

void DbSlice::ResetUpdateEvents() {
  events_.update = 0;
}

void DbSlice::TrackKeys(const facade::Connection::WeakRef& conn, const ArgSlice& keys) {
  if (conn.IsExpired()) {
    DVLOG(2) << "Connection expired, exiting TrackKey function.";
    return;
  }

  DVLOG(2) << "Start tracking keys for client ID: " << conn.GetClientId()
           << " with thread ID: " << conn.Thread();
  for (auto key : keys) {
    DVLOG(2) << "Inserting client ID " << conn.GetClientId()
             << " into the tracking client set of key " << key;
    client_tracking_map_[key].insert(conn);
  }
}

}  // namespace dfly<|MERGE_RESOLUTION|>--- conflicted
+++ resolved
@@ -506,30 +506,19 @@
 
   auto res = FindInternal(cntx, key, FindInternalMode::kDontUpdateCacheStats);
 
-<<<<<<< HEAD
-    if (IsValid(res.first)) {
-      PreUpdate(cntx.db_index, res.first);
-      return {.it = res.first,
-              .exp_it = res.second,
-              .is_new = false,
-              .post_updater = AutoUpdater({AutoUpdater::DestructorAction::kRun, this, cntx.db_index,
-                                           res.first, key, true})};
-    }
-    // It's a new entry.
-    DVLOG(2) << "Running callbacks for key " << key << " in dbid " << cntx.db_index;
-    for (const auto& ccb : change_cb_) {
-      ccb.second(cntx.db_index, key);
-    }
-=======
   if (IsValid(res.first)) {
-    return tuple_cat(res, make_tuple(false));
+    PreUpdate(cntx.db_index, res.first);
+    return {.it = res.first,
+            .exp_it = res.second,
+            .is_new = false,
+            .post_updater = AutoUpdater(
+                {AutoUpdater::DestructorAction::kRun, this, cntx.db_index, res.first, key, true})};
   }
 
   // It's a new entry.
   DVLOG(2) << "Running callbacks for key " << key << " in dbid " << cntx.db_index;
   for (const auto& ccb : change_cb_) {
     ccb.second(cntx.db_index, key);
->>>>>>> 8e10c5d8
   }
 
   // In case we are loading from rdb file or replicating we want to disable conservative memory
@@ -587,85 +576,25 @@
   db.stats.inline_keys += it->first.IsInline();
   AccountObjectMemory(it->first, &db.stats, 1);  // Account for key
 
-<<<<<<< HEAD
-    it.SetVersion(NextVersion());
-    memory_budget_ = evp.mem_budget() + evicted_obj_bytes;
-    if (ClusterConfig::IsEnabled()) {
-      SlotId sid = ClusterConfig::KeySlot(key);
-      db.slots_stats[sid].key_count += 1;
-    }
-
-    return {.it = it,
-            .exp_it = ExpireIterator{},
-            .is_new = true,
-            .post_updater = AutoUpdater(
-                {AutoUpdater::DestructorAction::kRun, this, cntx.db_index, it, key, false})};
-  }
-
-  auto& existing = it;
-
-  DCHECK(IsValid(existing));
-
-  memory_budget_ += evicted_obj_bytes;
-
-  ExpireIterator expire_it;
-  if (existing->second.HasExpire()) {
-    expire_it = db.expire.Find(existing->first);
-    CHECK(IsValid(expire_it));
-
-    // TODO: to implement the incremental update of expiry values using multi-generation
-    // expire_base_ update. Right now we use only index 0.
-    uint64_t delta_ms = cntx.time_now_ms - expire_base_[0];
-
-    if (expire_it->second.duration_ms() <= delta_ms) {
-      db.expire.Erase(expire_it);
-
-      if (existing->second.HasFlag()) {
-        if (db.mcflag.Erase(existing->first) == 0) {
-          LOG(ERROR)
-              << "Internal error, inconsistent state, mcflag should be present but not found "
-              << existing->first.ToString();
-        }
-      }
-
-      // Keep the entry but reset the object.
-      int64_t value_heap_size = existing->second.MallocUsed();
-      db.stats.obj_memory_usage -= value_heap_size;
-      db.stats.AddTypeMemoryUsage(it->second.ObjType(), -value_heap_size);
-=======
   DCHECK_EQ(it->second.MallocUsed(), 0UL);  // Make sure accounting is no-op
   it.SetVersion(NextVersion());
->>>>>>> 8e10c5d8
 
   events_.garbage_collected = db.prime.garbage_collected();
   events_.stash_unloaded = db.prime.stash_unloaded();
   events_.evicted_keys += evp.evicted();
   events_.garbage_checked += evp.checked();
 
-<<<<<<< HEAD
-      return {.it = existing,
-              .exp_it = ExpireIterator{},
-              .is_new = true,
-              .post_updater = AutoUpdater(
-                  {AutoUpdater::DestructorAction::kRun, this, cntx.db_index, it, key, false})};
-    }
-  }
-
-  PreUpdate(cntx.db_index, it);
-  return {.it = existing,
-          .exp_it = expire_it,
-          .is_new = false,
-          .post_updater = AutoUpdater(
-              {AutoUpdater::DestructorAction::kRun, this, cntx.db_index, it, key, true})};
-=======
   memory_budget_ = evp.mem_budget() + evicted_obj_bytes;
   if (ClusterConfig::IsEnabled()) {
     SlotId sid = ClusterConfig::KeySlot(key);
     db.slots_stats[sid].key_count += 1;
   }
 
-  return make_tuple(it, ExpireIterator{}, true);
->>>>>>> 8e10c5d8
+  return {.it = it,
+          .exp_it = ExpireIterator{},
+          .is_new = true,
+          .post_updater = AutoUpdater(
+              {AutoUpdater::DestructorAction::kRun, this, cntx.db_index, it, key, false})};
 }
 
 void DbSlice::ActivateDb(DbIndex db_ind) {
