// Copyright 2022, DragonflyDB authors.  All rights reserved.
// See LICENSE for licensing terms.
//

#include "server/db_slice.h"

#include <absl/cleanup/cleanup.h>

#include "base/flags.h"
#include "base/logging.h"
#include "generic_family.h"
#include "server/engine_shard_set.h"
#include "server/error.h"
#include "server/journal/journal.h"
#include "server/server_state.h"
#include "server/tiered_storage.h"
#include "strings/human_readable.h"
#include "util/fibers/stacktrace.h"

ABSL_FLAG(bool, enable_heartbeat_eviction, true,
          "Enable eviction during heartbeat when memory is under pressure.");

ABSL_FLAG(uint32_t, max_eviction_per_heartbeat, 100,
          "The maximum number of key-value pairs that will be deleted in each eviction "
          "when heartbeat based eviction is triggered under memory pressure.");

ABSL_FLAG(uint32_t, max_segment_to_consider, 4,
          "The maximum number of dashtable segments to scan in each eviction "
          "when heartbeat based eviction is triggered under memory pressure.");

ABSL_FLAG(double, table_growth_margin, 1.1,
          "Prevents table from growing if number of free slots x average object size x this ratio "
          "is larger than memory budget.");

namespace dfly {

using namespace std;
using namespace util;
using absl::GetFlag;
using facade::OpStatus;

namespace {

constexpr auto kPrimeSegmentSize = PrimeTable::kSegBytes;
constexpr auto kExpireSegmentSize = ExpireTable::kSegBytes;

// mi_malloc good size is 32768. i.e. we have malloc waste of 1.5%.
static_assert(kPrimeSegmentSize == 32288);

// 20480 is the next goodsize so we are loosing ~300 bytes or 1.5%.
// 24576
static_assert(kExpireSegmentSize == 23528);

void AccountObjectMemory(string_view key, unsigned type, int64_t size, DbTable* db) {
  DCHECK_NE(db, nullptr);
  DbTableStats& stats = db->stats;
  DCHECK_GE(static_cast<int64_t>(stats.obj_memory_usage) + size, 0)
      << "Can't decrease " << size << " from " << stats.obj_memory_usage;

  stats.AddTypeMemoryUsage(type, size);

  if (ClusterConfig::IsEnabled()) {
    db->slots_stats[ClusterConfig::KeySlot(key)].memory_bytes += size;
  }
}

class PrimeEvictionPolicy {
 public:
  static constexpr bool can_evict = true;  // we implement eviction functionality.
  static constexpr bool can_gc = true;

  PrimeEvictionPolicy(const DbContext& cntx, bool can_evict, ssize_t mem_budget, ssize_t soft_limit,
                      DbSlice* db_slice, bool apply_memory_limit)
      : db_slice_(db_slice),
        mem_budget_(mem_budget),
        soft_limit_(soft_limit),
        cntx_(cntx),
        can_evict_(can_evict),
        apply_memory_limit_(apply_memory_limit) {
  }

  // A hook function that is called every time a segment is full and requires splitting.
  void RecordSplit(PrimeTable::Segment_t* segment) {
    mem_budget_ -= PrimeTable::kSegBytes;
    DVLOG(2) << "split: " << segment->SlowSize() << "/" << segment->capacity();
  }

  bool CanGrow(const PrimeTable& tbl) const;

  unsigned GarbageCollect(const PrimeTable::HotspotBuckets& eb, PrimeTable* me);
  unsigned Evict(const PrimeTable::HotspotBuckets& eb, PrimeTable* me);

  ssize_t mem_budget() const {
    return mem_budget_;
  }

  unsigned evicted() const {
    return evicted_;
  }

  unsigned checked() const {
    return checked_;
  }

 private:
  DbSlice* db_slice_;
  ssize_t mem_budget_;
  ssize_t soft_limit_ = 0;
  const DbContext cntx_;

  unsigned evicted_ = 0;
  unsigned checked_ = 0;

  // unlike static constexpr can_evict, this parameter tells whether we can evict
  // items in runtime.
  const bool can_evict_;
  const bool apply_memory_limit_;
};

class PrimeBumpPolicy {
 public:
  PrimeBumpPolicy(const absl::flat_hash_set<CompactObjectView>& fetched_items)
      : fetched_items_(fetched_items) {
  }
  // returns true if we can change the object location in dash table.
  bool CanBump(const CompactObj& obj) const {
    return !obj.IsSticky() && !fetched_items_.contains(obj);
  }

 private:
  const absl::flat_hash_set<CompactObjectView>& fetched_items_;
};

bool PrimeEvictionPolicy::CanGrow(const PrimeTable& tbl) const {
  if (!apply_memory_limit_ || mem_budget_ > soft_limit_)
    return true;

  DCHECK_LE(tbl.size(), tbl.capacity());

  // We take a conservative stance here -
  // we estimate how much memory we will take with the current capacity
  // even though we may currently use less memory.
  // see https://github.com/dragonflydb/dragonfly/issues/256#issuecomment-1227095503
  size_t new_available = (tbl.capacity() - tbl.size()) + PrimeTable::kSegCapacity;
  bool res =
      mem_budget_ > int64_t(PrimeTable::kSegBytes + db_slice_->bytes_per_object() * new_available *
                                                        GetFlag(FLAGS_table_growth_margin));
  VLOG(2) << "available: " << new_available << ", res: " << res;

  return res;
}

unsigned PrimeEvictionPolicy::GarbageCollect(const PrimeTable::HotspotBuckets& eb, PrimeTable* me) {
  unsigned res = 0;
  // bool should_print = (eb.key_hash % 128) == 0;

  // based on tests - it's more efficient to pass regular buckets to gc.
  // stash buckets are filled last so much smaller change they have expired items.
  string scratch;
  unsigned num_buckets =
      std::min<unsigned>(PrimeTable::HotspotBuckets::kRegularBuckets, eb.num_buckets);
  for (unsigned i = 0; i < num_buckets; ++i) {
    auto bucket_it = eb.at(i);
    for (; !bucket_it.is_done(); ++bucket_it) {
      if (bucket_it->second.HasExpire()) {
        string_view key = bucket_it->first.GetSlice(&scratch);
        ++checked_;
        auto [prime_it, exp_it] = db_slice_->ExpireIfNeeded(
            cntx_, DbSlice::Iterator(bucket_it, StringOrView::FromView(key)));
        if (prime_it.is_done())
          ++res;
      }
    }
  }

  return res;
}

unsigned PrimeEvictionPolicy::Evict(const PrimeTable::HotspotBuckets& eb, PrimeTable* me) {
  if (!can_evict_)
    return 0;

  constexpr size_t kNumStashBuckets = ABSL_ARRAYSIZE(eb.probes.by_type.stash_buckets);

  // choose "randomly" a stash bucket to evict an item.
  auto bucket_it = eb.probes.by_type.stash_buckets[eb.key_hash % kNumStashBuckets];
  auto last_slot_it = bucket_it;
  last_slot_it += (PrimeTable::kSlotNum - 1);
  if (!last_slot_it.is_done()) {
    // don't evict sticky items
    if (last_slot_it->first.IsSticky()) {
      return 0;
    }

    DbTable* table = db_slice_->GetDBTable(cntx_.db_index);
    auto& lt = table->trans_locks;
    string scratch;
    string_view key = last_slot_it->first.GetSlice(&scratch);
    // do not evict locked keys
    if (lt.Find(KeyLockArgs::GetLockKey(key)).has_value())
      return 0;

    // log the evicted keys to journal.
    if (auto journal = db_slice_->shard_owner()->journal(); journal) {
      ArgSlice delete_args(&key, 1);
      journal->RecordEntry(0, journal::Op::EXPIRED, cntx_.db_index, 1, ClusterConfig::KeySlot(key),
                           make_pair("DEL", delete_args), false);
    }

    db_slice_->PerformDeletion(DbSlice::Iterator(last_slot_it, StringOrView::FromView(key)), table);

    ++evicted_;
  }
  me->ShiftRight(bucket_it);

  return 1;
}

}  // namespace

#define ADD(x) (x) += o.x

DbStats& DbStats::operator+=(const DbStats& o) {
  constexpr size_t kDbSz = sizeof(DbStats) - sizeof(DbTableStats);
  static_assert(kDbSz == 32);

  DbTableStats::operator+=(o);

  ADD(key_count);
  ADD(expire_count);
  ADD(bucket_count);
  ADD(table_mem_usage);

  return *this;
}

SliceEvents& SliceEvents::operator+=(const SliceEvents& o) {
  static_assert(sizeof(SliceEvents) == 112, "You should update this function with new fields");

  ADD(evicted_keys);
  ADD(hard_evictions);
  ADD(expired_keys);
  ADD(garbage_collected);
  ADD(stash_unloaded);
  ADD(bumpups);
  ADD(garbage_checked);
  ADD(hits);
  ADD(misses);
  ADD(mutations);
  ADD(insertion_rejections);
  ADD(update);
  ADD(ram_hits);
  ADD(ram_misses);

  return *this;
}

#undef ADD

DbSlice::DbSlice(uint32_t index, bool caching_mode, EngineShard* owner)
    : shard_id_(index),
      caching_mode_(caching_mode),
      owner_(owner),
      client_tracking_map_(owner->memory_resource()) {
  db_arr_.emplace_back();
  CreateDb(0);
  expire_base_[0] = expire_base_[1] = 0;
  soft_budget_limit_ = (0.3 * max_memory_limit / shard_set->size());
}

DbSlice::~DbSlice() {
  // we do not need this code but it's easier to debug in case we encounter
  // memory allocation bugs during delete operations.

  for (auto& db : db_arr_) {
    if (!db)
      continue;
    db.reset();
  }
}

auto DbSlice::GetStats() const -> Stats {
  Stats s;
  s.events = events_;
  s.db_stats.resize(db_arr_.size());

  for (size_t i = 0; i < db_arr_.size(); ++i) {
    if (!db_arr_[i])
      continue;
    const auto& db_wrap = *db_arr_[i];
    DbStats& stats = s.db_stats[i];
    stats = db_wrap.stats;
    stats.key_count = db_wrap.prime.size();
    stats.bucket_count = db_wrap.prime.bucket_count();
    stats.expire_count = db_wrap.expire.size();
    stats.table_mem_usage = (db_wrap.prime.mem_usage() + db_wrap.expire.mem_usage());
  }
  s.small_string_bytes = CompactObj::GetStats().small_string_bytes;

  return s;
}

SlotStats DbSlice::GetSlotStats(SlotId sid) const {
  CHECK(db_arr_[0]);
  return db_arr_[0]->slots_stats[sid];
}

void DbSlice::Reserve(DbIndex db_ind, size_t key_size) {
  ActivateDb(db_ind);

  auto& db = db_arr_[db_ind];
  DCHECK(db);

  db->prime.Reserve(key_size);
}

DbSlice::AutoUpdater::AutoUpdater() {
}

DbSlice::AutoUpdater::AutoUpdater(AutoUpdater&& o) {
  *this = std::move(o);
}

DbSlice::AutoUpdater& DbSlice::AutoUpdater::operator=(AutoUpdater&& o) {
  Run();
  fields_ = o.fields_;
  o.Cancel();
  return *this;
}

DbSlice::AutoUpdater::~AutoUpdater() {
  Run();
}

void DbSlice::AutoUpdater::Run() {
  if (fields_.action == DestructorAction::kDoNothing) {
    return;
  }

  DCHECK(fields_.action == DestructorAction::kRun);
  CHECK_NE(fields_.db_slice, nullptr);

  fields_.db_slice->PostUpdate(fields_.db_ind, fields_.it, fields_.key, fields_.orig_heap_size);
  Cancel();  // Reset to not run again
}

void DbSlice::AutoUpdater::Cancel() {
  this->fields_ = {};
}

DbSlice::AutoUpdater::AutoUpdater(const Fields& fields) : fields_(fields) {
  DCHECK(fields_.action == DestructorAction::kRun);
  DCHECK(fields.it.IsValid());
  fields_.orig_heap_size = fields.it->second.MallocUsed();
}

DbSlice::AddOrFindResult& DbSlice::AddOrFindResult::operator=(ItAndUpdater&& o) {
  it = o.it;
  exp_it = o.exp_it;
  is_new = false;
  post_updater = std::move(o).post_updater;
  return *this;
}

DbSlice::ItAndUpdater DbSlice::FindAndFetchMutable(const Context& cntx, string_view key) {
  return std::move(FindMutableInternal(cntx, key, std::nullopt, LoadExternalMode::kLoad).value());
}

DbSlice::ItAndUpdater DbSlice::FindMutable(const Context& cntx, string_view key) {
  return std::move(
      FindMutableInternal(cntx, key, std::nullopt, LoadExternalMode::kDontLoad).value());
}

OpResult<DbSlice::ItAndUpdater> DbSlice::FindMutable(const Context& cntx, string_view key,
                                                     unsigned req_obj_type) {
  return FindMutableInternal(cntx, key, req_obj_type, LoadExternalMode::kDontLoad);
}

OpResult<DbSlice::ItAndUpdater> DbSlice::FindAndFetchMutable(const Context& cntx, string_view key,
                                                             unsigned req_obj_type) {
  return FindMutableInternal(cntx, key, req_obj_type, LoadExternalMode::kLoad);
}

OpResult<DbSlice::ItAndUpdater> DbSlice::FindMutableInternal(const Context& cntx, string_view key,
                                                             std::optional<unsigned> req_obj_type,
                                                             LoadExternalMode load_mode) {
  auto res = FindInternal(cntx, key, req_obj_type, UpdateStatsMode::kMutableStats, load_mode);
  if (!res.ok()) {
    return res.status();
  }

<<<<<<< HEAD
  auto it = DbSlice::Iterator(res->it, StringOrView::FromView(key));
  PreUpdate(cntx.db_index, it);
  return {{it, res->exp_it,
           AutoUpdater({.action = AutoUpdater::DestructorAction::kRun,
                        .db_slice = this,
                        .db_ind = cntx.db_index,
                        .it = it,
                        .key = key})}};
=======
  PreUpdate(cntx.db_index, res->it);
  // PreUpdate() might have caused a deletion of `it`
  if (res->it.IsOccupied()) {
    return {{res->it, res->exp_it,
             AutoUpdater({.action = AutoUpdater::DestructorAction::kRun,
                          .db_slice = this,
                          .db_ind = cntx.db_index,
                          .it = res->it,
                          .key = key})}};
  } else {
    return OpStatus::KEY_NOTFOUND;
  }
>>>>>>> bb242a78
}

DbSlice::ItAndExpConst DbSlice::FindReadOnly(const Context& cntx, std::string_view key) {
  auto res = FindInternal(cntx, key, std::nullopt, UpdateStatsMode::kReadStats,
                          LoadExternalMode::kDontLoad);
  return {ConstIterator(res->it, StringOrView::FromView(key)), res->exp_it};
}

OpResult<DbSlice::ConstIterator> DbSlice::FindReadOnly(const Context& cntx, string_view key,
                                                       unsigned req_obj_type) {
  auto res = FindInternal(cntx, key, req_obj_type, UpdateStatsMode::kReadStats,
                          LoadExternalMode::kDontLoad);
  if (res.ok()) {
    return ConstIterator(res->it, StringOrView::FromView(key));
  }
  return res.status();
}

OpResult<DbSlice::ConstIterator> DbSlice::FindAndFetchReadOnly(const Context& cntx,
                                                               std::string_view key,
                                                               unsigned req_obj_type) {
  auto res =
      FindInternal(cntx, key, req_obj_type, UpdateStatsMode::kReadStats, LoadExternalMode::kLoad);
  if (res.ok()) {
    return ConstIterator(res->it, StringOrView::FromView(key));
  }
  return res.status();
}

OpResult<DbSlice::ItAndExp> DbSlice::FindInternal(const Context& cntx, std::string_view key,
                                                  std::optional<unsigned> req_obj_type,
                                                  UpdateStatsMode stats_mode,
                                                  LoadExternalMode load_mode) {
  if (!IsDbValid(cntx.db_index)) {
    return OpStatus::KEY_NOTFOUND;
  }

  DbSlice::ItAndExp res;
  auto& db = *db_arr_[cntx.db_index];
  res.it = db.prime.Find(key);

  absl::Cleanup update_stats_on_miss = [&]() {
    switch (stats_mode) {
      case UpdateStatsMode::kMutableStats:
        events_.mutations++;
        break;
      case UpdateStatsMode::kReadStats:
        events_.misses++;
        break;
    }
  };

  if (!IsValid(res.it)) {
    return OpStatus::KEY_NOTFOUND;
  }

  if (req_obj_type.has_value() && res.it->second.ObjType() != req_obj_type.value()) {
    return OpStatus::WRONG_TYPE;
  }

  if (TieredStorage* tiered = shard_owner()->tiered_storage();
      tiered && load_mode == LoadExternalMode::kLoad) {
    if (res.it->second.IsExternal()) {
      // We need to move fetched_items because we preempt and some other
      // transaction might conclude and clear the fetched_items_ with OnCbFinish()
      auto tmp = std::move(fetched_items_);
      // Load reads data from disk therefore we will preempt in this function.
      // We will update the iterator if it changed during the preemption
      res.it = tiered->Load(cntx.db_index, res.it, key);
      if (!IsValid(res.it)) {
        return OpStatus::KEY_NOTFOUND;
      }
      events_.ram_misses++;
      fetched_items_ = std::move(tmp);
    } else {
      if (res.it->second.HasIoPending()) {
        tiered->CancelIo(cntx.db_index, res.it);
      }
      events_.ram_hits++;
    }
    res.it->first.SetTouched(true);
  }

  FiberAtomicGuard fg;
  if (res.it->second.HasExpire()) {  // check expiry state
    res = ExpireIfNeeded(cntx, res.it);
    if (!IsValid(res.it)) {
      return OpStatus::KEY_NOTFOUND;
    }
  }

  if (caching_mode_ && IsValid(res.it)) {
    if (!change_cb_.empty()) {
      auto bump_cb = [&](PrimeTable::bucket_iterator bit) {
        DVLOG(2) << "Running callbacks for key " << key << " in dbid " << cntx.db_index;
        for (const auto& ccb : change_cb_) {
          ccb.second(cntx.db_index, bit);
        }
      };
      db.prime.CVCUponBump(change_cb_.back().first, res.it, bump_cb);
    }
    auto bump_it = db.prime.BumpUp(res.it, PrimeBumpPolicy{fetched_items_});
    if (bump_it != res.it) {  // the item was bumped
      res.it = bump_it;
      ++events_.bumpups;
    }
    fetched_items_.insert(res.it->first.AsRef());
  }

  db.top_keys.Touch(key);

  std::move(update_stats_on_miss).Cancel();
  switch (stats_mode) {
    case UpdateStatsMode::kMutableStats:
      events_.mutations++;
      break;
    case UpdateStatsMode::kReadStats:
      events_.hits++;
      if (ClusterConfig::IsEnabled()) {
        db.slots_stats[ClusterConfig::KeySlot(key)].total_reads++;
      }
      break;
  }
  return res;
}

OpResult<pair<DbSlice::ConstIterator, unsigned>> DbSlice::FindFirstReadOnly(const Context& cntx,
                                                                            ArgSlice args,
                                                                            int req_obj_type) {
  DCHECK(!args.empty());

  for (unsigned i = 0; i < args.size(); ++i) {
    string_view s = args[i];
    OpResult<ConstIterator> res = FindReadOnly(cntx, s, req_obj_type);
    if (res)
      return make_pair(res.value(), i);
    if (res.status() != OpStatus::KEY_NOTFOUND)
      return res.status();
  }

  VLOG(2) << "FindFirst " << args.front() << " not found";
  return OpStatus::KEY_NOTFOUND;
}

OpResult<DbSlice::AddOrFindResult> DbSlice::AddOrFind(const Context& cntx, string_view key) {
  return AddOrFindInternal(cntx, key, LoadExternalMode::kDontLoad);
}

OpResult<DbSlice::AddOrFindResult> DbSlice::AddOrFindAndFetch(const Context& cntx,
                                                              string_view key) {
  return AddOrFindInternal(cntx, key, LoadExternalMode::kLoad);
}

OpResult<DbSlice::AddOrFindResult> DbSlice::AddOrFindInternal(const Context& cntx, string_view key,
                                                              LoadExternalMode load_mode) {
  DCHECK(IsDbValid(cntx.db_index));

  DbTable& db = *db_arr_[cntx.db_index];
  auto res = FindInternal(cntx, key, std::nullopt, UpdateStatsMode::kMutableStats, load_mode);

  if (res.ok()) {
<<<<<<< HEAD
    Iterator it(res->it, StringOrView::FromView(key));
    PreUpdate(cntx.db_index, it);
    return DbSlice::AddOrFindResult{
        .it = it,
        .exp_it = res->exp_it,
        .is_new = false,
        .post_updater = AutoUpdater({.action = AutoUpdater::DestructorAction::kRun,
                                     .db_slice = this,
                                     .db_ind = cntx.db_index,
                                     .it = it,
                                     .key = key})};
=======
    PreUpdate(cntx.db_index, res->it);
    // PreUpdate() might have caused a deletion of `it`
    if (res->it.IsOccupied()) {
      return DbSlice::AddOrFindResult{
          .it = res->it,
          .exp_it = res->exp_it,
          .is_new = false,
          .post_updater = AutoUpdater({.action = AutoUpdater::DestructorAction::kRun,
                                       .db_slice = this,
                                       .db_ind = cntx.db_index,
                                       .it = res->it,
                                       .key = key})};
    } else {
      res = OpStatus::KEY_NOTFOUND;
    }
>>>>>>> bb242a78
  }
  auto status = res.status();
  CHECK(status == OpStatus::KEY_NOTFOUND || status == OpStatus::OUT_OF_MEMORY) << status;

  // It's a new entry.
  DVLOG(2) << "Running callbacks for key " << key << " in dbid " << cntx.db_index;
  for (const auto& ccb : change_cb_) {
    ccb.second(cntx.db_index, key);
  }

  // In case we are loading from rdb file or replicating we want to disable conservative memory
  // checks (inside PrimeEvictionPolicy::CanGrow) and reject insertions only after we pass max
  // memory limit. When loading a snapshot created by the same server configuration (memory and
  // number of shards) we will create a different dash table segment directory tree, because the
  // tree shape is related to the order of entries insertion. Therefore when loading data from
  // snapshot or from replication the conservative memory checks might fail as the new tree might
  // have more segments. Because we dont want to fail loading a snapshot from the same server
  // configuration we disable this checks on loading and replication.
  bool apply_memory_limit =
      !owner_->IsReplica() && !(ServerState::tlocal()->gstate() == GlobalState::LOADING);

  PrimeEvictionPolicy evp{cntx,
                          (bool(caching_mode_) && !owner_->IsReplica()),
                          int64_t(memory_budget_ - key.size()),
                          ssize_t(soft_budget_limit_),
                          this,
                          apply_memory_limit};

  // If we are over limit in non-cache scenario, just be conservative and throw.
  if (apply_memory_limit && !caching_mode_ && evp.mem_budget() < 0) {
    VLOG(2) << "AddOrFind: over limit, budget: " << evp.mem_budget();
    events_.insertion_rejections++;
    return OpStatus::OUT_OF_MEMORY;
  }

  // Fast-path if change_cb_ is empty so we Find or Add using
  // the insert operation: twice more efficient.
  CompactObj co_key{key};
  PrimeIterator it;

  // I try/catch just for sake of having a convenient place to set a breakpoint.
  try {
    it = db.prime.InsertNew(std::move(co_key), PrimeValue{}, evp);
  } catch (bad_alloc& e) {
    VLOG(2) << "AddOrFind2: bad alloc exception, budget: " << evp.mem_budget();
    events_.insertion_rejections++;
    return OpStatus::OUT_OF_MEMORY;
  }

  size_t evicted_obj_bytes = 0;

  // We may still reach the state when our memory usage is above the limit even if we
  // do not add new segments. For example, we have half full segments
  // and we add new objects or update the existing ones and our memory usage grows.
  if (evp.mem_budget() < 0) {
    // TODO(roman): EvictObjects is too aggressive and it's messing with cache hit-rate.
    // The regular eviction policy does a decent job though it may cross the passed limit
    // a little bit. I do not consider it as a serious bug.
    // evicted_obj_bytes = EvictObjects(-evp.mem_budget(), it, &db);
  }

  db.stats.inline_keys += it->first.IsInline();
  AccountObjectMemory(key, it->first.ObjType(), it->first.MallocUsed(), &db);  // Account for key

  DCHECK_EQ(it->second.MallocUsed(), 0UL);  // Make sure accounting is no-op
  it.SetVersion(NextVersion());

  events_.garbage_collected = db.prime.garbage_collected();
  events_.stash_unloaded = db.prime.stash_unloaded();
  events_.evicted_keys += evp.evicted();
  events_.garbage_checked += evp.checked();

  memory_budget_ = evp.mem_budget() + evicted_obj_bytes;
  if (ClusterConfig::IsEnabled()) {
    SlotId sid = ClusterConfig::KeySlot(key);
    db.slots_stats[sid].key_count += 1;
  }

  return DbSlice::AddOrFindResult{
      .it = Iterator(it, StringOrView::FromView(key)),
      .exp_it = ExpireIterator{},
      .is_new = true,
      .post_updater = AutoUpdater({.action = AutoUpdater::DestructorAction::kRun,
                                   .db_slice = this,
                                   .db_ind = cntx.db_index,
                                   .it = Iterator(it, StringOrView::FromView(key)),
                                   .key = key})};
}

void DbSlice::ActivateDb(DbIndex db_ind) {
  if (db_arr_.size() <= db_ind)
    db_arr_.resize(db_ind + 1);
  CreateDb(db_ind);
}

bool DbSlice::Del(DbIndex db_ind, Iterator it) {
  if (!it.IsValid()) {
    return false;
  }

  auto& db = db_arr_[db_ind];
  auto obj_type = it->second.ObjType();

  if (doc_del_cb_ && (obj_type == OBJ_JSON || obj_type == OBJ_HASH)) {
    string tmp;
    string_view key = it->first.GetSlice(&tmp);
    DbContext cntx{db_ind, GetCurrentTimeMs()};
    doc_del_cb_(key, cntx, it->second);
  }
  fetched_items_.erase(it->first.AsRef());
  PerformDeletion(it, db.get());

  return true;
}

void DbSlice::FlushSlotsFb(const SlotSet& slot_ids) {
  // Slot deletion can take time as it traverses all the database, hence it runs in fiber.
  // We want to flush all the data of a slot that was added till the time the call to FlushSlotsFb
  // was made. Therefore we delete slots entries with version < next_version
  uint64_t next_version = 0;

  std::string tmp;
  auto del_entry_cb = [&](PrimeTable::iterator it) {
    std::string_view key = it->first.GetSlice(&tmp);
    SlotId sid = ClusterConfig::KeySlot(key);
    if (slot_ids.Contains(sid) && it.GetVersion() < next_version) {
      PerformDeletion(Iterator::FromPrime(it), db_arr_[0].get());
    }
    return true;
  };

  auto on_change = [&](DbIndex db_index, const ChangeReq& req) {
    FiberAtomicGuard fg;
    PrimeTable* table = GetTables(db_index).first;

    auto iterate_bucket = [&](DbIndex db_index, PrimeTable::bucket_iterator it) {
      while (!it.is_done()) {
        del_entry_cb(it);
        ++it;
      }
    };

    if (const PrimeTable::bucket_iterator* bit = req.update()) {
      if (bit->GetVersion() < next_version) {
        iterate_bucket(db_index, *bit);
      }
    } else {
      string_view key = get<string_view>(req.change);
      table->CVCUponInsert(
          next_version, key,
          [this, db_index, next_version, iterate_bucket](PrimeTable::bucket_iterator it) {
            DCHECK_LT(it.GetVersion(), next_version);
            iterate_bucket(db_index, it);
          });
    }
  };
  next_version = RegisterOnChange(std::move(on_change));

  ServerState& etl = *ServerState::tlocal();
  PrimeTable* pt = &db_arr_[0]->prime;
  PrimeTable::Cursor cursor;
  uint64_t i = 0;
  do {
    PrimeTable::Cursor next = pt->Traverse(cursor, del_entry_cb);
    ++i;
    cursor = next;
    if (i % 100 == 0) {
      ThisFiber::Yield();
    }

  } while (cursor && etl.gstate() != GlobalState::SHUTTING_DOWN);

  UnregisterOnChange(next_version);

  etl.DecommitMemory(ServerState::kDataHeap);
}

void DbSlice::FlushSlots(SlotRanges slot_ranges) {
  SlotSet slot_set(slot_ranges);
  InvalidateSlotWatches(slot_set);
  fb2::Fiber("flush_slots", [this, slot_set = std::move(slot_set)]() mutable {
    FlushSlotsFb(slot_set);
  }).Detach();
}

void DbSlice::FlushDbIndexes(const std::vector<DbIndex>& indexes) {
  // TODO: to add preeemptiveness by yielding inside clear.
  DbTableArray flush_db_arr(db_arr_.size());
  for (DbIndex index : indexes) {
    auto& db = db_arr_[index];
    CHECK(db);
    InvalidateDbWatches(index);
    flush_db_arr[index] = std::move(db);

    CreateDb(index);
    std::swap(db_arr_[index]->trans_locks, flush_db_arr[index]->trans_locks);
    if (TieredStorage* tiered = shard_owner()->tiered_storage(); tiered) {
      tiered->CancelAllIos(index);
    }
  }
  CHECK(fetched_items_.empty());
  auto cb = [this, flush_db_arr = std::move(flush_db_arr)]() mutable {
    for (auto& db_ptr : flush_db_arr) {
      if (db_ptr && db_ptr->stats.tiered_entries > 0) {
        for (auto it = db_ptr->prime.begin(); it != db_ptr->prime.end(); ++it) {
          if (it->second.IsExternal())
            PerformDeletion(Iterator::FromPrime(it), db_ptr.get());
        }

        DCHECK_EQ(0u, db_ptr->stats.tiered_entries);
        db_ptr.reset();
      }
    }
    flush_db_arr.clear();
    ServerState::tlocal()->DecommitMemory(ServerState::kDataHeap | ServerState::kBackingHeap |
                                          ServerState::kGlibcmalloc);
  };

  fb2::Fiber("flush_dbs", std::move(cb)).Detach();
}

void DbSlice::FlushDb(DbIndex db_ind) {
  // clear client tracking map.
  client_tracking_map_.clear();

  if (db_ind != kDbAll) {
    // Flush a single database if a specific index is provided
    FlushDbIndexes({db_ind});
    return;
  }

  std::vector<DbIndex> indexes;
  indexes.reserve(db_arr_.size());
  for (DbIndex i = 0; i < db_arr_.size(); ++i) {
    if (db_arr_[i]) {
      indexes.push_back(i);
    }
  }

  FlushDbIndexes(indexes);
}

void DbSlice::AddExpire(DbIndex db_ind, Iterator main_it, uint64_t at) {
  uint64_t delta = at - expire_base_[0];  // TODO: employ multigen expire updates.
  CHECK(db_arr_[db_ind]->expire.Insert(main_it->first.AsRef(), ExpirePeriod(delta)).second);
  main_it->second.SetExpire(true);
}

bool DbSlice::RemoveExpire(DbIndex db_ind, Iterator main_it) {
  if (main_it->second.HasExpire()) {
    CHECK_EQ(1u, db_arr_[db_ind]->expire.Erase(main_it->first));
    main_it->second.SetExpire(false);
    return true;
  }
  return false;
}

// Returns true if a state has changed, false otherwise.
bool DbSlice::UpdateExpire(DbIndex db_ind, Iterator it, uint64_t at) {
  if (at == 0) {
    return RemoveExpire(db_ind, it);
  }

  if (!it->second.HasExpire() && at) {
    AddExpire(db_ind, it, at);
    return true;
  }

  return false;
}

void DbSlice::SetMCFlag(DbIndex db_ind, PrimeKey key, uint32_t flag) {
  auto& db = *db_arr_[db_ind];
  if (flag == 0) {
    db.mcflag.Erase(key);
  } else {
    auto [it, _] = db.mcflag.Insert(std::move(key), flag);
    it->second = flag;
  }
}

uint32_t DbSlice::GetMCFlag(DbIndex db_ind, const PrimeKey& key) const {
  auto& db = *db_arr_[db_ind];
  auto it = db.mcflag.Find(key);
  if (it.is_done()) {
    LOG(ERROR) << "Internal error, inconsistent state, mcflag should be present but not found "
               << key.ToString();
    return 0;
  }
  return it->second;
}

OpResult<DbSlice::ItAndUpdater> DbSlice::AddNew(const Context& cntx, string_view key,
                                                PrimeValue obj, uint64_t expire_at_ms) {
  auto op_result = AddOrUpdateInternal(cntx, key, std::move(obj), expire_at_ms, false);
  RETURN_ON_BAD_STATUS(op_result);
  auto& res = *op_result;
  CHECK(res.is_new);

  return DbSlice::ItAndUpdater{
      .it = res.it, .exp_it = res.exp_it, .post_updater = std::move(res.post_updater)};
}

pair<int64_t, int64_t> DbSlice::ExpireParams::Calculate(int64_t now_ms) const {
  if (persist)
    return {0, 0};
  int64_t msec = (unit == TimeUnit::SEC) ? value * 1000 : value;
  int64_t now_msec = now_ms;
  int64_t rel_msec = absolute ? msec - now_msec : msec;
  return make_pair(rel_msec, now_msec + rel_msec);
}

OpResult<int64_t> DbSlice::UpdateExpire(const Context& cntx, Iterator prime_it,
                                        ExpireIterator expire_it, const ExpireParams& params) {
  constexpr uint64_t kPersistValue = 0;
  DCHECK(params.IsDefined());
  DCHECK(prime_it.IsValid());
  // If this need to persist, then only set persist value and return
  if (params.persist) {
    RemoveExpire(cntx.db_index, prime_it);
    return kPersistValue;
  }

  auto [rel_msec, abs_msec] = params.Calculate(cntx.time_now_ms);
  if (rel_msec > kMaxExpireDeadlineSec * 1000) {
    return OpStatus::OUT_OF_RANGE;
  }

  if (rel_msec <= 0) {  // implicit - don't persist
    CHECK(Del(cntx.db_index, prime_it));
    return -1;
  } else if (IsValid(expire_it) && !params.persist) {
    auto current = ExpireTime(expire_it);
    if (params.expire_options & ExpireFlags::EXPIRE_NX) {
      return OpStatus::SKIPPED;
    }
    if ((params.expire_options & ExpireFlags::EXPIRE_LT) && current <= abs_msec) {
      return OpStatus::SKIPPED;
    } else if ((params.expire_options & ExpireFlags::EXPIRE_GT) && current >= abs_msec) {
      return OpStatus::SKIPPED;
    }

    expire_it->second = FromAbsoluteTime(abs_msec);
    return abs_msec;
  } else {
    if (params.expire_options & ExpireFlags::EXPIRE_XX) {
      return OpStatus::SKIPPED;
    }
    AddExpire(cntx.db_index, prime_it, abs_msec);
    return abs_msec;
  }
}

OpResult<DbSlice::AddOrFindResult> DbSlice::AddOrUpdateInternal(const Context& cntx,
                                                                std::string_view key,
                                                                PrimeValue obj,
                                                                uint64_t expire_at_ms,
                                                                bool force_update) {
  DCHECK(!obj.IsRef());

  auto op_result = AddOrFind(cntx, key);
  RETURN_ON_BAD_STATUS(op_result);

  auto& res = *op_result;
  if (!res.is_new && !force_update)  // have not inserted.
    return op_result;

  auto& db = *db_arr_[cntx.db_index];
  auto& it = res.it;

  it->second = std::move(obj);

  if (expire_at_ms) {
    it->second.SetExpire(true);
    uint64_t delta = expire_at_ms - expire_base_[0];
    if (IsValid(res.exp_it) && force_update) {
      res.exp_it->second = ExpirePeriod(delta);
    } else {
      res.exp_it = db.expire.InsertNew(it->first.AsRef(), ExpirePeriod(delta));
    }
  }

  return op_result;
}

OpResult<DbSlice::AddOrFindResult> DbSlice::AddOrUpdate(const Context& cntx, string_view key,
                                                        PrimeValue obj, uint64_t expire_at_ms) {
  return AddOrUpdateInternal(cntx, key, std::move(obj), expire_at_ms, true);
}

size_t DbSlice::DbSize(DbIndex db_ind) const {
  DCHECK_LT(db_ind, db_array_size());

  if (IsDbValid(db_ind)) {
    return db_arr_[db_ind]->prime.size();
  }
  return 0;
}

bool DbSlice::Acquire(IntentLock::Mode mode, const KeyLockArgs& lock_args) {
  if (lock_args.args.empty()) {  // Can be empty for NO_KEY_TRANSACTIONAL commands.
    return true;
  }
  DCHECK_GT(lock_args.key_step, 0u);

  auto& lt = db_arr_[lock_args.db_index]->trans_locks;
  bool lock_acquired = true;

  if (lock_args.args.size() == 1) {
    string_view key = KeyLockArgs::GetLockKey(lock_args.args.front());
    lock_acquired = lt.Acquire(key, mode);
    uniq_keys_ = {key};  // needed only for tests.
  } else {
    uniq_keys_.clear();

    for (size_t i = 0; i < lock_args.args.size(); i += lock_args.key_step) {
      string_view s = KeyLockArgs::GetLockKey(lock_args.args[i]);
      if (uniq_keys_.insert(s).second) {
        lock_acquired &= lt.Acquire(s, mode);
      }
    }
  }

  DVLOG(2) << "Acquire " << IntentLock::ModeName(mode) << " for " << lock_args.args[0]
           << " has_acquired: " << lock_acquired;

  return lock_acquired;
}

void DbSlice::ReleaseNormalized(IntentLock::Mode mode, DbIndex db_index, std::string_view key) {
  DCHECK_EQ(key, KeyLockArgs::GetLockKey(key));
  DVLOG(2) << "Release " << IntentLock::ModeName(mode) << " "
           << " for " << key;

  auto& lt = db_arr_[db_index]->trans_locks;
  lt.Release(KeyLockArgs::GetLockKey(key), mode);
}

void DbSlice::Release(IntentLock::Mode mode, const KeyLockArgs& lock_args) {
  if (lock_args.args.empty()) {  // Can be empty for NO_KEY_TRANSACTIONAL commands.
    return;
  }

  DVLOG(2) << "Release " << IntentLock::ModeName(mode) << " for " << lock_args.args[0];
  if (lock_args.args.size() == 1) {
    string_view key = KeyLockArgs::GetLockKey(lock_args.args.front());
    ReleaseNormalized(mode, lock_args.db_index, key);
  } else {
    auto& lt = db_arr_[lock_args.db_index]->trans_locks;
    uniq_keys_.clear();
    for (size_t i = 0; i < lock_args.args.size(); i += lock_args.key_step) {
      string_view s = KeyLockArgs::GetLockKey(lock_args.args[i]);
      if (uniq_keys_.insert(s).second) {
        lt.Release(s, mode);
      }
    }
  }
  uniq_keys_.clear();
}

bool DbSlice::CheckLock(IntentLock::Mode mode, DbIndex dbid, string_view key) const {
  KeyLockArgs args;
  args.db_index = dbid;
  args.args = ArgSlice{&key, 1};
  args.key_step = 1;
  return CheckLock(mode, args);
}

bool DbSlice::CheckLock(IntentLock::Mode mode, const KeyLockArgs& lock_args) const {
  const auto& lt = db_arr_[lock_args.db_index]->trans_locks;
  for (size_t i = 0; i < lock_args.args.size(); i += lock_args.key_step) {
    string_view s = KeyLockArgs::GetLockKey(lock_args.args[i]);
    if (auto lock = lt.Find(s); lock && !lock->Check(mode))
      return false;
  }
  return true;
}

void DbSlice::PreUpdate(DbIndex db_ind, Iterator it) {
  FiberAtomicGuard fg;

  DVLOG(2) << "Running callbacks in dbid " << db_ind;
  for (const auto& ccb : change_cb_) {
    ccb.second(db_ind, ChangeReq{it.GetInnerIt()});
  }

  it.GetInnerIt().SetVersion(NextVersion());
}

void DbSlice::PostUpdate(DbIndex db_ind, Iterator it, std::string_view key, size_t orig_size) {
  int64_t delta = static_cast<int64_t>(it->second.MallocUsed()) - static_cast<int64_t>(orig_size);
  AccountObjectMemory(key, it->second.ObjType(), delta, GetDBTable(db_ind));

  auto& db = *db_arr_[db_ind];
  auto& watched_keys = db.watched_keys;
  if (!watched_keys.empty()) {
    // Check if the key is watched.
    if (auto wit = watched_keys.find(key); wit != watched_keys.end()) {
      for (auto conn_ptr : wit->second) {
        conn_ptr->watched_dirty.store(true, memory_order_relaxed);
      }
      // No connections need to watch it anymore.
      watched_keys.erase(wit);
    }
  }

  ++events_.update;

  if (ClusterConfig::IsEnabled()) {
    db.slots_stats[ClusterConfig::KeySlot(key)].total_writes += 1;
  }

  SendInvalidationTrackingMessage(key);
}

DbSlice::ItAndExp DbSlice::ExpireIfNeeded(const Context& cntx, Iterator it) {
  return ExpireIfNeeded(cntx, it.GetInnerIt());
}

DbSlice::ItAndExp DbSlice::ExpireIfNeeded(const Context& cntx, PrimeIterator it) {
  if (!it->second.HasExpire()) {
    LOG(ERROR) << "Invalid call to ExpireIfNeeded";
    return {it, ExpireIterator{}};
  }

  auto& db = db_arr_[cntx.db_index];

  auto expire_it = db->expire.Find(it->first);

  if (IsValid(expire_it)) {
    // TODO: to employ multi-generation update of expire-base and the underlying values.
    time_t expire_time = ExpireTime(expire_it);

    // Never do expiration on replica or if expiration is disabled.
    if (time_t(cntx.time_now_ms) < expire_time || owner_->IsReplica() || !expire_allowed_)
      return {it, expire_it};
  } else {
    LOG(ERROR) << "Internal error, entry " << it->first.ToString()
               << " not found in expire table, db_index: " << cntx.db_index
               << ", expire table size: " << db->expire.size()
               << ", prime table size: " << db->prime.size() << util::fb2::GetStacktrace();
  }
  // TODO: Accept Iterator instead of PrimeIterator, as this might save an allocation below.
  string scratch;
  string_view key = it->first.GetSlice(&scratch);

  // Replicate expiry
  if (auto journal = owner_->journal(); journal) {
    RecordExpiry(cntx.db_index, key);
  }

  auto obj_type = it->second.ObjType();
  if (doc_del_cb_ && (obj_type == OBJ_JSON || obj_type == OBJ_HASH)) {
    doc_del_cb_(key, cntx, it->second);
  }

  PerformDeletion(Iterator(it, StringOrView::FromView(key)), expire_it, db.get());
  ++events_.expired_keys;

  return {PrimeIterator{}, ExpireIterator{}};
}

void DbSlice::ExpireAllIfNeeded() {
  for (DbIndex db_index = 0; db_index < db_arr_.size(); db_index++) {
    if (!db_arr_[db_index])
      continue;
    auto& db = *db_arr_[db_index];

    auto cb = [&](ExpireTable::iterator exp_it) {
      auto prime_it = db.prime.Find(exp_it->first);
      if (!IsValid(prime_it)) {
        LOG(ERROR) << "Expire entry " << exp_it->first.ToString() << " not found in prime table";
        return;
      }
      ExpireIfNeeded(DbSlice::Context{db_index, GetCurrentTimeMs()}, prime_it);
    };

    ExpireTable::Cursor cursor;
    do {
      cursor = db.expire.Traverse(cursor, cb);
    } while (cursor);
  }
}

uint64_t DbSlice::RegisterOnChange(ChangeCallback cb) {
  uint64_t ver = NextVersion();
  change_cb_.emplace_back(ver, std::move(cb));
  return ver;
}

void DbSlice::FlushChangeToEarlierCallbacks(DbIndex db_ind, Iterator it, uint64_t upper_bound) {
  FiberAtomicGuard fg;
  uint64_t bucket_version = it.GetInnerIt().GetVersion();
  // change_cb_ is ordered by version.
  DVLOG(2) << "Running callbacks in dbid " << db_ind << " with bucket_version=" << bucket_version
           << ", upper_bound=" << upper_bound;
  for (const auto& ccb : change_cb_) {
    uint64_t cb_version = ccb.first;
    DCHECK_LE(cb_version, upper_bound);
    if (cb_version == upper_bound) {
      return;
    }
    if (bucket_version < cb_version) {
      ccb.second(db_ind, ChangeReq{it.GetInnerIt()});  // Is it OK to pass PrimeIterator here???
    }
  }
}

//! Unregisters the callback.
void DbSlice::UnregisterOnChange(uint64_t id) {
  for (auto it = change_cb_.begin(); it != change_cb_.end(); ++it) {
    if (it->first == id) {
      change_cb_.erase(it);
      return;
    }
  }
  LOG(DFATAL) << "Could not find " << id << " to unregister";
}

auto DbSlice::DeleteExpiredStep(const Context& cntx, unsigned count) -> DeleteExpiredStats {
  auto& db = *db_arr_[cntx.db_index];
  DeleteExpiredStats result;

  std::string stash;

  auto cb = [&](ExpireIterator it) {
    auto key = it->first.GetSlice(&stash);
    if (!CheckLock(IntentLock::EXCLUSIVE, cntx.db_index, key))
      return;

    result.traversed++;
    time_t ttl = ExpireTime(it) - cntx.time_now_ms;
    if (ttl <= 0) {
      auto prime_it = db.prime.Find(it->first);
      CHECK(!prime_it.is_done());
      ExpireIfNeeded(cntx, prime_it);
      ++result.deleted;
    } else {
      result.survivor_ttl_sum += ttl;
    }
  };

  unsigned i = 0;
  for (; i < count / 3; ++i) {
    db.expire_cursor = db.expire.Traverse(db.expire_cursor, cb);
  }

  // continue traversing only if we had strong deletion rate based on the first sample.
  if (result.deleted * 4 > result.traversed) {
    for (; i < count; ++i) {
      db.expire_cursor = db.expire.Traverse(db.expire_cursor, cb);
    }
  }

  return result;
}

int32_t DbSlice::GetNextSegmentForEviction(int32_t segment_id, DbIndex db_ind) const {
  // wraps around if we reached the end
  return db_arr_[db_ind]->prime.NextSeg((size_t)segment_id) %
         db_arr_[db_ind]->prime.GetSegmentCount();
}

void DbSlice::ScheduleForOffloadStep(DbIndex db_indx, size_t increase_goal_bytes) {
  VLOG(1) << "ScheduleForOffloadStep increase_goal_bytes:"
          << strings::HumanReadableNumBytes(increase_goal_bytes);
  DCHECK(shard_owner()->tiered_storage());
  FiberAtomicGuard guard;
  PrimeTable& pt = db_arr_[db_indx]->prime;

  static PrimeTable::Cursor cursor;

  size_t offloaded_bytes = 0;
  auto cb = [&](PrimeIterator it) {
    // TBD check we did not lock it for future transaction

    // If the item is cold (not touched) and can be externalized, schedule it for offload.
    if (increase_goal_bytes > offloaded_bytes && !(it->first.WasTouched()) &&
        TieredStorage::CanExternalizeEntry(it)) {
      shard_owner()->tiered_storage()->ScheduleOffload(db_indx, it);
      if (it->second.HasIoPending()) {
        offloaded_bytes += it->second.Size();
        VLOG(2) << "ScheduleOffload bytes:" << offloaded_bytes;
      }
    }
    it->first.SetTouched(false);
  };

  // Traverse a single segment every time this function is called.
  for (int i = 0; i < 60; ++i) {
    cursor = pt.TraverseBySegmentOrder(cursor, cb);
  }
}

void DbSlice::FreeMemWithEvictionStep(DbIndex db_ind, size_t increase_goal_bytes) {
  DCHECK(!owner_->IsReplica());
  if ((!caching_mode_) || !expire_allowed_ || !GetFlag(FLAGS_enable_heartbeat_eviction))
    return;

  auto max_eviction_per_hb = GetFlag(FLAGS_max_eviction_per_heartbeat);
  auto max_segment_to_consider = GetFlag(FLAGS_max_segment_to_consider);

  auto time_start = absl::GetCurrentTimeNanos();
  auto& db_table = db_arr_[db_ind];
  int32_t num_segments = db_table->prime.GetSegmentCount();
  int32_t num_buckets = PrimeTable::Segment_t::kTotalBuckets;
  int32_t num_slots = PrimeTable::Segment_t::kSlotNum;

  size_t used_memory_after;
  size_t evicted = 0;
  string tmp;
  int32_t starting_segment_id = rand() % num_segments;
  size_t used_memory_before = owner_->UsedMemory();
  vector<string> keys_to_journal;

  {
    FiberAtomicGuard guard;
    for (int32_t slot_id = num_slots - 1; slot_id >= 0; --slot_id) {
      for (int32_t bucket_id = num_buckets - 1; bucket_id >= 0; --bucket_id) {
        // pick a random segment to start with in each eviction,
        // as segment_id does not imply any recency, and random selection should be fair enough
        int32_t segment_id = starting_segment_id;
        for (size_t num_seg_visited = 0; num_seg_visited < max_segment_to_consider;
             ++num_seg_visited, segment_id = GetNextSegmentForEviction(segment_id, db_ind)) {
          const auto& bucket = db_table->prime.GetSegment(segment_id)->GetBucket(bucket_id);
          if (bucket.IsEmpty())
            continue;

          if (!bucket.IsBusy(slot_id))
            continue;

          auto evict_it = db_table->prime.GetIterator(segment_id, bucket_id, slot_id);
          if (evict_it->first.IsSticky())
            continue;

          // check if the key is locked by looking up transaction table.
          auto& lt = db_table->trans_locks;
          string_view key = evict_it->first.GetSlice(&tmp);
          if (lt.Find(KeyLockArgs::GetLockKey(key)).has_value())
            continue;

          if (auto journal = owner_->journal(); journal) {
            keys_to_journal.push_back(string(key));
          }

          PerformDeletion(Iterator(evict_it, StringOrView::FromView(key)), db_table.get());
          ++evicted;

          used_memory_after = owner_->UsedMemory();
          // returns when whichever condition is met first
          if ((evicted == max_eviction_per_hb) ||
              (used_memory_before - used_memory_after >= increase_goal_bytes))
            goto finish;
        }
      }
    }
  }

finish:
  // send the deletion to the replicas.
  // fiber preemption could happen in this phase.
  if (auto journal = owner_->journal(); journal) {
    for (string_view key : keys_to_journal) {
      ArgSlice delete_args(&key, 1);
      journal->RecordEntry(0, journal::Op::EXPIRED, db_ind, 1, ClusterConfig::KeySlot(key),
                           make_pair("DEL", delete_args), false);
    }
  }

  auto time_finish = absl::GetCurrentTimeNanos();
  events_.evicted_keys += evicted;
  DVLOG(2) << "Memory usage before eviction: " << used_memory_before;
  DVLOG(2) << "Memory usage after eviction: " << used_memory_after;
  DVLOG(2) << "Number of keys evicted / max eviction per hb: " << evicted << "/"
           << max_eviction_per_hb;
  DVLOG(2) << "Eviction time (us): " << (time_finish - time_start) / 1000;
}

void DbSlice::CreateDb(DbIndex db_ind) {
  auto& db = db_arr_[db_ind];
  if (!db) {
    db.reset(new DbTable{owner_->memory_resource(), db_ind});
  }
}

// "it" is the iterator that we just added/updated and it should not be deleted.
// "table" is the instance where we should delete the objects from.
size_t DbSlice::EvictObjects(size_t memory_to_free, Iterator it, DbTable* table) {
  if (owner_->IsReplica()) {
    return 0;
  }
  PrimeTable::Segment_t* segment = table->prime.GetSegment(it.GetInnerIt().segment_id());
  DCHECK(segment);

  constexpr unsigned kNumStashBuckets = PrimeTable::Segment_t::kStashBucketNum;
  constexpr unsigned kNumRegularBuckets = PrimeTable::Segment_t::kBucketNum;

  PrimeTable::bucket_iterator it2(it.GetInnerIt());
  unsigned evicted = 0;
  bool evict_succeeded = false;

  EngineShard* shard = owner_;
  size_t used_memory_start = shard->UsedMemory();

  auto freed_memory_fun = [&] {
    size_t current = shard->UsedMemory();
    return current < used_memory_start ? used_memory_start - current : 0;
  };

  for (unsigned i = 0; !evict_succeeded && i < kNumStashBuckets; ++i) {
    unsigned stash_bid = i + kNumRegularBuckets;
    const auto& bucket = segment->GetBucket(stash_bid);
    if (bucket.IsEmpty())
      continue;

    for (int slot_id = PrimeTable::Segment_t::kSlotNum - 1; slot_id >= 0; --slot_id) {
      if (!bucket.IsBusy(slot_id))
        continue;

      auto evict_it = table->prime.GetIterator(it.GetInnerIt().segment_id(), stash_bid, slot_id);
      // skip the iterator that we must keep or the sticky items.
      if (evict_it == it.GetInnerIt() || evict_it->first.IsSticky())
        continue;

      PerformDeletion(evict_it, table);
      ++evicted;

      if (freed_memory_fun() > memory_to_free) {
        evict_succeeded = true;
        break;
      }
    }
  }

  if (evicted) {
    DVLOG(1) << "Evicted " << evicted << " stashed items, freed " << freed_memory_fun() << " bytes";
  }

  // Try normal buckets now. We iterate from largest slot to smallest across the whole segment.
  for (int slot_id = PrimeTable::Segment_t::kSlotNum - 1; !evict_succeeded && slot_id >= 0;
       --slot_id) {
    for (unsigned i = 0; i < kNumRegularBuckets; ++i) {
      unsigned bid = (it.GetInnerIt().bucket_id() + i) % kNumRegularBuckets;
      const auto& bucket = segment->GetBucket(bid);
      if (!bucket.IsBusy(slot_id))
        continue;

      auto evict_it = table->prime.GetIterator(it.GetInnerIt().segment_id(), bid, slot_id);
      if (evict_it == it.GetInnerIt() || evict_it->first.IsSticky())
        continue;

      PerformDeletion(evict_it, table);
      ++evicted;

      if (freed_memory_fun() > memory_to_free) {
        evict_succeeded = true;
        break;
      }
    }
  }

  if (evicted) {
    DVLOG(1) << "Evicted total: " << evicted << " items, freed " << freed_memory_fun() << " bytes "
             << "success: " << evict_succeeded;

    events_.evicted_keys += evicted;
    events_.hard_evictions += evicted;
  }

  return freed_memory_fun();
};

void DbSlice::RegisterWatchedKey(DbIndex db_indx, std::string_view key,
                                 ConnectionState::ExecInfo* exec_info) {
  db_arr_[db_indx]->watched_keys[key].push_back(exec_info);
}

void DbSlice::UnregisterConnectionWatches(const ConnectionState::ExecInfo* exec_info) {
  for (const auto& [db_indx, key] : exec_info->watched_keys) {
    auto& watched_keys = db_arr_[db_indx]->watched_keys;
    if (auto it = watched_keys.find(key); it != watched_keys.end()) {
      it->second.erase(std::remove(it->second.begin(), it->second.end(), exec_info),
                       it->second.end());
      if (it->second.empty())
        watched_keys.erase(it);
    }
  }
}

void DbSlice::InvalidateDbWatches(DbIndex db_indx) {
  for (const auto& [key, conn_list] : db_arr_[db_indx]->watched_keys) {
    for (auto conn_ptr : conn_list) {
      conn_ptr->watched_dirty.store(true, memory_order_relaxed);
    }
  }
}

void DbSlice::InvalidateSlotWatches(const SlotSet& slot_ids) {
  for (const auto& [key, conn_list] : db_arr_[0]->watched_keys) {
    SlotId sid = ClusterConfig::KeySlot(key);
    if (!slot_ids.Contains(sid)) {
      continue;
    }
    for (auto conn_ptr : conn_list) {
      conn_ptr->watched_dirty.store(true, memory_order_relaxed);
    }
  }
}

void DbSlice::SetDocDeletionCallback(DocDeletionCallback ddcb) {
  doc_del_cb_ = std::move(ddcb);
}

void DbSlice::ResetUpdateEvents() {
  events_.update = 0;
}

void DbSlice::ResetEvents() {
  events_ = {};
}

void DbSlice::TrackKeys(const facade::Connection::WeakRef& conn, const ArgSlice& keys) {
  if (conn.IsExpired()) {
    DVLOG(2) << "Connection expired, exiting TrackKey function.";
    return;
  }

  DVLOG(2) << "Start tracking keys for client ID: " << conn.GetClientId()
           << " with thread ID: " << conn.Thread();
  for (auto key : keys) {
    DVLOG(2) << "Inserting client ID " << conn.GetClientId()
             << " into the tracking client set of key " << key;
    client_tracking_map_[key].insert(conn);
  }
}

void DbSlice::SendInvalidationTrackingMessage(std::string_view key) {
  if (client_tracking_map_.empty())
    return;

  auto it = client_tracking_map_.find(key);
  if (it != client_tracking_map_.end()) {
    // notify all the clients.
    auto& client_set = it->second;
    auto cb = [key, client_set = std::move(client_set)](unsigned idx, util::ProactorBase*) {
      for (auto it = client_set.begin(); it != client_set.end(); ++it) {
        if ((unsigned int)it->Thread() != idx)
          continue;
        facade::Connection* conn = it->Get();
        if ((conn != nullptr) && conn->IsTrackingOn()) {
          std::string key_str = {key.begin(), key.end()};
          conn->SendInvalidationMessageAsync({key_str});
        }
      }
    };
    shard_set->pool()->DispatchBrief(std::move(cb));
    // remove this key from the tracking table as the key no longer exists
    client_tracking_map_.erase(key);
  }
}

void DbSlice::RemoveFromTiered(Iterator it, DbIndex index) {
  DbTable* table = GetDBTable(index);
  RemoveFromTiered(it, table);
}

void DbSlice::RemoveFromTiered(Iterator it, DbTable* table) {
  DbTableStats& stats = table->stats;
  PrimeValue& pv = it->second;
  if (pv.IsExternal()) {
    TieredStorage* tiered = shard_owner()->tiered_storage();
    tiered->Free(it.GetInnerIt(), &stats);
  }
  if (pv.HasIoPending()) {
    TieredStorage* tiered = shard_owner()->tiered_storage();
    tiered->CancelIo(table->index, it.GetInnerIt());
  }
}

void DbSlice::PerformDeletion(PrimeIterator del_it, DbTable* table) {
  return PerformDeletion(Iterator::FromPrime(del_it), table);
}

void DbSlice::PerformDeletion(Iterator del_it, ExpireIterator exp_it, DbTable* table) {
  if (!exp_it.is_done()) {
    table->expire.Erase(exp_it);
  }

  if (del_it->second.HasFlag()) {
    if (table->mcflag.Erase(del_it->first) == 0) {
      LOG(ERROR) << "Internal error, inconsistent state, mcflag should be present but not found "
                 << del_it->first.ToString();
    }
  }

  DbTableStats& stats = table->stats;
  const PrimeValue& pv = del_it->second;
  RemoveFromTiered(del_it, table);

  size_t value_heap_size = pv.MallocUsed();
  stats.inline_keys -= del_it->first.IsInline();
  AccountObjectMemory(del_it.key(), del_it->first.ObjType(), -del_it->first.MallocUsed(),
                      table);                                                // Key
  AccountObjectMemory(del_it.key(), pv.ObjType(), -value_heap_size, table);  // Value
  if (pv.ObjType() == OBJ_HASH && pv.Encoding() == kEncodingListPack) {
    --stats.listpack_blob_cnt;
  } else if (pv.ObjType() == OBJ_ZSET && pv.Encoding() == OBJ_ENCODING_LISTPACK) {
    --stats.listpack_blob_cnt;
  }

  if (ClusterConfig::IsEnabled()) {
    SlotId sid = ClusterConfig::KeySlot(del_it.key());
    table->slots_stats[sid].key_count -= 1;
  }

  table->prime.Erase(del_it.GetInnerIt());
  SendInvalidationTrackingMessage(del_it.key());
}

void DbSlice::PerformDeletion(Iterator del_it, DbTable* table) {
  ExpireIterator exp_it;
  if (del_it->second.HasExpire()) {
    exp_it = table->expire.Find(del_it->first);
    DCHECK(!exp_it.is_done());
  }

  PerformDeletion(del_it, exp_it, table);
}

void DbSlice::OnCbFinish() {
  // TBD update bumpups logic we can not clear now after cb finish as cb can preempt
  // btw what do we do with inline?
  fetched_items_.clear();
}

}  // namespace dfly<|MERGE_RESOLUTION|>--- conflicted
+++ resolved
@@ -389,29 +389,19 @@
     return res.status();
   }
 
-<<<<<<< HEAD
   auto it = DbSlice::Iterator(res->it, StringOrView::FromView(key));
   PreUpdate(cntx.db_index, it);
-  return {{it, res->exp_it,
-           AutoUpdater({.action = AutoUpdater::DestructorAction::kRun,
-                        .db_slice = this,
-                        .db_ind = cntx.db_index,
-                        .it = it,
-                        .key = key})}};
-=======
-  PreUpdate(cntx.db_index, res->it);
   // PreUpdate() might have caused a deletion of `it`
   if (res->it.IsOccupied()) {
-    return {{res->it, res->exp_it,
+    return {{it, res->exp_it,
              AutoUpdater({.action = AutoUpdater::DestructorAction::kRun,
                           .db_slice = this,
                           .db_ind = cntx.db_index,
-                          .it = res->it,
+                          .it = it,
                           .key = key})}};
   } else {
     return OpStatus::KEY_NOTFOUND;
   }
->>>>>>> bb242a78
 }
 
 DbSlice::ItAndExpConst DbSlice::FindReadOnly(const Context& cntx, std::string_view key) {
@@ -573,35 +563,22 @@
   auto res = FindInternal(cntx, key, std::nullopt, UpdateStatsMode::kMutableStats, load_mode);
 
   if (res.ok()) {
-<<<<<<< HEAD
     Iterator it(res->it, StringOrView::FromView(key));
     PreUpdate(cntx.db_index, it);
-    return DbSlice::AddOrFindResult{
-        .it = it,
-        .exp_it = res->exp_it,
-        .is_new = false,
-        .post_updater = AutoUpdater({.action = AutoUpdater::DestructorAction::kRun,
-                                     .db_slice = this,
-                                     .db_ind = cntx.db_index,
-                                     .it = it,
-                                     .key = key})};
-=======
-    PreUpdate(cntx.db_index, res->it);
     // PreUpdate() might have caused a deletion of `it`
     if (res->it.IsOccupied()) {
       return DbSlice::AddOrFindResult{
-          .it = res->it,
+          .it = it,
           .exp_it = res->exp_it,
           .is_new = false,
           .post_updater = AutoUpdater({.action = AutoUpdater::DestructorAction::kRun,
                                        .db_slice = this,
                                        .db_ind = cntx.db_index,
-                                       .it = res->it,
+                                       .it = it,
                                        .key = key})};
     } else {
       res = OpStatus::KEY_NOTFOUND;
     }
->>>>>>> bb242a78
   }
   auto status = res.status();
   CHECK(status == OpStatus::KEY_NOTFOUND || status == OpStatus::OUT_OF_MEMORY) << status;
