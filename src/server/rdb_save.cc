--- conflicted
+++ resolved
@@ -1243,24 +1243,12 @@
   s->Start(stream_journal, allow_flush);
 }
 
-<<<<<<< HEAD
-=======
-void RdbSaver::Impl::StartIncrementalSnapshotting(LSN start_lsn, ExecutionState* cntx,
-                                                  EngineShard* shard) {
-  auto& db_slice = namespaces->GetDefaultNamespace().GetDbSlice(shard->shard_id());
-  auto& s = GetSnapshot(shard);
-
-  s = CreateSliceSnapshot(shard, &db_slice, cntx);
-  s->StartIncremental(start_lsn);
-}
-
 SnapshotPtr RdbSaver::Impl::CreateSliceSnapshot(EngineShard* shard, DbSlice* db_slice,
                                                 ExecutionState* cntx) {
   return SnapshotPtr(new SliceSnapshot(compression_mode_, db_slice, this, cntx),
                      OwnerThreadDeleter::FromShard(shard));
 }
 
->>>>>>> 0447cccd
 // called on save flow
 void RdbSaver::Impl::WaitForSnapshottingFinish(EngineShard* shard) {
   auto& snapshot = GetSnapshot(shard);
