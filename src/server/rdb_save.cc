--- conflicted
+++ resolved
@@ -927,24 +927,15 @@
 error_code RdbSaver::SaveBody(RdbTypeFreqMap* freq_map) {
   RETURN_ON_ERR(impl_->serializer()->FlushMem());
 
-<<<<<<< HEAD
   if (save_mode_ == SaveMode::SUMMARY) {
     impl_->serializer()->SendFullSyncCut();
   } else {
     VLOG(1) << "SaveBody , snapshots count: " << impl_->Size();
     error_code io_error = impl_->ConsumeChannel();
     if (io_error) {
-      VLOG(1) << "io error " << io_error;
+      LOG(ERROR) << "io error " << io_error;
       return io_error;
     }
-=======
-  VLOG(1) << "SaveBody , snapshots count: " << impl_->Size();
-
-  error_code io_error = impl_->ConsumeChannel();
-  if (io_error) {
-    LOG(ERROR) << "io error " << io_error;
-    return io_error;
->>>>>>> 96989b21
   }
 
   RETURN_ON_ERR(SaveEpilog());
