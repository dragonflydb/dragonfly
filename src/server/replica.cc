--- conflicted
+++ resolved
@@ -232,16 +232,10 @@
     if ((state_mask_ & R_GREETED) == 0) {
       ec = Greet();
       if (ec) {
-<<<<<<< HEAD
         LOG(WARNING) << "Error greeting " << server().Description()
                      << " (phase: " << GetCurrentPhase() << "): " << ec << " " << ec.message()
                      << ", socket state: " + GetSocketInfo(Sock()->native_handle());
-        state_mask_.fetch_and(R_ENABLED);
-=======
-        LOG(INFO) << "Error greeting " << server().Description() << " " << ec << " "
-                  << ec.message();
         state_mask_ &= R_ENABLED;
->>>>>>> b29e6601
         continue;
       }
       state_mask_ |= R_GREETED;
@@ -256,16 +250,10 @@
         ec = InitiatePSync();
 
       if (ec) {
-<<<<<<< HEAD
         LOG(WARNING) << "Error syncing with " << server().Description()
                      << " (phase: " << GetCurrentPhase() << "): " << ec << " " << ec.message()
                      << ", socket state: " + GetSocketInfo(Sock()->native_handle());
-        state_mask_.fetch_and(R_ENABLED);  // reset all flags besides R_ENABLED
-=======
-        LOG(WARNING) << "Error syncing with " << server().Description() << " " << ec << " "
-                     << ec.message();
         state_mask_ &= R_ENABLED;  // reset all flags besides R_ENABLED
->>>>>>> b29e6601
         continue;
       }
       state_mask_ |= R_SYNC_OK;
