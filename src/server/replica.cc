// Copyright 2022, DragonflyDB authors.  All rights reserved.
// See LICENSE for licensing terms.
//
#include "server/replica.h"

#include <chrono>

#include "absl/strings/match.h"
#include "facade/service_interface.h"

extern "C" {
#include "redis/rdb.h"
}

#include <absl/cleanup/cleanup.h>
#include <absl/flags/flag.h>
#include <absl/functional/bind_front.h>
#include <absl/strings/escaping.h>
#include <absl/strings/str_cat.h>
#include <absl/strings/strip.h>

#include <boost/asio/ip/tcp.hpp>
#include <memory>
#include <utility>

#include "base/logging.h"
#include "facade/redis_parser.h"
#include "facade/socket_utils.h"
#include "server/error.h"
#include "server/journal/executor.h"
#include "server/journal/serializer.h"
#include "server/main_service.h"
#include "server/rdb_load.h"
#include "strings/human_readable.h"

#define LOG_REPL_ERROR(msg)                                         \
  do {                                                              \
    if (state_mask_ & R_ENABLED) {                                  \
      if ((state_mask_ & R_SYNCING) || (state_mask_ & R_SYNC_OK)) { \
        LOG(WARNING) << msg;                                        \
      } else {                                                      \
        LOG(ERROR) << msg;                                          \
      }                                                             \
    } else {                                                        \
      VLOG(1) << msg;                                               \
    }                                                               \
  } while (0)

ABSL_FLAG(int, replication_acks_interval, 1000, "Interval between acks in milliseconds.");
ABSL_FLAG(int, master_connect_timeout_ms, 20000,
          "Timeout for establishing connection to a replication master");
ABSL_FLAG(int, master_reconnect_timeout_ms, 1000,
          "Timeout for re-establishing connection to a replication master");
ABSL_FLAG(bool, replica_partial_sync, true,
          "Use partial sync to reconnect when a replica connection is interrupted.");
ABSL_FLAG(bool, break_replication_on_master_restart, false,
          "When in replica mode, and master restarts, break replication from master to avoid "
          "flushing the replica's data.");
ABSL_FLAG(std::string, replica_announce_ip, "",
          "IP address that Dragonfly announces to replication master");
ABSL_DECLARE_FLAG(int32_t, port);
ABSL_DECLARE_FLAG(uint16_t, announce_port);
ABSL_FLAG(
    int, replica_priority, 100,
    "Published by info command for sentinel to pick replica based on score during a failover");

namespace dfly {

using namespace std;
using namespace util;
using namespace boost::asio;
using namespace facade;
using absl::GetFlag;
using absl::StrCat;

namespace {

constexpr unsigned kRdbEofMarkSize = 40;

// Distribute flow indices over all available threads (shard_set pool size).
vector<vector<unsigned>> Partition(unsigned num_flows) {
  vector<vector<unsigned>> partition(shard_set->pool()->size());
  for (unsigned i = 0; i < num_flows; ++i) {
    partition[i % partition.size()].push_back(i);
  }
  return partition;
}

}  // namespace

Replica::Replica(string host, uint16_t port, Service* se, std::string_view id,
                 std::optional<cluster::SlotRange> slot_range)
    : ProtocolClient(std::move(host), port), service_(*se), id_{id}, slot_range_(slot_range) {
  proactor_ = ProactorBase::me();
}

Replica::~Replica() {
  sync_fb_.JoinIfNeeded();
  acks_fb_.JoinIfNeeded();
}

static const char kConnErr[] = "could not connect to master: ";

GenericError Replica::Start() {
  VLOG(1) << "Starting replication " << this;
  ProactorBase* mythread = ProactorBase::me();
  CHECK(mythread);

  auto check_connection_error = [this](error_code ec, const char* msg) -> GenericError {
    if (!exec_st_.IsRunning()) {
      return {"replication cancelled"};
    }
    if (ec) {
      exec_st_.ReportCancelError();
      return {absl::StrCat(msg, ec.message())};
    }
    return ec;
  };

  // 0. Set basic error handler that is reponsible for cleaning up on errors.
  // Can return an error only if replication was cancelled immediately.
  auto err = exec_st_.SwitchErrorHandler([this](const auto& ge) { this->DefaultErrorHandler(ge); });
  RETURN_ON_GENERIC_ERR(check_connection_error(err, "replication cancelled"));

  // 1. Resolve dns.
  VLOG(1) << "Resolving master DNS";
  error_code ec = ResolveHostDns();
  RETURN_ON_GENERIC_ERR(check_connection_error(ec, "could not resolve master dns"));

  // 2. Connect socket.
  VLOG(1) << "Connecting to master";
  ec = ConnectAndAuth(absl::GetFlag(FLAGS_master_connect_timeout_ms) * 1ms, &exec_st_);
  RETURN_ON_GENERIC_ERR(check_connection_error(ec, kConnErr));

  // 3. Greet.
  VLOG(1) << "Greeting";
  state_mask_ = R_ENABLED | R_TCP_CONNECTED;
  ec = Greet();
  RETURN_ON_ERR(check_connection_error(ec, "could not greet master "));

  return {};
}

void Replica::StartMainReplicationFiber(std::optional<LastMasterSyncData> last_master_sync_data) {
  sync_fb_ = fb2::Fiber("main_replication", &Replica::MainReplicationFb, this,
                        std::move(last_master_sync_data));
}

void Replica::EnableReplication() {
  VLOG(1) << "Enabling replication";

  state_mask_ = R_ENABLED;                                           // set replica state to enabled
  sync_fb_ = MakeFiber(&Replica::MainReplicationFb, this, nullopt);  // call replication fiber
}

std::optional<Replica::LastMasterSyncData> Replica::Stop() {
  VLOG(1) << "Stopping replication " << this;
  // Stops the loop in MainReplicationFb.

  proactor_->Await([this] {
    state_mask_ = 0;               // Specifically ~R_ENABLED.
    exec_st_.ReportCancelError();  // Context is fully resposible for cleanup.
  });

  // Make sure the replica fully stopped and did all cleanup,
  // so we can freely release resources (connections).
  sync_fb_.JoinIfNeeded();
  DVLOG(1) << "MainReplicationFb stopped " << this;
  acks_fb_.JoinIfNeeded();
  for (auto& flow : shard_flows_) {
    flow.reset();
  }

  if (last_journal_LSNs_.has_value()) {
    return LastMasterSyncData{master_context_.master_repl_id, last_journal_LSNs_.value()};
  }
  return nullopt;
}

void Replica::Pause(bool pause) {
  VLOG(1) << "Pausing replication";
  Proactor()->Await([&] {
    is_paused_ = pause;
    if (shard_flows_.empty())
      return;

    auto cb = [&](unsigned index, auto*) {
      for (auto id : thread_flow_map_[index]) {
        shard_flows_[id]->Pause(pause);
      }
    };
    shard_set->pool()->AwaitBrief(cb);
  });
}

std::error_code Replica::TakeOver(std::string_view timeout, bool save_flag) {
  VLOG(1) << "Taking over";

  std::error_code ec;
  auto takeOverCmd = absl::StrCat("TAKEOVER ", timeout, (save_flag ? " SAVE" : ""));
  Proactor()->Await([this, &ec, cmd = std::move(takeOverCmd)] { ec = SendNextPhaseRequest(cmd); });

  // If we successfully taken over, return and let server_family stop the replication.
  return ec;
}

void Replica::MainReplicationFb(std::optional<LastMasterSyncData> last_master_sync_data) {
  VLOG(1) << "Main replication fiber started " << this;
  // Switch shard states to replication.
  SetShardStates(true);

  error_code ec;
  while (state_mask_ & R_ENABLED) {
    // Discard all previous errors and set default error handler.
    exec_st_.Reset([this](const GenericError& ge) { this->DefaultErrorHandler(ge); });
    // 1. Connect socket.
    if ((state_mask_ & R_TCP_CONNECTED) == 0) {
      ThisFiber::SleepFor(500ms);
      if (is_paused_)
        continue;

      ec = ResolveHostDns();
      if (ec) {
        LOG(ERROR) << "Error resolving dns to " << server().host << " (phase: " << GetCurrentPhase()
                   << "): " << ec;
        continue;
      }

      // Give a lower timeout for connect, because we're
      reconnect_count_++;
      ec = ConnectAndAuth(absl::GetFlag(FLAGS_master_reconnect_timeout_ms) * 1ms, &exec_st_);
      if (ec) {
        LOG(WARNING) << "Error connecting to " << server().Description()
                     << " (phase: " << GetCurrentPhase() << "): " << ec
                     << ", reason: " << ec.message();
        continue;
      }
      VLOG(1) << "Replica socket connected";
      state_mask_ |= R_TCP_CONNECTED;
      continue;
    }

    DCHECK(Proactor() == proactor_);

    // 2. Greet.
    if ((state_mask_ & R_GREETED) == 0) {
      ec = Greet();
      if (ec) {
        LOG(WARNING) << "Error greeting " << server().Description()
                     << " (phase: " << GetCurrentPhase() << "): " << ec << " " << ec.message()
                     << ", socket state: " + GetSocketInfo(Sock()->native_handle());
        state_mask_ &= R_ENABLED;
        continue;
      }
      state_mask_ |= R_GREETED;
      continue;
    }

    // 3. Initiate full sync
    if ((state_mask_ & R_SYNC_OK) == 0) {
      if (HasDflyMaster()) {
        ec = InitiateDflySync(std::exchange(last_master_sync_data, nullopt));
      } else
        ec = InitiatePSync();

      if (ec) {
        LOG(WARNING) << "Error syncing with " << server().Description()
                     << " (phase: " << GetCurrentPhase() << "): " << ec << " " << ec.message()
                     << ", socket state: " + GetSocketInfo(Sock()->native_handle());
        state_mask_ &= R_ENABLED;  // reset all flags besides R_ENABLED
        continue;
      }
      state_mask_ |= R_SYNC_OK;
      continue;
    }

    // 4. Start stable state sync.
    DCHECK(state_mask_ & R_SYNC_OK);

    if (HasDflyMaster())
      ec = ConsumeDflyStream();
    else
      ec = ConsumeRedisStream();

    auto state = state_mask_ &= R_ENABLED;
    if (state & R_ENABLED) {  // replication was not stopped.
      LOG(WARNING) << "Error stable sync with " << server().Description()
                   << " (phase: " << GetCurrentPhase() << "): " << ec << " " << ec.message()
                   << ", socket state: " + GetSocketInfo(Sock()->native_handle());
    }
  }

  // Wait for unblocking cleanup to finish.
  exec_st_.JoinErrorHandler();

  // Revert shard states to normal state.
  SetShardStates(false);

  VLOG(1) << "Main replication fiber finished";
}

error_code Replica::Greet() {
  ResetParser(RedisParser::Mode::CLIENT);
  VLOG(1) << "greeting message handling";
  // Corresponds to server.repl_state == REPL_STATE_CONNECTING state in redis
  RETURN_ON_ERR(SendCommandAndReadResponse("PING"));  // optional.
  PC_RETURN_ON_BAD_RESPONSE(CheckRespIsSimpleReply("PONG"));

  // Corresponds to server.repl_state == REPL_STATE_SEND_HANDSHAKE condition in replication.c
  uint16_t port = absl::GetFlag(FLAGS_announce_port);
  if (port == 0) {
    port = static_cast<uint16_t>(absl::GetFlag(FLAGS_port));
  }
  RETURN_ON_ERR(SendCommandAndReadResponse(StrCat("REPLCONF listening-port ", port)));
  PC_RETURN_ON_BAD_RESPONSE(CheckRespIsSimpleReply("OK"));

  auto announce_ip = absl::GetFlag(FLAGS_replica_announce_ip);
  if (!announce_ip.empty()) {
    RETURN_ON_ERR(SendCommandAndReadResponse(StrCat("REPLCONF ip-address ", announce_ip)));
    LOG_IF(WARNING, !CheckRespIsSimpleReply("OK"))
        << "Master did not OK announced IP address, perhaps it is using an old version";
  }

  // Corresponds to server.repl_state == REPL_STATE_SEND_CAPA
  RETURN_ON_ERR(SendCommandAndReadResponse("REPLCONF capa eof capa psync2"));
  PC_RETURN_ON_BAD_RESPONSE(CheckRespIsSimpleReply("OK"));

  // Announce that we are the dragonfly client.
  // Note that we currently do not support dragonfly->redis replication.
  RETURN_ON_ERR(SendCommandAndReadResponse("REPLCONF capa dragonfly"));
  PC_RETURN_ON_BAD_RESPONSE(CheckRespFirstTypes({RespExpr::STRING}));

  if (LastResponseArgs().size() == 1) {  // Redis
    PC_RETURN_ON_BAD_RESPONSE(CheckRespIsSimpleReply("OK"));
  } else if (LastResponseArgs().size() >= 3) {  // it's dragonfly master.
    PC_RETURN_ON_BAD_RESPONSE(!HandleCapaDflyResp());
    if (auto ec = ConfigureDflyMaster(); ec)
      return ec;
  } else {
    PC_RETURN_ON_BAD_RESPONSE(false);
  }

  state_mask_ |= R_GREETED;
  return error_code{};
}

std::error_code Replica::HandleCapaDflyResp() {
  // Response is: <master_repl_id, syncid, num_shards [, version]>
  if (!CheckRespFirstTypes({RespExpr::STRING, RespExpr::STRING, RespExpr::INT64}) ||
      LastResponseArgs()[0].GetBuf().size() != CONFIG_RUN_ID_SIZE)
    return make_error_code(errc::bad_message);

  int64 param_num_flows = get<int64_t>(LastResponseArgs()[2].u);
  if (param_num_flows <= 0 || param_num_flows > 1024) {
    // sanity check, we support upto 1024 shards.
    // It's not that we can not support more but it's probably highly unlikely that someone
    // will run dragonfly with more than 1024 cores.
    LOG(ERROR) << "Invalid flow count " << param_num_flows;
    return make_error_code(errc::bad_message);
  }

  DCHECK(proactor_ == Proactor());

  // If we're syncing a different replication ID, drop the saved LSNs.
  string_view master_repl_id = ToSV(LastResponseArgs()[0].GetBuf());
  if (master_context_.master_repl_id != master_repl_id) {
    if (absl::GetFlag(FLAGS_break_replication_on_master_restart) &&
        !master_context_.master_repl_id.empty()) {
      LOG(ERROR) << "Encountered different master repl id (" << master_repl_id << " vs "
                 << master_context_.master_repl_id << ")";
      state_mask_ = 0;
      return make_error_code(errc::connection_aborted);
    }
    last_journal_LSNs_.reset();
  }
  master_context_.master_repl_id = master_repl_id;
  master_context_.dfly_session_id = ToSV(LastResponseArgs()[1].GetBuf());
  master_context_.num_flows = param_num_flows;

  if (LastResponseArgs().size() >= 4) {
    PC_RETURN_ON_BAD_RESPONSE(LastResponseArgs()[3].type == RespExpr::INT64);
    master_context_.version = DflyVersion(get<int64_t>(LastResponseArgs()[3].u));
  }
  VLOG(1) << "Master id: " << master_context_.master_repl_id
          << ", sync id: " << master_context_.dfly_session_id
          << ", num journals: " << param_num_flows
          << ", version: " << unsigned(master_context_.version);

  return error_code{};
}

std::error_code Replica::ConfigureDflyMaster() {
  // We need to send this because we may require to use this for cluster commands.
  // this reason to send this here is that in other context we can get an error reply
  // since we are budy with the replication
  RETURN_ON_ERR(SendCommandAndReadResponse(StrCat("REPLCONF CLIENT-ID ", id_)));
  if (!CheckRespIsSimpleReply("OK")) {
    LOG(WARNING) << "Bad REPLCONF CLIENT-ID response";
  }

  RETURN_ON_ERR(
      SendCommandAndReadResponse(StrCat("REPLCONF CLIENT-VERSION ", DflyVersion::CURRENT_VER)));
  PC_RETURN_ON_BAD_RESPONSE(CheckRespIsSimpleReply("OK"));

  return error_code{};
}

error_code Replica::InitiatePSync() {
  base::IoBuf io_buf{128};

  // Corresponds to server.repl_state == REPL_STATE_SEND_PSYNC
  string id("?");  // corresponds to null master id and null offset
  int64_t offs = -1;
  if (!master_context_.master_repl_id.empty()) {  // in case we synced before
    id = master_context_.master_repl_id;          // provide the replication offset and master id
    // TBD: for incremental sync send repl_offs_, not supported yet.
    // offs = repl_offs_;
  }

  RETURN_ON_ERR(SendCommand(StrCat("PSYNC ", id, " ", offs)));

  // Master may delay sync response with "repl_diskless_sync_delay"
  PSyncResponse repl_header;

  RETURN_ON_ERR(ParseReplicationHeader(&io_buf, &repl_header));

  string* token = absl::get_if<string>(&repl_header.fullsync);
  size_t snapshot_size = SIZE_MAX;
  if (!token) {
    snapshot_size = absl::get<size_t>(repl_header.fullsync);
  }
  TouchIoTime();

  // we get token for diskless redis replication. For disk based replication
  // we get the snapshot size.
  if (snapshot_size || token != nullptr) {
    LOG(INFO) << "Starting full sync with Redis master";

    state_mask_ |= R_SYNCING;

    io::PrefixSource ps{io_buf.InputBuffer(), Sock()};

    // Set LOADING state.
    if (!service_.RequestLoadingState()) {
      return exec_st_.ReportError(std::make_error_code(errc::state_not_recoverable),
                                  "Failed to enter LOADING state");
    }

    absl::Cleanup cleanup = [this]() { service_.RemoveLoadingState(); };

    if (slot_range_.has_value()) {
      JournalExecutor{&service_}.FlushSlots(slot_range_.value());
    } else {
      JournalExecutor{&service_}.FlushAll();
    }

    RdbLoader loader(NULL);
    loader.SetLoadUnownedSlots(true);
    loader.set_source_limit(snapshot_size);
    // TODO: to allow registering callbacks within loader to send '\n' pings back to master.
    // Also to allow updating last_io_time_.
    error_code ec = loader.Load(&ps);
    RETURN_ON_ERR(ec);
    VLOG(1) << "full sync completed";

    if (token) {
      uint8_t buf[kRdbEofMarkSize];
      io::PrefixSource chained(loader.Leftover(), &ps);
      VLOG(1) << "Before reading from chained stream";
      io::Result<size_t> eof_res = chained.Read(io::MutableBytes{buf});
      CHECK(eof_res && *eof_res == kRdbEofMarkSize);

      VLOG(1) << "Comparing token " << ToSV(buf);

      // TODO: handle gracefully...
      CHECK_EQ(0, memcmp(token->data(), buf, kRdbEofMarkSize));
      CHECK(chained.UnusedPrefix().empty());
    } else {
      CHECK_EQ(0u, loader.Leftover().size());
      CHECK_EQ(snapshot_size, loader.bytes_read());
    }

    CHECK(ps.UnusedPrefix().empty());
    io_buf.ConsumeInput(io_buf.InputLen());
    TouchIoTime();
  } else {
    LOG(INFO) << "Re-established sync with Redis master with ID=" << id;
  }

  state_mask_ &= ~R_SYNCING;
  state_mask_ |= R_SYNC_OK;

  // There is a data race condition in Redis-master code, where "ACK 0" handler may be
  // triggered before Redis is ready to transition to the streaming state and it silenty ignores
  // "ACK 0". We reduce the chance it happens with this delay.
  ThisFiber::SleepFor(50ms);

  return error_code{};
}

// Initialize and start sub-replica for each flow.
error_code Replica::InitiateDflySync(std::optional<LastMasterSyncData> last_master_sync_data) {
  auto start_time = absl::Now();

  // Initialize MultiShardExecution.
  multi_shard_exe_.reset(new MultiShardExecution());

  // Initialize shard flows.
  shard_flows_.resize(master_context_.num_flows);
  DCHECK(!shard_flows_.empty());
  for (unsigned i = 0; i < shard_flows_.size(); ++i) {
    // Transfer LSN state for partial sync
    uint64_t partial_sync_lsn = 0;
    if (shard_flows_[i]) {
      partial_sync_lsn = shard_flows_[i]->JournalExecutedCount();
    }
    shard_flows_[i].reset(
        new DflyShardReplica(server(), master_context_, i, &service_, multi_shard_exe_));
    if (partial_sync_lsn > 0) {
      shard_flows_[i]->SetRecordsExecuted(partial_sync_lsn);
    }
  }
  thread_flow_map_ = Partition(shard_flows_.size());

  // Blocked on until all flows got full sync cut.
  BlockingCounter sync_block{unsigned(shard_flows_.size())};

  // Switch to new error handler that closes flow sockets.
  auto err_handler = [this, sync_block](const auto& ge) mutable {
    // Unblock this function.
    sync_block->Cancel();

    // Make sure the flows are not in a state transition
    lock_guard lk{flows_op_mu_};

    // Unblock all sockets.
    DefaultErrorHandler(ge);
    for (auto& flow : shard_flows_)
      flow->Cancel();
  };

  RETURN_ON_ERR(exec_st_.SwitchErrorHandler(std::move(err_handler)));

  // Start full sync flows.
  state_mask_ |= R_SYNCING;

<<<<<<< HEAD
  bool remove_loading_state = false;
  absl::Cleanup cleanup = [this, &remove_loading_state]() {
    // We do the following operations regardless of outcome.
    JoinDflyFlows();
    if (remove_loading_state) {
      service_.RemoveLoadingState();
=======
  std::string_view sync_type;
  absl::Cleanup cleanup = [this, &sync_type]() {
    // We do the following operations regardless of outcome.
    JoinDflyFlows();
    if (sync_type == "full") {
      service_.RemoveLoadingState();
    } else if (service_.IsLoadingState()) {
      // We need this check. We originally set the state unconditionally to LOADING
      // when we call ReplicaOf command. If for some reason we fail to start full sync below
      // or cancel the context, we still need to switch to ACTIVE state.
      // TODO(kostasrim) we can remove this once my proposed changes for replication move forward
      // as the state transitions for ReplicaOf command will be much clearer.
      service_.SwitchState(GlobalState::LOADING, GlobalState::ACTIVE);
>>>>>>> 9f135ae2
    }
    state_mask_ &= ~R_SYNCING;
    last_journal_LSNs_.reset();
  };

<<<<<<< HEAD
  std::string sync_type = "full";
=======
>>>>>>> 9f135ae2
  {
    unsigned num_df_flows = shard_flows_.size();
    // Going out of the way to avoid using std::vector<bool>...
    auto is_full_sync = std::make_unique<bool[]>(num_df_flows);
    // The elements of this bool array are not always initialized but we call std::accumulate below
    // unconditionally. For some cases this will accumulate whatever junk that uninitialized memory
    // cell contain. Do not remove the memset below.
    std::memset(is_full_sync.get(), 0, num_df_flows);
    DCHECK(!last_journal_LSNs_ || last_journal_LSNs_->size() == num_df_flows);
    auto shard_cb = [&](unsigned index, auto*) {
      for (auto id : thread_flow_map_[index]) {
        auto ec = shard_flows_[id]->StartSyncFlow(sync_block, &exec_st_,
                                                  last_journal_LSNs_.has_value()
                                                      ? std::optional((*last_journal_LSNs_)[id])
                                                      : std::nullopt,
                                                  last_master_sync_data);
        if (ec.has_value())
          is_full_sync[id] = ec.value();
        else
          exec_st_.ReportError(ec.error());
      }
    };
    // Lock to prevent the error handler from running instantly
    // while the flows are in a mixed state.
    lock_guard lk{flows_op_mu_};

    shard_set->pool()->AwaitFiberOnAll(std::move(shard_cb));
    if (last_journal_LSNs_) {
      ++psync_attempts_;
    }

    last_journal_LSNs_.reset();
    size_t num_full_flows =
        std::accumulate(is_full_sync.get(), is_full_sync.get() + num_df_flows, 0);

    if (num_full_flows == num_df_flows) {
      // Make sure we're in LOADING state.
      if (!service_.RequestLoadingState()) {
        return exec_st_.ReportError(std::make_error_code(errc::state_not_recoverable),
                                    "Failed to enter LOADING state");
      }
      sync_type = "full";

      DVLOG(1) << "Calling Flush on all slots " << this;
      // Make sure we're in LOADING state.
      // For partial sync we don't enter this state at all and we skip FullSync
      if (!service_.RequestLoadingState()) {
        return exec_st_.ReportError(std::make_error_code(errc::state_not_recoverable),
                                    "Failed to enter LOADING state");
      }
      remove_loading_state = true;

      if (slot_range_.has_value()) {
        JournalExecutor{&service_}.FlushSlots(slot_range_.value());
      } else {
        JournalExecutor{&service_}.FlushAll();
      }
      DVLOG(1) << "Flush on all slots ended " << this;
    } else if (num_full_flows == 0) {
      sync_type = "partial";
    } else {
      exec_st_.ReportError(std::make_error_code(errc::state_not_recoverable),
                           "Won't do a partial sync: some flows must fully resync");
    }
  }

  RETURN_ON_ERR(exec_st_.GetError());
  // We skip full sync if we can do partial
  if (sync_type != "partial") {
    // Send DFLY SYNC.
    if (auto ec = SendNextPhaseRequest("SYNC"); ec) {
      return exec_st_.ReportError(ec);
    }

    LOG(INFO) << "Started " << sync_type << " sync with " << server().Description();

    // Wait for all flows to receive full sync cut.
    // In case of an error, this is unblocked by the error handler.
    VLOG(1) << "Waiting for all full sync cut confirmations";
    sync_block->Wait();

    // Check if we woke up due to cancellation.
    if (!exec_st_.IsRunning())
      return exec_st_.GetError();

    RdbLoader::PerformPostLoad(&service_);
  }

  // Send DFLY STARTSTABLE.
  if (auto ec = SendNextPhaseRequest("STARTSTABLE"); ec) {
    return exec_st_.ReportError(ec);
  }

  // Joining flows and resetting state is done by cleanup.
  double seconds = double(absl::ToInt64Milliseconds(absl::Now() - start_time)) / 1000;
  LOG(INFO) << sync_type << " sync finished in " << strings::HumanReadableElapsedTime(seconds);

  return exec_st_.GetError();
}

error_code Replica::ConsumeRedisStream() {
  base::IoBuf io_buf(16_KB);
  ConnectionContext conn_context{nullptr, {}};
  conn_context.is_replicating = true;
  conn_context.journal_emulated = true;
  conn_context.skip_acl_validation = true;
  conn_context.ns = &namespaces->GetDefaultNamespace();

  // we never reply back on the commands.
  facade::CapturingReplyBuilder null_builder{facade::ReplyMode::NONE};
  ResetParser(RedisParser::Mode::SERVER);

  // Master waits for this command in order to start sending replication stream.
  RETURN_ON_ERR(SendCommand("REPLCONF ACK 0"));

  VLOG(1) << "Before reading repl-log";

  // Redis sends either pings every "repl_ping_slave_period" time inside replicationCron().
  // or, alternatively, write commands stream coming from propagate() function.
  // Replica connection must send "REPLCONF ACK xxx" in order to make sure that master replication
  // buffer gets disposed of already processed commands, this is done in a separate fiber.
  error_code ec;
  LOG(INFO) << "Transitioned into stable sync";

  // Set new error handler.
  auto err_handler = [this](const auto& ge) {
    // Trigger ack-fiber
    replica_waker_.notifyAll();
    DefaultErrorHandler(ge);
  };
  RETURN_ON_ERR(exec_st_.SwitchErrorHandler(std::move(err_handler)));

  facade::CmdArgVec args_vector;

  acks_fb_ = fb2::Fiber("redis_acks", &Replica::RedisStreamAcksFb, this);

  while (true) {
    auto response = ReadRespReply(&io_buf, /*copy_msg=*/false);
    if (!response.has_value()) {
      LOG_REPL_ERROR("Error in Redis Stream at phase "
                     << GetCurrentPhase() << " with " << server().Description()
                     << ", error: " << response.error()
                     << ", socket state: " + GetSocketInfo(Sock()->native_handle()));
      exec_st_.ReportError(response.error());
      acks_fb_.JoinIfNeeded();
      return response.error();
    }

    if (!LastResponseArgs().empty()) {
      string cmd = absl::CHexEscape(ToSV(LastResponseArgs()[0].GetBuf()));

      // Valkey and Redis may send MULTI and EXEC as part of their replication commands.
      // Dragonfly disallows some commands, such as SELECT, inside of MULTI/EXEC, so here we simply
      // ignore MULTI/EXEC and execute their inner commands individually.
      if (!absl::EqualsIgnoreCase(cmd, "MULTI") && !absl::EqualsIgnoreCase(cmd, "EXEC")) {
        VLOG(2) << "Got command " << cmd << "\n consumed: " << response->total_read;

        if (LastResponseArgs()[0].GetBuf()[0] == '\r') {
          for (const auto& arg : LastResponseArgs()) {
            LOG(INFO) << absl::CHexEscape(ToSV(arg.GetBuf()));
          }
        }

        facade::RespExpr::VecToArgList(LastResponseArgs(), &args_vector);
        CmdArgList arg_list{args_vector.data(), args_vector.size()};
        service_.DispatchCommand(arg_list, &null_builder, &conn_context);
      }
    }

    io_buf.ConsumeInput(response->left_in_buffer);
    repl_offs_ += response->total_read;
    replica_waker_.notify();  // Notify to trigger ACKs.
  }
}

error_code Replica::ConsumeDflyStream() {
  // Set new error handler that closes flow sockets.
  auto err_handler = [this](const auto& ge) {
    // Make sure the flows are not in a state transition
    lock_guard lk{flows_op_mu_};

    LOG_REPL_ERROR("Replication error in phase "
                   << GetCurrentPhase() << " with " << server().Description() << ", error: "
                   << ge.Format() << ", socket state: " + GetSocketInfo(Sock()->native_handle()));

    DefaultErrorHandler(ge);
    for (auto& flow : shard_flows_) {
      flow->Cancel();
    }
    multi_shard_exe_->CancelAllBlockingEntities();
  };
  RETURN_ON_ERR(exec_st_.SwitchErrorHandler(std::move(err_handler)));

  size_t total_flows_to_finish_partial = 0;
  for (const auto& flow : thread_flow_map_) {
    total_flows_to_finish_partial += flow.size();
  }

  LOG(INFO) << "Transitioned into stable sync";
  // Transition flows into stable sync.
  std::atomic<size_t> flows_reached_partial = 0;
  {
    auto shard_cb = [&](unsigned index, auto*) {
      const auto& local_ids = thread_flow_map_[index];
      DflyShardReplica::PSyncState psync{&flows_reached_partial, total_flows_to_finish_partial,
                                         &psync_successes_};

      for (unsigned id : local_ids) {
        auto ec = shard_flows_[id]->StartStableSyncFlow(&exec_st_, psync);
        if (ec)
          exec_st_.ReportError(ec);
      }
    };

    // Lock to prevent error handler from running on mixed state.
    lock_guard lk{flows_op_mu_};
    shard_set->pool()->AwaitFiberOnAll(std::move(shard_cb));
  }

  JoinDflyFlows();

  last_journal_LSNs_.emplace();
  for (auto& flow : shard_flows_) {
    last_journal_LSNs_->push_back(flow->JournalExecutedCount());
  }

  LOG(INFO) << "Exit stable sync";
  // The only option to unblock is to cancel the context.
  CHECK(exec_st_.GetError());

  return exec_st_.GetError();
}

void Replica::JoinDflyFlows() {
  for (auto& flow : shard_flows_) {
    flow->JoinFlow();
  }
}

void Replica::SetShardStates(bool replica) {
  shard_set->RunBriefInParallel([replica](EngineShard* shard) { shard->SetReplica(replica); });
}

error_code Replica::SendNextPhaseRequest(string_view kind) {
  // Ask master to start sending replication stream
  string request = StrCat("DFLY ", kind, " ", master_context_.dfly_session_id);

  VLOG(1) << "Sending: " << request;
  RETURN_ON_ERR(SendCommandAndReadResponse(request));

  PC_RETURN_ON_BAD_RESPONSE(CheckRespIsSimpleReply("OK"));

  return std::error_code{};
}

io::Result<bool> DflyShardReplica::StartSyncFlow(
    BlockingCounter sb, ExecutionState* cntx, std::optional<LSN> lsn,
    std::optional<Replica::LastMasterSyncData> last_master_data) {
  using nonstd::make_unexpected;
  DCHECK(!master_context_.master_repl_id.empty() && !master_context_.dfly_session_id.empty());
  proactor_index_ = ProactorBase::me()->GetPoolIndex();

  RETURN_ON_ERR_T(make_unexpected,
                  ConnectAndAuth(absl::GetFlag(FLAGS_master_connect_timeout_ms) * 1ms, &exec_st_));

  VLOG(1) << "Sending on flow " << master_context_.master_repl_id << " "
          << master_context_.dfly_session_id << " " << flow_id_;

  // DFLY FLOW <master_id> <session_id> <flow_id> [lsn] [last_master_id lsn-vec]
  std::string cmd = StrCat("DFLY FLOW ", master_context_.master_repl_id, " ",
                           master_context_.dfly_session_id, " ", flow_id_);
  // Try to negotiate a partial sync if possible.
  if (lsn.has_value() && master_context_.version > DflyVersion::VER1 &&
      absl::GetFlag(FLAGS_replica_partial_sync)) {
    absl::StrAppend(&cmd, " ", *lsn);
  }
  if (last_master_data && master_context_.version >= DflyVersion::VER5 &&
      absl::GetFlag(FLAGS_replica_partial_sync)) {
    string lsn_str = absl::StrJoin(last_master_data.value().last_journal_LSNs, "-");
    absl::StrAppend(&cmd, " ", last_master_data.value().id, " ", lsn_str);
    VLOG(1) << "Sending last master sync flow " << last_master_data.value().id << " " << lsn_str;
  }

  ResetParser(RedisParser::Mode::CLIENT);
  leftover_buf_.emplace(128);
  RETURN_ON_ERR_T(make_unexpected, SendCommand(cmd));
  auto read_resp = ReadRespReply(&*leftover_buf_);
  if (!read_resp.has_value()) {
    return make_unexpected(read_resp.error());
  }

  PC_RETURN_ON_BAD_RESPONSE_T(make_unexpected,
                              CheckRespFirstTypes({RespExpr::STRING, RespExpr::STRING}));

  string_view flow_directive = ToSV(LastResponseArgs()[0].GetBuf());
  // Fetch the LSN to consider partial sync complete
  if (!(flow_directive.back() == 'L')) {
    string_view lsn = flow_directive.substr(7);
    std::ignore = absl::SimpleAtoi(lsn, &lsn_to_finish_partial_);
    flow_directive = flow_directive.substr(0, 7);
  }
  string eof_token;
  PC_RETURN_ON_BAD_RESPONSE_T(make_unexpected,
                              flow_directive == "FULL" || flow_directive == "PARTIAL");
  bool is_full_sync = flow_directive == "FULL";

  eof_token = ToSV(LastResponseArgs()[1].GetBuf());

  leftover_buf_->ConsumeInput(read_resp->left_in_buffer);

  // Skip full sync if we are doing partial. Clean up will take care mixed state, e.g,
  // some flows receive partial while others receive full.
  if (is_full_sync) {
    // We can not discard io_buf because it may contain data
    // besides the response we parsed. Therefore we pass it further to ReplicateDFFb.
    sync_fb_ = fb2::Fiber("shard_full_sync", &DflyShardReplica::FullSyncDflyFb, this,
                          std::move(eof_token), sb, cntx);
  }
  return is_full_sync;
}

error_code DflyShardReplica::StartStableSyncFlow(ExecutionState* cntx, PSyncState psync) {
  DCHECK(!master_context_.master_repl_id.empty() && !master_context_.dfly_session_id.empty());
  ProactorBase* mythread = ProactorBase::me();
  CHECK(mythread);

  if (!Sock()->IsOpen()) {
    return std::make_error_code(errc::io_error);
  }
  rdb_loader_.reset();  // we do not need it anymore.
  sync_fb_ = fb2::Fiber("shard_stable_sync_read", &DflyShardReplica::StableSyncDflyReadFb, this,
                        cntx, psync);

  return std::error_code{};
}

void DflyShardReplica::FullSyncDflyFb(std::string eof_token, BlockingCounter bc,
                                      ExecutionState* cntx) {
  DCHECK(leftover_buf_);
  io::PrefixSource ps{leftover_buf_->InputBuffer(), Sock()};

  rdb_loader_->SetFullSyncCutCb([bc, ran = false]() mutable {
    if (!ran) {
      bc->Dec();
      ran = true;
    }
  });

  // In the no point-in-time replication flow, it's possible to serialize a journal change
  // before serializing the bucket that the key was updated in on the master side. As a result,
  // when loading the serialized bucket data on the replica, it may overwrite the earlier entry
  // added by the journal change. This is an expected and valid scenario, so to avoid unnecessary
  // warnings, we enable SetOverrideExistingKeys(true).
  rdb_loader_->SetOverrideExistingKeys(true);

  // Load incoming rdb stream.
  if (std::error_code ec = rdb_loader_->Load(&ps); ec) {
    cntx->ReportError(ec, "Error loading rdb format");
    return;
  }

  // Try finding eof token.
  io::PrefixSource chained_tail{rdb_loader_->Leftover(), &ps};
  if (!eof_token.empty()) {
    unique_ptr<uint8_t[]> buf{new uint8_t[eof_token.size()]};

    io::Result<size_t> res =
        chained_tail.ReadAtLeast(io::MutableBytes{buf.get(), eof_token.size()}, eof_token.size());

    if (!res || *res != eof_token.size()) {
      cntx->ReportError(std::make_error_code(errc::protocol_error),
                        "Error finding eof token in stream");
      return;
    }
  }

  // Keep loader leftover.
  io::Bytes unused = chained_tail.UnusedPrefix();
  if (!unused.empty()) {
    leftover_buf_.emplace(unused.size());
    leftover_buf_->WriteAndCommit(unused.data(), unused.size());
  } else {
    leftover_buf_.reset();
  }

  if (auto jo = rdb_loader_->journal_offset(); jo.has_value()) {
    this->journal_rec_executed_.store(*jo);
  } else {
    cntx->ReportError(std::make_error_code(errc::protocol_error),
                      "Error finding journal offset in stream");
  }
  VLOG(1) << "FullSyncDflyFb finished after reading " << rdb_loader_->bytes_read() << " bytes";
}

void DflyShardReplica::StableSyncDflyReadFb(ExecutionState* cntx, PSyncState psync) {
  DCHECK_EQ(proactor_index_, ProactorBase::me()->GetPoolIndex());

  // Check leftover from full sync.
  io::Bytes prefix{};
  if (leftover_buf_ && leftover_buf_->InputLen() > 0) {
    prefix = leftover_buf_->InputBuffer();
  }

  io::PrefixSource ps{prefix, Sock()};

  JournalReader reader{&ps, 0};
  DCHECK_GE(journal_rec_executed_, 1u);
  TransactionReader tx_reader{journal_rec_executed_.load(std::memory_order_relaxed) - 1};

  if (lsn_to_finish_partial_ == journal_rec_executed_ &&
      (++*psync.flows_reached_partial == psync.total_flows_to_finish_partial)) {
    // There is no race condition, it will happen only once
    ++*psync.success;
  }

  acks_fb_ = fb2::Fiber("shard_acks", &DflyShardReplica::StableSyncDflyAcksFb, this, cntx);
  std::optional<TransactionData> tx_data;
  while ((tx_data = tx_reader.NextTxData(&reader, cntx))) {
    DVLOG(3) << "Lsn: " << tx_data->lsn;

    last_io_time_ = Proactor()->GetMonotonicTimeNs();
    if (tx_data->opcode == journal::Op::LSN) {
      //  Do nothing
    } else if (tx_data->opcode == journal::Op::PING) {
      force_ping_ = true;
      journal_rec_executed_.fetch_add(1, std::memory_order_relaxed);
    } else {
      const bool is_successful = ExecuteTx(std::move(*tx_data), cntx);
      if (is_successful) {
        // We only increment upon successful execution of the transaction.
        // The reason for this is that during partial sync we sent this
        // number as the lsn number to resume from. However, if for example
        // we increment this when a command fails (because the context
        // got cancelled, e.g, replication connection broke), we will get
        // inconsistent data because the replica will resume from the next
        // lsn of the master and this lsn entry will be lost.
        journal_rec_executed_.fetch_add(1, std::memory_order_relaxed);
      }
    }

    if (lsn_to_finish_partial_ == journal_rec_executed_ &&
        (++*psync.flows_reached_partial == psync.total_flows_to_finish_partial)) {
      // There is no race condition, it will happen only once
      ++*psync.success;
    }

    shard_replica_waker_.notifyAll();
  }
}

void Replica::RedisStreamAcksFb() {
  constexpr size_t kAckRecordMaxInterval = 1024;
  std::chrono::duration ack_time_max_interval =
      1ms * absl::GetFlag(FLAGS_replication_acks_interval);
  std::string ack_cmd;
  auto next_ack_tp = std::chrono::steady_clock::now();

  while (exec_st_.IsRunning()) {
    VLOG(2) << "Sending an ACK with offset=" << repl_offs_;
    ack_cmd = absl::StrCat("REPLCONF ACK ", repl_offs_);
    next_ack_tp = std::chrono::steady_clock::now() + ack_time_max_interval;
    if (auto ec = SendCommand(ack_cmd); ec) {
      exec_st_.ReportError(ec);
      break;
    }
    ack_offs_ = repl_offs_;

    replica_waker_.await_until(
        [&]() { return repl_offs_ > ack_offs_ + kAckRecordMaxInterval || (!exec_st_.IsRunning()); },
        next_ack_tp);
  }
}

void DflyShardReplica::StableSyncDflyAcksFb(ExecutionState* cntx) {
  DCHECK_EQ(proactor_index_, ProactorBase::me()->GetPoolIndex());

  constexpr size_t kAckRecordMaxInterval = 1024;
  std::chrono::duration ack_time_max_interval =
      1ms * absl::GetFlag(FLAGS_replication_acks_interval);
  std::string ack_cmd;
  auto next_ack_tp = std::chrono::steady_clock::now();

  uint64_t current_offset;
  while (cntx->IsRunning()) {
    // Handle ACKs with the master. PING opcodes from the master mean we should immediately
    // answer.
    current_offset = journal_rec_executed_.load(std::memory_order_relaxed);
    VLOG(1) << "Sending an ACK with offset=" << current_offset << " forced=" << force_ping_;
    ack_cmd = absl::StrCat("REPLCONF ACK ", current_offset);
    force_ping_ = false;
    next_ack_tp = std::chrono::steady_clock::now() + ack_time_max_interval;
    if (auto ec = SendCommand(ack_cmd); ec) {
      cntx->ReportError(ec);
      break;
    }
    ack_offs_ = current_offset;

    shard_replica_waker_.await_until(
        [&]() {
          return journal_rec_executed_.load(std::memory_order_relaxed) >
                     ack_offs_ + kAckRecordMaxInterval ||
                 force_ping_ || (!cntx->IsRunning());
        },
        next_ack_tp);
  }
}

DflyShardReplica::DflyShardReplica(ServerContext server_context, MasterContext master_context,
                                   uint32_t flow_id, Service* service,
                                   std::shared_ptr<MultiShardExecution> multi_shard_exe)
    : ProtocolClient(server_context),
      service_(*service),
      master_context_(master_context),
      multi_shard_exe_(multi_shard_exe),
      flow_id_(flow_id) {
  executor_ = std::make_unique<JournalExecutor>(service);
  rdb_loader_ = std::make_unique<RdbLoader>(&service_);
  rdb_loader_->SetLoadUnownedSlots(true);
}

DflyShardReplica::~DflyShardReplica() {
  JoinFlow();
}

bool DflyShardReplica::ExecuteTx(TransactionData&& tx_data, ExecutionState* cntx) {
  if (!cntx->IsRunning()) {
    return false;
  }

  if (!tx_data.IsGlobalCmd()) {
    VLOG(3) << "Execute cmd without sync between shards. txid: " << tx_data.txid;
    return executor_->Execute(tx_data.dbid, tx_data.command) == facade::DispatchResult::OK;
  }

  bool inserted_by_me =
      multi_shard_exe_->InsertTxToSharedMap(tx_data.txid, master_context_.num_flows);

  auto& multi_shard_data = multi_shard_exe_->Find(tx_data.txid);

  VLOG(2) << "Execute txid: " << tx_data.txid << " waiting for data in all shards";
  // Wait until shards flows got transaction data and inserted to map.
  // This step enforces that replica will execute multi shard commands that finished on master
  // and replica recieved all the commands from all shards.
  multi_shard_data.block->Wait();
  // Check if we woke up due to cancellation.
  if (!exec_st_.IsRunning())
    return false;
  VLOG(2) << "Execute txid: " << tx_data.txid << " block wait finished";

  VLOG(2) << "Execute txid: " << tx_data.txid << " global command execution";
  // Wait until all shards flows get to execution step of this transaction.
  multi_shard_data.barrier.Wait();
  // Check if we woke up due to cancellation.
  if (!exec_st_.IsRunning())
    return false;
  // Global command will be executed only from one flow fiber. This ensure corectness of data in
  // replica.
  bool execution_res = true;
  if (inserted_by_me) {
    execution_res = executor_->Execute(tx_data.dbid, tx_data.command) == facade::DispatchResult::OK;
  }
  // Wait until exection is done, to make sure we done execute next commands while the global is
  // executed.
  multi_shard_data.barrier.Wait();
  // Check if we woke up due to cancellation.
  if (!exec_st_.IsRunning())
    return false;

  // Erase from map can be done only after all flow fibers executed the transaction commands.
  // The last fiber which will decrease the counter to 0 will be the one to erase the data from
  // map
  auto val = multi_shard_data.counter.fetch_sub(1, std::memory_order_relaxed);
  VLOG(2) << "txid: " << tx_data.txid << " counter: " << val;
  if (val == 1) {
    multi_shard_exe_->Erase(tx_data.txid);
  }
  return execution_res;
}

error_code Replica::ParseReplicationHeader(base::IoBuf* io_buf, PSyncResponse* dest) {
  std::string_view str;

  RETURN_ON_ERR(ReadLine(io_buf, &str));

  DCHECK(!str.empty());

  std::string_view header;
  bool valid = false;

  auto bad_header = [str]() {
    LOG(ERROR) << "Bad replication header: " << str;
    return std::make_error_code(std::errc::illegal_byte_sequence);
  };

  // non-empty lines
  if (str[0] != '+') {
    return bad_header();
  }

  header = str.substr(1);
  VLOG(1) << "header: " << header;
  if (absl::ConsumePrefix(&header, "FULLRESYNC ")) {
    // +FULLRESYNC db7bd45bf68ae9b1acac33acb 123\r\n
    //             master_id  repl_offset
    size_t pos = header.find(' ');
    if (pos != std::string_view::npos) {
      if (absl::SimpleAtoi(header.substr(pos + 1), &repl_offs_)) {
        master_context_.master_repl_id = string(header.substr(0, pos));
        valid = true;
        VLOG(1) << "master repl_id " << master_context_.master_repl_id << " / " << repl_offs_;
      }
    }

    if (!valid)
      return bad_header();

    io_buf->ConsumeInput(str.size() + 2);
    RETURN_ON_ERR(ReadLine(io_buf, &str));  // Read the next line parsed below.

    // Readline checks for non ws character first before searching for eol
    // so str must be non empty.
    DCHECK(!str.empty());

    if (str[0] != '$') {
      return bad_header();
    }

    std::string_view token = str.substr(1);
    VLOG(1) << "token: " << token;
    if (absl::ConsumePrefix(&token, "EOF:")) {
      CHECK_EQ(kRdbEofMarkSize, token.size()) << token;
      dest->fullsync.emplace<string>(token);
      VLOG(1) << "Token: " << token;
    } else {
      size_t rdb_size = 0;
      if (!absl::SimpleAtoi(token, &rdb_size))
        return std::make_error_code(std::errc::illegal_byte_sequence);

      VLOG(1) << "rdb size " << rdb_size;
      dest->fullsync.emplace<size_t>(rdb_size);
    }
    io_buf->ConsumeInput(str.size() + 2);
  } else if (absl::ConsumePrefix(&header, "CONTINUE")) {
    // we send psync2 so we should get master replid.
    // That could change due to redis failovers.
    // TODO: part sync
    dest->fullsync.emplace<size_t>(0);
    LOG(ERROR) << "Partial replication not supported yet";
    return std::make_error_code(std::errc::not_supported);
  } else {
    LOG(ERROR) << "Unknown replication header";
    return bad_header();
  }

  return error_code{};
}

auto Replica::GetSummary() const -> Summary {
  auto f = [this]() {
    auto last_io_time = LastIoTime();

    // Note: we access LastIoTime from foreigh thread in unsafe manner. However, specifically here
    // it's unlikely to cause a real bug.
    for (const auto& flow : shard_flows_) {  // Get last io time from all sub flows.
      last_io_time = std::max(last_io_time, flow->LastIoTime());
    }

    Summary res;
    res.host = server().host;
    res.port = server().port;
    res.master_link_established = (state_mask_ & R_TCP_CONNECTED);
    res.full_sync_in_progress = (state_mask_ & R_SYNCING);
    res.full_sync_done = (state_mask_ & R_SYNC_OK);

    uint64_t current_time = ProactorBase::GetMonotonicTimeNs();
    // last_io_time is derived above by reading last_io_time_ from all the flows,
    // by accessing them from a foreign thread, see the loop above. As a result some
    // threads may have last_io_time_ bigger than our current time, so we fix it here.
    if (last_io_time > current_time) {
      res.master_last_io_sec = 0;
    } else {
      res.master_last_io_sec = (current_time - last_io_time) / 1000000000UL;
    }

    res.master_id = master_context_.master_repl_id;
    res.reconnect_count = reconnect_count_;
    res.repl_offset_sum = 0;
    for (uint64_t offs : GetReplicaOffset()) {
      res.repl_offset_sum += offs;
    }
    res.psync_successes = psync_successes_;
    res.psync_attempts = psync_attempts_;
    return res;
  };

  if (Sock())
    return Proactor()->AwaitBrief(f);

  /**
   * when this branch happens: there is a very short grace period
   * where Sock() is not initialized, yet the server can
   * receive ROLE/INFO commands. That period happens when launching
   * an instance with '--replicaof' and then immediately
   * sending a command.
   *
   * In that instance, we have to run f() on the current fiber.
   */
  return f();
}

std::vector<uint64_t> Replica::GetReplicaOffset() const {
  std::vector<uint64_t> flow_rec_count;
  flow_rec_count.resize(shard_flows_.size());
  for (const auto& flow : shard_flows_) {
    uint32_t flow_id = flow->FlowId();
    uint64_t rec_count = flow->JournalExecutedCount();
    DCHECK_LT(flow_id, shard_flows_.size());
    flow_rec_count[flow_id] = rec_count;
  }
  return flow_rec_count;
}

std::string Replica::GetSyncId() const {
  return master_context_.dfly_session_id;
}

std::string Replica::GetCurrentPhase() const {
  if (!(state_mask_ & R_ENABLED))
    return "DISABLED";
  if (!(state_mask_ & R_TCP_CONNECTED))
    return "TCP_CONNECTING";
  if (!(state_mask_ & R_GREETED))
    return "GREETING";
  if (!(state_mask_ & R_SYNC_OK))
    return "INITIAL_SYNC";
  if (state_mask_ & R_SYNCING)
    return "FULL_SYNC_IN_PROGRESS";

  return "STABLE_SYNC";
}

uint32_t DflyShardReplica::FlowId() const {
  return flow_id_;
}

void DflyShardReplica::Pause(bool pause) {
  if (rdb_loader_) {
    rdb_loader_->Pause(pause);
  }
}

void DflyShardReplica::JoinFlow() {
  sync_fb_.JoinIfNeeded();
  acks_fb_.JoinIfNeeded();
}

void DflyShardReplica::Cancel() {
  if (rdb_loader_)
    rdb_loader_->stop();
  CloseSocket();
  shard_replica_waker_.notifyAll();
}

}  // namespace dfly<|MERGE_RESOLUTION|>--- conflicted
+++ resolved
@@ -544,14 +544,6 @@
   // Start full sync flows.
   state_mask_ |= R_SYNCING;
 
-<<<<<<< HEAD
-  bool remove_loading_state = false;
-  absl::Cleanup cleanup = [this, &remove_loading_state]() {
-    // We do the following operations regardless of outcome.
-    JoinDflyFlows();
-    if (remove_loading_state) {
-      service_.RemoveLoadingState();
-=======
   std::string_view sync_type;
   absl::Cleanup cleanup = [this, &sync_type]() {
     // We do the following operations regardless of outcome.
@@ -565,16 +557,11 @@
       // TODO(kostasrim) we can remove this once my proposed changes for replication move forward
       // as the state transitions for ReplicaOf command will be much clearer.
       service_.SwitchState(GlobalState::LOADING, GlobalState::ACTIVE);
->>>>>>> 9f135ae2
     }
     state_mask_ &= ~R_SYNCING;
     last_journal_LSNs_.reset();
   };
 
-<<<<<<< HEAD
-  std::string sync_type = "full";
-=======
->>>>>>> 9f135ae2
   {
     unsigned num_df_flows = shard_flows_.size();
     // Going out of the way to avoid using std::vector<bool>...
