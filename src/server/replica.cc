// Copyright 2022, DragonflyDB authors.  All rights reserved.
// See LICENSE for licensing terms.
//
#include "server/replica.h"

#include "absl/strings/match.h"

extern "C" {
#include "redis/rdb.h"
}

#include <absl/cleanup/cleanup.h>
#include <absl/flags/flag.h>
#include <absl/functional/bind_front.h>
#include <absl/strings/escaping.h>
#include <absl/strings/str_cat.h>
#include <absl/strings/strip.h>

#include <boost/asio/ip/tcp.hpp>
#include <memory>
#include <utility>

#include "base/logging.h"
#include "facade/dragonfly_connection.h"
#include "facade/redis_parser.h"
#include "server/error.h"
#include "server/journal/executor.h"
#include "server/journal/serializer.h"
#include "server/main_service.h"
#include "server/rdb_load.h"
#include "strings/human_readable.h"

#ifdef DFLY_USE_SSL
#include "util/tls/tls_socket.h"
#endif

ABSL_FLAG(int, replication_acks_interval, 3000, "Interval between acks in milliseconds.");
ABSL_FLAG(bool, enable_multi_shard_sync, false,
          "Execute multi shards commands on replica syncrhonized");
ABSL_FLAG(int, master_connect_timeout_ms, 20000,
          "Timeout for establishing connection to a replication master");
ABSL_FLAG(int, master_reconnect_timeout_ms, 1000,
          "Timeout for re-establishing connection to a replication master");
ABSL_DECLARE_FLAG(uint32_t, port);
ABSL_FLAG(bool, tls_replication, false, "Enable TLS on replication");

using namespace std;
ABSL_DECLARE_FLAG(string, tls_cert_file);
ABSL_DECLARE_FLAG(string, tls_key_file);
ABSL_DECLARE_FLAG(string, tls_ca_cert_file);
ABSL_DECLARE_FLAG(string, tls_ca_cert_dir);

namespace dfly {

using namespace std;
using namespace util;
using namespace boost::asio;
using namespace facade;
using absl::GetFlag;
using absl::StrCat;

namespace {

constexpr unsigned kRdbEofMarkSize = 40;

// Distribute flow indices over all available threads (shard_set pool size).
vector<vector<unsigned>> Partition(unsigned num_flows) {
  vector<vector<unsigned>> partition(shard_set->pool()->size());
  for (unsigned i = 0; i < num_flows; ++i) {
    partition[i % partition.size()].push_back(i);
  }
  return partition;
}

}  // namespace

<<<<<<< HEAD
std::string Replica::MasterContext::Description() const {
  return absl::StrCat(host, ":", port);
}
static SSL_CTX* CreateSslCntx() {
#ifdef DFLY_USE_SSL
  const bool is_tls_replication_enabled = absl::GetFlag(FLAGS_tls_replication);
  if (!is_tls_replication_enabled) {
    return nullptr;
  }
  SSL_CTX* ctx = SSL_CTX_new(TLS_client_method());
  const auto& tls_key_file = GetFlag(FLAGS_tls_key_file);
  unsigned mask = SSL_VERIFY_PEER | SSL_VERIFY_FAIL_IF_NO_PEER_CERT;

  CHECK_EQ(1, SSL_CTX_use_PrivateKey_file(ctx, tls_key_file.c_str(), SSL_FILETYPE_PEM));
  const auto& tls_cert_file = GetFlag(FLAGS_tls_cert_file);
  CHECK_EQ(true, !tls_cert_file.empty());

  CHECK_EQ(1, SSL_CTX_use_certificate_chain_file(ctx, tls_cert_file.c_str()));

  const auto& tls_ca_cert_file = GetFlag(FLAGS_tls_ca_cert_file);
  const auto& tls_ca_cert_dir = GetFlag(FLAGS_tls_ca_cert_dir);
  CHECK_EQ(true, (!tls_ca_cert_file.empty() || !tls_ca_cert_dir.empty()));

  const auto* file = tls_ca_cert_file.empty() ? nullptr : tls_ca_cert_file.data();
  const auto* dir = tls_ca_cert_dir.empty() ? nullptr : tls_ca_cert_dir.data();
  CHECK_EQ(1, SSL_CTX_load_verify_locations(ctx, file, dir));

  CHECK_EQ(1, SSL_CTX_set_cipher_list(ctx, "DEFAULT"));
  SSL_CTX_set_min_proto_version(ctx, TLS1_2_VERSION);

  SSL_CTX_set_options(ctx, SSL_OP_DONT_INSERT_EMPTY_FRAGMENTS);

  SSL_CTX_set_verify(ctx, mask, NULL);

  CHECK_EQ(1, SSL_CTX_set_dh_auto(ctx, 1));
  return ctx;
#else
  return nullptr;
#endif
}

Replica::Replica(string host, uint16_t port, Service* se, std::string_view id)
    : service_(*se), id_{id} {
  master_context_.host = std::move(host);
  master_context_.port = port;
  ssl_ctx_ = CreateSslCntx();
}

Replica::Replica(const MasterContext& context, uint32_t dfly_flow_id, Service* service,
                 std::shared_ptr<Replica::MultiShardExecution> shared_exe_data)
    : service_(*service), master_context_(context) {
  master_context_.dfly_flow_id = dfly_flow_id;
  multi_shard_exe_ = shared_exe_data;
  use_multi_shard_exe_sync_ = GetFlag(FLAGS_enable_multi_shard_sync);
  executor_.reset(new JournalExecutor(service));
  ssl_ctx_ = CreateSslCntx();
}

Replica::~Replica() {
  if (sync_fb_.IsJoinable()) {
    sync_fb_.Join();
  }
  if (acks_fb_.IsJoinable()) {
    acks_fb_.Join();
  }
  if (execution_fb_.IsJoinable()) {
    execution_fb_.Join();
  }

  if (sock_) {
    auto ec = sock_->Close();
    LOG_IF(ERROR, ec) << "Error closing replica socket " << ec;
  }

  if (ssl_ctx_) {
    SSL_CTX_free(ssl_ctx_);
  }
=======
Replica::Replica(string host, uint16_t port, Service* se, std::string_view id)
    : ProtocolClient(std::move(host), port), service_(*se), id_{id} {
}

Replica::~Replica() {
  sync_fb_.JoinIfNeeded();
  acks_fb_.JoinIfNeeded();
>>>>>>> 0ee504af
}

static const char kConnErr[] = "could not connect to master: ";

error_code Replica::Start(ConnectionContext* cntx) {
  VLOG(1) << "Starting replication";
  ProactorBase* mythread = ProactorBase::me();
  CHECK(mythread);

  RETURN_ON_ERR(cntx_.SwitchErrorHandler(absl::bind_front(&Replica::DefaultErrorHandler, this)));

  auto check_connection_error = [this, &cntx](const error_code& ec, const char* msg) -> error_code {
    if (cntx_.IsCancelled()) {
      (*cntx)->SendError("replication cancelled");
      return std::make_error_code(errc::operation_canceled);
    }
    if (ec) {
      (*cntx)->SendError(absl::StrCat(msg, ec.message()));
      cntx_.Cancel();
      return ec;
    }
    return {};
  };

  // 1. Resolve dns.
  VLOG(1) << "Resolving master DNS";
  error_code ec = ResolveMasterDns();
  RETURN_ON_ERR(check_connection_error(ec, "could not resolve master dns"));

  // 2. Connect socket.
  VLOG(1) << "Connecting to master";
  ec = ConnectAndAuth(absl::GetFlag(FLAGS_master_connect_timeout_ms) * 1ms, &cntx_);
  RETURN_ON_ERR(check_connection_error(ec, kConnErr));

  // 3. Greet.
  VLOG(1) << "Greeting";
  state_mask_.store(R_ENABLED | R_TCP_CONNECTED);
  ec = Greet();
  RETURN_ON_ERR(check_connection_error(ec, "could not greet master "));

  // 4. Spawn main coordination fiber.
  sync_fb_ = MakeFiber(&Replica::MainReplicationFb, this);

  (*cntx)->SendOk();
  return {};
}  // namespace dfly

void Replica::Stop() {
  VLOG(1) << "Stopping replication";
  // Stops the loop in MainReplicationFb.
  state_mask_.store(0);  // Specifically ~R_ENABLED.
  cntx_.Cancel();        // Context is fully resposible for cleanup.

  waker_.notifyAll();

  // Make sure the replica fully stopped and did all cleanup,
  // so we can freely release resources (connections).
  sync_fb_.JoinIfNeeded();
  acks_fb_.JoinIfNeeded();
}

void Replica::Pause(bool pause) {
  VLOG(1) << "Pausing replication";
  Proactor()->Await([&] { is_paused_ = pause; });
}

std::error_code Replica::TakeOver(std::string_view timeout) {
  VLOG(1) << "Taking over";

  std::error_code ec;
  Proactor()->Await(
      [this, &ec, timeout] { ec = SendNextPhaseRequest(absl::StrCat("TAKEOVER ", timeout)); });

  // If we successfully taken over, return and let server_family stop the replication.
  return ec;
}

void Replica::MainReplicationFb() {
  VLOG(1) << "Main replication fiber started";
  // Switch shard states to replication.
  SetShardStates(true);

  error_code ec;
  while (state_mask_.load() & R_ENABLED) {
    // Discard all previous errors and set default error handler.
    cntx_.Reset(absl::bind_front(&Replica::DefaultErrorHandler, this));
    // 1. Connect socket.
    if ((state_mask_.load() & R_TCP_CONNECTED) == 0) {
      ThisFiber::SleepFor(500ms);
      if (is_paused_)
        continue;

      ec = ResolveMasterDns();
      if (ec) {
        LOG(ERROR) << "Error resolving dns to " << server().host << " " << ec;
        continue;
      }

      // Give a lower timeout for connect, because we're
      ec = ConnectAndAuth(absl::GetFlag(FLAGS_master_reconnect_timeout_ms) * 1ms, &cntx_);
      if (ec) {
        LOG(ERROR) << "Error connecting to " << server().Description() << " " << ec;
        continue;
      }
      VLOG(1) << "Replica socket connected";
      state_mask_.fetch_or(R_TCP_CONNECTED);
      continue;
    }

    // 2. Greet.
    if ((state_mask_.load() & R_GREETED) == 0) {
      ec = Greet();
      if (ec) {
        LOG(INFO) << "Error greeting " << server().Description() << " " << ec << " "
                  << ec.message();
        state_mask_.fetch_and(R_ENABLED);
        continue;
      }
      state_mask_.fetch_or(R_GREETED);
      continue;
    }

    // 3. Initiate full sync
    if ((state_mask_.load() & R_SYNC_OK) == 0) {
      if (HasDflyMaster())
        ec = InitiateDflySync();
      else
        ec = InitiatePSync();

      if (ec) {
        LOG(WARNING) << "Error syncing with " << server().Description() << " " << ec << " "
                     << ec.message();
        state_mask_.fetch_and(R_ENABLED);  // reset all flags besides R_ENABLED
        continue;
      }
      state_mask_.fetch_or(R_SYNC_OK);
      continue;
    }

    // 4. Start stable state sync.
    DCHECK(state_mask_.load() & R_SYNC_OK);

    if (HasDflyMaster())
      ec = ConsumeDflyStream();
    else
      ec = ConsumeRedisStream();

    LOG(WARNING) << "Error stable sync with " << server().Description() << " " << ec << " "
                 << ec.message();
    state_mask_.fetch_and(R_ENABLED);
  }

  // Wait for unblocking cleanup to finish.
  cntx_.JoinErrorHandler();

  // Revert shard states to normal state.
  SetShardStates(false);

  VLOG(1) << "Main replication fiber finished";
}

<<<<<<< HEAD
error_code Replica::ResolveMasterDns() {
  char ip_addr[INET6_ADDRSTRLEN];
  int resolve_res = ResolveDns(master_context_.host, ip_addr);
  if (resolve_res != 0) {
    LOG(ERROR) << "Dns error " << gai_strerror(resolve_res) << ", host: " << master_context_.host;
    return make_error_code(errc::host_unreachable);
  }

  master_context_.endpoint = {ip::make_address(ip_addr), master_context_.port};

  return error_code{};
}

error_code Replica::ConnectAndAuth(std::chrono::milliseconds connect_timeout_ms) {
  ProactorBase* mythread = ProactorBase::me();
  CHECK(mythread);
  {
    unique_lock lk(sock_mu_);
    // The context closes sock_. So if the context error handler has already
    // run we must not create a new socket. sock_mu_ syncs between the two
    // functions.
    if (!cntx_.IsCancelled()) {
      if (ssl_ctx_) {
        unique_ptr<FiberSocketBase> sock;
        sock.reset(mythread->CreateSocket());
        unique_ptr<tls::TlsSocket> tls_sock(new tls::TlsSocket(std::move(sock)));
        tls_sock->InitSSL(ssl_ctx_);
        sock_.reset(tls_sock.release());
      } else {
        sock_.reset(mythread->CreateSocket());
      }
    } else {
      return cntx_.GetError();
    }
  }

  // We set this timeout because this call blocks other REPLICAOF commands. We don't need it for the
  // rest of the sync.
  {
    uint32_t timeout = sock_->timeout();
    sock_->set_timeout(connect_timeout_ms.count());
    RETURN_ON_ERR(sock_->Connect(master_context_.endpoint));
    sock_->set_timeout(timeout);
  }

  /* These may help but require additional field testing to learn.
   int yes = 1;
   CHECK_EQ(0, setsockopt(sock_->native_handle(), IPPROTO_TCP, TCP_NODELAY, &yes, sizeof(yes)));
   CHECK_EQ(0, setsockopt(sock_->native_handle(), SOL_SOCKET, SO_KEEPALIVE, &yes, sizeof(yes)));

   int intv = 15;
   CHECK_EQ(0, setsockopt(sock_->native_handle(), IPPROTO_TCP, TCP_KEEPIDLE, &intv, sizeof(intv)));

   intv /= 3;
   CHECK_EQ(0, setsockopt(sock_->native_handle(), IPPROTO_TCP, TCP_KEEPINTVL, &intv, sizeof(intv)));

   intv = 3;
   CHECK_EQ(0, setsockopt(sock_->native_handle(), IPPROTO_TCP, TCP_KEEPCNT, &intv, sizeof(intv)));
  */
  auto masterauth = absl::GetFlag(FLAGS_masterauth);
  if (!masterauth.empty()) {
    ReqSerializer serializer{sock_.get()};
    parser_.reset(new RedisParser{false});
    RETURN_ON_ERR(SendCommandAndReadResponse(StrCat("AUTH ", masterauth), &serializer));
    RETURN_ON_BAD_RESPONSE(CheckRespIsSimpleReply("OK"));
  }
  return error_code{};
}

=======
>>>>>>> 0ee504af
error_code Replica::Greet() {
  ResetParser(false);
  VLOG(1) << "greeting message handling";
  // Corresponds to server.repl_state == REPL_STATE_CONNECTING state in redis
  RETURN_ON_ERR(SendCommandAndReadResponse("PING"));  // optional.
  PC_RETURN_ON_BAD_RESPONSE(CheckRespIsSimpleReply("PONG"));

  // Corresponds to server.repl_state == REPL_STATE_SEND_HANDSHAKE condition in replication.c
  auto port = absl::GetFlag(FLAGS_port);
  RETURN_ON_ERR(SendCommandAndReadResponse(StrCat("REPLCONF listening-port ", port)));
  PC_RETURN_ON_BAD_RESPONSE(CheckRespIsSimpleReply("OK"));

  // Corresponds to server.repl_state == REPL_STATE_SEND_CAPA
  RETURN_ON_ERR(SendCommandAndReadResponse("REPLCONF capa eof capa psync2"));
  PC_RETURN_ON_BAD_RESPONSE(CheckRespIsSimpleReply("OK"));

  // Announce that we are the dragonfly client.
  // Note that we currently do not support dragonfly->redis replication.
  RETURN_ON_ERR(SendCommandAndReadResponse("REPLCONF capa dragonfly"));
  PC_RETURN_ON_BAD_RESPONSE(CheckRespFirstTypes({RespExpr::STRING}));

  if (LastResponseArgs().size() == 1) {  // Redis
    PC_RETURN_ON_BAD_RESPONSE(CheckRespIsSimpleReply("OK"));
  } else if (LastResponseArgs().size() >= 3) {  // it's dragonfly master.
    PC_RETURN_ON_BAD_RESPONSE(!HandleCapaDflyResp());
    if (auto ec = ConfigureDflyMaster(); ec)
      return ec;
  } else {
    PC_RETURN_ON_BAD_RESPONSE(false);
  }

  state_mask_.fetch_or(R_GREETED);
  return error_code{};
}

std::error_code Replica::HandleCapaDflyResp() {
  // Response is: <master_repl_id, syncid, num_shards [, version]>
  if (!CheckRespFirstTypes({RespExpr::STRING, RespExpr::STRING, RespExpr::INT64}) ||
      LastResponseArgs()[0].GetBuf().size() != CONFIG_RUN_ID_SIZE)
    return make_error_code(errc::bad_message);

  int64 param_num_flows = get<int64_t>(LastResponseArgs()[2].u);
  if (param_num_flows <= 0 || param_num_flows > 1024) {
    // sanity check, we support upto 1024 shards.
    // It's not that we can not support more but it's probably highly unlikely that someone
    // will run dragonfly with more than 1024 cores.
    LOG(ERROR) << "Invalid flow count " << param_num_flows;
    return make_error_code(errc::bad_message);
  }

  master_context_.master_repl_id = ToSV(LastResponseArgs()[0].GetBuf());
  master_context_.dfly_session_id = ToSV(LastResponseArgs()[1].GetBuf());
  num_df_flows_ = param_num_flows;

  if (LastResponseArgs().size() >= 4) {
    PC_RETURN_ON_BAD_RESPONSE(LastResponseArgs()[3].type == RespExpr::INT64);
    master_context_.version = DflyVersion(get<int64_t>(LastResponseArgs()[3].u));
  }
  VLOG(1) << "Master id: " << master_context_.master_repl_id
          << ", sync id: " << master_context_.dfly_session_id << ", num journals: " << num_df_flows_
          << ", version: " << unsigned(master_context_.version);

  return error_code{};
}

std::error_code Replica::ConfigureDflyMaster() {
  // We need to send this because we may require to use this for cluster commands.
  // this reason to send this here is that in other context we can get an error reply
  // since we are budy with the replication
  RETURN_ON_ERR(SendCommandAndReadResponse(StrCat("REPLCONF CLIENT-ID ", id_)));
  if (!CheckRespIsSimpleReply("OK")) {
    LOG(WARNING) << "Bad REPLCONF CLIENT-ID response";
  }

  // Tell the master our version if it supports REPLCONF CLIENT-VERSION
  if (master_context_.version > DflyVersion::VER0) {
    RETURN_ON_ERR(
        SendCommandAndReadResponse(StrCat("REPLCONF CLIENT-VERSION ", DflyVersion::CURRENT_VER)));
    PC_RETURN_ON_BAD_RESPONSE(CheckRespIsSimpleReply("OK"));
  }

  return error_code{};
}

error_code Replica::InitiatePSync() {
  base::IoBuf io_buf{128};

  // Corresponds to server.repl_state == REPL_STATE_SEND_PSYNC
  string id("?");  // corresponds to null master id and null offset
  int64_t offs = -1;
  if (!master_context_.master_repl_id.empty()) {  // in case we synced before
    id = master_context_.master_repl_id;          // provide the replication offset and master id
    offs = repl_offs_;                            // to try incremental sync.
  }

  RETURN_ON_ERR(SendCommand(StrCat("PSYNC ", id, " ", offs)));

  LOG(INFO) << "Starting full sync";

  // Master may delay sync response with "repl_diskless_sync_delay"
  PSyncResponse repl_header;

  RETURN_ON_ERR(ParseReplicationHeader(&io_buf, &repl_header));

  string* token = absl::get_if<string>(&repl_header.fullsync);
  size_t snapshot_size = SIZE_MAX;
  if (!token) {
    snapshot_size = absl::get<size_t>(repl_header.fullsync);
  }
  TouchIoTime();

  // we get token for diskless redis replication. For disk based replication
  // we get the snapshot size.
  if (snapshot_size || token != nullptr) {  // full sync
    // Start full sync
    state_mask_.fetch_or(R_SYNCING);

    io::PrefixSource ps{io_buf.InputBuffer(), Sock()};

    // Set LOADING state.
    CHECK(service_.SwitchState(GlobalState::ACTIVE, GlobalState::LOADING) == GlobalState::LOADING);
    absl::Cleanup cleanup = [this]() {
      service_.SwitchState(GlobalState::LOADING, GlobalState::ACTIVE);
    };

    JournalExecutor{&service_}.FlushAll();
    RdbLoader loader(NULL);
    loader.set_source_limit(snapshot_size);
    // TODO: to allow registering callbacks within loader to send '\n' pings back to master.
    // Also to allow updating last_io_time_.
    error_code ec = loader.Load(&ps);
    RETURN_ON_ERR(ec);
    VLOG(1) << "full sync completed";

    if (token) {
      uint8_t buf[kRdbEofMarkSize];
      io::PrefixSource chained(loader.Leftover(), &ps);
      VLOG(1) << "Before reading from chained stream";
      io::Result<size_t> eof_res = chained.Read(io::MutableBytes{buf});
      CHECK(eof_res && *eof_res == kRdbEofMarkSize);

      VLOG(1) << "Comparing token " << ToSV(buf);

      // TODO: handle gracefully...
      CHECK_EQ(0, memcmp(token->data(), buf, kRdbEofMarkSize));
      CHECK(chained.UnusedPrefix().empty());
    } else {
      CHECK_EQ(0u, loader.Leftover().size());
      CHECK_EQ(snapshot_size, loader.bytes_read());
    }

    CHECK(ps.UnusedPrefix().empty());
    io_buf.ConsumeInput(io_buf.InputLen());
    TouchIoTime();
  }

  state_mask_.fetch_and(~R_SYNCING);
  state_mask_.fetch_or(R_SYNC_OK);

  // There is a data race condition in Redis-master code, where "ACK 0" handler may be
  // triggered before Redis is ready to transition to the streaming state and it silenty ignores
  // "ACK 0". We reduce the chance it happens with this delay.
  ThisFiber::SleepFor(50ms);

  return error_code{};
}

// Initialize and start sub-replica for each flow.
error_code Replica::InitiateDflySync() {
  auto start_time = absl::Now();

  absl::Cleanup cleanup = [this]() {
    // We do the following operations regardless of outcome.
    JoinAllFlows();
    service_.SwitchState(GlobalState::LOADING, GlobalState::ACTIVE);
    state_mask_.fetch_and(~R_SYNCING);
  };

  // Initialize MultiShardExecution.
  multi_shard_exe_.reset(new MultiShardExecution());

  // Initialize shard flows.
  shard_flows_.resize(num_df_flows_);
  for (unsigned i = 0; i < num_df_flows_; ++i) {
    shard_flows_[i].reset(
        new DflyShardReplica(server(), master_context_, i, &service_, multi_shard_exe_));
  }

  // Blocked on until all flows got full sync cut.
  BlockingCounter sync_block{num_df_flows_};

  // Switch to new error handler that closes flow sockets.
  auto err_handler = [this, sync_block](const auto& ge) mutable {
    // Unblock this function.
    sync_block.Cancel();

    // Make sure the flows are not in a state transition
    lock_guard lk{flows_op_mu_};

    // Unblock all sockets.
    DefaultErrorHandler(ge);
    for (auto& flow : shard_flows_)
      flow->Cancel();
  };
  RETURN_ON_ERR(cntx_.SwitchErrorHandler(std::move(err_handler)));

  // Make sure we're in LOADING state.
  CHECK(service_.SwitchState(GlobalState::ACTIVE, GlobalState::LOADING) == GlobalState::LOADING);

  // Flush dbs.
  JournalExecutor{&service_}.FlushAll();

  // Start full sync flows.
  state_mask_.fetch_or(R_SYNCING);
  {
    auto partition = Partition(num_df_flows_);
    auto shard_cb = [&](unsigned index, auto*) {
      for (auto id : partition[index]) {
        auto ec = shard_flows_[id]->StartFullSyncFlow(sync_block, &cntx_);
        if (ec)
          cntx_.ReportError(ec);
      }
    };

    // Lock to prevent the error handler from running instantly
    // while the flows are in a mixed state.
    lock_guard lk{flows_op_mu_};
    shard_set->pool()->AwaitFiberOnAll(std::move(shard_cb));
  }

  RETURN_ON_ERR(cntx_.GetError());

  // Send DFLY SYNC.
  if (auto ec = SendNextPhaseRequest("SYNC"); ec) {
    return cntx_.ReportError(ec);
  }

  LOG(INFO) << absl::StrCat("Started full sync with ", server().Description());

  // Wait for all flows to receive full sync cut.
  // In case of an error, this is unblocked by the error handler.
  VLOG(1) << "Waiting for all full sync cut confirmations";
  sync_block.Wait();

  // Check if we woke up due to cancellation.
  if (cntx_.IsCancelled())
    return cntx_.GetError();

  // Send DFLY STARTSTABLE.
  if (auto ec = SendNextPhaseRequest("STARTSTABLE"); ec) {
    return cntx_.ReportError(ec);
  }

  // Joining flows and resetting state is done by cleanup.

  double seconds = double(absl::ToInt64Milliseconds(absl::Now() - start_time)) / 1000;
  LOG(INFO) << "Full sync finished in " << strings::HumanReadableElapsedTime(seconds);
  return cntx_.GetError();
}

error_code Replica::ConsumeRedisStream() {
  base::IoBuf io_buf(16_KB);
  io::NullSink null_sink;  // we never reply back on the commands.
  ConnectionContext conn_context{&null_sink, nullptr};
  conn_context.is_replicating = true;
  ResetParser(true);

  // Master waits for this command in order to start sending replication stream.
  RETURN_ON_ERR(SendCommand("REPLCONF ACK 0"));

  VLOG(1) << "Before reading repl-log";

  // Redis sends either pings every "repl_ping_slave_period" time inside replicationCron().
  // or, alternatively, write commands stream coming from propagate() function.
  // Replica connection must send "REPLCONF ACK xxx" in order to make sure that master replication
  // buffer gets disposed of already processed commands, this is done in a separate fiber.
  error_code ec;
  LOG(INFO) << "Transitioned into stable sync";
  facade::CmdArgVec args_vector;

  acks_fb_ = MakeFiber(&Replica::RedisStreamAcksFb, this);

  while (true) {
    auto response = ReadRespReply(&io_buf, /*copy_msg=*/false);
    if (!response.has_value()) {
      VLOG(1) << "ConsumeRedisStream finished";
      acks_fb_.JoinIfNeeded();
      return response.error();
    }

    if (!LastResponseArgs().empty()) {
      VLOG(2) << "Got command " << absl::CHexEscape(ToSV(LastResponseArgs()[0].GetBuf()))
              << "\n consumed: " << response->total_read;

      if (LastResponseArgs()[0].GetBuf()[0] == '\r') {
        for (const auto& arg : LastResponseArgs()) {
          LOG(INFO) << absl::CHexEscape(ToSV(arg.GetBuf()));
        }
      }

      facade::RespToArgList(LastResponseArgs(), &args_vector);
      CmdArgList arg_list{args_vector.data(), args_vector.size()};
      service_.DispatchCommand(arg_list, &conn_context);
    }

    io_buf.ConsumeInput(response->left_in_buffer);
    repl_offs_ += response->total_read;
    waker_.notify();  // Notify to trigger ACKs.
  }
}

error_code Replica::ConsumeDflyStream() {
  // Set new error handler that closes flow sockets.
  auto err_handler = [this](const auto& ge) {
    // Make sure the flows are not in a state transition
    lock_guard lk{flows_op_mu_};
    DefaultErrorHandler(ge);
    for (auto& flow : shard_flows_) {
      flow->Cancel();
    }

    // Iterate over map and cancel all blocking entities
    {
      lock_guard lk{multi_shard_exe_->map_mu};
      for (auto& tx_data : multi_shard_exe_->tx_sync_execution) {
        tx_data.second.barrier.Cancel();
        tx_data.second.block.Cancel();
      }
    }
  };
  RETURN_ON_ERR(cntx_.SwitchErrorHandler(std::move(err_handler)));

  LOG(INFO) << "Transitioned into stable sync";
  // Transition flows into stable sync.
  {
    auto partition = Partition(num_df_flows_);
    auto shard_cb = [&](unsigned index, auto*) {
      const auto& local_ids = partition[index];
      for (unsigned id : local_ids) {
        auto ec = shard_flows_[id]->StartStableSyncFlow(&cntx_);
        if (ec)
          cntx_.ReportError(ec);
      }
    };

    // Lock to prevent error handler from running on mixed state.
    lock_guard lk{flows_op_mu_};
    shard_set->pool()->AwaitFiberOnAll(std::move(shard_cb));
  }
  JoinAllFlows();

  LOG(INFO) << "Exit stable sync";
  // The only option to unblock is to cancel the context.
  CHECK(cntx_.GetError());

  return cntx_.GetError();
}

void Replica::JoinAllFlows() {
  for (auto& flow : shard_flows_) {
    flow->JoinFlow();
  }
}

void Replica::SetShardStates(bool replica) {
  shard_set->RunBriefInParallel([replica](EngineShard* shard) { shard->SetReplica(replica); });
}

void Replica::DefaultErrorHandler(const GenericError& err) {
  CloseSocket();
}

error_code Replica::SendNextPhaseRequest(string_view kind) {
  // Ask master to start sending replication stream
  string request = StrCat("DFLY ", kind, " ", master_context_.dfly_session_id);

  VLOG(1) << "Sending: " << request;
  RETURN_ON_ERR(SendCommandAndReadResponse(request));

  PC_RETURN_ON_BAD_RESPONSE(CheckRespIsSimpleReply("OK"));

  return std::error_code{};
}

error_code DflyShardReplica::StartFullSyncFlow(BlockingCounter sb, Context* cntx) {
  DCHECK(!master_context_.master_repl_id.empty() && !master_context_.dfly_session_id.empty());

  RETURN_ON_ERR(ConnectAndAuth(absl::GetFlag(FLAGS_master_connect_timeout_ms) * 1ms, &cntx_));

  VLOG(1) << "Sending on flow " << master_context_.master_repl_id << " "
          << master_context_.dfly_session_id << " " << flow_id_;

  auto cmd = StrCat("DFLY FLOW ", master_context_.master_repl_id, " ",
                    master_context_.dfly_session_id, " ", flow_id_);

  ResetParser(/*server_mode=*/false);
  leftover_buf_.emplace(128);
  RETURN_ON_ERR(SendCommand(cmd));
  auto read_resp = ReadRespReply(&*leftover_buf_);
  if (!read_resp.has_value()) {
    return read_resp.error();
  }

  PC_RETURN_ON_BAD_RESPONSE(CheckRespFirstTypes({RespExpr::STRING, RespExpr::STRING}));

  string_view flow_directive = ToSV(LastResponseArgs()[0].GetBuf());
  string eof_token;
  PC_RETURN_ON_BAD_RESPONSE(flow_directive == "FULL");
  eof_token = ToSV(LastResponseArgs()[1].GetBuf());

  leftover_buf_->ConsumeInput(read_resp->left_in_buffer);

  // We can not discard io_buf because it may contain data
  // besides the response we parsed. Therefore we pass it further to ReplicateDFFb.
  sync_fb_ = MakeFiber(&DflyShardReplica::FullSyncDflyFb, this, std::move(eof_token), sb, cntx);

  return error_code{};
}

error_code DflyShardReplica::StartStableSyncFlow(Context* cntx) {
  DCHECK(!master_context_.master_repl_id.empty() && !master_context_.dfly_session_id.empty());
  ProactorBase* mythread = ProactorBase::me();
  CHECK(mythread);

  CHECK(Sock()->IsOpen());
  sync_fb_ = MakeFiber(&DflyShardReplica::StableSyncDflyReadFb, this, cntx);
  if (use_multi_shard_exe_sync_) {
    execution_fb_ = MakeFiber(&DflyShardReplica::StableSyncDflyExecFb, this, cntx);
  }

  return std::error_code{};
}

void DflyShardReplica::FullSyncDflyFb(const string& eof_token, BlockingCounter bc, Context* cntx) {
  DCHECK(leftover_buf_);
  io::PrefixSource ps{leftover_buf_->InputBuffer(), Sock()};

  RdbLoader loader(&service_);
  loader.SetFullSyncCutCb([bc, ran = false]() mutable {
    if (!ran) {
      bc.Dec();
      ran = true;
    }
  });

  // Load incoming rdb stream.
  if (std::error_code ec = loader.Load(&ps); ec) {
    cntx->ReportError(ec, "Error loading rdb format");
    return;
  }

  // Try finding eof token.
  io::PrefixSource chained_tail{loader.Leftover(), &ps};
  if (!eof_token.empty()) {
    unique_ptr<uint8_t[]> buf{new uint8_t[eof_token.size()]};

    io::Result<size_t> res =
        chained_tail.ReadAtLeast(io::MutableBytes{buf.get(), eof_token.size()}, eof_token.size());

    if (!res || *res != eof_token.size()) {
      cntx->ReportError(std::make_error_code(errc::protocol_error),
                        "Error finding eof token in stream");
      return;
    }
  }

  // Keep loader leftover.
  io::Bytes unused = chained_tail.UnusedPrefix();
  if (unused.size() > 0) {
    leftover_buf_.emplace(unused.size());
    leftover_buf_->WriteAndCommit(unused.data(), unused.size());
  } else {
    leftover_buf_.reset();
  }

  this->journal_rec_executed_.store(loader.journal_offset());
  VLOG(1) << "FullSyncDflyFb finished after reading " << loader.bytes_read() << " bytes";
}

void DflyShardReplica::StableSyncDflyReadFb(Context* cntx) {
  // Check leftover from full sync.
  io::Bytes prefix{};
  if (leftover_buf_ && leftover_buf_->InputLen() > 0) {
    prefix = leftover_buf_->InputBuffer();
  }

  io::PrefixSource ps{prefix, Sock()};

  JournalReader reader{&ps, 0};
  TransactionReader tx_reader{};

  if (master_context_.version > DflyVersion::VER0) {
    acks_fb_ = MakeFiber(&DflyShardReplica::StableSyncDflyAcksFb, this, cntx);
  }

  while (!cntx->IsCancelled()) {
    waker_.await([&]() {
      return ((trans_data_queue_.size() < kYieldAfterItemsInQueue) || cntx->IsCancelled());
    });
    if (cntx->IsCancelled())
      break;

    auto tx_data = tx_reader.NextTxData(&reader, cntx);
    if (!tx_data)
      break;

    last_io_time_ = Proactor()->GetMonotonicTimeNs();

    if (!tx_data->is_ping) {
      if (use_multi_shard_exe_sync_) {
        InsertTxDataToShardResource(std::move(*tx_data));
      } else {
        ExecuteTxWithNoShardSync(std::move(*tx_data), cntx);
      }
    } else {
      force_ping_ = true;
      journal_rec_executed_.fetch_add(1, std::memory_order_relaxed);
    }

    waker_.notify();
  }
}

void Replica::RedisStreamAcksFb() {
  constexpr size_t kAckRecordMaxInterval = 1024;
  std::chrono::duration ack_time_max_interval =
      1ms * absl::GetFlag(FLAGS_replication_acks_interval);
  std::string ack_cmd;
  auto next_ack_tp = std::chrono::steady_clock::now();

  while (!cntx_.IsCancelled()) {
    VLOG(1) << "Sending an ACK with offset=" << repl_offs_;
    ack_cmd = absl::StrCat("REPLCONF ACK ", repl_offs_);
    next_ack_tp = std::chrono::steady_clock::now() + ack_time_max_interval;
    if (auto ec = SendCommand(ack_cmd); ec) {
      cntx_.ReportError(ec);
      break;
    }
    ack_offs_ = repl_offs_;

    waker_.await_until(
        [&]() { return repl_offs_ > ack_offs_ + kAckRecordMaxInterval || cntx_.IsCancelled(); },
        next_ack_tp);
  }
}

void DflyShardReplica::StableSyncDflyAcksFb(Context* cntx) {
  constexpr size_t kAckRecordMaxInterval = 1024;
  std::chrono::duration ack_time_max_interval =
      1ms * absl::GetFlag(FLAGS_replication_acks_interval);
  std::string ack_cmd;
  auto next_ack_tp = std::chrono::steady_clock::now();

  uint64_t current_offset;
  while (!cntx->IsCancelled()) {
    // Handle ACKs with the master. PING opcodes from the master mean we should immediately
    // answer.
    current_offset = journal_rec_executed_.load(std::memory_order_relaxed);
    VLOG(1) << "Sending an ACK with offset=" << current_offset << " forced=" << force_ping_;
    ack_cmd = absl::StrCat("REPLCONF ACK ", current_offset);
    force_ping_ = false;
    next_ack_tp = std::chrono::steady_clock::now() + ack_time_max_interval;
    if (auto ec = SendCommand(ack_cmd); ec) {
      cntx->ReportError(ec);
      break;
    }
    ack_offs_ = current_offset;

    waker_.await_until(
        [&]() {
          return journal_rec_executed_.load(std::memory_order_relaxed) >
                     ack_offs_ + kAckRecordMaxInterval ||
                 force_ping_ || cntx->IsCancelled();
        },
        next_ack_tp);
  }
}

DflyShardReplica::DflyShardReplica(ServerContext server_context, MasterContext master_context,
                                   uint32_t flow_id, Service* service,
                                   std::shared_ptr<MultiShardExecution> multi_shard_exe)
    : ProtocolClient(server_context), service_(*service), master_context_(master_context),
      multi_shard_exe_(multi_shard_exe), flow_id_(flow_id) {
  use_multi_shard_exe_sync_ = GetFlag(FLAGS_enable_multi_shard_sync);
  executor_ = std::make_unique<JournalExecutor>(service);
}

DflyShardReplica::~DflyShardReplica() {
  JoinFlow();
}

void DflyShardReplica::ExecuteTxWithNoShardSync(TransactionData&& tx_data, Context* cntx) {
  if (cntx->IsCancelled()) {
    return;
  }

  bool was_insert = false;
  if (tx_data.IsGlobalCmd()) {
    was_insert = InsertTxToSharedMap(tx_data);
  }

  ExecuteTx(std::move(tx_data), was_insert, cntx);
}

bool DflyShardReplica::InsertTxToSharedMap(const TransactionData& tx_data) {
  std::lock_guard lk{multi_shard_exe_->map_mu};

  auto [it, was_insert] =
      multi_shard_exe_->tx_sync_execution.emplace(tx_data.txid, tx_data.shard_cnt);
  VLOG(2) << "txid: " << tx_data.txid << " unique_shard_cnt_: " << tx_data.shard_cnt
          << " was_insert: " << was_insert;
  it->second.block.Dec();

  return was_insert;
}

void DflyShardReplica::InsertTxDataToShardResource(TransactionData&& tx_data) {
  bool was_insert = false;
  if (tx_data.shard_cnt > 1) {
    was_insert = InsertTxToSharedMap(tx_data);
  }

  VLOG(2) << "txid: " << tx_data.txid << " pushed to queue";
  trans_data_queue_.emplace(std::move(tx_data), was_insert);
}

void DflyShardReplica::StableSyncDflyExecFb(Context* cntx) {
  while (!cntx->IsCancelled()) {
    waker_.await([&]() { return (!trans_data_queue_.empty() || cntx->IsCancelled()); });
    if (cntx->IsCancelled()) {
      return;
    }
    DCHECK(!trans_data_queue_.empty());
    auto& data = trans_data_queue_.front();
    ExecuteTx(std::move(data.first), data.second, cntx);
    trans_data_queue_.pop();
    waker_.notify();
  }
}

void DflyShardReplica::ExecuteTx(TransactionData&& tx_data, bool inserted_by_me, Context* cntx) {
  if (cntx->IsCancelled()) {
    return;
  }
  if (tx_data.shard_cnt <= 1 || (!use_multi_shard_exe_sync_ && !tx_data.IsGlobalCmd())) {
    VLOG(2) << "Execute cmd without sync between shards. txid: " << tx_data.txid;
    executor_->Execute(tx_data.dbid, absl::MakeSpan(tx_data.commands));
    journal_rec_executed_.fetch_add(tx_data.journal_rec_count, std::memory_order_relaxed);
    return;
  }

  VLOG(2) << "Execute txid: " << tx_data.txid;
  multi_shard_exe_->map_mu.lock();
  auto it = multi_shard_exe_->tx_sync_execution.find(tx_data.txid);
  DCHECK(it != multi_shard_exe_->tx_sync_execution.end());
  auto& multi_shard_data = it->second;
  multi_shard_exe_->map_mu.unlock();

  VLOG(2) << "Execute txid: " << tx_data.txid << " waiting for data in all shards";
  // Wait until shards flows got transaction data and inserted to map.
  // This step enforces that replica will execute multi shard commands that finished on master
  // and replica recieved all the commands from all shards.
  multi_shard_data.block.Wait();
  // Check if we woke up due to cancellation.
  if (cntx_.IsCancelled())
    return;
  VLOG(2) << "Execute txid: " << tx_data.txid << " block wait finished";

  if (tx_data.IsGlobalCmd()) {
    VLOG(2) << "Execute txid: " << tx_data.txid << " global command execution";
    // Wait until all shards flows get to execution step of this transaction.
    multi_shard_data.barrier.Wait();
    // Check if we woke up due to cancellation.
    if (cntx_.IsCancelled())
      return;
    // Global command will be executed only from one flow fiber. This ensure corectness of data in
    // replica.
    if (inserted_by_me) {
      executor_->Execute(tx_data.dbid, absl::MakeSpan(tx_data.commands));
    }
    // Wait until exection is done, to make sure we done execute next commands while the global is
    // executed.
    multi_shard_data.barrier.Wait();
    // Check if we woke up due to cancellation.
    if (cntx_.IsCancelled())
      return;
  } else {  // Non global command will be executed by each flow fiber
    VLOG(2) << "Execute txid: " << tx_data.txid << " executing shard transaction commands";
    executor_->Execute(tx_data.dbid, absl::MakeSpan(tx_data.commands));
  }
  journal_rec_executed_.fetch_add(tx_data.journal_rec_count, std::memory_order_relaxed);

  // Erase from map can be done only after all flow fibers executed the transaction commands.
  // The last fiber which will decrease the counter to 0 will be the one to erase the data from
  // map
  auto val = multi_shard_data.counter.fetch_sub(1, std::memory_order_relaxed);
  VLOG(2) << "txid: " << tx_data.txid << " counter: " << val;
  if (val == 1) {
    std::lock_guard lg{multi_shard_exe_->map_mu};
    multi_shard_exe_->tx_sync_execution.erase(tx_data.txid);
  }
}

error_code Replica::ParseReplicationHeader(base::IoBuf* io_buf, PSyncResponse* dest) {
  std::string_view str;

  RETURN_ON_ERR(ReadLine(io_buf, &str));

  DCHECK(!str.empty());

  std::string_view header;
  bool valid = false;

  // non-empty lines
  if (str[0] != '+') {
    goto bad_header;
  }

  header = str.substr(1);
  VLOG(1) << "header: " << header;
  if (absl::ConsumePrefix(&header, "FULLRESYNC ")) {
    // +FULLRESYNC db7bd45bf68ae9b1acac33acb 123\r\n
    //             master_id  repl_offset
    size_t pos = header.find(' ');
    if (pos != std::string_view::npos) {
      if (absl::SimpleAtoi(header.substr(pos + 1), &repl_offs_)) {
        master_context_.master_repl_id = string(header.substr(0, pos));
        valid = true;
        VLOG(1) << "master repl_id " << master_context_.master_repl_id << " / " << repl_offs_;
      }
    }

    if (!valid)
      goto bad_header;

    io_buf->ConsumeInput(str.size() + 2);
    RETURN_ON_ERR(ReadLine(io_buf, &str));  // Read the next line parsed below.

    // Readline checks for non ws character first before searching for eol
    // so str must be non empty.
    DCHECK(!str.empty());

    if (str[0] != '$') {
      goto bad_header;
    }

    std::string_view token = str.substr(1);
    VLOG(1) << "token: " << token;
    if (absl::ConsumePrefix(&token, "EOF:")) {
      CHECK_EQ(kRdbEofMarkSize, token.size()) << token;
      dest->fullsync.emplace<string>(token);
      VLOG(1) << "Token: " << token;
    } else {
      size_t rdb_size = 0;
      if (!absl::SimpleAtoi(token, &rdb_size))
        return std::make_error_code(std::errc::illegal_byte_sequence);

      VLOG(1) << "rdb size " << rdb_size;
      dest->fullsync.emplace<size_t>(rdb_size);
    }
    io_buf->ConsumeInput(str.size() + 2);
  } else if (absl::ConsumePrefix(&header, "CONTINUE")) {
    // we send psync2 so we should get master replid.
    // That could change due to redis failovers.
    // TODO: part sync
    dest->fullsync.emplace<size_t>(0);
  }

  return error_code{};

bad_header:
  LOG(ERROR) << "Bad replication header: " << str;
  return std::make_error_code(std::errc::illegal_byte_sequence);
}

Replica::Info Replica::GetInfo() const {
  CHECK(Sock());

  return Proactor()->AwaitBrief([this] {
    auto last_io_time = LastIoTime();
    for (const auto& flow : shard_flows_) {  // Get last io time from all sub flows.
      last_io_time = std::max(last_io_time, flow->LastIoTime());
    }

    Info res;
    res.host = server().host;
    res.port = server().port;
    res.master_link_established = (state_mask_.load() & R_TCP_CONNECTED);
    res.full_sync_in_progress = (state_mask_.load() & R_SYNCING);
    res.full_sync_done = (state_mask_.load() & R_SYNC_OK);
    res.master_last_io_sec = (ProactorBase::GetMonotonicTimeNs() - last_io_time) / 1000000000UL;
    return res;
  });
}

std::vector<uint64_t> Replica::GetReplicaOffset() const {
  std::vector<uint64_t> flow_rec_count;
  flow_rec_count.resize(shard_flows_.size());
  for (const auto& flow : shard_flows_) {
    uint32_t flow_id = flow->FlowId();
    uint64_t rec_count = flow->JournalExecutedCount();
    DCHECK_LT(flow_id, shard_flows_.size());
    flow_rec_count[flow_id] = rec_count;
  }
  return flow_rec_count;
}

std::string Replica::GetSyncId() const {
  return master_context_.dfly_session_id;
}

bool DflyShardReplica::TransactionData::AddEntry(journal::ParsedEntry&& entry) {
  ++journal_rec_count;

  switch (entry.opcode) {
    case journal::Op::PING:
      is_ping = true;
      return true;
    case journal::Op::EXPIRED:
    case journal::Op::COMMAND:
      commands.push_back(std::move(entry.cmd));
      [[fallthrough]];
    case journal::Op::EXEC:
      shard_cnt = entry.shard_cnt;
      dbid = entry.dbid;
      txid = entry.txid;
      return true;
    case journal::Op::MULTI_COMMAND:
      commands.push_back(std::move(entry.cmd));
      dbid = entry.dbid;
      return false;
    default:
      DCHECK(false) << "Unsupported opcode";
  }
  return false;
}

bool DflyShardReplica::TransactionData::IsGlobalCmd() const {
  if (commands.size() > 1) {
    return false;
  }

  auto& command = commands.front();
  if (command.cmd_args.empty()) {
    return false;
  }

  auto& args = command.cmd_args;
  if (absl::EqualsIgnoreCase(ToSV(args[0]), "FLUSHDB"sv) ||
      absl::EqualsIgnoreCase(ToSV(args[0]), "FLUSHALL"sv) ||
      (absl::EqualsIgnoreCase(ToSV(args[0]), "DFLYCLUSTER"sv) &&
       absl::EqualsIgnoreCase(ToSV(args[1]), "FLUSHSLOTS"sv))) {
    return true;
  }

  return false;
}

DflyShardReplica::TransactionData DflyShardReplica::TransactionData::FromSingle(
    journal::ParsedEntry&& entry) {
  TransactionData data;
  bool res = data.AddEntry(std::move(entry));
  DCHECK(res);
  return data;
}

auto DflyShardReplica::TransactionReader::NextTxData(JournalReader* reader, Context* cntx)
    -> optional<TransactionData> {
  io::Result<journal::ParsedEntry> res;
  while (true) {
    if (res = reader->ReadEntry(); !res) {
      cntx->ReportError(res.error());
      return std::nullopt;
    }

    // Check if journal command can be executed right away.
    // Expiration checks lock on master, so it never conflicts with running multi transactions.
    if (res->opcode == journal::Op::EXPIRED || res->opcode == journal::Op::COMMAND ||
        res->opcode == journal::Op::PING)
      return TransactionData::FromSingle(std::move(res.value()));

    // Otherwise, continue building multi command.
    DCHECK(res->opcode == journal::Op::MULTI_COMMAND || res->opcode == journal::Op::EXEC);
    DCHECK(res->txid > 0);

    auto txid = res->txid;
    auto& txdata = current_[txid];
    if (txdata.AddEntry(std::move(res.value()))) {
      auto out = std::move(txdata);
      current_.erase(txid);
      return out;
    }
  }

  return std::nullopt;
}

uint32_t DflyShardReplica::FlowId() const {
  return flow_id_;
}

uint64_t DflyShardReplica::JournalExecutedCount() const {
  return journal_rec_executed_.load(std::memory_order_relaxed);
}

void DflyShardReplica::JoinFlow() {
  sync_fb_.JoinIfNeeded();
  acks_fb_.JoinIfNeeded();
  execution_fb_.JoinIfNeeded();
}

void DflyShardReplica::Cancel() {
  CloseSocket();
  waker_.notifyAll();
}

}  // namespace dfly<|MERGE_RESOLUTION|>--- conflicted
+++ resolved
@@ -30,10 +30,6 @@
 #include "server/rdb_load.h"
 #include "strings/human_readable.h"
 
-#ifdef DFLY_USE_SSL
-#include "util/tls/tls_socket.h"
-#endif
-
 ABSL_FLAG(int, replication_acks_interval, 3000, "Interval between acks in milliseconds.");
 ABSL_FLAG(bool, enable_multi_shard_sync, false,
           "Execute multi shards commands on replica syncrhonized");
@@ -42,13 +38,8 @@
 ABSL_FLAG(int, master_reconnect_timeout_ms, 1000,
           "Timeout for re-establishing connection to a replication master");
 ABSL_DECLARE_FLAG(uint32_t, port);
-ABSL_FLAG(bool, tls_replication, false, "Enable TLS on replication");
 
 using namespace std;
-ABSL_DECLARE_FLAG(string, tls_cert_file);
-ABSL_DECLARE_FLAG(string, tls_key_file);
-ABSL_DECLARE_FLAG(string, tls_ca_cert_file);
-ABSL_DECLARE_FLAG(string, tls_ca_cert_dir);
 
 namespace dfly {
 
@@ -74,85 +65,6 @@
 
 }  // namespace
 
-<<<<<<< HEAD
-std::string Replica::MasterContext::Description() const {
-  return absl::StrCat(host, ":", port);
-}
-static SSL_CTX* CreateSslCntx() {
-#ifdef DFLY_USE_SSL
-  const bool is_tls_replication_enabled = absl::GetFlag(FLAGS_tls_replication);
-  if (!is_tls_replication_enabled) {
-    return nullptr;
-  }
-  SSL_CTX* ctx = SSL_CTX_new(TLS_client_method());
-  const auto& tls_key_file = GetFlag(FLAGS_tls_key_file);
-  unsigned mask = SSL_VERIFY_PEER | SSL_VERIFY_FAIL_IF_NO_PEER_CERT;
-
-  CHECK_EQ(1, SSL_CTX_use_PrivateKey_file(ctx, tls_key_file.c_str(), SSL_FILETYPE_PEM));
-  const auto& tls_cert_file = GetFlag(FLAGS_tls_cert_file);
-  CHECK_EQ(true, !tls_cert_file.empty());
-
-  CHECK_EQ(1, SSL_CTX_use_certificate_chain_file(ctx, tls_cert_file.c_str()));
-
-  const auto& tls_ca_cert_file = GetFlag(FLAGS_tls_ca_cert_file);
-  const auto& tls_ca_cert_dir = GetFlag(FLAGS_tls_ca_cert_dir);
-  CHECK_EQ(true, (!tls_ca_cert_file.empty() || !tls_ca_cert_dir.empty()));
-
-  const auto* file = tls_ca_cert_file.empty() ? nullptr : tls_ca_cert_file.data();
-  const auto* dir = tls_ca_cert_dir.empty() ? nullptr : tls_ca_cert_dir.data();
-  CHECK_EQ(1, SSL_CTX_load_verify_locations(ctx, file, dir));
-
-  CHECK_EQ(1, SSL_CTX_set_cipher_list(ctx, "DEFAULT"));
-  SSL_CTX_set_min_proto_version(ctx, TLS1_2_VERSION);
-
-  SSL_CTX_set_options(ctx, SSL_OP_DONT_INSERT_EMPTY_FRAGMENTS);
-
-  SSL_CTX_set_verify(ctx, mask, NULL);
-
-  CHECK_EQ(1, SSL_CTX_set_dh_auto(ctx, 1));
-  return ctx;
-#else
-  return nullptr;
-#endif
-}
-
-Replica::Replica(string host, uint16_t port, Service* se, std::string_view id)
-    : service_(*se), id_{id} {
-  master_context_.host = std::move(host);
-  master_context_.port = port;
-  ssl_ctx_ = CreateSslCntx();
-}
-
-Replica::Replica(const MasterContext& context, uint32_t dfly_flow_id, Service* service,
-                 std::shared_ptr<Replica::MultiShardExecution> shared_exe_data)
-    : service_(*service), master_context_(context) {
-  master_context_.dfly_flow_id = dfly_flow_id;
-  multi_shard_exe_ = shared_exe_data;
-  use_multi_shard_exe_sync_ = GetFlag(FLAGS_enable_multi_shard_sync);
-  executor_.reset(new JournalExecutor(service));
-  ssl_ctx_ = CreateSslCntx();
-}
-
-Replica::~Replica() {
-  if (sync_fb_.IsJoinable()) {
-    sync_fb_.Join();
-  }
-  if (acks_fb_.IsJoinable()) {
-    acks_fb_.Join();
-  }
-  if (execution_fb_.IsJoinable()) {
-    execution_fb_.Join();
-  }
-
-  if (sock_) {
-    auto ec = sock_->Close();
-    LOG_IF(ERROR, ec) << "Error closing replica socket " << ec;
-  }
-
-  if (ssl_ctx_) {
-    SSL_CTX_free(ssl_ctx_);
-  }
-=======
 Replica::Replica(string host, uint16_t port, Service* se, std::string_view id)
     : ProtocolClient(std::move(host), port), service_(*se), id_{id} {
 }
@@ -160,7 +72,6 @@
 Replica::~Replica() {
   sync_fb_.JoinIfNeeded();
   acks_fb_.JoinIfNeeded();
->>>>>>> 0ee504af
 }
 
 static const char kConnErr[] = "could not connect to master: ";
@@ -322,78 +233,6 @@
   VLOG(1) << "Main replication fiber finished";
 }
 
-<<<<<<< HEAD
-error_code Replica::ResolveMasterDns() {
-  char ip_addr[INET6_ADDRSTRLEN];
-  int resolve_res = ResolveDns(master_context_.host, ip_addr);
-  if (resolve_res != 0) {
-    LOG(ERROR) << "Dns error " << gai_strerror(resolve_res) << ", host: " << master_context_.host;
-    return make_error_code(errc::host_unreachable);
-  }
-
-  master_context_.endpoint = {ip::make_address(ip_addr), master_context_.port};
-
-  return error_code{};
-}
-
-error_code Replica::ConnectAndAuth(std::chrono::milliseconds connect_timeout_ms) {
-  ProactorBase* mythread = ProactorBase::me();
-  CHECK(mythread);
-  {
-    unique_lock lk(sock_mu_);
-    // The context closes sock_. So if the context error handler has already
-    // run we must not create a new socket. sock_mu_ syncs between the two
-    // functions.
-    if (!cntx_.IsCancelled()) {
-      if (ssl_ctx_) {
-        unique_ptr<FiberSocketBase> sock;
-        sock.reset(mythread->CreateSocket());
-        unique_ptr<tls::TlsSocket> tls_sock(new tls::TlsSocket(std::move(sock)));
-        tls_sock->InitSSL(ssl_ctx_);
-        sock_.reset(tls_sock.release());
-      } else {
-        sock_.reset(mythread->CreateSocket());
-      }
-    } else {
-      return cntx_.GetError();
-    }
-  }
-
-  // We set this timeout because this call blocks other REPLICAOF commands. We don't need it for the
-  // rest of the sync.
-  {
-    uint32_t timeout = sock_->timeout();
-    sock_->set_timeout(connect_timeout_ms.count());
-    RETURN_ON_ERR(sock_->Connect(master_context_.endpoint));
-    sock_->set_timeout(timeout);
-  }
-
-  /* These may help but require additional field testing to learn.
-   int yes = 1;
-   CHECK_EQ(0, setsockopt(sock_->native_handle(), IPPROTO_TCP, TCP_NODELAY, &yes, sizeof(yes)));
-   CHECK_EQ(0, setsockopt(sock_->native_handle(), SOL_SOCKET, SO_KEEPALIVE, &yes, sizeof(yes)));
-
-   int intv = 15;
-   CHECK_EQ(0, setsockopt(sock_->native_handle(), IPPROTO_TCP, TCP_KEEPIDLE, &intv, sizeof(intv)));
-
-   intv /= 3;
-   CHECK_EQ(0, setsockopt(sock_->native_handle(), IPPROTO_TCP, TCP_KEEPINTVL, &intv, sizeof(intv)));
-
-   intv = 3;
-   CHECK_EQ(0, setsockopt(sock_->native_handle(), IPPROTO_TCP, TCP_KEEPCNT, &intv, sizeof(intv)));
-  */
-  auto masterauth = absl::GetFlag(FLAGS_masterauth);
-  if (!masterauth.empty()) {
-    ReqSerializer serializer{sock_.get()};
-    parser_.reset(new RedisParser{false});
-    RETURN_ON_ERR(SendCommandAndReadResponse(StrCat("AUTH ", masterauth), &serializer));
-    RETURN_ON_BAD_RESPONSE(CheckRespIsSimpleReply("OK"));
-  }
-  return error_code{};
-}
-
-=======
->>>>>>> 0ee504af
 error_code Replica::Greet() {
   ResetParser(false);
   VLOG(1) << "greeting message handling";
