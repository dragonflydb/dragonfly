// Copyright 2022, DragonflyDB authors.  All rights reserved.
// See LICENSE for licensing terms.
//
#include "server/replica.h"

#include <chrono>

#include "absl/strings/match.h"
#include "facade/service_interface.h"

extern "C" {
#include "redis/rdb.h"
}

#include <absl/cleanup/cleanup.h>
#include <absl/flags/flag.h>
#include <absl/functional/bind_front.h>
#include <absl/strings/escaping.h>
#include <absl/strings/str_cat.h>
#include <absl/strings/strip.h>

#include <boost/asio/ip/tcp.hpp>
#include <memory>
#include <utility>

#include "base/logging.h"
#include "facade/redis_parser.h"
#include "facade/socket_utils.h"
#include "server/error.h"
#include "server/journal/executor.h"
#include "server/journal/serializer.h"
#include "server/main_service.h"
#include "server/rdb_load.h"
#include "strings/human_readable.h"

#define LOG_REPL_ERROR(msg)                                         \
  do {                                                              \
    if (state_mask_ & R_ENABLED) {                                  \
      if ((state_mask_ & R_SYNCING) || (state_mask_ & R_SYNC_OK)) { \
        LOG(WARNING) << msg;                                        \
      } else {                                                      \
        LOG(ERROR) << msg;                                          \
      }                                                             \
    } else {                                                        \
      VLOG(1) << msg;                                               \
    }                                                               \
  } while (0)

ABSL_FLAG(int, replication_acks_interval, 1000, "Interval between acks in milliseconds.");
ABSL_FLAG(int, master_connect_timeout_ms, 20000,
          "Timeout for establishing connection to a replication master");
ABSL_FLAG(int, master_reconnect_timeout_ms, 1000,
          "Timeout for re-establishing connection to a replication master");
ABSL_FLAG(bool, replica_partial_sync, true,
          "Use partial sync to reconnect when a replica connection is interrupted.");
ABSL_FLAG(bool, break_replication_on_master_restart, false,
          "When in replica mode, and master restarts, break replication from master to avoid "
          "flushing the replica's data.");
ABSL_FLAG(std::string, replica_announce_ip, "",
          "IP address that Dragonfly announces to replication master");
ABSL_DECLARE_FLAG(int32_t, port);
ABSL_DECLARE_FLAG(uint16_t, announce_port);
ABSL_FLAG(
    int, replica_priority, 100,
    "Published by info command for sentinel to pick replica based on score during a failover");

namespace dfly {

using namespace std;
using namespace util;
using namespace boost::asio;
using namespace facade;
using absl::GetFlag;
using absl::StrCat;

namespace {

constexpr unsigned kRdbEofMarkSize = 40;

// Distribute flow indices over all available threads (shard_set pool size).
vector<vector<unsigned>> Partition(unsigned num_flows) {
  vector<vector<unsigned>> partition(shard_set->pool()->size());
  for (unsigned i = 0; i < num_flows; ++i) {
    partition[i % partition.size()].push_back(i);
  }
  return partition;
}

}  // namespace

Replica::Replica(string host, uint16_t port, Service* se, std::string_view id,
                 std::optional<cluster::SlotRange> slot_range)
    : ProtocolClient(std::move(host), port), service_(*se), id_{id}, slot_range_(slot_range) {
  proactor_ = ProactorBase::me();
}

Replica::~Replica() {
  sync_fb_.JoinIfNeeded();
  acks_fb_.JoinIfNeeded();
}

static const char kConnErr[] = "could not connect to master: ";

GenericError Replica::Start() {
  VLOG(1) << "Starting replication " << this;
  ProactorBase* mythread = ProactorBase::me();
  CHECK(mythread);

  auto check_connection_error = [this](error_code ec, const char* msg) -> GenericError {
    if (!exec_st_.IsRunning()) {
      return {"replication cancelled"};
    }
    if (ec) {
      exec_st_.ReportCancelError();
      return {absl::StrCat(msg, ec.message())};
    }
    return ec;
  };

  // 0. Set basic error handler that is reponsible for cleaning up on errors.
  // Can return an error only if replication was cancelled immediately.
  auto err = exec_st_.SwitchErrorHandler([this](const auto& ge) { this->DefaultErrorHandler(ge); });
  RETURN_ON_GENERIC_ERR(check_connection_error(err, "replication cancelled"));

  // 1. Resolve dns.
  VLOG(1) << "Resolving master DNS";
  error_code ec = ResolveHostDns();
  RETURN_ON_GENERIC_ERR(check_connection_error(ec, "could not resolve master dns"));

  // 2. Connect socket.
  VLOG(1) << "Connecting to master";
  ec = ConnectAndAuth(absl::GetFlag(FLAGS_master_connect_timeout_ms) * 1ms, &exec_st_);
  RETURN_ON_GENERIC_ERR(check_connection_error(ec, kConnErr));

  // 3. Greet.
  VLOG(1) << "Greeting";
  state_mask_ = R_ENABLED | R_TCP_CONNECTED;
  ec = Greet();
  RETURN_ON_ERR(check_connection_error(ec, "could not greet master "));

  return {};
}

void Replica::StartMainReplicationFiber(std::optional<LastMasterSyncData> last_master_sync_data) {
  sync_fb_ = fb2::Fiber("main_replication", &Replica::MainReplicationFb, this,
                        std::move(last_master_sync_data));
}

void Replica::EnableReplication() {
  VLOG(1) << "Enabling replication";

  state_mask_ = R_ENABLED;                                           // set replica state to enabled
  sync_fb_ = MakeFiber(&Replica::MainReplicationFb, this, nullopt);  // call replication fiber
}

std::optional<Replica::LastMasterSyncData> Replica::Stop() {
  VLOG(1) << "Stopping replication " << this;
  // Stops the loop in MainReplicationFb.

  proactor_->Await([this] {
    state_mask_ = 0;               // Specifically ~R_ENABLED.
    exec_st_.ReportCancelError();  // Context is fully resposible for cleanup.
  });

  // Make sure the replica fully stopped and did all cleanup,
  // so we can freely release resources (connections).
  sync_fb_.JoinIfNeeded();
  DVLOG(1) << "MainReplicationFb stopped " << this;
  acks_fb_.JoinIfNeeded();
  for (auto& flow : shard_flows_) {
    flow.reset();
  }

  if (last_journal_LSNs_.has_value()) {
    return LastMasterSyncData{master_context_.master_repl_id, last_journal_LSNs_.value()};
  }
  return nullopt;
}

void Replica::Pause(bool pause) {
  VLOG(1) << "Pausing replication";
  Proactor()->Await([&] {
    is_paused_ = pause;
    if (shard_flows_.empty())
      return;

    auto cb = [&](unsigned index, auto*) {
      for (auto id : thread_flow_map_[index]) {
        shard_flows_[id]->Pause(pause);
      }
    };
    shard_set->pool()->AwaitBrief(cb);
  });
}

std::error_code Replica::TakeOver(std::string_view timeout, bool save_flag) {
  VLOG(1) << "Taking over";

  std::error_code ec;
  auto takeOverCmd = absl::StrCat("TAKEOVER ", timeout, (save_flag ? " SAVE" : ""));
  Proactor()->Await([this, &ec, cmd = std::move(takeOverCmd)] { ec = SendNextPhaseRequest(cmd); });

  // If we successfully taken over, return and let server_family stop the replication.
  return ec;
}

void Replica::MainReplicationFb(std::optional<LastMasterSyncData> last_master_sync_data) {
  VLOG(1) << "Main replication fiber started " << this;
  // Switch shard states to replication.
  SetShardStates(true);

  error_code ec;
  while (state_mask_ & R_ENABLED) {
    // Discard all previous errors and set default error handler.
    exec_st_.Reset([this](const GenericError& ge) { this->DefaultErrorHandler(ge); });
    // 1. Connect socket.
    if ((state_mask_ & R_TCP_CONNECTED) == 0) {
      ThisFiber::SleepFor(500ms);
      if (is_paused_)
        continue;

      ec = ResolveHostDns();
      if (ec) {
        LOG(ERROR) << "Error resolving dns to " << server().host << " (phase: " << GetCurrentPhase()
                   << "): " << ec;
        continue;
      }

      // Give a lower timeout for connect, because we're
      reconnect_count_++;
      ec = ConnectAndAuth(absl::GetFlag(FLAGS_master_reconnect_timeout_ms) * 1ms, &exec_st_);
      if (ec) {
        LOG(WARNING) << "Error connecting to " << server().Description()
                     << " (phase: " << GetCurrentPhase() << "): " << ec
                     << ", reason: " << ec.message();
        continue;
      }
      VLOG(1) << "Replica socket connected";
      state_mask_ |= R_TCP_CONNECTED;
      continue;
    }

    DCHECK(Proactor() == proactor_);

    // 2. Greet.
    if ((state_mask_ & R_GREETED) == 0) {
      ec = Greet();
      if (ec) {
        LOG(WARNING) << "Error greeting " << server().Description()
                     << " (phase: " << GetCurrentPhase() << "): " << ec << " " << ec.message()
                     << ", socket state: " + GetSocketInfo(Sock()->native_handle());
        state_mask_ &= R_ENABLED;
        continue;
      }
      state_mask_ |= R_GREETED;
      continue;
    }

    // 3. Initiate full sync
    if ((state_mask_ & R_SYNC_OK) == 0) {
      if (HasDflyMaster()) {
        ec = InitiateDflySync(std::exchange(last_master_sync_data, nullopt));
      } else
        ec = InitiatePSync();

      if (ec) {
        LOG(WARNING) << "Error syncing with " << server().Description()
                     << " (phase: " << GetCurrentPhase() << "): " << ec << " " << ec.message()
                     << ", socket state: " + GetSocketInfo(Sock()->native_handle());
        state_mask_ &= R_ENABLED;  // reset all flags besides R_ENABLED
        continue;
      }
      state_mask_ |= R_SYNC_OK;
      continue;
    }

    // 4. Start stable state sync.
    DCHECK(state_mask_ & R_SYNC_OK);

    if (HasDflyMaster())
      ec = ConsumeDflyStream();
    else
      ec = ConsumeRedisStream();

    auto state = state_mask_ &= R_ENABLED;
    if (state & R_ENABLED) {  // replication was not stopped.
      LOG(WARNING) << "Error stable sync with " << server().Description()
                   << " (phase: " << GetCurrentPhase() << "): " << ec << " " << ec.message()
                   << ", socket state: " + GetSocketInfo(Sock()->native_handle());
    }
  }

  // Wait for unblocking cleanup to finish.
  exec_st_.JoinErrorHandler();

  // Revert shard states to normal state.
  SetShardStates(false);

  VLOG(1) << "Main replication fiber finished";
}

error_code Replica::Greet() {
  ResetParser(RedisParser::Mode::CLIENT);
  VLOG(1) << "greeting message handling";
  // Corresponds to server.repl_state == REPL_STATE_CONNECTING state in redis
  RETURN_ON_ERR(SendCommandAndReadResponse("PING"));  // optional.
  PC_RETURN_ON_BAD_RESPONSE(CheckRespIsSimpleReply("PONG"));

  // Corresponds to server.repl_state == REPL_STATE_SEND_HANDSHAKE condition in replication.c
  uint16_t port = absl::GetFlag(FLAGS_announce_port);
  if (port == 0) {
    port = static_cast<uint16_t>(absl::GetFlag(FLAGS_port));
  }
  RETURN_ON_ERR(SendCommandAndReadResponse(StrCat("REPLCONF listening-port ", port)));
  PC_RETURN_ON_BAD_RESPONSE(CheckRespIsSimpleReply("OK"));

  auto announce_ip = absl::GetFlag(FLAGS_replica_announce_ip);
  if (!announce_ip.empty()) {
    RETURN_ON_ERR(SendCommandAndReadResponse(StrCat("REPLCONF ip-address ", announce_ip)));
    LOG_IF(WARNING, !CheckRespIsSimpleReply("OK"))
        << "Master did not OK announced IP address, perhaps it is using an old version";
  }

  // Corresponds to server.repl_state == REPL_STATE_SEND_CAPA
  RETURN_ON_ERR(SendCommandAndReadResponse("REPLCONF capa eof capa psync2"));
  PC_RETURN_ON_BAD_RESPONSE(CheckRespIsSimpleReply("OK"));

  // Announce that we are the dragonfly client.
  // Note that we currently do not support dragonfly->redis replication.
  RETURN_ON_ERR(SendCommandAndReadResponse("REPLCONF capa dragonfly"));
  PC_RETURN_ON_BAD_RESPONSE(CheckRespFirstTypes({RespExpr::STRING}));

  if (LastResponseArgs().size() == 1) {  // Redis
    PC_RETURN_ON_BAD_RESPONSE(CheckRespIsSimpleReply("OK"));
  } else if (LastResponseArgs().size() >= 3) {  // it's dragonfly master.
    PC_RETURN_ON_BAD_RESPONSE(!HandleCapaDflyResp());
    if (auto ec = ConfigureDflyMaster(); ec)
      return ec;
  } else {
    PC_RETURN_ON_BAD_RESPONSE(false);
  }

  state_mask_ |= R_GREETED;
  return error_code{};
}

std::error_code Replica::HandleCapaDflyResp() {
  // Response is: <master_repl_id, syncid, num_shards [, version]>
  if (!CheckRespFirstTypes({RespExpr::STRING, RespExpr::STRING, RespExpr::INT64}) ||
      LastResponseArgs()[0].GetBuf().size() != CONFIG_RUN_ID_SIZE)
    return make_error_code(errc::bad_message);

  int64 param_num_flows = get<int64_t>(LastResponseArgs()[2].u);
  if (param_num_flows <= 0 || param_num_flows > 1024) {
    // sanity check, we support upto 1024 shards.
    // It's not that we can not support more but it's probably highly unlikely that someone
    // will run dragonfly with more than 1024 cores.
    LOG(ERROR) << "Invalid flow count " << param_num_flows;
    return make_error_code(errc::bad_message);
  }

  DCHECK(proactor_ == Proactor());

  // If we're syncing a different replication ID, drop the saved LSNs.
  string_view master_repl_id = ToSV(LastResponseArgs()[0].GetBuf());
  if (master_context_.master_repl_id != master_repl_id) {
    if (absl::GetFlag(FLAGS_break_replication_on_master_restart) &&
        !master_context_.master_repl_id.empty()) {
      LOG(ERROR) << "Encountered different master repl id (" << master_repl_id << " vs "
                 << master_context_.master_repl_id << ")";
      state_mask_ = 0;
      return make_error_code(errc::connection_aborted);
    }
    last_journal_LSNs_.reset();
  }
  master_context_.master_repl_id = master_repl_id;
  master_context_.dfly_session_id = ToSV(LastResponseArgs()[1].GetBuf());
  master_context_.num_flows = param_num_flows;

  if (LastResponseArgs().size() >= 4) {
    PC_RETURN_ON_BAD_RESPONSE(LastResponseArgs()[3].type == RespExpr::INT64);
    master_context_.version = DflyVersion(get<int64_t>(LastResponseArgs()[3].u));
  }
  VLOG(1) << "Master id: " << master_context_.master_repl_id
          << ", sync id: " << master_context_.dfly_session_id
          << ", num journals: " << param_num_flows
          << ", version: " << unsigned(master_context_.version);

  return error_code{};
}

std::error_code Replica::ConfigureDflyMaster() {
  // We need to send this because we may require to use this for cluster commands.
  // this reason to send this here is that in other context we can get an error reply
  // since we are budy with the replication
  RETURN_ON_ERR(SendCommandAndReadResponse(StrCat("REPLCONF CLIENT-ID ", id_)));
  if (!CheckRespIsSimpleReply("OK")) {
    LOG(WARNING) << "Bad REPLCONF CLIENT-ID response";
  }

  RETURN_ON_ERR(
      SendCommandAndReadResponse(StrCat("REPLCONF CLIENT-VERSION ", DflyVersion::CURRENT_VER)));
  PC_RETURN_ON_BAD_RESPONSE(CheckRespIsSimpleReply("OK"));

  return error_code{};
}

error_code Replica::InitiatePSync() {
  base::IoBuf io_buf{128};

  // Corresponds to server.repl_state == REPL_STATE_SEND_PSYNC
  string id("?");  // corresponds to null master id and null offset
  int64_t offs = -1;
  if (!master_context_.master_repl_id.empty()) {  // in case we synced before
    id = master_context_.master_repl_id;          // provide the replication offset and master id
    // TBD: for incremental sync send repl_offs_, not supported yet.
    // offs = repl_offs_;
  }

  RETURN_ON_ERR(SendCommand(StrCat("PSYNC ", id, " ", offs)));

  // Master may delay sync response with "repl_diskless_sync_delay"
  PSyncResponse repl_header;

  RETURN_ON_ERR(ParseReplicationHeader(&io_buf, &repl_header));

  string* token = absl::get_if<string>(&repl_header.fullsync);
  size_t snapshot_size = SIZE_MAX;
  if (!token) {
    snapshot_size = absl::get<size_t>(repl_header.fullsync);
  }
  TouchIoTime();

  // we get token for diskless redis replication. For disk based replication
  // we get the snapshot size.
  if (snapshot_size || token != nullptr) {
    LOG(INFO) << "Starting full sync with Redis master";

    state_mask_ |= R_SYNCING;

    io::PrefixSource ps{io_buf.InputBuffer(), Sock()};

    // Set LOADING state.
    if (!service_.RequestLoadingState()) {
      return exec_st_.ReportError(std::make_error_code(errc::state_not_recoverable),
                                  "Failed to enter LOADING state");
    }

    absl::Cleanup cleanup = [this]() { service_.RemoveLoadingState(); };

    if (slot_range_.has_value()) {
      JournalExecutor{&service_}.FlushSlots(slot_range_.value());
    } else {
      JournalExecutor{&service_}.FlushAll();
    }

    RdbLoader loader(NULL);
    loader.SetLoadUnownedSlots(true);
    loader.set_source_limit(snapshot_size);
    // TODO: to allow registering callbacks within loader to send '\n' pings back to master.
    // Also to allow updating last_io_time_.
    error_code ec = loader.Load(&ps);
    RETURN_ON_ERR(ec);
    VLOG(1) << "full sync completed";

    if (token) {
      uint8_t buf[kRdbEofMarkSize];
      io::PrefixSource chained(loader.Leftover(), &ps);
      VLOG(1) << "Before reading from chained stream";
      io::Result<size_t> eof_res = chained.Read(io::MutableBytes{buf});
      CHECK(eof_res && *eof_res == kRdbEofMarkSize);

      VLOG(1) << "Comparing token " << ToSV(buf);

      // TODO: handle gracefully...
      CHECK_EQ(0, memcmp(token->data(), buf, kRdbEofMarkSize));
      CHECK(chained.UnusedPrefix().empty());
    } else {
      CHECK_EQ(0u, loader.Leftover().size());
      CHECK_EQ(snapshot_size, loader.bytes_read());
    }

    CHECK(ps.UnusedPrefix().empty());
    io_buf.ConsumeInput(io_buf.InputLen());
    TouchIoTime();
  } else {
    LOG(INFO) << "Re-established sync with Redis master with ID=" << id;
  }

  state_mask_ &= ~R_SYNCING;
  state_mask_ |= R_SYNC_OK;

  // There is a data race condition in Redis-master code, where "ACK 0" handler may be
  // triggered before Redis is ready to transition to the streaming state and it silenty ignores
  // "ACK 0". We reduce the chance it happens with this delay.
  ThisFiber::SleepFor(50ms);

  return error_code{};
}

// Initialize and start sub-replica for each flow.
error_code Replica::InitiateDflySync(std::optional<LastMasterSyncData> last_master_sync_data) {
  auto start_time = absl::Now();

  // Initialize MultiShardExecution.
  multi_shard_exe_.reset(new MultiShardExecution());

  // Initialize shard flows.
  shard_flows_.resize(master_context_.num_flows);
  DCHECK(!shard_flows_.empty());
  for (unsigned i = 0; i < shard_flows_.size(); ++i) {
    // Transfer LSN state for partial sync
    uint64_t partial_sync_lsn = 0;
    if (shard_flows_[i]) {
      partial_sync_lsn = shard_flows_[i]->JournalExecutedCount();
    }
    shard_flows_[i].reset(
        new DflyShardReplica(server(), master_context_, i, &service_, multi_shard_exe_));
    if (partial_sync_lsn > 0) {
      shard_flows_[i]->SetRecordsExecuted(partial_sync_lsn);
    }
  }
  thread_flow_map_ = Partition(shard_flows_.size());

  // Blocked on until all flows got full sync cut.
  BlockingCounter sync_block{unsigned(shard_flows_.size())};

  // Switch to new error handler that closes flow sockets.
  auto err_handler = [this, sync_block](const auto& ge) mutable {
    // Unblock this function.
    sync_block->Cancel();

    // Make sure the flows are not in a state transition
    lock_guard lk{flows_op_mu_};

    // Unblock all sockets.
    DefaultErrorHandler(ge);
    for (auto& flow : shard_flows_)
      flow->Cancel();
  };

  RETURN_ON_ERR(exec_st_.SwitchErrorHandler(std::move(err_handler)));

  // Start full sync flows.
  state_mask_ |= R_SYNCING;

  std::string_view sync_type;
  absl::Cleanup cleanup = [this, &sync_type]() {
    // We do the following operations regardless of outcome.
    JoinDflyFlows();
    if (sync_type == "full") {
      service_.RemoveLoadingState();
<<<<<<< HEAD
    } else if (service_.IsLoadingState()) {
=======
    } else if (service_.IsLoadingExclusively()) {
>>>>>>> 0ba8b956
      // We need this check. We originally set the state unconditionally to LOADING
      // when we call ReplicaOf command. If for some reason we fail to start full sync below
      // or cancel the context, we still need to switch to ACTIVE state.
      // TODO(kostasrim) we can remove this once my proposed changes for replication move forward
      // as the state transitions for ReplicaOf command will be much clearer.
      service_.SwitchState(GlobalState::LOADING, GlobalState::ACTIVE);
    }
    state_mask_ &= ~R_SYNCING;
    last_journal_LSNs_.reset();
  };

  {
    unsigned num_df_flows = shard_flows_.size();
    // Going out of the way to avoid using std::vector<bool>...
    auto is_full_sync = std::make_unique<bool[]>(num_df_flows);
    // The elements of this bool array are not always initialized but we call std::accumulate below
    // unconditionally. For some cases this will accumulate whatever junk that uninitialized memory
    // cell contain. Do not remove the memset below.
    std::memset(is_full_sync.get(), 0, num_df_flows);
    DCHECK(!last_journal_LSNs_ || last_journal_LSNs_->size() == num_df_flows);
    auto shard_cb = [&](unsigned index, auto*) {
      for (auto id : thread_flow_map_[index]) {
        auto ec = shard_flows_[id]->StartSyncFlow(sync_block, &exec_st_,
                                                  last_journal_LSNs_.has_value()
                                                      ? std::optional((*last_journal_LSNs_)[id])
                                                      : std::nullopt,
                                                  last_master_sync_data);
        if (ec.has_value())
          is_full_sync[id] = ec.value();
        else
          exec_st_.ReportError(ec.error());
      }
    };
    // Lock to prevent the error handler from running instantly
    // while the flows are in a mixed state.
    lock_guard lk{flows_op_mu_};

    shard_set->pool()->AwaitFiberOnAll(std::move(shard_cb));
    if (last_journal_LSNs_) {
      ++psync_attempts_;
    }

    last_journal_LSNs_.reset();
    size_t num_full_flows =
        std::accumulate(is_full_sync.get(), is_full_sync.get() + num_df_flows, 0);

    if (num_full_flows == num_df_flows) {
      // Make sure we're in LOADING state.
      if (!service_.RequestLoadingState()) {
        return exec_st_.ReportError(std::make_error_code(errc::state_not_recoverable),
                                    "Failed to enter LOADING state");
      }
      sync_type = "full";

      DVLOG(1) << "Calling Flush on all slots " << this;

      if (slot_range_.has_value()) {
        JournalExecutor{&service_}.FlushSlots(slot_range_.value());
      } else {
        JournalExecutor{&service_}.FlushAll();
      }
      DVLOG(1) << "Flush on all slots ended " << this;
    } else if (num_full_flows == 0) {
      sync_type = "partial";
    } else {
      exec_st_.ReportError(std::make_error_code(errc::state_not_recoverable),
                           "Won't do a partial sync: some flows must fully resync");
    }
  }

  RETURN_ON_ERR(exec_st_.GetError());

  LOG(INFO) << "Started " << sync_type << " sync with " << server().Description();

  // We skip full sync if we can do partial
  if (sync_type != "partial") {
    // Send DFLY SYNC.
    if (auto ec = SendNextPhaseRequest("SYNC"); ec) {
      return exec_st_.ReportError(ec);
    }

    // Wait for all flows to receive full sync cut.
    // In case of an error, this is unblocked by the error handler.
    VLOG(1) << "Waiting for all full sync cut confirmations";
    sync_block->Wait();

    // Check if we woke up due to cancellation.
    if (!exec_st_.IsRunning())
      return exec_st_.GetError();

    RdbLoader::PerformPostLoad(&service_);
  }

  // Send DFLY STARTSTABLE.
  if (auto ec = SendNextPhaseRequest("STARTSTABLE"); ec) {
    return exec_st_.ReportError(ec);
  }

  // Joining flows and resetting state is done by cleanup.
  double seconds = double(absl::ToInt64Milliseconds(absl::Now() - start_time)) / 1000;
  LOG(INFO) << sync_type << " sync finished in " << strings::HumanReadableElapsedTime(seconds);

  return exec_st_.GetError();
}

error_code Replica::ConsumeRedisStream() {
  base::IoBuf io_buf(16_KB);
  ConnectionContext conn_context{nullptr, {}};
  conn_context.is_replicating = true;
  conn_context.journal_emulated = true;
  conn_context.skip_acl_validation = true;
  conn_context.ns = &namespaces->GetDefaultNamespace();

  // we never reply back on the commands.
  facade::CapturingReplyBuilder null_builder{facade::ReplyMode::NONE};
  ResetParser(RedisParser::Mode::SERVER);

  // Master waits for this command in order to start sending replication stream.
  RETURN_ON_ERR(SendCommand("REPLCONF ACK 0"));

  VLOG(1) << "Before reading repl-log";

  // Redis sends either pings every "repl_ping_slave_period" time inside replicationCron().
  // or, alternatively, write commands stream coming from propagate() function.
  // Replica connection must send "REPLCONF ACK xxx" in order to make sure that master replication
  // buffer gets disposed of already processed commands, this is done in a separate fiber.
  error_code ec;
  LOG(INFO) << "Transitioned into stable sync";

  // Set new error handler.
  auto err_handler = [this](const auto& ge) {
    // Trigger ack-fiber
    replica_waker_.notifyAll();
    DefaultErrorHandler(ge);
  };
  RETURN_ON_ERR(exec_st_.SwitchErrorHandler(std::move(err_handler)));

  facade::CmdArgVec args_vector;

  acks_fb_ = fb2::Fiber("redis_acks", &Replica::RedisStreamAcksFb, this);

  while (true) {
    auto response = ReadRespReply(&io_buf, /*copy_msg=*/false);
    if (!response.has_value()) {
      LOG_REPL_ERROR("Error in Redis Stream at phase "
                     << GetCurrentPhase() << " with " << server().Description()
                     << ", error: " << response.error()
                     << ", socket state: " + GetSocketInfo(Sock()->native_handle()));
      exec_st_.ReportError(response.error());
      acks_fb_.JoinIfNeeded();
      return response.error();
    }

    if (!LastResponseArgs().empty()) {
      string cmd = absl::CHexEscape(ToSV(LastResponseArgs()[0].GetBuf()));

      // Valkey and Redis may send MULTI and EXEC as part of their replication commands.
      // Dragonfly disallows some commands, such as SELECT, inside of MULTI/EXEC, so here we simply
      // ignore MULTI/EXEC and execute their inner commands individually.
      if (!absl::EqualsIgnoreCase(cmd, "MULTI") && !absl::EqualsIgnoreCase(cmd, "EXEC")) {
        VLOG(2) << "Got command " << cmd << "\n consumed: " << response->total_read;

        if (LastResponseArgs()[0].GetBuf()[0] == '\r') {
          for (const auto& arg : LastResponseArgs()) {
            LOG(INFO) << absl::CHexEscape(ToSV(arg.GetBuf()));
          }
        }

        facade::RespExpr::VecToArgList(LastResponseArgs(), &args_vector);
        CmdArgList arg_list{args_vector.data(), args_vector.size()};
        service_.DispatchCommand(arg_list, &null_builder, &conn_context);
      }
    }

    io_buf.ConsumeInput(response->left_in_buffer);
    repl_offs_ += response->total_read;
    replica_waker_.notify();  // Notify to trigger ACKs.
  }
}

error_code Replica::ConsumeDflyStream() {
  // Set new error handler that closes flow sockets.
  auto err_handler = [this](const auto& ge) {
    // Make sure the flows are not in a state transition
    lock_guard lk{flows_op_mu_};

    LOG_REPL_ERROR("Replication error in phase "
                   << GetCurrentPhase() << " with " << server().Description() << ", error: "
                   << ge.Format() << ", socket state: " + GetSocketInfo(Sock()->native_handle()));

    DefaultErrorHandler(ge);
    for (auto& flow : shard_flows_) {
      flow->Cancel();
    }
    multi_shard_exe_->CancelAllBlockingEntities();
  };
  RETURN_ON_ERR(exec_st_.SwitchErrorHandler(std::move(err_handler)));

  size_t total_flows_to_finish_partial = 0;
  for (const auto& flow : thread_flow_map_) {
    total_flows_to_finish_partial += flow.size();
  }

  LOG(INFO) << "Transitioned into stable sync";
  // Transition flows into stable sync.
  std::atomic<size_t> flows_reached_partial = 0;
  {
    auto shard_cb = [&](unsigned index, auto*) {
      const auto& local_ids = thread_flow_map_[index];
      DflyShardReplica::PSyncState psync{&flows_reached_partial, total_flows_to_finish_partial,
                                         &psync_successes_};

      for (unsigned id : local_ids) {
        auto ec = shard_flows_[id]->StartStableSyncFlow(&exec_st_, psync);
        if (ec)
          exec_st_.ReportError(ec);
      }
    };

    // Lock to prevent error handler from running on mixed state.
    lock_guard lk{flows_op_mu_};
    shard_set->pool()->AwaitFiberOnAll(std::move(shard_cb));
  }

  JoinDflyFlows();

  last_journal_LSNs_.emplace();
  for (auto& flow : shard_flows_) {
    last_journal_LSNs_->push_back(flow->JournalExecutedCount());
  }

  LOG(INFO) << "Exit stable sync";
  // The only option to unblock is to cancel the context.
  CHECK(exec_st_.GetError());

  return exec_st_.GetError();
}

void Replica::JoinDflyFlows() {
  for (auto& flow : shard_flows_) {
    flow->JoinFlow();
  }
}

void Replica::SetShardStates(bool replica) {
  shard_set->RunBriefInParallel([replica](EngineShard* shard) { shard->SetReplica(replica); });
}

error_code Replica::SendNextPhaseRequest(string_view kind) {
  // Ask master to start sending replication stream
  string request = StrCat("DFLY ", kind, " ", master_context_.dfly_session_id);

  VLOG(1) << "Sending: " << request;
  RETURN_ON_ERR(SendCommandAndReadResponse(request));

  PC_RETURN_ON_BAD_RESPONSE(CheckRespIsSimpleReply("OK"));

  return std::error_code{};
}

io::Result<bool> DflyShardReplica::StartSyncFlow(
    BlockingCounter sb, ExecutionState* cntx, std::optional<LSN> lsn,
    std::optional<Replica::LastMasterSyncData> last_master_data) {
  using nonstd::make_unexpected;
  DCHECK(!master_context_.master_repl_id.empty() && !master_context_.dfly_session_id.empty());
  proactor_index_ = ProactorBase::me()->GetPoolIndex();

  RETURN_ON_ERR_T(make_unexpected,
                  ConnectAndAuth(absl::GetFlag(FLAGS_master_connect_timeout_ms) * 1ms, &exec_st_));

  VLOG(1) << "Sending on flow " << master_context_.master_repl_id << " "
          << master_context_.dfly_session_id << " " << flow_id_;

  // DFLY FLOW <master_id> <session_id> <flow_id> [lsn] [last_master_id lsn-vec]
  std::string cmd = StrCat("DFLY FLOW ", master_context_.master_repl_id, " ",
                           master_context_.dfly_session_id, " ", flow_id_);
  // Try to negotiate a partial sync if possible.
  if (lsn.has_value() && master_context_.version > DflyVersion::VER1 &&
      absl::GetFlag(FLAGS_replica_partial_sync)) {
    absl::StrAppend(&cmd, " ", *lsn);
  }
  if (last_master_data && master_context_.version >= DflyVersion::VER5 &&
      absl::GetFlag(FLAGS_replica_partial_sync)) {
    string lsn_str = absl::StrJoin(last_master_data.value().last_journal_LSNs, "-");
    absl::StrAppend(&cmd, " ", last_master_data.value().id, " ", lsn_str);
    VLOG(1) << "Sending last master sync flow " << last_master_data.value().id << " " << lsn_str;
  }

  ResetParser(RedisParser::Mode::CLIENT);
  leftover_buf_.emplace(128);
  RETURN_ON_ERR_T(make_unexpected, SendCommand(cmd));
  auto read_resp = ReadRespReply(&*leftover_buf_);
  if (!read_resp.has_value()) {
    return make_unexpected(read_resp.error());
  }

  PC_RETURN_ON_BAD_RESPONSE_T(make_unexpected,
                              CheckRespFirstTypes({RespExpr::STRING, RespExpr::STRING}));

  string_view flow_directive = ToSV(LastResponseArgs()[0].GetBuf());
  // Fetch the LSN to consider partial sync complete
  if (!(flow_directive.back() == 'L')) {
    string_view lsn = flow_directive.substr(7);
    std::ignore = absl::SimpleAtoi(lsn, &lsn_to_finish_partial_);
    flow_directive = flow_directive.substr(0, 7);
  }
  string eof_token;
  PC_RETURN_ON_BAD_RESPONSE_T(make_unexpected,
                              flow_directive == "FULL" || flow_directive == "PARTIAL");
  bool is_full_sync = flow_directive == "FULL";

  eof_token = ToSV(LastResponseArgs()[1].GetBuf());

  leftover_buf_->ConsumeInput(read_resp->left_in_buffer);

  // Skip full sync if we are doing partial. Clean up will take care mixed state, e.g,
  // some flows receive partial while others receive full.
  if (is_full_sync) {
    // We can not discard io_buf because it may contain data
    // besides the response we parsed. Therefore we pass it further to ReplicateDFFb.
    sync_fb_ = fb2::Fiber("shard_full_sync", &DflyShardReplica::FullSyncDflyFb, this,
                          std::move(eof_token), sb, cntx);
  }
  return is_full_sync;
}

error_code DflyShardReplica::StartStableSyncFlow(ExecutionState* cntx, PSyncState psync) {
  DCHECK(!master_context_.master_repl_id.empty() && !master_context_.dfly_session_id.empty());
  ProactorBase* mythread = ProactorBase::me();
  CHECK(mythread);

  if (!Sock()->IsOpen()) {
    return std::make_error_code(errc::io_error);
  }
  rdb_loader_.reset();  // we do not need it anymore.
  sync_fb_ = fb2::Fiber("shard_stable_sync_read", &DflyShardReplica::StableSyncDflyReadFb, this,
                        cntx, psync);

  return std::error_code{};
}

void DflyShardReplica::FullSyncDflyFb(std::string eof_token, BlockingCounter bc,
                                      ExecutionState* cntx) {
  DCHECK(leftover_buf_);
  io::PrefixSource ps{leftover_buf_->InputBuffer(), Sock()};

  rdb_loader_->SetFullSyncCutCb([bc, ran = false]() mutable {
    if (!ran) {
      bc->Dec();
      ran = true;
    }
  });

  // In the no point-in-time replication flow, it's possible to serialize a journal change
  // before serializing the bucket that the key was updated in on the master side. As a result,
  // when loading the serialized bucket data on the replica, it may overwrite the earlier entry
  // added by the journal change. This is an expected and valid scenario, so to avoid unnecessary
  // warnings, we enable SetOverrideExistingKeys(true).
  rdb_loader_->SetOverrideExistingKeys(true);

  // Load incoming rdb stream.
  if (std::error_code ec = rdb_loader_->Load(&ps); ec) {
    cntx->ReportError(ec, "Error loading rdb format");
    return;
  }

  // Try finding eof token.
  io::PrefixSource chained_tail{rdb_loader_->Leftover(), &ps};
  if (!eof_token.empty()) {
    unique_ptr<uint8_t[]> buf{new uint8_t[eof_token.size()]};

    io::Result<size_t> res =
        chained_tail.ReadAtLeast(io::MutableBytes{buf.get(), eof_token.size()}, eof_token.size());

    if (!res || *res != eof_token.size()) {
      cntx->ReportError(std::make_error_code(errc::protocol_error),
                        "Error finding eof token in stream");
      return;
    }
  }

  // Keep loader leftover.
  io::Bytes unused = chained_tail.UnusedPrefix();
  if (!unused.empty()) {
    leftover_buf_.emplace(unused.size());
    leftover_buf_->WriteAndCommit(unused.data(), unused.size());
  } else {
    leftover_buf_.reset();
  }

  if (auto jo = rdb_loader_->journal_offset(); jo.has_value()) {
    this->journal_rec_executed_.store(*jo);
  } else {
    cntx->ReportError(std::make_error_code(errc::protocol_error),
                      "Error finding journal offset in stream");
  }
  VLOG(1) << "FullSyncDflyFb finished after reading " << rdb_loader_->bytes_read() << " bytes";
}

void DflyShardReplica::StableSyncDflyReadFb(ExecutionState* cntx, PSyncState psync) {
  DCHECK_EQ(proactor_index_, ProactorBase::me()->GetPoolIndex());

  // Check leftover from full sync.
  io::Bytes prefix{};
  if (leftover_buf_ && leftover_buf_->InputLen() > 0) {
    prefix = leftover_buf_->InputBuffer();
  }

  io::PrefixSource ps{prefix, Sock()};

  JournalReader reader{&ps, 0};
  DCHECK_GE(journal_rec_executed_, 1u);
  TransactionReader tx_reader{journal_rec_executed_.load(std::memory_order_relaxed) - 1};

  if (lsn_to_finish_partial_ == journal_rec_executed_ &&
      (++*psync.flows_reached_partial == psync.total_flows_to_finish_partial)) {
    // There is no race condition, it will happen only once
    ++*psync.success;
  }

  acks_fb_ = fb2::Fiber("shard_acks", &DflyShardReplica::StableSyncDflyAcksFb, this, cntx);
  std::optional<TransactionData> tx_data;
  while ((tx_data = tx_reader.NextTxData(&reader, cntx))) {
    DVLOG(3) << "Lsn: " << tx_data->lsn;

    last_io_time_ = Proactor()->GetMonotonicTimeNs();
    if (tx_data->opcode == journal::Op::LSN) {
      //  Do nothing
    } else if (tx_data->opcode == journal::Op::PING) {
      force_ping_ = true;
      journal_rec_executed_.fetch_add(1, std::memory_order_relaxed);
    } else {
      const bool is_successful = ExecuteTx(std::move(*tx_data), cntx);
      if (is_successful) {
        // We only increment upon successful execution of the transaction.
        // The reason for this is that during partial sync we sent this
        // number as the lsn number to resume from. However, if for example
        // we increment this when a command fails (because the context
        // got cancelled, e.g, replication connection broke), we will get
        // inconsistent data because the replica will resume from the next
        // lsn of the master and this lsn entry will be lost.
        journal_rec_executed_.fetch_add(1, std::memory_order_relaxed);
      }
    }

    if (lsn_to_finish_partial_ == journal_rec_executed_ &&
        (++*psync.flows_reached_partial == psync.total_flows_to_finish_partial)) {
      // There is no race condition, it will happen only once
      ++*psync.success;
    }

    shard_replica_waker_.notifyAll();
  }
}

void Replica::RedisStreamAcksFb() {
  constexpr size_t kAckRecordMaxInterval = 1024;
  std::chrono::duration ack_time_max_interval =
      1ms * absl::GetFlag(FLAGS_replication_acks_interval);
  std::string ack_cmd;
  auto next_ack_tp = std::chrono::steady_clock::now();

  while (exec_st_.IsRunning()) {
    VLOG(2) << "Sending an ACK with offset=" << repl_offs_;
    ack_cmd = absl::StrCat("REPLCONF ACK ", repl_offs_);
    next_ack_tp = std::chrono::steady_clock::now() + ack_time_max_interval;
    if (auto ec = SendCommand(ack_cmd); ec) {
      exec_st_.ReportError(ec);
      break;
    }
    ack_offs_ = repl_offs_;

    replica_waker_.await_until(
        [&]() { return repl_offs_ > ack_offs_ + kAckRecordMaxInterval || (!exec_st_.IsRunning()); },
        next_ack_tp);
  }
}

void DflyShardReplica::StableSyncDflyAcksFb(ExecutionState* cntx) {
  DCHECK_EQ(proactor_index_, ProactorBase::me()->GetPoolIndex());

  constexpr size_t kAckRecordMaxInterval = 1024;
  std::chrono::duration ack_time_max_interval =
      1ms * absl::GetFlag(FLAGS_replication_acks_interval);
  std::string ack_cmd;
  auto next_ack_tp = std::chrono::steady_clock::now();

  uint64_t current_offset;
  while (cntx->IsRunning()) {
    // Handle ACKs with the master. PING opcodes from the master mean we should immediately
    // answer.
    current_offset = journal_rec_executed_.load(std::memory_order_relaxed);
    VLOG(1) << "Sending an ACK with offset=" << current_offset << " forced=" << force_ping_;
    ack_cmd = absl::StrCat("REPLCONF ACK ", current_offset);
    force_ping_ = false;
    next_ack_tp = std::chrono::steady_clock::now() + ack_time_max_interval;
    if (auto ec = SendCommand(ack_cmd); ec) {
      cntx->ReportError(ec);
      break;
    }
    ack_offs_ = current_offset;

    shard_replica_waker_.await_until(
        [&]() {
          return journal_rec_executed_.load(std::memory_order_relaxed) >
                     ack_offs_ + kAckRecordMaxInterval ||
                 force_ping_ || (!cntx->IsRunning());
        },
        next_ack_tp);
  }
}

DflyShardReplica::DflyShardReplica(ServerContext server_context, MasterContext master_context,
                                   uint32_t flow_id, Service* service,
                                   std::shared_ptr<MultiShardExecution> multi_shard_exe)
    : ProtocolClient(server_context),
      service_(*service),
      master_context_(master_context),
      multi_shard_exe_(multi_shard_exe),
      flow_id_(flow_id) {
  executor_ = std::make_unique<JournalExecutor>(service);
  rdb_loader_ = std::make_unique<RdbLoader>(&service_);
  rdb_loader_->SetLoadUnownedSlots(true);
}

DflyShardReplica::~DflyShardReplica() {
  JoinFlow();
}

bool DflyShardReplica::ExecuteTx(TransactionData&& tx_data, ExecutionState* cntx) {
  if (!cntx->IsRunning()) {
    return false;
  }

  if (!tx_data.IsGlobalCmd()) {
    VLOG(3) << "Execute cmd without sync between shards. txid: " << tx_data.txid;
    return executor_->Execute(tx_data.dbid, tx_data.command) == facade::DispatchResult::OK;
  }

  bool inserted_by_me =
      multi_shard_exe_->InsertTxToSharedMap(tx_data.txid, master_context_.num_flows);

  auto& multi_shard_data = multi_shard_exe_->Find(tx_data.txid);

  VLOG(2) << "Execute txid: " << tx_data.txid << " waiting for data in all shards";
  // Wait until shards flows got transaction data and inserted to map.
  // This step enforces that replica will execute multi shard commands that finished on master
  // and replica recieved all the commands from all shards.
  multi_shard_data.block->Wait();
  // Check if we woke up due to cancellation.
  if (!exec_st_.IsRunning())
    return false;
  VLOG(2) << "Execute txid: " << tx_data.txid << " block wait finished";

  VLOG(2) << "Execute txid: " << tx_data.txid << " global command execution";
  // Wait until all shards flows get to execution step of this transaction.
  multi_shard_data.barrier.Wait();
  // Check if we woke up due to cancellation.
  if (!exec_st_.IsRunning())
    return false;
  // Global command will be executed only from one flow fiber. This ensure corectness of data in
  // replica.
  bool execution_res = true;
  if (inserted_by_me) {
    execution_res = executor_->Execute(tx_data.dbid, tx_data.command) == facade::DispatchResult::OK;
  }
  // Wait until exection is done, to make sure we done execute next commands while the global is
  // executed.
  multi_shard_data.barrier.Wait();
  // Check if we woke up due to cancellation.
  if (!exec_st_.IsRunning())
    return false;

  // Erase from map can be done only after all flow fibers executed the transaction commands.
  // The last fiber which will decrease the counter to 0 will be the one to erase the data from
  // map
  auto val = multi_shard_data.counter.fetch_sub(1, std::memory_order_relaxed);
  VLOG(2) << "txid: " << tx_data.txid << " counter: " << val;
  if (val == 1) {
    multi_shard_exe_->Erase(tx_data.txid);
  }
  return execution_res;
}

error_code Replica::ParseReplicationHeader(base::IoBuf* io_buf, PSyncResponse* dest) {
  std::string_view str;

  RETURN_ON_ERR(ReadLine(io_buf, &str));

  DCHECK(!str.empty());

  std::string_view header;
  bool valid = false;

  auto bad_header = [str]() {
    LOG(ERROR) << "Bad replication header: " << str;
    return std::make_error_code(std::errc::illegal_byte_sequence);
  };

  // non-empty lines
  if (str[0] != '+') {
    return bad_header();
  }

  header = str.substr(1);
  VLOG(1) << "header: " << header;
  if (absl::ConsumePrefix(&header, "FULLRESYNC ")) {
    // +FULLRESYNC db7bd45bf68ae9b1acac33acb 123\r\n
    //             master_id  repl_offset
    size_t pos = header.find(' ');
    if (pos != std::string_view::npos) {
      if (absl::SimpleAtoi(header.substr(pos + 1), &repl_offs_)) {
        master_context_.master_repl_id = string(header.substr(0, pos));
        valid = true;
        VLOG(1) << "master repl_id " << master_context_.master_repl_id << " / " << repl_offs_;
      }
    }

    if (!valid)
      return bad_header();

    io_buf->ConsumeInput(str.size() + 2);
    RETURN_ON_ERR(ReadLine(io_buf, &str));  // Read the next line parsed below.

    // Readline checks for non ws character first before searching for eol
    // so str must be non empty.
    DCHECK(!str.empty());

    if (str[0] != '$') {
      return bad_header();
    }

    std::string_view token = str.substr(1);
    VLOG(1) << "token: " << token;
    if (absl::ConsumePrefix(&token, "EOF:")) {
      CHECK_EQ(kRdbEofMarkSize, token.size()) << token;
      dest->fullsync.emplace<string>(token);
      VLOG(1) << "Token: " << token;
    } else {
      size_t rdb_size = 0;
      if (!absl::SimpleAtoi(token, &rdb_size))
        return std::make_error_code(std::errc::illegal_byte_sequence);

      VLOG(1) << "rdb size " << rdb_size;
      dest->fullsync.emplace<size_t>(rdb_size);
    }
    io_buf->ConsumeInput(str.size() + 2);
  } else if (absl::ConsumePrefix(&header, "CONTINUE")) {
    // we send psync2 so we should get master replid.
    // That could change due to redis failovers.
    // TODO: part sync
    dest->fullsync.emplace<size_t>(0);
    LOG(ERROR) << "Partial replication not supported yet";
    return std::make_error_code(std::errc::not_supported);
  } else {
    LOG(ERROR) << "Unknown replication header";
    return bad_header();
  }

  return error_code{};
}

auto Replica::GetSummary() const -> Summary {
  auto f = [this]() {
    auto last_io_time = LastIoTime();

    // Note: we access LastIoTime from foreigh thread in unsafe manner. However, specifically here
    // it's unlikely to cause a real bug.
    for (const auto& flow : shard_flows_) {  // Get last io time from all sub flows.
      last_io_time = std::max(last_io_time, flow->LastIoTime());
    }

    Summary res;
    res.host = server().host;
    res.port = server().port;
    res.master_link_established = (state_mask_ & R_TCP_CONNECTED);
    res.full_sync_in_progress = (state_mask_ & R_SYNCING);
    res.full_sync_done = (state_mask_ & R_SYNC_OK);

    uint64_t current_time = ProactorBase::GetMonotonicTimeNs();
    // last_io_time is derived above by reading last_io_time_ from all the flows,
    // by accessing them from a foreign thread, see the loop above. As a result some
    // threads may have last_io_time_ bigger than our current time, so we fix it here.
    if (last_io_time > current_time) {
      res.master_last_io_sec = 0;
    } else {
      res.master_last_io_sec = (current_time - last_io_time) / 1000000000UL;
    }

    res.master_id = master_context_.master_repl_id;
    res.reconnect_count = reconnect_count_;
    res.repl_offset_sum = 0;
    for (uint64_t offs : GetReplicaOffset()) {
      res.repl_offset_sum += offs;
    }
    res.psync_successes = psync_successes_;
    res.psync_attempts = psync_attempts_;
    return res;
  };

  if (Sock())
    return Proactor()->AwaitBrief(f);

  /**
   * when this branch happens: there is a very short grace period
   * where Sock() is not initialized, yet the server can
   * receive ROLE/INFO commands. That period happens when launching
   * an instance with '--replicaof' and then immediately
   * sending a command.
   *
   * In that instance, we have to run f() on the current fiber.
   */
  return f();
}

std::vector<uint64_t> Replica::GetReplicaOffset() const {
  std::vector<uint64_t> flow_rec_count;
  flow_rec_count.resize(shard_flows_.size());
  for (const auto& flow : shard_flows_) {
    uint32_t flow_id = flow->FlowId();
    uint64_t rec_count = flow->JournalExecutedCount();
    DCHECK_LT(flow_id, shard_flows_.size());
    flow_rec_count[flow_id] = rec_count;
  }
  return flow_rec_count;
}

std::string Replica::GetSyncId() const {
  return master_context_.dfly_session_id;
}

std::string Replica::GetCurrentPhase() const {
  if (!(state_mask_ & R_ENABLED))
    return "DISABLED";
  if (!(state_mask_ & R_TCP_CONNECTED))
    return "TCP_CONNECTING";
  if (!(state_mask_ & R_GREETED))
    return "GREETING";
  if (!(state_mask_ & R_SYNC_OK))
    return "INITIAL_SYNC";
  if (state_mask_ & R_SYNCING)
    return "FULL_SYNC_IN_PROGRESS";

  return "STABLE_SYNC";
}

uint32_t DflyShardReplica::FlowId() const {
  return flow_id_;
}

void DflyShardReplica::Pause(bool pause) {
  if (rdb_loader_) {
    rdb_loader_->Pause(pause);
  }
}

void DflyShardReplica::JoinFlow() {
  sync_fb_.JoinIfNeeded();
  acks_fb_.JoinIfNeeded();
}

void DflyShardReplica::Cancel() {
  if (rdb_loader_)
    rdb_loader_->stop();
  CloseSocket();
  shard_replica_waker_.notifyAll();
}

}  // namespace dfly<|MERGE_RESOLUTION|>--- conflicted
+++ resolved
@@ -550,11 +550,7 @@
     JoinDflyFlows();
     if (sync_type == "full") {
       service_.RemoveLoadingState();
-<<<<<<< HEAD
-    } else if (service_.IsLoadingState()) {
-=======
     } else if (service_.IsLoadingExclusively()) {
->>>>>>> 0ba8b956
       // We need this check. We originally set the state unconditionally to LOADING
       // when we call ReplicaOf command. If for some reason we fail to start full sync below
       // or cancel the context, we still need to switch to ACTIVE state.
