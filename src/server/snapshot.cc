// Copyright 2024, DragonflyDB authors.  All rights reserved.
// See LICENSE for licensing terms.
//

#include "server/snapshot.h"

#include <absl/functional/bind_front.h>
#include <absl/strings/match.h>
#include <absl/strings/str_cat.h>

#include <mutex>

<<<<<<< HEAD
#include "base/flags.h"
=======
>>>>>>> e1b03d60
#include "base/logging.h"
#include "core/heap_size.h"
#include "server/db_slice.h"
#include "server/engine_shard_set.h"
#include "server/journal/journal.h"
#include "server/rdb_extensions.h"
#include "server/rdb_save.h"
#include "server/tiered_storage.h"
#include "util/fibers/synchronization.h"
<<<<<<< HEAD

ABSL_FLAG(size_t, flush_limit_save_entries, 0, "Byte limit to flush while serializing entries");
=======
>>>>>>> e1b03d60

namespace dfly {

using namespace std;
using namespace util;
using namespace chrono_literals;

namespace {
thread_local absl::flat_hash_set<SliceSnapshot*> tl_slice_snapshots;
}  // namespace

size_t SliceSnapshot::DbRecord::size() const {
  return HeapSize(value);
}

SliceSnapshot::SliceSnapshot(DbSlice* slice, RecordChannel* dest, CompressionMode compression_mode)
    : db_slice_(slice), dest_(dest), compression_mode_(compression_mode) {
  db_array_ = slice->databases();
  tl_slice_snapshots.insert(this);
  const auto flush_limit = absl::GetFlag(FLAGS_flush_limit_save_entries);
  if (flush_limit != 0) {
    flush_fun_ = [this, flush_limit](size_t bytes_serialized) {
      if (bytes_serialized > flush_limit) {
        auto serialized = Serialize();
        VLOG(2) << "FlushedToChannel " << serialized << " bytes";
      }
    };
  }
}

SliceSnapshot::~SliceSnapshot() {
  tl_slice_snapshots.erase(this);
}

size_t SliceSnapshot::GetThreadLocalMemoryUsage() {
  size_t mem = 0;
  for (SliceSnapshot* snapshot : tl_slice_snapshots) {
    mem += snapshot->GetBufferCapacity() + snapshot->GetTotalChannelCapacity();
  }
  return mem;
}

bool SliceSnapshot::IsSnaphotInProgress() {
  return tl_slice_snapshots.size() > 0;
}

void SliceSnapshot::Start(bool stream_journal, const Cancellation* cll) {
  DCHECK(!snapshot_fb_.IsJoinable());

  auto db_cb = absl::bind_front(&SliceSnapshot::OnDbChange, this);
  snapshot_version_ = db_slice_->RegisterOnChange(std::move(db_cb));

  if (stream_journal) {
    auto* journal = db_slice_->shard_owner()->journal();
    DCHECK(journal);
    auto journal_cb = absl::bind_front(&SliceSnapshot::OnJournalEntry, this);
    journal_cb_id_ = journal->RegisterOnChange(std::move(journal_cb));
  }

  serializer_ = std::make_unique<RdbSerializer>(compression_mode_);

  VLOG(1) << "DbSaver::Start - saving entries with version less than " << snapshot_version_;

  snapshot_fb_ = fb2::Fiber("snapshot", [this, stream_journal, cll] {
    IterateBucketsFb(cll, stream_journal);
    db_slice_->UnregisterOnChange(snapshot_version_);
    if (cll->IsCancelled()) {
      Cancel();
    } else if (!stream_journal) {
      CloseRecordChannel();
    }
  });
}

void SliceSnapshot::StartIncremental(Context* cntx, LSN start_lsn) {
  auto* journal = db_slice_->shard_owner()->journal();
  DCHECK(journal);

  serializer_ = std::make_unique<RdbSerializer>(compression_mode_);

  snapshot_fb_ =
      fb2::Fiber("incremental_snapshot", [this, journal, cntx, lsn = start_lsn]() mutable {
        DCHECK(lsn <= journal->GetLsn()) << "The replica tried to sync from the future.";

        VLOG(1) << "Starting incremental snapshot from lsn=" << lsn;

        // The replica sends the LSN of the next entry is wants to receive.
        while (!cntx->IsCancelled() && journal->IsLSNInBuffer(lsn)) {
          serializer_->WriteJournalEntry(journal->GetEntry(lsn));
          PushSerializedToChannel(false);
          lsn++;
        }

        VLOG(1) << "Last LSN sent in incremental snapshot was " << (lsn - 1);

        // This check is safe, but it is not trivially safe.
        // We rely here on the fact that JournalSlice::AddLogRecord can
        // only preempt while holding the callback lock.
        // That guarantees that if we have processed the last LSN the callback
        // will only be added after JournalSlice::AddLogRecord has finished
        // iterating its callbacks and we won't process the record twice.
        // We have to make sure we don't preempt ourselves before registering the callback!

        // GetLsn() is always the next lsn that we expect to create.
        if (journal->GetLsn() == lsn) {
          {
            FiberAtomicGuard fg;
            serializer_->SendFullSyncCut();
          }
          auto journal_cb = absl::bind_front(&SliceSnapshot::OnJournalEntry, this);
          journal_cb_id_ = journal->RegisterOnChange(std::move(journal_cb));
          PushSerializedToChannel(true);
        } else {
          // We stopped but we didn't manage to send the whole stream.
          cntx->ReportError(
              std::make_error_code(errc::state_not_recoverable),
              absl::StrCat("Partial sync was unsuccessful because entry #", lsn,
                           " was dropped from the buffer. Current lsn=", journal->GetLsn()));
          Cancel();
        }
      });
}

void SliceSnapshot::Stop() {
  // Wait for serialization to finish in any case.
  Join();

  if (journal_cb_id_) {
    auto* journal = db_slice_->shard_owner()->journal();
    serializer_->SendJournalOffset(journal->GetLsn());
    journal->UnregisterOnChange(journal_cb_id_);
  }

  PushSerializedToChannel(true);
  CloseRecordChannel();
}

void SliceSnapshot::Cancel() {
  VLOG(1) << "SliceSnapshot::Cancel";

  // Cancel() might be called multiple times from different fibers of the same thread, but we
  // should unregister the callback only once.
  uint32_t cb_id = journal_cb_id_;
  if (cb_id) {
    journal_cb_id_ = 0;
    db_slice_->shard_owner()->journal()->UnregisterOnChange(cb_id);
  }

  CloseRecordChannel();
}

void SliceSnapshot::Join() {
  // Fiber could have already been joined by Stop.
  snapshot_fb_.JoinIfNeeded();
}

// The algorithm is to go over all the buckets and serialize those with
// version < snapshot_version_. In order to serialize each physical bucket exactly once we update
// bucket version to snapshot_version_ once it has been serialized.
// We handle serialization at physical bucket granularity.
// To further complicate things, Table::Traverse covers a logical bucket that may comprise of
// several physical buckets in dash table. For example, items belonging to logical bucket 0
// can reside in buckets 0,1 and stash buckets 56-59.
// PrimeTable::Traverse guarantees an atomic traversal of a single logical bucket,
// it also guarantees 100% coverage of all items that exists when the traversal started
// and survived until it finished.

// Serializes all the entries with version less than snapshot_version_.
void SliceSnapshot::IterateBucketsFb(const Cancellation* cll, bool send_full_sync_cut) {
  {
    auto fiber_name = absl::StrCat("SliceSnapshot-", ProactorBase::me()->GetPoolIndex());
    ThisFiber::SetName(std::move(fiber_name));
  }

  PrimeTable::Cursor cursor;
  for (DbIndex db_indx = 0; db_indx < db_array_.size(); ++db_indx) {
    stats_.keys_total += db_slice_->DbSize(db_indx);
  }

  for (DbIndex db_indx = 0; db_indx < db_array_.size(); ++db_indx) {
    if (cll->IsCancelled())
      return;

    if (!db_array_[db_indx])
      continue;

    uint64_t last_yield = 0;
    PrimeTable* pt = &db_array_[db_indx]->prime;
    current_db_ = db_indx;

    VLOG(1) << "Start traversing " << pt->size() << " items for index " << db_indx;
    do {
      if (cll->IsCancelled())
        return;

      PrimeTable::Cursor next =
          pt->Traverse(cursor, absl::bind_front(&SliceSnapshot::BucketSaveCb, this));
      cursor = next;
      PushSerializedToChannel(false);

      if (stats_.loop_serialized >= last_yield + 100) {
        DVLOG(2) << "Before sleep " << ThisFiber::GetName();
        ThisFiber::Yield();
        DVLOG(2) << "After sleep";

        last_yield = stats_.loop_serialized;
        // Push in case other fibers (writes commands that pushed previous values)
        // filled the buffer.
        PushSerializedToChannel(false);
      }
    } while (cursor);

    DVLOG(2) << "after loop " << ThisFiber::GetName();
    PushSerializedToChannel(true);
  }  // for (dbindex)

  CHECK(!serialize_bucket_running_);
  if (send_full_sync_cut) {
    CHECK(!serializer_->SendFullSyncCut());
    PushSerializedToChannel(true);
  }

  // serialized + side_saved must be equal to the total saved.
  VLOG(1) << "Exit SnapshotSerializer (loop_serialized/side_saved/cbcalls): "
          << stats_.loop_serialized << "/" << stats_.side_saved << "/" << stats_.savecb_calls;
}

bool SliceSnapshot::BucketSaveCb(PrimeIterator it) {
<<<<<<< HEAD
  // We need to block if serialization is in progress
  {
    std::unique_lock<util::fb2::Mutex> lk(bucket_ser_mu_);
    ++stats_.savecb_calls;

    auto check = [&](auto v) {
      if (v >= snapshot_version_) {
        // either has been already serialized or added after snapshotting started.
        DVLOG(3) << "Skipped " << it.segment_id() << ":" << it.bucket_id() << ":" << it.slot_id()
                 << " at " << v;
        ++stats_.skipped;
        return false;
      }
      return true;
    };

    uint64_t v = it.GetVersion();
    if (!check(v))
      return false;
=======
  ConditionGuard guard(&bucket_ser_);

  ++stats_.savecb_calls;

  auto check = [&](auto v) {
    if (v >= snapshot_version_) {
      // either has been already serialized or added after snapshotting started.
      DVLOG(3) << "Skipped " << it.segment_id() << ":" << it.bucket_id() << ":" << it.slot_id()
               << " at " << v;
      ++stats_.skipped;
      return false;
    }
    return true;
  };

  uint64_t v = it.GetVersion();
  if (!check(v)) {
    return false;
>>>>>>> e1b03d60
  }

  db_slice_->FlushChangeToEarlierCallbacks(current_db_, DbSlice::Iterator::FromPrime(it),
                                           snapshot_version_);

  stats_.loop_serialized += SerializeBucket(current_db_, it);

  return false;
}

unsigned SliceSnapshot::SerializeBucket(DbIndex db_index, PrimeTable::bucket_iterator it) {
<<<<<<< HEAD
  std::unique_lock<util::fb2::Mutex> lk(bucket_ser_mu_);

=======
>>>>>>> e1b03d60
  DCHECK_LT(it.GetVersion(), snapshot_version_);

  // traverse physical bucket and write it into string file.
  serialize_bucket_running_ = true;
  it.SetVersion(snapshot_version_);
  unsigned result = 0;

  while (!it.is_done()) {
    ++result;
    // might yield
    SerializeEntry(db_index, it->first, it->second, nullopt, serializer_.get());
    ++it;
  }
  serialize_bucket_running_ = false;
  return result;
}

// This function should not block and should not preempt because it's called
// from SerializeBucket which should execute atomically.
void SliceSnapshot::SerializeEntry(DbIndex db_indx, const PrimeKey& pk, const PrimeValue& pv,
                                   optional<uint64_t> expire, RdbSerializer* serializer) {
  time_t expire_time = expire.value_or(0);
  if (!expire && pv.HasExpire()) {
    auto eit = db_array_[db_indx]->expire.Find(pk);
    expire_time = db_slice_->ExpireTime(eit);
  }

  if (pv.IsExternal()) {
    // We can't block, so we just schedule a tiered read and append it to the delayed entries
    util::fb2::Future<PrimeValue> future;
    EngineShard::tlocal()->tiered_storage()->Read(
        db_indx, pk.ToString(), pv,
        [future](const std::string& v) mutable { future.Resolve(PrimeValue(v)); });
    delayed_entries_.push_back({db_indx, PrimeKey(pk.ToString()), std::move(future), expire_time});
    ++type_freq_map_[RDB_TYPE_STRING];
  } else {
    io::Result<uint8_t> res = serializer->SaveEntry(pk, pv, expire_time, db_indx, flush_fun_);
    CHECK(res);
    ++type_freq_map_[*res];
  }
}

size_t SliceSnapshot::Serialize() {
  io::StringFile sfile;
  serializer_->FlushToSink(&sfile);

  size_t serialized = sfile.val.size();
  if (serialized == 0)
    return 0;

  auto id = rec_id_++;
  DVLOG(2) << "Pushed " << id;
  DbRecord db_rec{.id = id, .value = std::move(sfile.val)};

  dest_->Push(std::move(db_rec));
  return serialized;
}

bool SliceSnapshot::PushSerializedToChannel(bool force) {
  // Bucket serialization might have accumulated some delayed values.
  // Because we can finally block in this function, we'll await and serialize them
  while (!delayed_entries_.empty()) {
    auto& entry = delayed_entries_.back();
    serializer_->SaveEntry(entry.key, entry.value.Get(), entry.expire, entry.dbid, {});
    delayed_entries_.pop_back();
  }

  if (!force && serializer_->SerializedLen() < 4096)
    return false;

  auto serialized = Serialize();
  if (serialized == 0)
    return false;

  VLOG(2) << "PushSerializedToChannel " << serialized << " bytes";
  return true;
}

void SliceSnapshot::OnDbChange(DbIndex db_index, const DbSlice::ChangeReq& req) {
<<<<<<< HEAD
  { std::unique_lock<util::fb2::Mutex> lk(bucket_ser_mu_); }
=======
  ConditionGuard guard(&bucket_ser_);

>>>>>>> e1b03d60
  PrimeTable* table = db_slice_->GetTables(db_index).first;
  const PrimeTable::bucket_iterator* bit = req.update();

  if (bit) {
    if (bit->GetVersion() < snapshot_version_) {
      stats_.side_saved += SerializeBucket(db_index, *bit);
    }
  } else {
    string_view key = get<string_view>(req.change);
    table->CVCUponInsert(snapshot_version_, key, [this, db_index](PrimeTable::bucket_iterator it) {
      DCHECK_LT(it.GetVersion(), snapshot_version_);
      stats_.side_saved += SerializeBucket(db_index, it);
    });
  }
}

// For any key any journal entry must arrive at the replica strictly after its first original rdb
// value. This is guaranteed by the fact that OnJournalEntry runs always after OnDbChange, and
// no database switch can be performed between those two calls, because they are part of one
// transaction.
void SliceSnapshot::OnJournalEntry(const journal::JournalItem& item, bool await) {
  // To enable journal flushing to sync after non auto journal command is executed we call
  // TriggerJournalWriteToSink. This call uses the NOOP opcode with await=true. Since there is no
  // additional journal change to serialize, it simply invokes PushSerializedToChannel.
  if (item.opcode != journal::Op::NOOP) {
    serializer_->WriteJournalEntry(item.data);
  }

  if (await) {
    // This is the only place that flushes in streaming mode
    // once the iterate buckets fiber finished.
    PushSerializedToChannel(false);
  }
}

void SliceSnapshot::CloseRecordChannel() {
  CHECK(!serialize_bucket_running_);
  // Make sure we close the channel only once with a CAS check.
  bool expected = false;
  if (closed_chan_.compare_exchange_strong(expected, true)) {
    dest_->StartClosing();
  }
}

size_t SliceSnapshot::GetBufferCapacity() const {
  if (serializer_ == nullptr) {
    return 0;
  }

  return serializer_->GetBufferCapacity();
}

size_t SliceSnapshot::GetTotalChannelCapacity() const {
  return dest_->GetSize();
}

size_t SliceSnapshot::GetTempBuffersSize() const {
  if (serializer_ == nullptr) {
    return 0;
  }

  return serializer_->GetTempBufferSize();
}

RdbSaver::SnapshotStats SliceSnapshot::GetCurrentSnapshotProgress() const {
  return {stats_.loop_serialized + stats_.side_saved, stats_.keys_total};
}

}  // namespace dfly<|MERGE_RESOLUTION|>--- conflicted
+++ resolved
@@ -10,10 +10,7 @@
 
 #include <mutex>
 
-<<<<<<< HEAD
 #include "base/flags.h"
-=======
->>>>>>> e1b03d60
 #include "base/logging.h"
 #include "core/heap_size.h"
 #include "server/db_slice.h"
@@ -23,11 +20,8 @@
 #include "server/rdb_save.h"
 #include "server/tiered_storage.h"
 #include "util/fibers/synchronization.h"
-<<<<<<< HEAD
 
 ABSL_FLAG(size_t, flush_limit_save_entries, 0, "Byte limit to flush while serializing entries");
-=======
->>>>>>> e1b03d60
 
 namespace dfly {
 
@@ -256,27 +250,6 @@
 }
 
 bool SliceSnapshot::BucketSaveCb(PrimeIterator it) {
-<<<<<<< HEAD
-  // We need to block if serialization is in progress
-  {
-    std::unique_lock<util::fb2::Mutex> lk(bucket_ser_mu_);
-    ++stats_.savecb_calls;
-
-    auto check = [&](auto v) {
-      if (v >= snapshot_version_) {
-        // either has been already serialized or added after snapshotting started.
-        DVLOG(3) << "Skipped " << it.segment_id() << ":" << it.bucket_id() << ":" << it.slot_id()
-                 << " at " << v;
-        ++stats_.skipped;
-        return false;
-      }
-      return true;
-    };
-
-    uint64_t v = it.GetVersion();
-    if (!check(v))
-      return false;
-=======
   ConditionGuard guard(&bucket_ser_);
 
   ++stats_.savecb_calls;
@@ -295,7 +268,6 @@
   uint64_t v = it.GetVersion();
   if (!check(v)) {
     return false;
->>>>>>> e1b03d60
   }
 
   db_slice_->FlushChangeToEarlierCallbacks(current_db_, DbSlice::Iterator::FromPrime(it),
@@ -307,11 +279,6 @@
 }
 
 unsigned SliceSnapshot::SerializeBucket(DbIndex db_index, PrimeTable::bucket_iterator it) {
-<<<<<<< HEAD
-  std::unique_lock<util::fb2::Mutex> lk(bucket_ser_mu_);
-
-=======
->>>>>>> e1b03d60
   DCHECK_LT(it.GetVersion(), snapshot_version_);
 
   // traverse physical bucket and write it into string file.
@@ -391,12 +358,8 @@
 }
 
 void SliceSnapshot::OnDbChange(DbIndex db_index, const DbSlice::ChangeReq& req) {
-<<<<<<< HEAD
-  { std::unique_lock<util::fb2::Mutex> lk(bucket_ser_mu_); }
-=======
   ConditionGuard guard(&bucket_ser_);
 
->>>>>>> e1b03d60
   PrimeTable* table = db_slice_->GetTables(db_index).first;
   const PrimeTable::bucket_iterator* bit = req.update();
 
