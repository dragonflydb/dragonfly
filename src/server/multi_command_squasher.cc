--- conflicted
+++ resolved
@@ -15,6 +15,7 @@
 #include "server/engine_shard_set.h"
 #include "server/transaction.h"
 #include "server/tx_base.h"
+#include "util/fibers/synchronization.h"
 
 ABSL_FLAG(size_t, squashed_reply_size_limit, 0,
           "Max bytes allowed for squashing_current_reply_size. If this limit is reached, "
@@ -67,14 +68,6 @@
 
 }  // namespace
 
-<<<<<<< HEAD
-atomic_uint64_t MultiCommandSquasher::current_reply_size_ = 0;
-thread_local size_t MultiCommandSquasher::reply_size_limit_ =
-    absl::GetFlag(FLAGS_squashed_reply_size_limit);
-util::fb2::EventCount MultiCommandSquasher::ec_;
-
-=======
->>>>>>> ad101e14
 MultiCommandSquasher::MultiCommandSquasher(absl::Span<StoredCmd> cmds, ConnectionContext* cntx,
                                            Service* service, const Opts& opts)
     : cmds_{cmds}, cntx_{cntx}, service_{service}, base_cid_{nullptr}, opts_{opts} {
@@ -276,9 +269,6 @@
   uint64_t after_hop = proactor->GetMonotonicTimeNs();
   bool aborted = false;
 
-<<<<<<< HEAD
-  size_t size = 0;
-=======
   ServerState* fresh_ss = ServerState::SafeTLocal();
 
   size_t total_reply_size = 0;
@@ -286,7 +276,6 @@
     total_reply_size += sinfo.reply_size_delta;
   }
 
->>>>>>> ad101e14
   for (auto idx : order_) {
     auto& sinfo = sharded_[idx];
     DCHECK_LT(sinfo.reply_id, sinfo.dispatched.size());
@@ -298,8 +287,6 @@
     if (aborted)
       break;
   }
-  current_reply_size_.fetch_sub(size, std::memory_order_relaxed);
-  MultiCommandSquasher::ec_.notifyAll();
 
   uint64_t after_reply = proactor->GetMonotonicTimeNs();
   fresh_ss->stats.multi_squash_exec_hop_usec += (after_hop - start) / 1000;
@@ -307,6 +294,7 @@
 
   tl_facade_stats->reply_stats.squashing_current_reply_size.fetch_sub(total_reply_size,
                                                                       std::memory_order_release);
+  MultiCommandSquasher::ec_.notifyAll();
 
   for (auto& sinfo : sharded_) {
     sinfo.dispatched.clear();
@@ -362,4 +350,21 @@
   return atomic_;
 }
 
+size_t MultiCommandSquasher::GetRepliesMemSize() {
+  std::atomic<size_t>& reply_sz = tl_facade_stats->reply_stats.squashing_current_reply_size;
+  return reply_sz.load(std::memory_order_relaxed);
+}
+
+bool MultiCommandSquasher::IsReplySizeOverLimit() {
+  std::atomic<size_t>& reply_sz = tl_facade_stats->reply_stats.squashing_current_reply_size;
+  size_t current = reply_sz.load(std::memory_order_relaxed);
+  const bool over_limit = current > 0 && current > reply_size_limit_;
+  VLOG_IF(2, over_limit) << "MultiCommandSquasher overlimit: " << reply_sz << " current reply size "
+                         << reply_size_limit_;
+  return over_limit;
+}
+
+thread_local util::fb2::EventCount MultiCommandSquasher::ec_;
+thread_local size_t MultiCommandSquasher::reply_size_limit_ = 0;
+
 }  // namespace dfly