--- conflicted
+++ resolved
@@ -130,13 +130,7 @@
 
   auto* local_tx = sinfo.local_tx.get();
   facade::CapturingReplyBuilder crb;
-<<<<<<< HEAD
   ConnectionContext local_cntx{cntx_, local_tx, &crb};
-=======
-  ConnectionContext local_cntx{local_tx, &crb};
-  local_cntx.conn_state.db_index = cntx_->conn_state.db_index;
->>>>>>> 3a832b56
-
   absl::InlinedVector<MutableSlice, 4> arg_vec;
 
   for (auto* cmd : sinfo.cmds) {
