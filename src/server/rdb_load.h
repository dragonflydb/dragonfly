--- conflicted
+++ resolved
@@ -208,11 +208,8 @@
   std::error_code HandleAux();
 
   std::error_code VerifyChecksum();
-<<<<<<< HEAD
-=======
-  void FlushShardAsync(ShardId sid);
+
   void FinishLoad(absl::Time start_time, size_t* keys_loaded);
->>>>>>> cdc31fc9
 
   void FlushShardAsync(ShardId sid);
   void LoadItemsBuffer(DbIndex db_ind, const ItemsBuf& ib);
