--- conflicted
+++ resolved
@@ -73,8 +73,6 @@
   uint32_t reconnect_count;
 };
 
-<<<<<<< HEAD
-=======
 struct LoadingStats {
   size_t restore_count = 0;
   size_t failed_restore_count = 0;
@@ -83,7 +81,6 @@
   size_t failed_backup_count = 0;
 };
 
->>>>>>> b7eccad5
 // Global peak stats recorded after aggregating metrics over all shards.
 // Note that those values are only updated during GetMetrics calls.
 struct PeakStats {
@@ -133,11 +130,8 @@
   std::map<std::string, std::pair<uint64_t, uint64_t>> cmd_stats_map;
   std::vector<ReplicaRoleInfo> replication_metrics;
   std::optional<ReplicaReconnectionsInfo> replica_reconnections;
-<<<<<<< HEAD
-=======
 
   LoadingStats loading_stats;
->>>>>>> b7eccad5
 };
 
 struct LastSaveInfo {
