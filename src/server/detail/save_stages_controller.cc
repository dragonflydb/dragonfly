--- conflicted
+++ resolved
@@ -255,12 +255,6 @@
 
   // Save shard files.
   auto cb = [this](Transaction* t, EngineShard* shard) {
-<<<<<<< HEAD
-    auto& db_slice = namespaces.GetDefaultNamespace().GetDbSlice(shard->shard_id());
-    // a hack to avoid deadlock in Transaction::RunCallback(...)
-    db_slice.UnlockChangeCb();
-=======
->>>>>>> 3891efac
     SaveDfsSingle(shard);
     return OpStatus::OK;
   };
@@ -301,12 +295,6 @@
   }
 
   auto cb = [snapshot = snapshot.get()](Transaction* t, EngineShard* shard) {
-<<<<<<< HEAD
-    // a hack to avoid deadlock in Transaction::RunCallback(...)
-    auto& db_slice = namespaces.GetDefaultNamespace().GetDbSlice(shard->shard_id());
-    db_slice.UnlockChangeCb();
-=======
->>>>>>> 3891efac
     snapshot->StartInShard(shard);
     return OpStatus::OK;
   };
