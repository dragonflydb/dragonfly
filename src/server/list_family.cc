// Copyright 2022, DragonflyDB authors.  All rights reserved.
// See LICENSE for licensing terms.
//
#include "server/list_family.h"

#include "server/acl/acl_commands_def.h"

extern "C" {
#include "redis/sds.h"
}

#include <absl/strings/numbers.h>

#include "base/flags.h"
#include "base/logging.h"
#include "server/blocking_controller.h"
#include "server/command_registry.h"
#include "server/conn_context.h"
#include "server/container_utils.h"
#include "server/engine_shard_set.h"
#include "server/error.h"
#include "server/server_state.h"
#include "server/transaction.h"

/**
 * The number of entries allowed per internal list node can be specified
 * as a fixed maximum size or a maximum number of elements.
 * For a fixed maximum size, use -5 through -1, meaning:
 * -5: max size: 64 Kb  <-- not recommended for normal workloads
 * -4: max size: 32 Kb  <-- not recommended
 * -3: max size: 16 Kb  <-- probably not recommended
 * -2: max size: 8 Kb   <-- good
 * -1: max size: 4 Kb   <-- good
 * Positive numbers mean store up to _exactly_ that number of elements
 * per list node.
 * The highest performing option is usually -2 (8 Kb size) or -1 (4 Kb size),
 * but if your use case is unique, adjust the settings as necessary.
 *
 */
ABSL_FLAG(int32_t, list_max_listpack_size, -2, "Maximum listpack size, default is 8kb");

/**
 * Lists may also be compressed.
 * Compress depth is the number of quicklist listpack nodes from *each* side of
 * the list to *exclude* from compression.  The head and tail of the list
 * are always uncompressed for fast push/pop operations.  Settings are:
 * 0: disable all list compression
 * 1: depth 1 means "don't start compressing until after 1 node into the list,
 *    going from either the head or tail"
 *    So: [head]->node->node->...->node->[tail]
 *    [head], [tail] will always be uncompressed; inner nodes will compress.
 * 2: [head]->[next]->node->node->...->node->[prev]->[tail]
 *    2 here means: don't compress head or head->next or tail->prev or tail,
 *    but compress all nodes between them.
 * 3: [head]->[next]->[next]->node->node->...->node->[prev]->[prev]->[tail]
 * etc.
 *
 */

ABSL_FLAG(int32_t, list_compress_depth, 0, "Compress depth of the list. Default is no compression");

namespace dfly {

using namespace std;
using namespace facade;
using absl::GetFlag;
using time_point = Transaction::time_point;

namespace {

quicklist* GetQL(const PrimeValue& mv) {
  return (quicklist*)mv.RObjPtr();
}

void* listPopSaver(unsigned char* data, size_t sz) {
  return new string((char*)data, sz);
}

enum InsertParam { INSERT_BEFORE, INSERT_AFTER };

string ListPop(ListDir dir, quicklist* ql) {
  long long vlong;
  string* pop_str = nullptr;

  int ql_where = (dir == ListDir::LEFT) ? QUICKLIST_HEAD : QUICKLIST_TAIL;

  // Empty list automatically removes the key (see below).
  CHECK_EQ(1,
           quicklistPopCustom(ql, ql_where, (unsigned char**)&pop_str, NULL, &vlong, listPopSaver));
  string res;
  if (pop_str) {
    pop_str->swap(res);
    delete pop_str;
  } else {
    res = absl::StrCat(vlong);
  }

  return res;
}

optional<ListDir> ParseDir(string_view arg) {
  if (arg == "LEFT") {
    return ListDir::LEFT;
  }
  if (arg == "RIGHT") {
    return ListDir::RIGHT;
  }

  return nullopt;
}

string_view DirToSv(ListDir dir) {
  switch (dir) {
    case ListDir::LEFT:
      return "LEFT"sv;
    case ListDir::RIGHT:
      return "RIGHT"sv;
  }
  return ""sv;
}

bool ElemCompare(const quicklistEntry& entry, string_view elem) {
  if (entry.value) {
    return entry.sz == elem.size() &&
           (entry.sz == 0 || memcmp(entry.value, elem.data(), entry.sz) == 0);
  }

  absl::AlphaNum an(entry.longval);
  return elem == an.Piece();
}

// Circular buffer for string messages
struct CircularMessages {
  CircularMessages(size_t size) : current{0}, messages{size} {
  }

  string* Next() {
    string* next = &messages[current];
    current = (current + 1) % messages.size();
    next->clear();
    return next;
  }

  vector<string> All() {
    vector<string> out;
    out.insert(out.end(), messages.begin() + current, messages.end());
    out.insert(out.end(), messages.begin(), messages.begin() + current);
    out.erase(std::remove_if(out.begin(), out.end(), [&](const auto& msg) { return msg.empty(); }),
              out.end());
    return out;
  }

  int current = 0;
  vector<string> messages;
};

// Temporary debug measures. Trace what happens with list keys on given shard.
// Used to recover logs for BLPOP failures. See OpBPop.
thread_local CircularMessages debugMessages{50};

class BPopPusher {
 public:
  BPopPusher(string_view pop_key, string_view push_key, ListDir popdir, ListDir pushdir);

  // Returns WRONG_TYPE, OK.
  // If OK is returned then use result() to fetch the value.
  OpResult<string> Run(ConnectionContext* cntx, unsigned limit_ms);

 private:
  OpResult<string> RunSingle(ConnectionContext* cntx, time_point tp);
  OpResult<string> RunPair(ConnectionContext* cntx, time_point tp);

  string_view pop_key_, push_key_;
  ListDir popdir_, pushdir_;
};

// Called as a callback from MKBlocking after we've determined which key to pop.
std::string OpBPop(Transaction* t, EngineShard* shard, std::string_view key, ListDir dir) {
  DVLOG(2) << "popping from " << key << " " << t->DebugId();

<<<<<<< HEAD
  auto& db_slice = t->GetCurrentDbSlice();
=======
  auto& db_slice = t->GetDbSlice(shard->shard_id());
>>>>>>> d7351b31
  auto it_res = db_slice.FindMutable(t->GetDbContext(), key, OBJ_LIST);

  if (!it_res) {
    auto messages = debugMessages.All();
    stringstream out;
    out << "CRASH REPORT" << endl;
    out << "key: " << key << " tx: " << t->DebugId() << "\n";
    out << "===\n";
    for (auto msg : messages)
      out << msg << "\n";
    out << "===" << endl;
    LOG(ERROR) << out.str();
    LOG(FATAL)
        << "Encountered critical error. Please open a github issue or message us on discord with "
           "attached report. https://github.com/dragonflydb/dragonfly";
  }

  CHECK(it_res) << t->DebugId() << " " << key;  // must exist and must be ok.

  auto it = it_res->it;
  quicklist* ql = GetQL(it->second);

  absl::StrAppend(debugMessages.Next(), "OpBPop: ", key, " by ", t->DebugId());

  std::string value = ListPop(dir, ql);
  it_res->post_updater.Run();

  OpArgs op_args = t->GetOpArgs(shard);
  if (quicklistCount(ql) == 0) {
    DVLOG(1) << "deleting key " << key << " " << t->DebugId();
    absl::StrAppend(debugMessages.Next(), "OpBPop Del: ", key, " by ", t->DebugId());

<<<<<<< HEAD
    CHECK(t->GetCurrentDbSlice().Del(op_args.db_cntx, it));
=======
    CHECK(op_args.GetDbSlice().Del(op_args.db_cntx, it));
>>>>>>> d7351b31
  }

  if (op_args.shard->journal()) {
    string command = dir == ListDir::LEFT ? "LPOP" : "RPOP";
    RecordJournal(op_args, command, ArgSlice{key}, 1);
  }

  return value;
}

OpResult<string> OpMoveSingleShard(const OpArgs& op_args, string_view src, string_view dest,
                                   ListDir src_dir, ListDir dest_dir) {
  auto& db_slice = op_args.GetDbSlice();
  auto src_res = db_slice.FindMutable(op_args.db_cntx, src, OBJ_LIST);
  if (!src_res)
    return src_res.status();

  auto src_it = src_res->it;
  quicklist* src_ql = GetQL(src_it->second);

  if (src == dest) {  // simple case.
    string val = ListPop(src_dir, src_ql);

    int pos = (dest_dir == ListDir::LEFT) ? QUICKLIST_HEAD : QUICKLIST_TAIL;
    quicklistPush(src_ql, val.data(), val.size(), pos);

    return val;
  }

  quicklist* dest_ql = nullptr;
  src_res->post_updater.Run();
  auto op_res = db_slice.AddOrFind(op_args.db_cntx, dest);
  RETURN_ON_BAD_STATUS(op_res);
  auto& dest_res = *op_res;

  // Insertion of dest could invalidate src_it. Find it again.
  src_res = db_slice.FindMutable(op_args.db_cntx, src, OBJ_LIST);
  src_it = src_res->it;

  if (dest_res.is_new) {
    dest_ql = quicklistCreate();
    quicklistSetOptions(dest_ql, GetFlag(FLAGS_list_max_listpack_size),
                        GetFlag(FLAGS_list_compress_depth));
    dest_res.it->second.InitRobj(OBJ_LIST, OBJ_ENCODING_QUICKLIST, dest_ql);
    DCHECK(IsValid(src_it));
  } else {
    if (dest_res.it->second.ObjType() != OBJ_LIST)
      return OpStatus::WRONG_TYPE;

    dest_ql = GetQL(dest_res.it->second);
  }

  string val = ListPop(src_dir, src_ql);
  int pos = (dest_dir == ListDir::LEFT) ? QUICKLIST_HEAD : QUICKLIST_TAIL;
  quicklistPush(dest_ql, val.data(), val.size(), pos);

  src_res->post_updater.Run();
  dest_res.post_updater.Run();

  if (quicklistCount(src_ql) == 0) {
    CHECK(db_slice.Del(op_args.db_cntx, src_it));
  }

  return val;
}

// Read-only peek operation that determines whether the list exists and optionally
// returns the first from left/right value without popping it from the list.
OpResult<string> Peek(const OpArgs& op_args, string_view key, ListDir dir, bool fetch) {
  auto it_res = op_args.GetDbSlice().FindReadOnly(op_args.db_cntx, key, OBJ_LIST);
  if (!it_res) {
    return it_res.status();
  }

  if (!fetch)
    return OpStatus::OK;

  quicklist* ql = GetQL(it_res.value()->second);
  quicklistEntry entry = container_utils::QLEntry();
  quicklistIter* iter = (dir == ListDir::LEFT) ? quicklistGetIterator(ql, AL_START_HEAD)
                                               : quicklistGetIterator(ql, AL_START_TAIL);
  CHECK(quicklistNext(iter, &entry));
  quicklistReleaseIterator(iter);

  if (entry.value)
    return string(reinterpret_cast<char*>(entry.value), entry.sz);
  else
    return absl::StrCat(entry.longval);
}

OpResult<uint32_t> OpPush(const OpArgs& op_args, std::string_view key, ListDir dir,
                          bool skip_notexist, facade::ArgRange vals, bool journal_rewrite) {
  EngineShard* es = op_args.shard;
  DbSlice::AddOrFindResult res;

  if (skip_notexist) {
    auto tmp_res = op_args.GetDbSlice().FindMutable(op_args.db_cntx, key, OBJ_LIST);
    if (!tmp_res)
      return 0;  // Redis returns 0 for nonexisting keys for the *PUSHX actions.
    res = std::move(*tmp_res);
  } else {
    auto op_res = op_args.GetDbSlice().AddOrFind(op_args.db_cntx, key);
    RETURN_ON_BAD_STATUS(op_res);
    res = std::move(*op_res);
  }

  quicklist* ql = nullptr;
  DVLOG(1) << "OpPush " << key << " new_key " << res.is_new;

  if (res.is_new) {
    ql = quicklistCreate();
    quicklistSetOptions(ql, GetFlag(FLAGS_list_max_listpack_size),
                        GetFlag(FLAGS_list_compress_depth));
    res.it->second.InitRobj(OBJ_LIST, OBJ_ENCODING_QUICKLIST, ql);
  } else {
    if (res.it->second.ObjType() != OBJ_LIST)
      return OpStatus::WRONG_TYPE;
    ql = GetQL(res.it->second);
  }

  // Left push is LIST_HEAD.
  int pos = (dir == ListDir::LEFT) ? QUICKLIST_HEAD : QUICKLIST_TAIL;

  for (string_view v : vals) {
    es->tmp_str1 = sdscpylen(es->tmp_str1, v.data(), v.size());
    quicklistPush(ql, es->tmp_str1, sdslen(es->tmp_str1), pos);
  }

  if (res.is_new) {
    auto blocking_controller = op_args.db_cntx.ns->GetBlockingController(es->shard_id());
    if (blocking_controller) {
      string tmp;
      string_view key = res.it->first.GetSlice(&tmp);

      blocking_controller->AwakeWatched(op_args.db_cntx.db_index, key);
      absl::StrAppend(debugMessages.Next(), "OpPush AwakeWatched: ", key, " by ",
                      op_args.tx->DebugId());
    }
  }

  if (journal_rewrite && op_args.shard->journal()) {
    string command = dir == ListDir::LEFT ? "LPUSH" : "RPUSH";
    vector<string_view> mapped(vals.Size() + 1);
    mapped[0] = key;
    std::copy(vals.begin(), vals.end(), mapped.begin() + 1);
    RecordJournal(op_args, command, mapped, 2);
  }

  return quicklistCount(ql);
}

OpResult<StringVec> OpPop(const OpArgs& op_args, string_view key, ListDir dir, uint32_t count,
                          bool return_results, bool journal_rewrite) {
  auto& db_slice = op_args.GetDbSlice();
  auto it_res = db_slice.FindMutable(op_args.db_cntx, key, OBJ_LIST);
  if (!it_res)
    return it_res.status();

  auto it = it_res->it;
  quicklist* ql = GetQL(it->second);

  StringVec res;
  if (quicklistCount(ql) < count) {
    count = quicklistCount(ql);
  }
  res.reserve(count);

  if (return_results) {
    for (unsigned i = 0; i < count; ++i) {
      res.push_back(ListPop(dir, ql));
    }
  } else {
    for (unsigned i = 0; i < count; ++i) {
      ListPop(dir, ql);
    }
  }

  it_res->post_updater.Run();

  if (quicklistCount(ql) == 0) {
    absl::StrAppend(debugMessages.Next(), "OpPop Del: ", key, " by ", op_args.tx->DebugId());
    CHECK(db_slice.Del(op_args.db_cntx, it));
  }

  if (op_args.shard->journal() && journal_rewrite) {
    string command = dir == ListDir::LEFT ? "LPOP" : "RPOP";
    RecordJournal(op_args, command, ArgSlice{key}, 2);
  }
  return res;
}

OpResult<string> MoveTwoShards(Transaction* trans, string_view src, string_view dest,
                               ListDir src_dir, ListDir dest_dir, bool conclude_on_error) {
  DCHECK_EQ(2u, trans->GetUniqueShardCnt());

  OpResult<string> find_res[2];
  OpResult<string> result;

  // Transaction is comprised of 2 hops:
  // 1 - check for entries existence, their types and if possible -
  //     read the value we may move from the source list.
  // 2.  If everything is ok, pop from source and push the peeked value into
  //     the destination.
  //
  auto cb = [&](Transaction* t, EngineShard* shard) {
    auto args = t->GetShardArgs(shard->shard_id());
    DCHECK_EQ(1u, args.Size());
    bool is_dest = args.Front() == dest;
    find_res[is_dest] = Peek(t->GetOpArgs(shard), args.Front(), src_dir, !is_dest);
    return OpStatus::OK;
  };

  trans->Execute(std::move(cb), false);

  if (!find_res[0] || find_res[1].status() == OpStatus::WRONG_TYPE) {
    result = find_res[0] ? find_res[1] : find_res[0];
    if (conclude_on_error)
      trans->Conclude();
  } else {
    // Everything is ok, lets proceed with the mutations.
    auto cb = [&](Transaction* t, EngineShard* shard) {
      auto args = t->GetShardArgs(shard->shard_id());
      auto key = args.Front();
      bool is_dest = (key == dest);
      OpArgs op_args = t->GetOpArgs(shard);

      if (is_dest) {
        string_view val{find_res[0].value()};
        DVLOG(1) << "Pushing value: " << val << " to list: " << dest;

        OpPush(op_args, key, dest_dir, false, ArgSlice{val}, true);

        // blocking_controller does not have to be set with non-blocking transactions.
        auto blocking_controller = t->GetNamespace().GetBlockingController(shard->shard_id());
        if (blocking_controller) {
          // hack, again. since we hacked which queue we are waiting on (see RunPair)
          // we must clean-up src key here manually. See RunPair why we do this.
          // in short- we suspended on "src" on both shards.
          blocking_controller->FinalizeWatched(ArgSlice({src}), t);
        }
      } else {
        DVLOG(1) << "Popping value from list: " << key;
        OpPop(op_args, key, src_dir, 1, false, true);
      }

      return OpStatus::OK;
    };
    trans->Execute(std::move(cb), true);
    result = std::move(find_res[0].value());
  }

  return result;
}

OpResult<uint32_t> OpLen(const OpArgs& op_args, std::string_view key) {
  auto res = op_args.GetDbSlice().FindReadOnly(op_args.db_cntx, key, OBJ_LIST);
  if (!res)
    return res.status();

  quicklist* ql = GetQL(res.value()->second);

  return quicklistCount(ql);
}

OpResult<string> OpIndex(const OpArgs& op_args, std::string_view key, long index) {
  auto res = op_args.GetDbSlice().FindReadOnly(op_args.db_cntx, key, OBJ_LIST);
  if (!res)
    return res.status();
  quicklist* ql = GetQL(res.value()->second);
  quicklistEntry entry = container_utils::QLEntry();
  quicklistIter* iter = quicklistGetIteratorAtIdx(ql, AL_START_TAIL, index);
  if (!iter)
    return OpStatus::KEY_NOTFOUND;

  quicklistNext(iter, &entry);
  string str;

  if (entry.value) {
    str.assign(reinterpret_cast<char*>(entry.value), entry.sz);
  } else {
    str = absl::StrCat(entry.longval);
  }
  quicklistReleaseIterator(iter);

  return str;
}

OpResult<vector<uint32_t>> OpPos(const OpArgs& op_args, std::string_view key,
                                 std::string_view element, int rank, int count, int max_len) {
  auto it_res = op_args.GetDbSlice().FindReadOnly(op_args.db_cntx, key, OBJ_LIST);
  if (!it_res.ok())
    return it_res.status();

  int direction = AL_START_HEAD;
  if (rank < 0) {
    rank = -rank;
    direction = AL_START_TAIL;
  }

  quicklist* ql = GetQL(it_res.value()->second);
  quicklistIter* ql_iter = quicklistGetIterator(ql, direction);
  quicklistEntry entry;

  int index = 0;
  int matched = 0;
  vector<uint32_t> matches;
  string str;

  while (quicklistNext(ql_iter, &entry) && (max_len == 0 || index < max_len)) {
    if (entry.value) {
      str.assign(reinterpret_cast<char*>(entry.value), entry.sz);
    } else {
      str = absl::StrCat(entry.longval);
    }
    if (str == element) {
      matched++;
      auto k = (direction == AL_START_TAIL) ? ql->count - index - 1 : index;
      if (matched >= rank) {
        matches.push_back(k);
        if (count && matched - rank + 1 >= count) {
          break;
        }
      }
    }
    index++;
  }
  quicklistReleaseIterator(ql_iter);
  return matches;
}

OpResult<int> OpInsert(const OpArgs& op_args, string_view key, string_view pivot, string_view elem,
                       InsertParam insert_param) {
  auto& db_slice = op_args.GetDbSlice();
  auto it_res = db_slice.FindMutable(op_args.db_cntx, key, OBJ_LIST);
  if (!it_res)
    return it_res.status();

  quicklist* ql = GetQL(it_res->it->second);
  quicklistEntry entry = container_utils::QLEntry();
  quicklistIter* qiter = quicklistGetIterator(ql, AL_START_HEAD);
  bool found = false;

  while (quicklistNext(qiter, &entry)) {
    if (ElemCompare(entry, pivot)) {
      found = true;
      break;
    }
  }

  int res = -1;
  if (found) {
    if (insert_param == INSERT_AFTER) {
      quicklistInsertAfter(qiter, &entry, elem.data(), elem.size());
    } else {
      DCHECK_EQ(INSERT_BEFORE, insert_param);
      quicklistInsertBefore(qiter, &entry, elem.data(), elem.size());
    }
    res = quicklistCount(ql);
  }
  quicklistReleaseIterator(qiter);
  return res;
}

OpResult<uint32_t> OpRem(const OpArgs& op_args, string_view key, string_view elem, long count) {
  auto& db_slice = op_args.GetDbSlice();
  auto it_res = db_slice.FindMutable(op_args.db_cntx, key, OBJ_LIST);
  if (!it_res)
    return it_res.status();

  auto it = it_res->it;
  quicklist* ql = GetQL(it->second);

  int iter_direction = AL_START_HEAD;
  long long index = 0;
  if (count < 0) {
    count = -count;
    iter_direction = AL_START_TAIL;
    index = -1;
  }

  quicklistIter* qiter = quicklistGetIteratorAtIdx(ql, iter_direction, index);
  quicklistEntry entry;
  unsigned removed = 0;
  const uint8_t* elem_ptr = reinterpret_cast<const uint8_t*>(elem.data());

  while (quicklistNext(qiter, &entry)) {
    if (quicklistCompare(&entry, elem_ptr, elem.size())) {
      quicklistDelEntry(qiter, &entry);
      removed++;
      if (count && removed == count)
        break;
    }
  }

  it_res->post_updater.Run();

  quicklistReleaseIterator(qiter);

  if (quicklistCount(ql) == 0) {
    CHECK(db_slice.Del(op_args.db_cntx, it));
  }

  return removed;
}

OpStatus OpSet(const OpArgs& op_args, string_view key, string_view elem, long index) {
  auto& db_slice = op_args.GetDbSlice();
  auto it_res = db_slice.FindMutable(op_args.db_cntx, key, OBJ_LIST);
  if (!it_res)
    return it_res.status();

  auto it = it_res->it;
  quicklist* ql = GetQL(it->second);

  int replaced = quicklistReplaceAtIndex(ql, index, elem.data(), elem.size());

  if (!replaced) {
    return OpStatus::OUT_OF_RANGE;
  }
  return OpStatus::OK;
}

OpStatus OpTrim(const OpArgs& op_args, string_view key, long start, long end) {
  auto& db_slice = op_args.GetDbSlice();
  auto it_res = db_slice.FindMutable(op_args.db_cntx, key, OBJ_LIST);
  if (!it_res)
    return it_res.status();

  auto it = it_res->it;
  quicklist* ql = GetQL(it->second);
  long llen = quicklistCount(ql);

  /* convert negative indexes */
  if (start < 0)
    start = llen + start;
  if (end < 0)
    end = llen + end;
  if (start < 0)
    start = 0;

  long ltrim, rtrim;

  /* Invariant: start >= 0, so this test will be true when end < 0.
   * The range is empty when start > end or start >= length. */
  if (start > end || start >= llen) {
    /* Out of range start or start > end result in empty list */
    ltrim = llen;
    rtrim = 0;
  } else {
    if (end >= llen)
      end = llen - 1;
    ltrim = start;
    rtrim = llen - end - 1;
  }

  quicklistDelRange(ql, 0, ltrim);
  quicklistDelRange(ql, -rtrim, rtrim);

  it_res->post_updater.Run();

  if (quicklistCount(ql) == 0) {
    CHECK(db_slice.Del(op_args.db_cntx, it));
  }
  return OpStatus::OK;
}

OpResult<StringVec> OpRange(const OpArgs& op_args, std::string_view key, long start, long end) {
  auto res = op_args.GetDbSlice().FindReadOnly(op_args.db_cntx, key, OBJ_LIST);
  if (!res)
    return res.status();

  quicklist* ql = GetQL(res.value()->second);
  long llen = quicklistCount(ql);

  /* convert negative indexes */
  if (start < 0)
    start = llen + start;
  if (end < 0)
    end = llen + end;
  if (start < 0)
    start = 0;

  /* Invariant: start >= 0, so this test will be true when end < 0.
   * The range is empty when start > end or start >= length. */
  if (start > end || start >= llen) {
    /* Out of range start or start > end result in empty list */
    return StringVec{};
  }

  StringVec str_vec;
  container_utils::IterateList(
      res.value()->second,
      [&str_vec](container_utils::ContainerEntry ce) {
        str_vec.emplace_back(ce.ToString());
        return true;
      },
      start, end);

  return str_vec;
}

void MoveGeneric(ConnectionContext* cntx, string_view src, string_view dest, ListDir src_dir,
                 ListDir dest_dir) {
  OpResult<string> result;

  if (cntx->transaction->GetUniqueShardCnt() == 1) {
    cntx->transaction->ReviveAutoJournal();  // On single shard we can use the auto journal flow.
    auto cb = [&](Transaction* t, EngineShard* shard) {
      return OpMoveSingleShard(t->GetOpArgs(shard), src, dest, src_dir, dest_dir);
    };
    result = cntx->transaction->ScheduleSingleHopT(std::move(cb));
  } else {
    result = MoveTwoShards(cntx->transaction, src, dest, src_dir, dest_dir, true);
  }

  auto* rb = static_cast<RedisReplyBuilder*>(cntx->reply_builder());
  if (result) {
    return rb->SendBulkString(*result);
  }

  switch (result.status()) {
    case OpStatus::KEY_NOTFOUND:
      rb->SendNull();
      break;

    default:
      cntx->SendError(result.status());
      break;
  }
}

void RPopLPush(CmdArgList args, ConnectionContext* cntx) {
  string_view src = ArgS(args, 0);
  string_view dest = ArgS(args, 1);

  MoveGeneric(cntx, src, dest, ListDir::RIGHT, ListDir::LEFT);
}

void BRPopLPush(CmdArgList args, ConnectionContext* cntx) {
  string_view src = ArgS(args, 0);
  string_view dest = ArgS(args, 1);
  string_view timeout_str = ArgS(args, 2);

  float timeout;
  if (!absl::SimpleAtof(timeout_str, &timeout)) {
    return cntx->SendError("timeout is not a float or out of range");
  }

  if (timeout < 0) {
    return cntx->SendError("timeout is negative");
  }

  BPopPusher bpop_pusher(src, dest, ListDir::RIGHT, ListDir::LEFT);
  OpResult<string> op_res = bpop_pusher.Run(cntx, unsigned(timeout * 1000));

  auto* rb = static_cast<RedisReplyBuilder*>(cntx->reply_builder());
  if (op_res) {
    return rb->SendBulkString(*op_res);
  }

  switch (op_res.status()) {
    case OpStatus::CANCELLED:
    case OpStatus::TIMED_OUT:
      return rb->SendNull();
      break;

    default:
      return cntx->SendError(op_res.status());
      break;
  }
}

void BLMove(CmdArgList args, ConnectionContext* cntx) {
  string_view src = ArgS(args, 0);
  string_view dest = ArgS(args, 1);
  string_view timeout_str = ArgS(args, 4);

  float timeout;
  if (!absl::SimpleAtof(timeout_str, &timeout)) {
    return cntx->SendError("timeout is not a float or out of range");
  }

  if (timeout < 0) {
    return cntx->SendError("timeout is negative");
  }

  ToUpper(&args[2]);
  ToUpper(&args[3]);

  optional<ListDir> src_dir = ParseDir(ArgS(args, 2));
  optional<ListDir> dest_dir = ParseDir(ArgS(args, 3));
  if (!src_dir || !dest_dir) {
    return cntx->SendError(kSyntaxErr);
  }

  BPopPusher bpop_pusher(src, dest, *src_dir, *dest_dir);
  OpResult<string> op_res = bpop_pusher.Run(cntx, unsigned(timeout * 1000));

  auto* rb = static_cast<RedisReplyBuilder*>(cntx->reply_builder());
  if (op_res) {
    return rb->SendBulkString(*op_res);
  }

  switch (op_res.status()) {
    case OpStatus::CANCELLED:
    case OpStatus::TIMED_OUT:
      return rb->SendNull();
      break;

    default:
      return cntx->SendError(op_res.status());
      break;
  }
}

BPopPusher::BPopPusher(string_view pop_key, string_view push_key, ListDir popdir, ListDir pushdir)
    : pop_key_(pop_key), push_key_(push_key), popdir_(popdir), pushdir_(pushdir) {
}

OpResult<string> BPopPusher::Run(ConnectionContext* cntx, unsigned limit_ms) {
  time_point tp =
      limit_ms ? chrono::steady_clock::now() + chrono::milliseconds(limit_ms) : time_point::max();

  if (cntx->transaction->GetUniqueShardCnt() == 1) {
    return RunSingle(cntx, tp);
  }

  return RunPair(cntx, tp);
}

OpResult<string> BPopPusher::RunSingle(ConnectionContext* cntx, time_point tp) {
  Transaction* t = cntx->transaction;
  OpResult<string> op_res;
  bool is_multi = t->IsMulti();
  auto cb_move = [&](Transaction* t, EngineShard* shard) {
    OpArgs op_args = t->GetOpArgs(shard);
    op_res = OpMoveSingleShard(op_args, pop_key_, push_key_, popdir_, pushdir_);
    if (op_res) {
      if (op_args.shard->journal()) {
        std::array<string_view, 4> arr = {pop_key_, push_key_, DirToSv(popdir_), DirToSv(pushdir_)};
        RecordJournal(op_args, "LMOVE", arr, 1);
      }
      auto blocking_controller = cntx->ns->GetBlockingController(shard->shard_id());
      if (blocking_controller) {
        string tmp;

        blocking_controller->AwakeWatched(op_args.db_cntx.db_index, push_key_);
        absl::StrAppend(debugMessages.Next(), "OpPush AwakeWatched: ", push_key_, " by ",
                        op_args.tx->DebugId());
      }
    }

    return OpStatus::OK;
  };
  t->Execute(cb_move, false);

  if (is_multi || op_res.status() != OpStatus::KEY_NOTFOUND) {
    if (op_res.status() == OpStatus::KEY_NOTFOUND) {
      op_res = OpStatus::TIMED_OUT;
    }
    t->Conclude();
    return op_res;
  }

  auto wcb = [&](Transaction* t, EngineShard* shard) { return ArgSlice(&pop_key_, 1); };

  const auto key_checker = [](EngineShard* owner, const DbContext& context, Transaction* t,
                              std::string_view key) -> bool {
<<<<<<< HEAD
    return t->GetCurrentDbSlice().FindReadOnly(context, key, OBJ_LIST).ok();
=======
    return context.GetDbSlice(owner->shard_id()).FindReadOnly(context, key, OBJ_LIST).ok();
>>>>>>> d7351b31
  };
  // Block
  auto status = t->WaitOnWatch(tp, std::move(wcb), key_checker, &(cntx->blocked), &(cntx->paused));
  if (status != OpStatus::OK)
    return status;

  t->Execute(cb_move, true);
  return op_res;
}

OpResult<string> BPopPusher::RunPair(ConnectionContext* cntx, time_point tp) {
  Transaction* t = cntx->transaction;
  bool is_multi = t->IsMulti();
  OpResult<string> op_res = MoveTwoShards(t, pop_key_, push_key_, popdir_, pushdir_, false);

  if (is_multi || op_res.status() != OpStatus::KEY_NOTFOUND) {
    if (op_res.status() == OpStatus::KEY_NOTFOUND) {
      op_res = OpStatus::TIMED_OUT;
    }
    return op_res;
  }

  // a hack: we watch in both shards for pop_key but only in the source shard it's relevant.
  // Therefore we follow the regular flow of watching the key but for the destination shard it
  // will never be triggerred.
  // This allows us to run Transaction::Execute on watched transactions in both shards.
  auto wcb = [&](Transaction* t, EngineShard* shard) { return ArgSlice(&this->pop_key_, 1); };

  const auto key_checker = [](EngineShard* owner, const DbContext& context, Transaction* t,
                              std::string_view key) -> bool {
<<<<<<< HEAD
    return t->GetCurrentDbSlice().FindReadOnly(context, key, OBJ_LIST).ok();
=======
    return context.GetDbSlice(owner->shard_id()).FindReadOnly(context, key, OBJ_LIST).ok();
>>>>>>> d7351b31
  };

  if (auto status = t->WaitOnWatch(tp, std::move(wcb), key_checker, &cntx->blocked, &cntx->paused);
      status != OpStatus::OK)
    return status;

  return MoveTwoShards(t, pop_key_, push_key_, popdir_, pushdir_, true);
}

}  // namespace

void ListFamily::LPush(CmdArgList args, ConnectionContext* cntx) {
  return PushGeneric(ListDir::LEFT, false, std::move(args), cntx);
}

void ListFamily::LPushX(CmdArgList args, ConnectionContext* cntx) {
  return PushGeneric(ListDir::LEFT, true, std::move(args), cntx);
}

void ListFamily::LPop(CmdArgList args, ConnectionContext* cntx) {
  return PopGeneric(ListDir::LEFT, std::move(args), cntx);
}

void ListFamily::RPush(CmdArgList args, ConnectionContext* cntx) {
  return PushGeneric(ListDir::RIGHT, false, std::move(args), cntx);
}

void ListFamily::RPushX(CmdArgList args, ConnectionContext* cntx) {
  return PushGeneric(ListDir::RIGHT, true, std::move(args), cntx);
}

void ListFamily::RPop(CmdArgList args, ConnectionContext* cntx) {
  return PopGeneric(ListDir::RIGHT, std::move(args), cntx);
}

void ListFamily::LLen(CmdArgList args, ConnectionContext* cntx) {
  auto key = ArgS(args, 0);
  auto cb = [&](Transaction* t, EngineShard* shard) { return OpLen(t->GetOpArgs(shard), key); };
  OpResult<uint32_t> result = cntx->transaction->ScheduleSingleHopT(std::move(cb));
  if (result) {
    cntx->SendLong(result.value());
  } else if (result.status() == OpStatus::KEY_NOTFOUND) {
    cntx->SendLong(0);
  } else {
    cntx->SendError(result.status());
  }
}

void ListFamily::LPos(CmdArgList args, ConnectionContext* cntx) {
  string_view key = ArgS(args, 0);
  string_view elem = ArgS(args, 1);

  int rank = 1;
  uint32_t count = 1;
  uint32_t max_len = 0;
  bool skip_count = true;

  for (size_t i = 2; i < args.size(); i++) {
    ToUpper(&args[i]);
    const auto& arg_v = ArgS(args, i);
    if (arg_v == "RANK") {
      if (!absl::SimpleAtoi(ArgS(args, (i + 1)), &rank) || rank == 0) {
        return cntx->SendError(kInvalidIntErr);
      }
    }
    if (arg_v == "COUNT") {
      if (!absl::SimpleAtoi(ArgS(args, (i + 1)), &count)) {
        return cntx->SendError(kInvalidIntErr);
      }
      skip_count = false;
    }
    if (arg_v == "MAXLEN") {
      if (!absl::SimpleAtoi(ArgS(args, (i + 1)), &max_len)) {
        return cntx->SendError(kInvalidIntErr);
      }
    }
  }

  auto cb = [&](Transaction* t, EngineShard* shard) {
    return OpPos(t->GetOpArgs(shard), key, elem, rank, count, max_len);
  };

  Transaction* trans = cntx->transaction;
  OpResult<vector<uint32_t>> result = trans->ScheduleSingleHopT(std::move(cb));

  if (result.status() == OpStatus::WRONG_TYPE) {
    return cntx->SendError(result.status());
  } else if (result.status() == OpStatus::INVALID_VALUE) {
    return cntx->SendError(result.status());
  }

  auto* rb = static_cast<RedisReplyBuilder*>(cntx->reply_builder());
  if (skip_count) {
    if (result->empty()) {
      rb->SendNull();
    } else {
      rb->SendLong((*result)[0]);
    }
  } else {
    SinkReplyBuilder::ReplyAggregator agg(cntx->reply_builder());
    rb->StartArray(result->size());
    const auto& array = result.value();
    for (const auto& v : array) {
      rb->SendLong(v);
    }
  }
}

void ListFamily::LIndex(CmdArgList args, ConnectionContext* cntx) {
  std::string_view key = ArgS(args, 0);
  std::string_view index_str = ArgS(args, 1);
  int32_t index;
  if (!absl::SimpleAtoi(index_str, &index)) {
    cntx->SendError(kInvalidIntErr);
    return;
  }

  auto cb = [&](Transaction* t, EngineShard* shard) {
    return OpIndex(t->GetOpArgs(shard), key, index);
  };

  auto* rb = static_cast<RedisReplyBuilder*>(cntx->reply_builder());
  OpResult<string> result = cntx->transaction->ScheduleSingleHopT(std::move(cb));
  if (result) {
    rb->SendBulkString(result.value());
  } else if (result.status() == OpStatus::WRONG_TYPE) {
    cntx->SendError(result.status());
  } else {
    rb->SendNull();
  }
}

/* LINSERT <key> (BEFORE|AFTER) <pivot> <element> */
void ListFamily::LInsert(CmdArgList args, ConnectionContext* cntx) {
  string_view key = ArgS(args, 0);
  string_view param = ArgS(args, 1);
  string_view pivot = ArgS(args, 2);
  string_view elem = ArgS(args, 3);
  InsertParam where;

  ToUpper(&args[1]);
  if (param == "AFTER") {
    where = INSERT_AFTER;
  } else if (param == "BEFORE") {
    where = INSERT_BEFORE;
  } else {
    return cntx->SendError(kSyntaxErr);
  }

  auto cb = [&](Transaction* t, EngineShard* shard) {
    return OpInsert(t->GetOpArgs(shard), key, pivot, elem, where);
  };

  OpResult<int> result = cntx->transaction->ScheduleSingleHopT(std::move(cb));
  if (result) {
    return cntx->SendLong(result.value());
  }

  cntx->SendError(result.status());
}

void ListFamily::LTrim(CmdArgList args, ConnectionContext* cntx) {
  string_view key = ArgS(args, 0);
  string_view s_str = ArgS(args, 1);
  string_view e_str = ArgS(args, 2);
  int32_t start, end;

  if (!absl::SimpleAtoi(s_str, &start) || !absl::SimpleAtoi(e_str, &end)) {
    cntx->SendError(kInvalidIntErr);
    return;
  }

  auto cb = [&](Transaction* t, EngineShard* shard) {
    return OpTrim(t->GetOpArgs(shard), key, start, end);
  };
  cntx->transaction->ScheduleSingleHop(std::move(cb));
  cntx->SendOk();
}

void ListFamily::LRange(CmdArgList args, ConnectionContext* cntx) {
  std::string_view key = ArgS(args, 0);
  std::string_view s_str = ArgS(args, 1);
  std::string_view e_str = ArgS(args, 2);
  int32_t start, end;

  if (!absl::SimpleAtoi(s_str, &start) || !absl::SimpleAtoi(e_str, &end)) {
    cntx->SendError(kInvalidIntErr);
    return;
  }

  auto cb = [&](Transaction* t, EngineShard* shard) {
    return OpRange(t->GetOpArgs(shard), key, start, end);
  };

  auto res = cntx->transaction->ScheduleSingleHopT(std::move(cb));
  if (!res && res.status() != OpStatus::KEY_NOTFOUND) {
    return cntx->SendError(res.status());
  }

  auto* rb = static_cast<RedisReplyBuilder*>(cntx->reply_builder());
  rb->SendStringArr(*res);
}

// lrem key 5 foo, will remove foo elements from the list if exists at most 5 times.
void ListFamily::LRem(CmdArgList args, ConnectionContext* cntx) {
  std::string_view key = ArgS(args, 0);
  std::string_view index_str = ArgS(args, 1);
  std::string_view elem = ArgS(args, 2);
  int32_t count;

  if (!absl::SimpleAtoi(index_str, &count)) {
    cntx->SendError(kInvalidIntErr);
    return;
  }

  auto cb = [&](Transaction* t, EngineShard* shard) {
    return OpRem(t->GetOpArgs(shard), key, elem, count);
  };
  OpResult<uint32_t> result = cntx->transaction->ScheduleSingleHopT(std::move(cb));
  if (result) {
    cntx->SendLong(result.value());
  } else {
    cntx->SendLong(0);
  }
}

void ListFamily::LSet(CmdArgList args, ConnectionContext* cntx) {
  std::string_view key = ArgS(args, 0);
  std::string_view index_str = ArgS(args, 1);
  std::string_view elem = ArgS(args, 2);
  int32_t count;

  if (!absl::SimpleAtoi(index_str, &count)) {
    cntx->SendError(kInvalidIntErr);
    return;
  }

  auto cb = [&](Transaction* t, EngineShard* shard) {
    return OpSet(t->GetOpArgs(shard), key, elem, count);
  };
  OpResult<void> result = cntx->transaction->ScheduleSingleHop(std::move(cb));
  if (result) {
    cntx->SendOk();
  } else {
    cntx->SendError(result.status());
  }
}

void ListFamily::BLPop(CmdArgList args, ConnectionContext* cntx) {
  BPopGeneric(ListDir::LEFT, std::move(args), cntx);
}

void ListFamily::BRPop(CmdArgList args, ConnectionContext* cntx) {
  BPopGeneric(ListDir::RIGHT, std::move(args), cntx);
}

void ListFamily::LMove(CmdArgList args, ConnectionContext* cntx) {
  std::string_view src = ArgS(args, 0);
  std::string_view dest = ArgS(args, 1);
  std::string_view src_dir_str = ArgS(args, 2);
  std::string_view dest_dir_str = ArgS(args, 3);

  ToUpper(&args[2]);
  ToUpper(&args[3]);

  optional<ListDir> src_dir = ParseDir(src_dir_str);
  optional<ListDir> dest_dir = ParseDir(dest_dir_str);
  if (!src_dir || !dest_dir) {
    return cntx->SendError(kSyntaxErr);
  }

  MoveGeneric(cntx, src, dest, *src_dir, *dest_dir);
}

void ListFamily::BPopGeneric(ListDir dir, CmdArgList args, ConnectionContext* cntx) {
  DCHECK_GE(args.size(), 2u);

  float timeout;
  auto timeout_str = ArgS(args, args.size() - 1);
  if (!absl::SimpleAtof(timeout_str, &timeout)) {
    return cntx->SendError("timeout is not a float or out of range");
  }
  if (timeout < 0) {
    return cntx->SendError("timeout is negative");
  }
  VLOG(1) << "BPop timeout(" << timeout << ")";

  Transaction* transaction = cntx->transaction;

  std::string popped_value;
  auto cb = [dir, &popped_value](Transaction* t, EngineShard* shard, std::string_view key) {
    popped_value = OpBPop(t, shard, key, dir);
  };

  OpResult<string> popped_key = container_utils::RunCbOnFirstNonEmptyBlocking(
      transaction, OBJ_LIST, std::move(cb), unsigned(timeout * 1000), &cntx->blocked,
      &cntx->paused);

  auto* rb = static_cast<RedisReplyBuilder*>(cntx->reply_builder());
  if (popped_key) {
    DVLOG(1) << "BPop " << transaction->DebugId() << " popped from key " << popped_key;  // key.
    std::string_view str_arr[2] = {*popped_key, popped_value};
    return rb->SendStringArr(str_arr);
  }

  DVLOG(1) << "result for " << transaction->DebugId() << " is " << popped_key.status();

  switch (popped_key.status()) {
    case OpStatus::WRONG_TYPE:
      return cntx->SendError(kWrongTypeErr);
    case OpStatus::CANCELLED:
    case OpStatus::TIMED_OUT:
      return rb->SendNullArray();
    case OpStatus::KEY_MOVED:
      // TODO: proper error for moved
      return cntx->SendError("-MOVED");
    default:
      LOG(ERROR) << "Unexpected error " << popped_key.status();
  }
  return rb->SendNullArray();
}

void ListFamily::PushGeneric(ListDir dir, bool skip_notexists, CmdArgList args,
                             ConnectionContext* cntx) {
  std::string_view key = ArgS(args, 0);

  auto cb = [&](Transaction* t, EngineShard* shard) {
    return OpPush(t->GetOpArgs(shard), key, dir, skip_notexists, args.subspan(1), false);
  };

  OpResult<uint32_t> result = cntx->transaction->ScheduleSingleHopT(std::move(cb));
  if (result) {
    return cntx->SendLong(result.value());
  }

  return cntx->SendError(result.status());
}

void ListFamily::PopGeneric(ListDir dir, CmdArgList args, ConnectionContext* cntx) {
  string_view key = ArgS(args, 0);
  int32_t count = 1;
  bool return_arr = false;

  if (args.size() > 1) {
    if (args.size() > 2) {
      return cntx->SendError(WrongNumArgsError(cntx->cid->name()));
    }

    string_view count_s = ArgS(args, 1);
    if (!absl::SimpleAtoi(count_s, &count)) {
      return cntx->SendError(kInvalidIntErr);
    }

    if (count < 0) {
      return cntx->SendError(kUintErr);
    }
    return_arr = true;
  }

  auto cb = [&](Transaction* t, EngineShard* shard) {
    return OpPop(t->GetOpArgs(shard), key, dir, count, true, false);
  };

  OpResult<StringVec> result = cntx->transaction->ScheduleSingleHopT(std::move(cb));
  auto* rb = static_cast<RedisReplyBuilder*>(cntx->reply_builder());
  switch (result.status()) {
    case OpStatus::KEY_NOTFOUND:
      return rb->SendNull();
    case OpStatus::WRONG_TYPE:
      return cntx->SendError(kWrongTypeErr);
    default:;
  }

  if (return_arr) {
    if (result->empty()) {
      rb->SendNullArray();
    } else {
      rb->StartArray(result->size());
      for (const auto& k : *result) {
        rb->SendBulkString(k);
      }
    }
  } else {
    DCHECK_EQ(1u, result->size());
    rb->SendBulkString(result->front());
  }
}

using CI = CommandId;

#define HFUNC(x) SetHandler(&ListFamily::x)

namespace acl {
constexpr uint32_t kLPush = WRITE | LIST | FAST;
constexpr uint32_t kLPushX = WRITE | LIST | FAST;
constexpr uint32_t kLPop = WRITE | LIST | FAST;
constexpr uint32_t kRPush = WRITE | LIST | FAST;
constexpr uint32_t kRPushX = WRITE | LIST | FAST;
constexpr uint32_t kRPop = WRITE | LIST | FAST;
constexpr uint32_t kRPopLPush = WRITE | LIST | SLOW;
constexpr uint32_t kBRPopLPush = WRITE | LIST | SLOW | BLOCKING;
constexpr uint32_t kBLPop = WRITE | LIST | SLOW | BLOCKING;
constexpr uint32_t kBRPop = WRITE | LIST | SLOW | BLOCKING;
constexpr uint32_t kLLen = READ | LIST | FAST;
constexpr uint32_t kLPos = READ | LIST | SLOW;
constexpr uint32_t kLIndex = READ | LIST | SLOW;
constexpr uint32_t kLInsert = READ | LIST | SLOW;
constexpr uint32_t kLRange = READ | LIST | SLOW;
constexpr uint32_t kLSet = WRITE | LIST | SLOW;
constexpr uint32_t kLTrim = WRITE | LIST | SLOW;
constexpr uint32_t kLRem = WRITE | LIST | SLOW;
constexpr uint32_t kLMove = WRITE | LIST | SLOW;
constexpr uint32_t kBLMove = READ | LIST | SLOW | BLOCKING;
}  // namespace acl

void ListFamily::Register(CommandRegistry* registry) {
  registry->StartFamily();
  *registry
      << CI{"LPUSH", CO::WRITE | CO::FAST | CO::DENYOOM, -3, 1, 1, acl::kLPush}.HFUNC(LPush)
      << CI{"LPUSHX", CO::WRITE | CO::FAST | CO::DENYOOM, -3, 1, 1, acl::kLPushX}.HFUNC(LPushX)
      << CI{"LPOP", CO::WRITE | CO::FAST, -2, 1, 1, acl::kLPop}.HFUNC(LPop)
      << CI{"RPUSH", CO::WRITE | CO::FAST | CO::DENYOOM, -3, 1, 1, acl::kRPush}.HFUNC(RPush)
      << CI{"RPUSHX", CO::WRITE | CO::FAST | CO::DENYOOM, -3, 1, 1, acl::kRPushX}.HFUNC(RPushX)
      << CI{"RPOP", CO::WRITE | CO::FAST, -2, 1, 1, acl::kRPop}.HFUNC(RPop)
      << CI{"RPOPLPUSH", CO::WRITE | CO::FAST | CO::NO_AUTOJOURNAL, 3, 1, 2, acl::kRPopLPush}
             .SetHandler(RPopLPush)
      << CI{"BRPOPLPUSH",    CO::WRITE | CO::NOSCRIPT | CO::BLOCKING | CO::NO_AUTOJOURNAL, 4, 1, 2,
            acl::kBRPopLPush}
             .SetHandler(BRPopLPush)
      << CI{"BLPOP",    CO::WRITE | CO::NOSCRIPT | CO::BLOCKING | CO::NO_AUTOJOURNAL, -3, 1, -2,
            acl::kBLPop}
             .HFUNC(BLPop)
      << CI{"BRPOP",    CO::WRITE | CO::NOSCRIPT | CO::BLOCKING | CO::NO_AUTOJOURNAL, -3, 1, -2,
            acl::kBRPop}
             .HFUNC(BRPop)
      << CI{"LLEN", CO::READONLY | CO::FAST, 2, 1, 1, acl::kLLen}.HFUNC(LLen)
      << CI{"LPOS", CO::READONLY | CO::FAST, -3, 1, 1, acl::kLPos}.HFUNC(LPos)
      << CI{"LINDEX", CO::READONLY, 3, 1, 1, acl::kLIndex}.HFUNC(LIndex)
      << CI{"LINSERT", CO::WRITE | CO::DENYOOM, 5, 1, 1, acl::kLInsert}.HFUNC(LInsert)
      << CI{"LRANGE", CO::READONLY, 4, 1, 1, acl::kLRange}.HFUNC(LRange)
      << CI{"LSET", CO::WRITE | CO::DENYOOM, 4, 1, 1, acl::kLSet}.HFUNC(LSet)
      << CI{"LTRIM", CO::WRITE, 4, 1, 1, acl::kLTrim}.HFUNC(LTrim)
      << CI{"LREM", CO::WRITE, 4, 1, 1, acl::kLRem}.HFUNC(LRem)
      << CI{"LMOVE", CO::WRITE | CO::NO_AUTOJOURNAL, 5, 1, 2, acl::kLMove}.HFUNC(LMove)
      << CI{"BLMOVE", CO::WRITE | CO::NO_AUTOJOURNAL | CO::BLOCKING, 6, 1, 2, acl::kBLMove}
             .SetHandler(BLMove);
}

}  // namespace dfly<|MERGE_RESOLUTION|>--- conflicted
+++ resolved
@@ -178,11 +178,7 @@
 std::string OpBPop(Transaction* t, EngineShard* shard, std::string_view key, ListDir dir) {
   DVLOG(2) << "popping from " << key << " " << t->DebugId();
 
-<<<<<<< HEAD
-  auto& db_slice = t->GetCurrentDbSlice();
-=======
   auto& db_slice = t->GetDbSlice(shard->shard_id());
->>>>>>> d7351b31
   auto it_res = db_slice.FindMutable(t->GetDbContext(), key, OBJ_LIST);
 
   if (!it_res) {
@@ -215,11 +211,7 @@
     DVLOG(1) << "deleting key " << key << " " << t->DebugId();
     absl::StrAppend(debugMessages.Next(), "OpBPop Del: ", key, " by ", t->DebugId());
 
-<<<<<<< HEAD
-    CHECK(t->GetCurrentDbSlice().Del(op_args.db_cntx, it));
-=======
     CHECK(op_args.GetDbSlice().Del(op_args.db_cntx, it));
->>>>>>> d7351b31
   }
 
   if (op_args.shard->journal()) {
@@ -888,11 +880,7 @@
 
   const auto key_checker = [](EngineShard* owner, const DbContext& context, Transaction* t,
                               std::string_view key) -> bool {
-<<<<<<< HEAD
-    return t->GetCurrentDbSlice().FindReadOnly(context, key, OBJ_LIST).ok();
-=======
     return context.GetDbSlice(owner->shard_id()).FindReadOnly(context, key, OBJ_LIST).ok();
->>>>>>> d7351b31
   };
   // Block
   auto status = t->WaitOnWatch(tp, std::move(wcb), key_checker, &(cntx->blocked), &(cntx->paused));
@@ -923,11 +911,7 @@
 
   const auto key_checker = [](EngineShard* owner, const DbContext& context, Transaction* t,
                               std::string_view key) -> bool {
-<<<<<<< HEAD
-    return t->GetCurrentDbSlice().FindReadOnly(context, key, OBJ_LIST).ok();
-=======
     return context.GetDbSlice(owner->shard_id()).FindReadOnly(context, key, OBJ_LIST).ok();
->>>>>>> d7351b31
   };
 
   if (auto status = t->WaitOnWatch(tp, std::move(wcb), key_checker, &cntx->blocked, &cntx->paused);
