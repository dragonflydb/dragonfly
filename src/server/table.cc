--- conflicted
+++ resolved
@@ -60,12 +60,8 @@
     : prime(kInitSegmentLog, detail::PrimeTablePolicy{}, mr),
       expire(0, detail::ExpireTablePolicy{}, mr),
       mcflag(0, detail::ExpireTablePolicy{}, mr),
-<<<<<<< HEAD
-      top_keys({.enabled = absl::GetFlag(FLAGS_enable_top_keys_tracking)}) {
-=======
       top_keys({.enabled = absl::GetFlag(FLAGS_enable_top_keys_tracking)}),
       index(db_index) {
->>>>>>> be82c114
   if (ClusterConfig::IsEnabled()) {
     slots_stats.resize(ClusterConfig::kMaxSlotNum + 1);
   }
