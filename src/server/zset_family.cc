--- conflicted
+++ resolved
@@ -848,11 +848,7 @@
     }
   }
 
-<<<<<<< HEAD
-  auto& db_slice = t->GetCurrentDbSlice();
-=======
   auto& db_slice = t->GetDbSlice(shard->shard_id());
->>>>>>> d7351b31
   KeyIterWeightVec key_weight_vec(keys.Size() - removed_keys);
   unsigned index = 0;
   for (; start != end; ++start) {
@@ -905,11 +901,7 @@
     }
   }
 
-<<<<<<< HEAD
-  auto& db_slice = t->GetCurrentDbSlice();
-=======
   auto& db_slice = t->GetDbSlice(shard->shard_id());
->>>>>>> d7351b31
   vector<pair<DbSlice::ItAndUpdater, double>> it_arr(keys.Size() - removed_keys);
 
   unsigned index = 0;
@@ -1277,11 +1269,7 @@
 }
 
 ScoredArray OpBZPop(Transaction* t, EngineShard* shard, std::string_view key, bool is_max) {
-<<<<<<< HEAD
-  auto& db_slice = t->GetCurrentDbSlice();
-=======
   auto& db_slice = t->GetDbSlice(shard->shard_id());
->>>>>>> d7351b31
   auto it_res = db_slice.FindMutable(t->GetDbContext(), key, OBJ_ZSET);
   CHECK(it_res) << t->DebugId() << " " << key;  // must exist and must be ok.
   auto it = it_res->it;
@@ -1389,11 +1377,7 @@
   vector<ScoredMap> results;
   results.reserve(keys.Size());
 
-<<<<<<< HEAD
-  auto& db_slice = t->GetCurrentDbSlice();
-=======
   auto& db_slice = t->GetDbSlice(shard->shard_id());
->>>>>>> d7351b31
   for (string_view key : keys) {
     auto it = db_slice.FindReadOnly(t->GetDbContext(), key, OBJ_ZSET);
     if (!it) {
@@ -1940,11 +1924,7 @@
   string_view key = ArgS(args, 0);
 
   auto cb = [&](Transaction* t, EngineShard* shard) -> OpResult<uint32_t> {
-<<<<<<< HEAD
-    auto find_res = t->GetCurrentDbSlice().FindReadOnly(t->GetDbContext(), key, OBJ_ZSET);
-=======
     auto find_res = t->GetDbSlice(shard->shard_id()).FindReadOnly(t->GetDbContext(), key, OBJ_ZSET);
->>>>>>> d7351b31
     if (!find_res) {
       return find_res.status();
     }
