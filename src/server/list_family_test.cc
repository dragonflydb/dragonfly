// Copyright 2022, DragonflyDB authors.  All rights reserved.
// See LICENSE for licensing terms.
//

#include "server/list_family.h"

#include <absl/strings/match.h>

#include "base/gtest.h"
#include "base/logging.h"
#include "facade/facade_test.h"
#include "server/blocking_controller.h"
#include "server/command_registry.h"
#include "server/conn_context.h"
#include "server/engine_shard_set.h"
#include "server/string_family.h"
#include "server/test_utils.h"
#include "server/transaction.h"

using namespace testing;
using namespace std;
using namespace util;
using absl::StrCat;

namespace dfly {

class ListFamilyTest : public BaseFamilyTest {
 protected:
  ListFamilyTest() {
    num_threads_ = 4;
  }

  static unsigned NumWatched() {
    atomic_uint32_t sum{0};

    auto ns = &namespaces.GetDefaultNamespace();
    shard_set->RunBriefInParallel([&](EngineShard* es) {
      auto* bc = ns->GetBlockingController(es->shard_id());
      if (bc)
        sum.fetch_add(bc->NumWatched(0), memory_order_relaxed);
    });

    return sum.load();
  }

  static bool HasAwakened() {
    atomic_uint32_t sum{0};
    auto ns = &namespaces.GetDefaultNamespace();
    shard_set->RunBriefInParallel([&](EngineShard* es) {
      auto* bc = ns->GetBlockingController(es->shard_id());
      if (bc)
        sum.fetch_add(bc->HasAwakedTransaction(), memory_order_relaxed);
    });

    return sum.load() > 0;
  }
};

const char kKey1[] = "x";
const char kKey2[] = "b";
const char kKey3[] = "c";

TEST_F(ListFamilyTest, Basic) {
  auto resp = Run({"lpush", kKey1, "1"});
  EXPECT_THAT(resp, IntArg(1));
  resp = Run({"lpush", kKey2, "2"});
  ASSERT_THAT(resp, IntArg(1));
  resp = Run({"llen", kKey1});
  ASSERT_THAT(resp, IntArg(1));
}

TEST_F(ListFamilyTest, Expire) {
  auto resp = Run({"lpush", kKey1, "1"});
  EXPECT_THAT(resp, IntArg(1));

  resp = Run({"expire", kKey1, "1"});
  EXPECT_THAT(resp, IntArg(1));

  AdvanceTime(1000);

  resp = Run({"lpush", kKey1, "1"});
  EXPECT_THAT(resp, IntArg(1));
}

TEST_F(ListFamilyTest, BLPopUnblocking) {
  auto resp = Run({"lpush", kKey1, "1"});
  EXPECT_THAT(resp, IntArg(1));
  resp = Run({"lpush", kKey2, "2"});
  ASSERT_THAT(resp, IntArg(1));

  resp = Run({"blpop", kKey1, kKey2});  // missing "0" delimiter.
  ASSERT_THAT(resp, ErrArg("timeout is not a float"));

  resp = Run({"blpop", kKey1, kKey2, "0"});
  ASSERT_EQ(2, GetDebugInfo().shards_count);
  ASSERT_THAT(resp, ArrLen(2));
  EXPECT_THAT(resp.GetVec(), ElementsAre(kKey1, "1"));

  resp = Run({"blpop", kKey1, kKey2, "0"});
  ASSERT_THAT(resp, ArrLen(2));
  EXPECT_THAT(resp.GetVec(), ElementsAre(kKey2, "2"));

  resp = Run({"set", "z", "1"});
  ASSERT_EQ(resp, "OK");

  resp = Run({"blpop", "z", "0"});
  ASSERT_THAT(resp, ErrArg("WRONGTYPE "));

  ASSERT_FALSE(IsLocked(0, "x"));
  ASSERT_FALSE(IsLocked(0, "y"));
  ASSERT_FALSE(IsLocked(0, "z"));
}

TEST_F(ListFamilyTest, BLPopBlocking) {
  RespExpr resp0, resp1;

  // Run the fiber at creation.
  auto fb0 = pp_->at(0)->LaunchFiber(Launch::dispatch, [&] {
    resp0 = Run({"blpop", "x", "0"});
    LOG(INFO) << "pop0";
  });

  ThisFiber::SleepFor(50us);
  auto fb1 = pp_->at(1)->LaunchFiber([&] {
    resp1 = Run({"blpop", "x", "0"});
    LOG(INFO) << "pop1";
  });
  ThisFiber::SleepFor(30us);

  RespExpr resp = pp_->at(1)->Await([&] { return Run("B1", {"lpush", "x", "2", "1"}); });
  ASSERT_THAT(resp, IntArg(2));

  fb0.Join();
  fb1.Join();

  // fb0 should start first and be the first transaction blocked. Therefore, it should pop '1'.
  // sometimes order is switched, need to think how to fix it.
  int64_t epoch0 = GetDebugInfo("IO0").clock;
  int64_t epoch1 = GetDebugInfo("IO1").clock;
  ASSERT_LT(epoch0, epoch1);
  ASSERT_THAT(resp0, ArrLen(2));
  EXPECT_THAT(resp0.GetVec(), ElementsAre("x", "1"));
  ASSERT_FALSE(IsLocked(0, "x"));
  ASSERT_EQ(0, NumWatched());
}

TEST_F(ListFamilyTest, BLPopMultiple) {
  RespExpr resp0, resp1;

  resp0 = Run({"blpop", kKey1, kKey2, "0.01"});  // timeout
  EXPECT_THAT(resp0, ArgType(RespExpr::NIL_ARRAY));
  ASSERT_EQ(2, GetDebugInfo().shards_count);

  ASSERT_FALSE(IsLocked(0, kKey1));
  ASSERT_FALSE(IsLocked(0, kKey2));

  auto fb1 = pp_->at(0)->LaunchFiber(Launch::dispatch, [&] {
    resp0 = Run({"blpop", kKey1, kKey2, "0"});
  });

  pp_->at(1)->Await([&] { Run({"lpush", kKey1, "1", "2", "3"}); });
  fb1.Join();

  ASSERT_THAT(resp0, ArrLen(2));
  EXPECT_THAT(resp0.GetVec(), ElementsAre(kKey1, "3"));
  ASSERT_FALSE(IsLocked(0, kKey1));
  ASSERT_FALSE(IsLocked(0, kKey2));
  ASSERT_EQ(0, NumWatched());
}

TEST_F(ListFamilyTest, BLPopTimeout) {
  RespExpr resp = Run({"blpop", kKey1, kKey2, kKey3, "0.01"});
  EXPECT_THAT(resp, ArgType(RespExpr::NIL_ARRAY));
  EXPECT_EQ(3, GetDebugInfo().shards_count);
  ASSERT_FALSE(IsLocked(0, kKey1));

  // Under Multi
  resp = Run({"multi"});
  ASSERT_EQ(resp, "OK");

  Run({"blpop", kKey1, "0"});
  resp = Run({"exec"});

  EXPECT_THAT(resp, ArgType(RespExpr::NIL_ARRAY));
  ASSERT_FALSE(IsLocked(0, kKey1));
  ASSERT_EQ(0, NumWatched());
}

TEST_F(ListFamilyTest, BLPopTimeout2) {
  Run({"BLPOP", "blist1", "blist2", "0.1"});

  Run({"RPUSH", "blist2", "d"});
  Run({"RPUSH", "blist2", "hello"});

  auto resp = Run({"BLPOP", "blist1", "blist2", "1"});
  ASSERT_THAT(resp, ArrLen(2));
  ASSERT_THAT(resp.GetVec(), ElementsAre("blist2", "d"));

  Run({"RPUSH", "blist1", "a"});
  Run({"DEL", "blist2"});
  Run({"RPUSH", "blist2", "d"});
  Run({"BLPOP", "blist1", "blist2", "1"});
  ASSERT_EQ(0, NumWatched());
}

TEST_F(ListFamilyTest, BLPopMultiPush) {
  Run({"exists", kKey1, kKey2, kKey3});
  ASSERT_EQ(3, GetDebugInfo().shards_count);
  RespExpr blpop_resp;
  auto pop_fb = pp_->at(0)->LaunchFiber(Launch::dispatch, [&] {
    blpop_resp = Run({"blpop", kKey1, kKey2, kKey3, "0"});
  });

  WaitUntilLocked(0, kKey1);

  auto p1_fb = pp_->at(1)->LaunchFiber([&] {
    for (unsigned i = 0; i < 100; ++i) {
      // a filler command to create scheduling queue.
      Run({"exists", kKey1, kKey2, kKey3});
    }
  });

  auto p2_fb = pp_->at(2)->LaunchFiber([&] {
    Run({"multi"});
    Run({"lpush", kKey3, "C"});
    Run({"exists", kKey2});
    Run({"lpush", kKey2, "B"});
    Run({"exists", kKey1});
    Run({"lpush", kKey1, "A"});
    Run({"exists", kKey1, kKey2, kKey3});
    auto resp = Run({"exec"});
    ASSERT_THAT(resp, ArrLen(6));
  });

  p1_fb.Join();
  p2_fb.Join();

  pop_fb.Join();

  // We can't determine what key was popped, so only check result presence.
  // It might not be first kKey3 "C" because of squashing and re-ordering.
  ASSERT_THAT(blpop_resp, ArrLen(2));
  ASSERT_THAT(Run({"exists", kKey1, kKey2, kKey3}), IntArg(2));
  ASSERT_EQ(0, NumWatched());
}

TEST_F(ListFamilyTest, WrongTypeDoesNotWake) {
  RespExpr blpop_resp;

  auto pop_fb = pp_->at(0)->LaunchFiber(Launch::dispatch, [&] {
    blpop_resp = Run({"blpop", kKey1, "0"});
  });

  WaitUntilLocked(0, kKey1);

  auto p1_fb = pp_->at(1)->LaunchFiber([&] {
    Run({"multi"});
    Run({"lpush", kKey1, "A"});
    Run({"set", kKey1, "foo"});

    auto resp = Run({"exec"});
    EXPECT_THAT(resp.GetVec(), ElementsAre(IntArg(1), "OK"));

    Run({"del", kKey1});
    Run({"lpush", kKey1, "B"});
  });

  p1_fb.Join();
  pop_fb.Join();
  ASSERT_THAT(blpop_resp, ArrLen(2));
  EXPECT_THAT(blpop_resp.GetVec(), ElementsAre(kKey1, "B"));
}

TEST_F(ListFamilyTest, BPopSameKeyTwice) {
  RespExpr blpop_resp;

  auto pop_fb = pp_->at(0)->LaunchFiber(Launch::dispatch, [&] {
    blpop_resp = Run({"blpop", kKey1, kKey2, kKey2, kKey1, "0"});
    EXPECT_EQ(0, NumWatched());
  });

  WaitUntilLocked(0, kKey1);

  pp_->at(1)->Await([&] { EXPECT_EQ(1, CheckedInt({"lpush", kKey1, "bar"})); });
  pop_fb.Join();

  ASSERT_THAT(blpop_resp, ArrLen(2));
  EXPECT_THAT(blpop_resp.GetVec(), ElementsAre(kKey1, "bar"));

  pop_fb = pp_->at(0)->LaunchFiber(Launch::dispatch, [&] {
    blpop_resp = Run({"blpop", kKey1, kKey2, kKey2, kKey1, "0"});
  });

  WaitUntilLocked(0, kKey1);

  pp_->at(1)->Await([&] { EXPECT_EQ(1, CheckedInt({"lpush", kKey2, "bar"})); });
  pop_fb.Join();

  ASSERT_THAT(blpop_resp, ArrLen(2));
  EXPECT_THAT(blpop_resp.GetVec(), ElementsAre(kKey2, "bar"));
}

TEST_F(ListFamilyTest, BPopTwoKeysSameShard) {
  Run({"exists", "x", "y"});
  ASSERT_EQ(1, GetDebugInfo().shards_count);
  RespExpr blpop_resp;

  auto pop_fb = pp_->at(0)->LaunchFiber(Launch::dispatch, [&] {
    blpop_resp = Run({"blpop", "x", "y", "0"});
    EXPECT_FALSE(IsLocked(0, "y"));
    ASSERT_EQ(0, NumWatched());
  });

  WaitUntilLocked(0, "x");

  pp_->at(1)->Await([&] { EXPECT_EQ(1, CheckedInt({"lpush", "x", "bar"})); });
  pop_fb.Join();

  ASSERT_THAT(blpop_resp, ArrLen(2));
  EXPECT_THAT(blpop_resp.GetVec(), ElementsAre("x", "bar"));
}

TEST_F(ListFamilyTest, BPopRename) {
  RespExpr blpop_resp;

  Run({"exists", kKey1, kKey2});
  ASSERT_EQ(2, GetDebugInfo().shards_count);

  auto pop_fb = pp_->at(0)->LaunchFiber(Launch::dispatch, [&] {
    blpop_resp = Run({"blpop", kKey1, "0"});
  });

  WaitUntilLocked(0, kKey1);

  pp_->at(1)->Await([&] {
    EXPECT_EQ(1, CheckedInt({"lpush", "a", "bar"}));
    Run({"rename", "a", kKey1});
  });
  pop_fb.Join();

  ASSERT_THAT(blpop_resp, ArrLen(2));
  EXPECT_THAT(blpop_resp.GetVec(), ElementsAre(kKey1, "bar"));
}

TEST_F(ListFamilyTest, BPopFlush) {
  RespExpr blpop_resp;
  auto pop_fb = pp_->at(0)->LaunchFiber(Launch::dispatch, [&] {
    blpop_resp = Run({"blpop", kKey1, "0"});
  });

  WaitUntilLocked(0, kKey1);

  pp_->at(1)->Await([&] {
    Run({"flushdb"});
    EXPECT_EQ(1, CheckedInt({"lpush", kKey1, "bar"}));
  });
  pop_fb.Join();
}

TEST_F(ListFamilyTest, LRem) {
  auto resp = Run({"rpush", kKey1, "a", "b", "a", "c"});
  ASSERT_THAT(resp, IntArg(4));
  resp = Run({"lrem", kKey1, "2", "a"});
  ASSERT_THAT(resp, IntArg(2));

  resp = Run({"lrange", kKey1, "0", "1"});
  ASSERT_THAT(resp, ArrLen(2));
  ASSERT_THAT(resp.GetVec(), ElementsAre("b", "c"));
}

TEST_F(ListFamilyTest, LTrim) {
  Run({"rpush", kKey1, "a", "b", "c", "d"});
  ASSERT_EQ(Run({"ltrim", kKey1, "-2", "-1"}), "OK");
  auto resp = Run({"lrange", kKey1, "0", "1"});
  ASSERT_THAT(resp, ArrLen(2));
  ASSERT_THAT(resp.GetVec(), ElementsAre("c", "d"));
  ASSERT_EQ(Run({"ltrim", kKey1, "0", "0"}), "OK");
  ASSERT_EQ(Run({"lrange", kKey1, "0", "1"}), "c");
}

TEST_F(ListFamilyTest, LRange) {
  auto resp = Run({"lrange", kKey1, "0", "5"});
  ASSERT_THAT(resp, ArrLen(0));
  Run({"rpush", kKey1, "0", "1", "2"});
  resp = Run({"lrange", kKey1, "-2", "-1"});

  ASSERT_THAT(resp, ArrLen(2));
  ASSERT_THAT(resp.GetVec(), ElementsAre("1", "2"));
}

TEST_F(ListFamilyTest, Lset) {
  Run({"rpush", kKey1, "0", "1", "2"});
  ASSERT_EQ(Run({"lset", kKey1, "0", "bar"}), "OK");
  ASSERT_EQ(Run({"lpop", kKey1}), "bar");
  ASSERT_EQ(Run({"lset", kKey1, "-1", "foo"}), "OK");
  ASSERT_EQ(Run({"rpop", kKey1}), "foo");
  Run({"rpush", kKey2, "a"});
  ASSERT_THAT(Run({"lset", kKey2, "1", "foo"}), ErrArg("index out of range"));
}

TEST_F(ListFamilyTest, LPos) {
  auto resp = Run({"rpush", kKey1, "1", "a", "b", "1", "1", "a", "1"});
  ASSERT_THAT(resp, IntArg(7));

  ASSERT_THAT(Run({"lpos", kKey1, "1"}), IntArg(0));

  ASSERT_THAT(Run({"lpos", kKey1, "f"}), ArgType(RespExpr::NIL));
  ASSERT_THAT(Run({"lpos", kKey1, "1", "COUNT", "-1"}), ArgType(RespExpr::ERROR));
  ASSERT_THAT(Run({"lpos", kKey1, "1", "MAXLEN", "-1"}), ArgType(RespExpr::ERROR));
  ASSERT_THAT(Run({"lpos", kKey1, "1", "RANK", "0"}), ArgType(RespExpr::ERROR));

  resp = Run({"lpos", kKey1, "a", "RANK", "-1", "COUNT", "2"});
  ASSERT_THAT(resp.GetVec(), ElementsAre(IntArg(5), IntArg(1)));

  resp = Run({"lpos", kKey1, "1", "COUNT", "0"});
  ASSERT_THAT(resp.GetVec(), ElementsAre(IntArg(0), IntArg(3), IntArg(4), IntArg(6)));

  resp = Run({"lpos", kKey1, "1", "COUNT", "0", "MAXLEN", "5"});
  ASSERT_THAT(resp.GetVec(), ElementsAre(IntArg(0), IntArg(3), IntArg(4)));
}

TEST_F(ListFamilyTest, RPopLPush) {
  // src and dest are diffrent keys
  auto resp = Run({"rpush", kKey1, "1", "a", "b", "1", "2", "3", "4"});
  ASSERT_THAT(resp, IntArg(7));

  resp = Run({"rpoplpush", kKey1, kKey2});
  ASSERT_THAT(resp, "4");

  resp = Run({"rpoplpush", kKey1, kKey2});
  ASSERT_THAT(resp, "3");

  resp = Run({"rpoplpush", kKey1, kKey2});
  ASSERT_THAT(resp, "2");

  resp = Run({"rpoplpush", kKey1, kKey2});
  ASSERT_THAT(resp, "1");

  resp = Run({"lrange", kKey1, "0", "-1"});
  ASSERT_THAT(resp, ArrLen(3));
  ASSERT_THAT(resp.GetVec(), ElementsAre("1", "a", "b"));

  resp = Run({"lrange", kKey2, "0", "-1"});
  ASSERT_THAT(resp, ArrLen(4));
  ASSERT_THAT(resp.GetVec(), ElementsAre("1", "2", "3", "4"));

  resp = Run({"rpoplpush", kKey1, kKey2});
  ASSERT_THAT(resp, "b");

  resp = Run({"rpoplpush", kKey1, kKey2});
  ASSERT_THAT(resp, "a");

  resp = Run({"rpoplpush", kKey1, kKey2});
  ASSERT_THAT(resp, "1");

  ASSERT_THAT(Run({"lrange", kKey1, "0", "-1"}), ArrLen(0));
  EXPECT_THAT(Run({"exists", kKey1}), IntArg(0));
  ASSERT_THAT(Run({"rpoplpush", kKey1, kKey2}), ArgType(RespExpr::NIL));

  resp = Run({"lrange", kKey2, "0", "-1"});
  ASSERT_THAT(resp, ArrLen(7));
  ASSERT_THAT(resp.GetVec(), ElementsAre("1", "a", "b", "1", "2", "3", "4"));

  // src and dest are the same key
  resp = Run({"rpush", kKey1, "1", "a", "b", "1", "2", "3", "4"});
  ASSERT_THAT(resp, IntArg(7));

  resp = Run({"rpoplpush", kKey1, kKey1});
  ASSERT_THAT(resp, "4");

  resp = Run({"rpoplpush", kKey1, kKey1});
  ASSERT_THAT(resp, "3");

  resp = Run({"rpoplpush", kKey1, kKey1});
  ASSERT_THAT(resp, "2");

  resp = Run({"rpoplpush", kKey1, kKey1});
  ASSERT_THAT(resp, "1");

  resp = Run({"lrange", kKey1, "0", "-1"});
  ASSERT_THAT(resp, ArrLen(7));
  ASSERT_THAT(resp.GetVec(), ElementsAre("1", "2", "3", "4", "1", "a", "b"));

  resp = Run({"rpoplpush", kKey1, kKey1});
  ASSERT_THAT(resp, "b");

  resp = Run({"rpoplpush", kKey1, kKey1});
  ASSERT_THAT(resp, "a");

  resp = Run({"rpoplpush", kKey1, kKey1});
  ASSERT_THAT(resp, "1");

  resp = Run({"lrange", kKey1, "0", "-1"});
  ASSERT_THAT(resp, ArrLen(7));
  ASSERT_THAT(resp.GetVec(), ElementsAre("1", "a", "b", "1", "2", "3", "4"));
}

TEST_F(ListFamilyTest, LMove) {
  // src and dest are different keys
  auto resp = Run({"rpush", kKey1, "1", "2", "3", "4", "5"});
  ASSERT_THAT(resp, IntArg(5));

  resp = Run({"lmove", kKey1, kKey2, "LEFT", "RIGHT"});
  ASSERT_THAT(resp, "1");

  resp = Run({"lmove", kKey1, kKey2, "LEFT", "LEFT"});
  ASSERT_THAT(resp, "2");

  resp = Run({"lrange", kKey2, "0", "-1"});
  ASSERT_THAT(resp, ArrLen(2));
  ASSERT_THAT(resp.GetVec(), ElementsAre("2", "1"));

  resp = Run({"lmove", kKey1, kKey2, "RIGHT", "LEFT"});
  ASSERT_THAT(resp, "5");

  resp = Run({"lrange", kKey2, "0", "-1"});
  ASSERT_THAT(resp, ArrLen(3));
  ASSERT_THAT(resp.GetVec(), ElementsAre("5", "2", "1"));

  resp = Run({"lmove", kKey1, kKey2, "RIGHT", "RIGHT"});
  ASSERT_THAT(resp, "4");

  resp = Run({"lrange", kKey1, "0", "-1"});
  ASSERT_EQ(resp, "3");

  resp = Run({"lrange", kKey2, "0", "-1"});
  ASSERT_THAT(resp, ArrLen(4));
  ASSERT_THAT(resp.GetVec(), ElementsAre("5", "2", "1", "4"));

  resp = Run({"lmove", kKey1, kKey2, "RIGHT", "RIGHT"});
  ASSERT_THAT(resp, "3");

  ASSERT_THAT(Run({"lrange", kKey1, "0", "-1"}), ArrLen(0));
  EXPECT_THAT(Run({"exists", kKey1}), IntArg(0));
  ASSERT_THAT(Run({"lmove", kKey1, kKey2, "LEFT", "RIGHT"}), ArgType(RespExpr::NIL));
  ASSERT_THAT(Run({"lmove", kKey1, kKey2, "RIGHT", "RIGHT"}), ArgType(RespExpr::NIL));

  resp = Run({"lrange", kKey2, "0", "-1"});
  ASSERT_THAT(resp, ArrLen(5));
  ASSERT_THAT(resp.GetVec(), ElementsAre("5", "2", "1", "4", "3"));

  // src and dest are the same key
  resp = Run({"rpush", kKey1, "1", "2", "3", "4", "5"});
  ASSERT_THAT(resp, IntArg(5));

  resp = Run({"lmove", kKey1, kKey1, "LEFT", "RIGHT"});
  ASSERT_THAT(resp, "1");

  resp = Run({"lmove", kKey1, kKey1, "LEFT", "LEFT"});
  ASSERT_THAT(resp, "2");

  resp = Run({"lmove", kKey1, kKey1, "RIGHT", "LEFT"});
  ASSERT_THAT(resp, "1");

  resp = Run({"lmove", kKey1, kKey1, "RIGHT", "RIGHT"});
  ASSERT_THAT(resp, "5");

  resp = Run({"lmove", kKey1, kKey1, "LEFT", "RIGHT"});
  ASSERT_THAT(resp, "1");

  resp = Run({"lrange", kKey1, "0", "-1"});
  ASSERT_THAT(resp, ArrLen(5));
  ASSERT_THAT(resp.GetVec(), ElementsAre("2", "3", "4", "5", "1"));

  resp = Run({"lmove", kKey1, kKey1, "LEFT", "RIGHT"});
  ASSERT_THAT(resp, "2");

  resp = Run({"lmove", kKey1, kKey1, "LEFT", "RIGHT"});
  ASSERT_THAT(resp, "3");

  resp = Run({"lmove", kKey1, kKey1, "RIGHT", "RIGHT"});
  ASSERT_THAT(resp, "3");

  resp = Run({"lmove", kKey1, kKey1, "LEFT", "RIGHT"});
  ASSERT_THAT(resp, "4");

  resp = Run({"lrange", kKey1, "0", "-1"});
  ASSERT_THAT(resp, ArrLen(5));
  ASSERT_THAT(resp.GetVec(), ElementsAre("5", "1", "2", "3", "4"));

  ASSERT_THAT(Run({"lmove", kKey1, kKey1, "LEFT", "R"}), ArgType(RespExpr::ERROR));
}

TEST_F(ListFamilyTest, TwoQueueBug451) {
  // The bug was that if 2 push operations where queued together in the tx queue,
  // and the first awoke pending blpop, then the PollExecution function would continue with the
  // second push before switching to blpop, which contradicts the spec.
  std::atomic_bool running{true};
  std::atomic_int it_cnt{0};

  auto pop_fiber = [&]() {
    auto id = "t-" + std::to_string(it_cnt.fetch_add(1));
    while (running.load()) {
      Run(id, {"blpop", "a", "0.1"});
    }
  };

  auto push_fiber = [&]() {
    auto id = "t-" + std::to_string(it_cnt.fetch_add(1));
    for (int i = 0; i < 300; i++) {
      Run(id, {"rpush", "a", "DATA"});
    }
    ThisFiber::SleepFor(50ms);
    running = false;
  };

  vector<Fiber> fbs;

  // more likely to reproduce the bug if we start pop_fiber first.
  for (int i = 0; i < 2; i++) {
    fbs.push_back(pp_->at(i)->LaunchFiber(pop_fiber));
  }

  for (int i = 0; i < 2; i++) {
    fbs.push_back(pp_->at(i)->LaunchFiber(push_fiber));
  }

  for (auto& f : fbs)
    f.Join();
  ASSERT_EQ(0, NumWatched());
}

TEST_F(ListFamilyTest, BRPopLPushSingleShard) {
  EXPECT_THAT(Run({"brpoplpush", "x", "y", "0.05"}), ArgType(RespExpr::NIL));
  ASSERT_EQ(0, NumWatched());

  EXPECT_THAT(Run({"lpush", "x", "val1"}), IntArg(1));
  EXPECT_EQ(Run({"brpoplpush", "x", "y", "0.01"}), "val1");
  ASSERT_EQ(1, GetDebugInfo().shards_count);

  EXPECT_THAT(Run({
                  "exists",
                  "x",
              }),
              IntArg(0));
  Run({"set", "x", "str"});
  EXPECT_THAT(Run({"brpoplpush", "y", "x", "0.01"}), ErrArg("wrong kind of value"));

  Run({"del", "x", "y"});
  Run({"multi"});
  Run({"brpoplpush", "y", "x", "0"});
  RespExpr resp = Run({"exec"});
  EXPECT_THAT(resp, ArgType(RespExpr::NIL));
  ASSERT_FALSE(IsLocked(0, "x"));
  ASSERT_FALSE(IsLocked(0, "y"));
  ASSERT_EQ(0, NumWatched());
}

TEST_F(ListFamilyTest, BRPopLPushSingleShardBug2857) {
  Run({"lpush", "src", "val1"});
  RespExpr resp;
  auto blpop = [&]() { resp = Run("id", {"blpop", "dest", "4"}); };
  auto f = pp_->at(1)->LaunchFiber(Launch::dispatch, blpop);
  EXPECT_THAT(Run({"brpoplpush", "src", "dest", "1"}), "val1");
  f.Join();
  EXPECT_THAT(resp, ArgType(RespExpr::ARRAY));
  EXPECT_THAT(resp.GetVec(), ElementsAre("dest", "val1"));

  // Timeout
  f = pp_->at(1)->LaunchFiber(Launch::dispatch, blpop);
  EXPECT_THAT(Run({"brpoplpush", "src", "dest", "1"}), ArgType(RespExpr::NIL));
  f.Join();
  EXPECT_THAT(resp, ArgType(RespExpr::NIL_ARRAY));
}

TEST_F(ListFamilyTest, BRPopLPushSingleShardBlocking) {
  RespExpr resp;

  // Run the fiber at creation.
  auto fb0 = pp_->at(0)->LaunchFiber(Launch::dispatch, [&] {
    resp = Run({"brpoplpush", "x", "y", "0"});
  });
  ThisFiber::SleepFor(30us);
  pp_->at(1)->Await([&] { Run("B1", {"lpush", "y", "2"}); });

  pp_->at(1)->Await([&] { Run("B1", {"lpush", "x", "1"}); });
  fb0.Join();
  ASSERT_EQ(resp, "1");
  ASSERT_FALSE(IsLocked(0, "x"));
  ASSERT_FALSE(IsLocked(0, "y"));
  ASSERT_EQ(0, NumWatched());
}

TEST_F(ListFamilyTest, BRPopContended) {
  RespExpr resp;
  atomic_bool done{false};
  constexpr auto kNumFibers = 4;

  // Run the fiber at creation.
  Fiber fb[kNumFibers];
  for (int i = 0; i < kNumFibers; i++) {
    fb[i] = pp_->at(1)->LaunchFiber(Launch::dispatch, [&] {
      string id = StrCat("id", i);
      while (!done) {
        Run(id, {"brpop", "k0", "k1", "k2", "k3", "k4", "0.1"});
      };
    });
  }

  for (int i = 0; i < 500; i++) {
    string key = absl::StrCat("k", i % 3);
    Run({"lpush", key, "foo"});
  }

  done = true;
  for (int i = 0; i < kNumFibers; i++) {
    fb[i].Join();
  }
  ASSERT_EQ(0, NumWatched());
  ASSERT_FALSE(HasAwakened());
}

TEST_F(ListFamilyTest, BRPopLPushTwoShards) {
  RespExpr resp;
  EXPECT_THAT(Run({"brpoplpush", "x", "z", "0.05"}), ArgType(RespExpr::NIL));

  ASSERT_EQ(0, NumWatched());

  Run({"lpush", "x", "val"});
  EXPECT_EQ(Run({"brpoplpush", "x", "z", "0"}), "val");
  resp = Run({"lrange", "z", "0", "-1"});
  ASSERT_EQ(resp, "val");
  Run({"del", "z"});
  ASSERT_EQ(0, NumWatched());

  // Run the fiber at creation.
  auto fb0 = pp_->at(0)->LaunchFiber(Launch::dispatch, [&] {
    resp = Run({"brpoplpush", "x", "z", "0"});
  });

  ThisFiber::SleepFor(30us);
  RespExpr resp_push = pp_->at(1)->Await([&] { return Run("B1", {"lpush", "z", "val2"}); });
  ASSERT_THAT(resp_push, IntArg(1));

  resp_push = pp_->at(1)->Await([&] { return Run("B1", {"lpush", "x", "val1"}); });
  ASSERT_THAT(resp_push, IntArg(1));
  fb0.Join();

  // Result of brpoplpush above.
  ASSERT_EQ(resp, "val1");

  resp = Run({"lrange", "z", "0", "-1"});
  ASSERT_THAT(resp, ArrLen(2));
  ASSERT_THAT(resp.GetVec(), ElementsAre("val1", "val2"));
  ASSERT_FALSE(IsLocked(0, "x"));
  ASSERT_FALSE(IsLocked(0, "z"));
  ASSERT_EQ(0, NumWatched());
  ASSERT_FALSE(HasAwakened());

  // TODO: there is a bug here.
  // we do not wake the dest shard, when source is awaked which prevents
  // the atomicity and causes the first bug as well.
}

TEST_F(ListFamilyTest, BLMove) {
  EXPECT_THAT(Run({"blmove", "x", "y", "right", "right", "0.05"}), ArgType(RespExpr::NIL));
  ASSERT_EQ(0, NumWatched());

  EXPECT_THAT(Run({"lpush", "x", "val1"}), IntArg(1));
  EXPECT_THAT(Run({"lpush", "y", "val2"}), IntArg(1));

  EXPECT_EQ(Run({"blmove", "x", "y", "right", "left", "0.01"}), "val1");
  auto resp = Run({"lrange", "y", "0", "-1"});
  ASSERT_THAT(resp, ArrLen(2));
  ASSERT_THAT(resp.GetVec(), ElementsAre("val1", "val2"));
}

// Wake two BLMOVEs on the same shard simultaneously
TEST_F(ListFamilyTest, BLMoveSimultaneously) {
  EXPECT_EQ(Shard("src1", shard_set->size()),
            Shard("src10", shard_set->size()));  // wake on same shard
  EXPECT_NE(Shard("dest110", shard_set->size()),
            Shard("src1", shard_set->size()));  // Trigger MoveTwoShards

  auto f1 = pp_->at(1)->LaunchFiber([this]() {
    Run("c1", {"blmove", "src1", "dest110", "LEFT", "RIGHT", "0"});
  });
  auto f2 = pp_->at(1)->LaunchFiber([this]() {
    Run("c2", {"blmove", "src10", "dest110", "LEFT", "RIGHT", "0"});
  });

  ThisFiber::SleepFor(5ms);
  Run({"multi"});
  Run({"rpush", "src1", "v1"});
  Run({"rpush", "src10", "v2"});
  Run({"exec"});

  f1.Join();
  f2.Join();

  auto res = Run({"lrange", "dest110", "0", "-1"});
  EXPECT_THAT(res.GetVec(), UnorderedElementsAre("v1", "v2"));
}

// Move key five times in rings 0 -> 1 -> 2 ... -> 0
TEST_F(ListFamilyTest, BLMoveRings) {
  vector<fb2::Fiber> fibers;
<<<<<<< HEAD
  for (int j = 0; j < 5; j++) {
    for (int i = 0; i < 10; i++) {
      auto key1 = to_string(i);
      auto key2 = to_string((i + 1) % 10);
      fibers.emplace_back(pp_->at(i % 3)->LaunchFiber([=]() {
        Run(key1 + "/" + to_string(j), {"blmove", key1, key2, "LEFT", "RIGHT", "0"});
      }));
    }
=======
  fibers.reserve(10);
#pragma GCC diagnostic push
// We compile this code both with C++17 and C++20 and if you capture
// by [=, this] it becomes an error on C++17 and if you capture
// by [=] it becomes and error in C++20
#pragma GCC diagnostic ignored "-Wdeprecated"
  for (int i = 0; i < 10; i++) {
    fibers.emplace_back(pp_->at(i % 3)->LaunchFiber([=]() {
      auto key1 = to_string(i);
      auto key2 = to_string(i + 1);
      Run(key1, {"blmove", key1, key2, "LEFT", "RIGHT", "0"});
    }));
>>>>>>> 19876164
  }
#pragma GCC diagnostic pop

  ThisFiber::SleepFor(5ms);

  Run({"lpush", "0", "v1"});
  for (auto& fiber : fibers)
    fiber.Join();

  for (int i = 1; i < 10; i++)
    EXPECT_THAT(Run({"llen", to_string(i)}), IntArg(0));
  EXPECT_EQ(Run({"lrange", "0", "0", "-1"}), "v1");
}

// Move in waves where each wave layer has a fixed set of "vertices" through which all values travel
TEST_F(ListFamilyTest, BLMoveWaves) {
  const int kFlow = 64;
  vector<int> wave_sizes = {1 /* 0:0 */, kFlow, kFlow / 2, kFlow / 4, kFlow / 8, kFlow / 3,
                            kFlow / 5,   1,     kFlow / 6, kFlow,     kFlow / 4, 1};

  vector<fb2::Fiber> fibers;
  for (size_t i = 1; i < wave_sizes.size(); i++) {
    for (size_t j = 0; j < kFlow; j++) {
      auto src = to_string(i - 1) + ":" + to_string(j / (kFlow / wave_sizes[i - 1]));
      auto dest = to_string(i) + ":" + to_string(j / (kFlow / wave_sizes[i]));
      fibers.emplace_back(pp_->at(i % 3)->LaunchFiber([=]() {
        Run("c" + to_string(i * kFlow + j), {"blmove", src, dest, "LEFT", "RIGHT", "0"});
      }));
    }
  }

  vector<string> values(kFlow);
  for (size_t i = 0; i < kFlow; i++)
    values[i] = "v" + to_string(i);

  Run({"multi"});
  for (size_t i = 0; i < kFlow; i++)
    Run({"lpush", "0:0", values[i]});
  Run({"exec"});

  for (auto& fiber : fibers)
    fiber.Join();

  auto res = Run({"lrange", to_string(wave_sizes.size() - 1) + ":0", "0", "-1"});
  EXPECT_THAT(res.GetVec(), UnorderedElementsAreArray(values));
}

// Move value back and forth between two lists, verfiy that atomic lookup of states catches it only
// in one of two possible states
TEST_F(ListFamilyTest, BLMovePendulum) {
  GTEST_SKIP() << "Blocking commands don't respect transactional ordering after waking up";
  // Suppose BLMOVE A -> B is running, then MULTI LLEN A LLEN B EXEC will
  // 1. Run on shard B because it doesn't have "blocking" keys freely, so LLEN B = 0
  // 2. Will run on shard A after BLMOVE A removed itself from the "awakened" set, so LLEN A = 0
  // => we observe a theoretically impossible state and the execution order is not linearizable

  vector<fb2::Fiber> fibers;

  atomic_bool stopped = false;
  auto swing = [this, &stopped](int i, string src, string dest) {
    while (!stopped.load(std::memory_order_relaxed))
      Run(src + dest + to_string(i), {"blmove", src, dest, "LEFT", "RIGHT", "0"});
  };

  for (int i = 0; i < 3; i++)
    fibers.emplace_back(pp_->at(i % pp_->size())->LaunchFiber([=]() { swing(i, "A", "B"); }));

  for (int i = 0; i < 3; i++)
    fibers.emplace_back(pp_->at(i % pp_->size())->LaunchFiber([=]() { swing(i, "B", "A"); }));

  Run({"lpush", "A", "v"});
  ThisFiber::SleepFor(1ms);

  for (int i = 0; i < 100; i++) {
    Run({"multi"});
    Run({"llen", "A"});
    Run({"llen", "B"});
    auto res = Run({"EXEC"});
    int i1 = *res.GetVec()[0].GetInt();
    int i2 = *res.GetVec()[1].GetInt();
    ASSERT_EQ(i1 + i1, 1);
  }

  stopped = true;
  Run({"lpush", "A", "stop"});
  Run({"lpush", "B", "stop"});
  for (auto& fiber : fibers)
    fiber.Join();

  int i1 = *Run({"llen", "A"}).GetInt();
  int i2 = *Run({"llen", "B"}).GetInt();
  ASSERT_EQ(i1 + i2, 3);  // v, stop, stop
}

TEST_F(ListFamilyTest, LPushX) {
  // No push for 'lpushx' on nonexisting key.
  EXPECT_THAT(Run({"lpushx", kKey1, "val1"}), IntArg(0));
  EXPECT_THAT(Run({"llen", kKey1}), IntArg(0));

  EXPECT_THAT(Run({"lpush", kKey1, "val1"}), IntArg(1));
  EXPECT_THAT(Run({"lrange", kKey1, "0", "-1"}), "val1");

  EXPECT_THAT(Run({"lpushx", kKey1, "val2"}), IntArg(2));
  EXPECT_THAT(Run({"lrange", kKey1, "0", "-1"}).GetVec(), ElementsAre("val2", "val1"));
}

TEST_F(ListFamilyTest, RPushX) {
  // No push for 'rpushx' on nonexisting key.
  EXPECT_THAT(Run({"rpushx", kKey1, "val1"}), IntArg(0));
  EXPECT_THAT(Run({"llen", kKey1}), IntArg(0));

  EXPECT_THAT(Run({"rpush", kKey1, "val1"}), IntArg(1));
  EXPECT_THAT(Run({"lrange", kKey1, "0", "-1"}), "val1");

  EXPECT_THAT(Run({"rpushx", kKey1, "val2"}), IntArg(2));
  EXPECT_THAT(Run({"lrange", kKey1, "0", "-1"}).GetVec(), ElementsAre("val1", "val2"));
}

TEST_F(ListFamilyTest, LInsert) {
  // List not found.
  EXPECT_THAT(Run({"linsert", "notfound", "before", "foo", "bar"}), ErrArg("no such key"));

  // Key is not a list.
  Run({"set", "notalist", "x"});
  EXPECT_THAT(Run({"linsert", "notalist", "before", "foo", "bar"}),
              ErrArg("Operation against a key holding the wrong kind of value"));

  // Insert before.
  Run({"rpush", "mylist", "foo"});
  EXPECT_THAT(Run({"linsert", "mylist", "before", "foo", "bar"}), IntArg(2));
  auto resp = Run({"lrange", "mylist", "0", "1"});
  ASSERT_THAT(resp, ArrLen(2));
  ASSERT_THAT(resp.GetVec(), ElementsAre("bar", "foo"));

  // Insert after.
  EXPECT_THAT(Run({"linsert", "mylist", "after", "foo", "car"}), IntArg(3));
  resp = Run({"lrange", "mylist", "0", "2"});
  ASSERT_THAT(resp, ArrLen(3));
  ASSERT_THAT(resp.GetVec(), ElementsAre("bar", "foo", "car"));

  // Insert before, pivot not found.
  EXPECT_THAT(Run({"linsert", "mylist", "before", "notfound", "x"}), IntArg(-1));

  // Insert after, pivot not found.
  EXPECT_THAT(Run({"linsert", "mylist", "after", "notfound", "x"}), IntArg(-1));
}

TEST_F(ListFamilyTest, BLPopUnwakesInScript) {
  const string_view SCRIPT = R"(
    for i = 1, 1000 do
      redis.call('MGET', 'a', 'b', 'c', 'd')
      redis.call('LPUSH', 'l', tostring(i))
    end
  )";

  // Start blpop with without timeout
  auto f1 = pp_->at(1)->LaunchFiber(Launch::dispatch, [&]() {
    auto resp = Run("blpop", {"BLPOP", "l", "0"});
    // blpop should only be awakened after the script has completed, so the
    // last element added in the script should be returned.
    EXPECT_THAT(resp, ArgType(RespExpr::ARRAY));
    EXPECT_THAT(resp.GetVec(), ElementsAre("l", "1000"));
  });

  // Start long running script that intends to wake up blpop
  auto f2 = pp_->at(2)->LaunchFiber([&] {
    Run("script", {"EVAL", SCRIPT, "5", "a", "b", "c", "d", "l"});
  });

  // Run blpop that times out
  auto resp = Run({"blpop", "g", "0.01"});
  EXPECT_THAT(resp, ArgType(RespExpr::NIL_ARRAY));

  f1.Join();
  f2.Join();
}

TEST_F(ListFamilyTest, OtherMultiWakesBLpop) {
  const string_view SCRIPT = R"(
    redis.call('LPUSH', 'l', 'bad')
    for i = 1, 1000 do
      redis.call('MGET', 'a', 'b', 'c', 'd')
    end
    redis.call('LPUSH', 'l', 'good')
  )";

  const string_view SCRIPT_SHORT = R"(
    redis.call('GET', KEYS[1])
  )";

  // Start BLPOP with infinite timeout
  auto f1 = pp_->at(1)->LaunchFiber(Launch::dispatch, [&] {
    auto resp = Run("blpop", {"BLPOP", "l", "0"});
    // blpop should only be awakened after the script has completed, so the
    // last element added in the script should be returned.
    EXPECT_THAT(resp, ArgType(RespExpr::ARRAY));
    EXPECT_THAT(resp.GetVec(), ElementsAre("l", "good"));
  });

  // Start long running script that accesses the list, but should wake up blpop only after it
  // finished
  auto f2 = pp_->at(2)->LaunchFiber(Launch::dispatch, [&] {
    Run("script", {"EVAL", SCRIPT, "5", "a", "b", "c", "d", "l"});
  });

  // Run quick multi transaction that concludes after one hop
  Run({"EVAL", SCRIPT_SHORT, "1", "y"});

  f1.Join();
  f2.Join();
}

TEST_F(ListFamilyTest, ContendExpire) {
  vector<fb2::Fiber> blpop_fibers;
  for (unsigned i = 0; i < num_threads_; ++i) {
    for (unsigned j = 0; j < 30; ++j) {
      blpop_fibers.emplace_back(pp_->at(i)->LaunchFiber(Launch::post, [&, i, j] {
        string keys[2] = {"key0", "key1"};
        thread_local unsigned cur = 0;
        for (unsigned n = 0; n < 30; n++) {
          string k = keys[cur];
          cur ^= 1;
          Run(StrCat("push", i, "_", j), {"lpush", k, "foo"});
          Run(StrCat("blpop", i, "_", j), {"blpop", keys[cur], "a", "0.001"});
        }
      }));
    }
  }

  for (auto& f : blpop_fibers) {
    f.Join();
  }
}

}  // namespace dfly<|MERGE_RESOLUTION|>--- conflicted
+++ resolved
@@ -795,29 +795,19 @@
 // Move key five times in rings 0 -> 1 -> 2 ... -> 0
 TEST_F(ListFamilyTest, BLMoveRings) {
   vector<fb2::Fiber> fibers;
-<<<<<<< HEAD
-  for (int j = 0; j < 5; j++) {
-    for (int i = 0; i < 10; i++) {
-      auto key1 = to_string(i);
-      auto key2 = to_string((i + 1) % 10);
-      fibers.emplace_back(pp_->at(i % 3)->LaunchFiber([=]() {
-        Run(key1 + "/" + to_string(j), {"blmove", key1, key2, "LEFT", "RIGHT", "0"});
-      }));
-    }
-=======
-  fibers.reserve(10);
 #pragma GCC diagnostic push
 // We compile this code both with C++17 and C++20 and if you capture
 // by [=, this] it becomes an error on C++17 and if you capture
 // by [=] it becomes and error in C++20
 #pragma GCC diagnostic ignored "-Wdeprecated"
-  for (int i = 0; i < 10; i++) {
-    fibers.emplace_back(pp_->at(i % 3)->LaunchFiber([=]() {
-      auto key1 = to_string(i);
-      auto key2 = to_string(i + 1);
-      Run(key1, {"blmove", key1, key2, "LEFT", "RIGHT", "0"});
-    }));
->>>>>>> 19876164
+  for (int j = 0; j < 5; j++) {
+    for (int i = 0; i < 10; i++) {
+      fibers.emplace_back(pp_->at(i % 3)->LaunchFiber([=]() {
+        auto key1 = to_string(i);
+        auto key2 = to_string(i + 1);
+        Run(key1, {"blmove", key1, key2, "LEFT", "RIGHT", "0"});
+      }));
+    }
   }
 #pragma GCC diagnostic pop
 
@@ -898,7 +888,7 @@
     auto res = Run({"EXEC"});
     int i1 = *res.GetVec()[0].GetInt();
     int i2 = *res.GetVec()[1].GetInt();
-    ASSERT_EQ(i1 + i1, 1);
+    ASSERT_EQ(i1 + i2, 1);
   }
 
   stopped = true;
