// Copyright 2022, DragonflyDB authors.  All rights reserved.
// See LICENSE for licensing terms.
//

#include "server/acl/helpers.h"

#include <limits>
#include <vector>

#include "absl/strings/ascii.h"
#include "absl/strings/escaping.h"
#include "absl/strings/match.h"
#include "absl/strings/str_cat.h"
#include "absl/strings/str_split.h"
#include "server/acl/acl_commands_def.h"
#include "server/common.h"

namespace dfly::acl {

std::string AclCatToString(uint32_t acl_category) {
  std::string tmp;

  if (acl_category == acl::ALL) {
    return "+@ALL";
  }

  if (acl_category == acl::NONE) {
    return "+@NONE";
  }

  const std::string prefix = "+@";
  const std::string postfix = " ";

  for (uint32_t i = 0; i < 32; ++i) {
    uint32_t cat_bit = 1ULL << i;
    if (acl_category & cat_bit) {
      absl::StrAppend(&tmp, prefix, REVERSE_CATEGORY_INDEX_TABLE[i], postfix);
    }
  }

  tmp.pop_back();

  return tmp;
}

std::string AclCommandToString(const std::vector<uint64_t>& acl_category) {
  std::string result;

  const std::string prefix = "+";
  const std::string postfix = " ";
  const auto& rev_index = CommandsRevIndexer();
  bool all = true;

  size_t family_id = 0;
  for (auto family : acl_category) {
    for (uint64_t i = 0; i < 64; ++i) {
      const uint64_t cmd_bit = 1ULL << i;
      if (family & cmd_bit && i < rev_index[family_id].size()) {
        absl::StrAppend(&result, prefix, rev_index[family_id][i], postfix);
        continue;
      }
      if (i < rev_index[family_id].size()) {
        all = false;
      }
    }
    ++family_id;
  }

  if (!result.empty()) {
    result.pop_back();
  }
  return all ? "+ALL" : result;
}

std::string PrettyPrintSha(std::string_view pass, bool all) {
  if (all) {
    return absl::BytesToHexString(pass);
  }
  return absl::BytesToHexString(pass.substr(0, 15)).substr(0, 15);
};

std::optional<ParseKeyResult> MaybeParseAclKey(std::string_view command) {
  if (absl::EqualsIgnoreCase(command, "ALLKEYS") || command == "~*") {
    return ParseKeyResult{"", {}, true};
  }

  if (absl::EqualsIgnoreCase(command, "RESETKEYS")) {
    return ParseKeyResult{"", {}, false, true};
  }

  auto op = KeyOp::READ_WRITE;

<<<<<<< HEAD
  if (absl::StartsWith(command, "%")) {
    if (command.size() < 3) {
      return {};
    }

    if (!(command.substr(1, 2) == "RW")) {
      if (command[1] == 'R') {
        op = KeyOp::READ;
      } else if (command[1] == 'W') {
        op = KeyOp::WRITE;
      } else {
        return {};
      }
      command = command.substr(2);
    } else {
      command = command.substr(3);
    }
=======
  if (absl::StartsWith(command, "%RW")) {
    command = command.substr(3);
  } else if (absl::StartsWith(command, "%R")) {
    op = KeyOp::READ;
    command = command.substr(2);
  } else if (absl::StartsWith(command, "%W")) {
    op = KeyOp::WRITE;
    command = command.substr(2);
>>>>>>> b642fb69
  }

  if (!absl::StartsWith(command, "~")) {
    return {};
  }

  auto key = command.substr(1);
  if (key.empty()) {
    return {};
  }
  return ParseKeyResult{std::string(key), op};
}

std::optional<std::string> MaybeParsePassword(std::string_view command, bool hashed) {
  if (command == "nopass") {
    return std::string(command);
  }

  char symbol = hashed ? '#' : '>';
  if (command[0] != symbol) {
    return {};
  }

  return std::string(command.substr(1));
}

std::optional<bool> MaybeParseStatus(std::string_view command) {
  if (command == "ON") {
    return true;
  }
  if (command == "OFF") {
    return false;
  }
  return {};
}

using OptCat = std::optional<uint32_t>;

// bool == true if +
// bool == false if -
std::pair<OptCat, bool> MaybeParseAclCategory(std::string_view command) {
  if (absl::StartsWith(command, "+@")) {
    auto res = CATEGORY_INDEX_TABLE.find(command.substr(2));
    if (res == CATEGORY_INDEX_TABLE.end()) {
      return {};
    }
    return {res->second, true};
  }

  if (absl::StartsWith(command, "-@")) {
    auto res = CATEGORY_INDEX_TABLE.find(command.substr(2));
    if (res == CATEGORY_INDEX_TABLE.end()) {
      return {};
    }
    return {res->second, false};
  }

  return {};
}

bool IsIndexAllCommandsFlag(size_t index) {
  return index == std::numeric_limits<size_t>::max();
}

std::pair<OptCommand, bool> MaybeParseAclCommand(std::string_view command,
                                                 const CommandRegistry& registry) {
  const auto all_commands = std::pair<size_t, uint64_t>{std::numeric_limits<size_t>::max(), 0};
  if (command == "+ALL") {
    return {all_commands, true};
  }

  if (command == "-ALL") {
    return {all_commands, false};
  }

  if (absl::StartsWith(command, "+")) {
    auto res = registry.Find(command.substr(1));
    if (!res) {
      return {};
    }
    std::pair<size_t, uint64_t> cmd{res->GetFamily(), res->GetBitIndex()};
    return {cmd, true};
  }

  if (absl::StartsWith(command, "-")) {
    auto res = registry.Find(command.substr(1));
    if (!res) {
      return {};
    }
    std::pair<size_t, uint64_t> cmd{res->GetFamily(), res->GetBitIndex()};
    return {cmd, false};
  }

  return {};
}

MaterializedContents MaterializeFileContents(std::vector<std::string>* usernames,
                                             std::string_view file_contents) {
  // This is fine, a very large file will top at 1-2 mb. And that's for 5000+ users with 400
  // characters per line
  std::vector<std::string_view> commands = absl::StrSplit(file_contents, "\n");
  std::vector<std::vector<std::string_view>> materialized;
  materialized.reserve(commands.size());
  usernames->reserve(commands.size());
  for (auto& command : commands) {
    if (command.empty())
      continue;
    std::vector<std::string_view> cmds = absl::StrSplit(command, ' ');
    if (cmds[0] != "USER" || cmds.size() < 4) {
      return {};
    }

    usernames->push_back(std::string(cmds[1]));
    cmds.erase(cmds.begin(), cmds.begin() + 2);
    materialized.push_back(cmds);
  }
  return materialized;
}

using facade::ErrorReply;

template <typename T>
std::variant<User::UpdateRequest, ErrorReply> ParseAclSetUser(T args,
                                                              const CommandRegistry& registry,
                                                              bool hashed, bool has_all_keys) {
  User::UpdateRequest req;

  for (auto& arg : args) {
    if (auto pass = MaybeParsePassword(facade::ToSV(arg), hashed); pass) {
      if (req.password) {
        return ErrorReply("Only one password is allowed");
      }
      req.password = std::move(pass);
      req.is_hashed = hashed;
      continue;
    }

    if (auto res = MaybeParseAclKey(facade::ToSV(arg)); res) {
      auto& [glob, op, all_keys, reset_keys] = *res;
      if ((has_all_keys && !all_keys && !reset_keys) ||
          (req.allow_all_keys && !all_keys && !reset_keys)) {
        return ErrorReply(
            "Error in ACL SETUSER modifier '~tmp': Adding a pattern after the * pattern (or the "
            "'allkeys' flag) is not valid and does not have any effect. Try 'resetkeys' to start "
            "with an empty list of patterns");
      }

      req.allow_all_keys = all_keys;
      req.reset_all_keys = reset_keys;
      if (reset_keys) {
        has_all_keys = false;
      }
      req.keys.push_back({std::move(glob), op, all_keys, reset_keys});
      continue;
    }

    std::string buffer;
    std::string_view command;
    if constexpr (std::is_same_v<T, facade::CmdArgList>) {
      ToUpper(&arg);
      command = facade::ToSV(arg);
    } else {
      // Guaranteed SSO because commands are small
      buffer = arg;
      absl::Span<char> view{buffer.data(), buffer.size()};
      ToUpper(&view);
      command = buffer;
    }

    if (auto status = MaybeParseStatus(command); status) {
      if (req.is_active) {
        return ErrorReply("Multiple ON/OFF are not allowed");
      }
      req.is_active = *status;
      continue;
    }

    auto [cat, add] = MaybeParseAclCategory(command);
    if (cat) {
      using Sign = User::Sign;
      using Val = std::pair<Sign, uint32_t>;
      auto val = add ? Val{Sign::PLUS, *cat} : Val{Sign::MINUS, *cat};
      req.categories.push_back(val);
      continue;
    }

    auto [cmd, sign] = MaybeParseAclCommand(command, registry);
    if (!cmd) {
      return ErrorReply(absl::StrCat("Unrecognized parameter ", command));
    }

    using Sign = User::Sign;
    using Val = User::UpdateRequest::CommandsValueType;
    ;
    auto [index, bit] = *cmd;
    auto val = sign ? Val{Sign::PLUS, index, bit} : Val{Sign::MINUS, index, bit};
    req.commands.push_back(val);
  }

  return req;
}

using facade::CmdArgList;

template std::variant<User::UpdateRequest, ErrorReply>
ParseAclSetUser<std::vector<std::string_view>&>(std::vector<std::string_view>&,
                                                const CommandRegistry& registry, bool hashed,
                                                bool has_all_keys);

template std::variant<User::UpdateRequest, ErrorReply> ParseAclSetUser<CmdArgList>(
    CmdArgList args, const CommandRegistry& registry, bool hashed, bool has_all_keys);
<<<<<<< HEAD

std::string AclKeysToString(const AclKeys& keys) {
  if (keys.all_keys) {
    return "~*";
  }
  std::string result;
  for (auto& glob : keys.key_globs) {
    auto& [pattern, op] = glob;
    if (op == KeyOp::READ_WRITE) {
      absl::StrAppend(&result, "~", pattern, " ");
      continue;
    }
    std::string op_str = (op == KeyOp::READ) ? "R" : "W";
    absl::StrAppend(&result, "%", op_str, "~", pattern, " ");
  }

  if (!result.empty()) {
    result.pop_back();
  }
  return result;
}

=======
>>>>>>> b642fb69
}  // namespace dfly::acl<|MERGE_RESOLUTION|>--- conflicted
+++ resolved
@@ -90,25 +90,6 @@
 
   auto op = KeyOp::READ_WRITE;
 
-<<<<<<< HEAD
-  if (absl::StartsWith(command, "%")) {
-    if (command.size() < 3) {
-      return {};
-    }
-
-    if (!(command.substr(1, 2) == "RW")) {
-      if (command[1] == 'R') {
-        op = KeyOp::READ;
-      } else if (command[1] == 'W') {
-        op = KeyOp::WRITE;
-      } else {
-        return {};
-      }
-      command = command.substr(2);
-    } else {
-      command = command.substr(3);
-    }
-=======
   if (absl::StartsWith(command, "%RW")) {
     command = command.substr(3);
   } else if (absl::StartsWith(command, "%R")) {
@@ -117,7 +98,6 @@
   } else if (absl::StartsWith(command, "%W")) {
     op = KeyOp::WRITE;
     command = command.substr(2);
->>>>>>> b642fb69
   }
 
   if (!absl::StartsWith(command, "~")) {
@@ -329,15 +309,13 @@
 
 template std::variant<User::UpdateRequest, ErrorReply> ParseAclSetUser<CmdArgList>(
     CmdArgList args, const CommandRegistry& registry, bool hashed, bool has_all_keys);
-<<<<<<< HEAD
 
 std::string AclKeysToString(const AclKeys& keys) {
   if (keys.all_keys) {
     return "~*";
   }
   std::string result;
-  for (auto& glob : keys.key_globs) {
-    auto& [pattern, op] = glob;
+  for (auto& [pattern, op] : keys.key_globs) {
     if (op == KeyOp::READ_WRITE) {
       absl::StrAppend(&result, "~", pattern, " ");
       continue;
@@ -352,6 +330,4 @@
   return result;
 }
 
-=======
->>>>>>> b642fb69
 }  // namespace dfly::acl