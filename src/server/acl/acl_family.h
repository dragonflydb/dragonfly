// Copyright 2022, DragonflyDB authors.  All rights reserved.
// See LICENSE for licensing terms.
//

#pragma once

#include <cstdint>
#include <string_view>
#include <vector>

#include "facade/dragonfly_listener.h"
#include "helio/util/proactor_pool.h"
#include "server/common.h"

namespace dfly {

class ConnectionContext;
class CommandRegistry;

namespace acl {

class AclFamily final {
 public:
  explicit AclFamily(util::ProactorPool& pp);

  void Register(CommandRegistry* registry);
  void Init(facade::Listener* listener);

 private:
  void Acl(CmdArgList args, ConnectionContext* cntx);
  void List(CmdArgList args, ConnectionContext* cntx);
  void SetUser(CmdArgList args, ConnectionContext* cntx);
  void DelUser(CmdArgList args, ConnectionContext* cntx);

  // Helper function that updates all open connections and their
  // respective ACL fields on all the available proactor threads
  void StreamUpdatesToAllProactorConnections(std::string_view user, uint32_t update_cat);

<<<<<<< HEAD
  // Helper function that closes all open connection from the deleted user
  void EvictOpenConnectionsOnAllProactors(std::string_view user);

  std::vector<facade::Listener*> listeners_;
=======
  facade::Listener* main_listener_{nullptr};
>>>>>>> d0b87526
  util::ProactorPool& pp_;
};

}  // namespace acl
}  // namespace dfly<|MERGE_RESOLUTION|>--- conflicted
+++ resolved
@@ -36,14 +36,10 @@
   // respective ACL fields on all the available proactor threads
   void StreamUpdatesToAllProactorConnections(std::string_view user, uint32_t update_cat);
 
-<<<<<<< HEAD
   // Helper function that closes all open connection from the deleted user
   void EvictOpenConnectionsOnAllProactors(std::string_view user);
 
-  std::vector<facade::Listener*> listeners_;
-=======
   facade::Listener* main_listener_{nullptr};
->>>>>>> d0b87526
   util::ProactorPool& pp_;
 };
 
