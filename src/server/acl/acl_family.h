// Copyright 2022, DragonflyDB authors.  All rights reserved.
// See LICENSE for licensing terms.
//

#pragma once

#include <cstdint>
#include <string_view>
#include <vector>

#include "facade/dragonfly_listener.h"
#include "helio/util/proactor_pool.h"
#include "server/common.h"

namespace dfly {

class ConnectionContext;
class CommandRegistry;

namespace acl {

class AclFamily final {
 public:
  AclFamily() = default;

  void Register(CommandRegistry* registry);
  void Init(facade::Listener* listener);

 private:
  void Acl(CmdArgList args, ConnectionContext* cntx);
  void List(CmdArgList args, ConnectionContext* cntx);
  void SetUser(CmdArgList args, ConnectionContext* cntx);
<<<<<<< HEAD
  void DelUser(CmdArgList args, ConnectionContext* cntx);

  void StreamUpdatesToAllProactorConnections(std::string_view user, uint32_t update_cat);

  // Helper function that closes all open connection from the deleted user
  void EvictOpenConnectionsOnAllProactors(std::string_view user);

=======

  // Helper function that updates all open connections and their
  // respective ACL fields on all the available proactor threads
  void StreamUpdatesToAllProactorConnections(std::string_view user, uint32_t update_cat);

>>>>>>> eaedc96d
  facade::Listener* main_listener_{nullptr};
};

}  // namespace acl
}  // namespace dfly<|MERGE_RESOLUTION|>--- conflicted
+++ resolved
@@ -30,21 +30,15 @@
   void Acl(CmdArgList args, ConnectionContext* cntx);
   void List(CmdArgList args, ConnectionContext* cntx);
   void SetUser(CmdArgList args, ConnectionContext* cntx);
-<<<<<<< HEAD
   void DelUser(CmdArgList args, ConnectionContext* cntx);
 
+  // Helper function that updates all open connections and their
+  // respective ACL fields on all the available proactor threads
   void StreamUpdatesToAllProactorConnections(std::string_view user, uint32_t update_cat);
 
   // Helper function that closes all open connection from the deleted user
   void EvictOpenConnectionsOnAllProactors(std::string_view user);
 
-=======
-
-  // Helper function that updates all open connections and their
-  // respective ACL fields on all the available proactor threads
-  void StreamUpdatesToAllProactorConnections(std::string_view user, uint32_t update_cat);
-
->>>>>>> eaedc96d
   facade::Listener* main_listener_{nullptr};
 };
 
