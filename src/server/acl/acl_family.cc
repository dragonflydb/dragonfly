--- conflicted
+++ resolved
@@ -103,11 +103,7 @@
 
   auto req = ParseAclSetUser(args.subspan(1), *cmd_registry_, false, has_all_keys);
 
-<<<<<<< HEAD
-  auto error_case = [cntx](ErrorReply&& error) { (*cntx)->SendError(error); };
-=======
   auto error_case = [cntx](ErrorReply&& error) { cntx->SendError(error); };
->>>>>>> d88b2422
 
   auto update_case = [username, &reg, cntx, this, exists](User::UpdateRequest&& req) {
     auto& user = reg.registry[username];
@@ -363,7 +359,6 @@
     rb->StartArray(12);
     rb->SendSimpleString("reason");
     using Reason = AclLog::Reason;
-<<<<<<< HEAD
     std::string reason;
     if (entry.reason == Reason::COMMAND) {
       reason = "COMMAND";
@@ -372,21 +367,14 @@
     } else {
       reason = "AUTH";
     }
-    (*cntx)->SendSimpleString(reason);
-    (*cntx)->SendSimpleString("object");
-    (*cntx)->SendSimpleString(entry.object);
-    (*cntx)->SendSimpleString("username");
-    (*cntx)->SendSimpleString(entry.username);
-    (*cntx)->SendSimpleString("age-seconds");
-=======
-    std::string_view reason = entry.reason == Reason::COMMAND ? "COMMAND" : "AUTH";
+
     rb->SendSimpleString(reason);
     rb->SendSimpleString("object");
     rb->SendSimpleString(entry.object);
     rb->SendSimpleString("username");
     rb->SendSimpleString(entry.username);
     rb->SendSimpleString("age-seconds");
->>>>>>> d88b2422
+
     auto now_diff = std::chrono::system_clock::now() - entry.entry_creation;
     auto secs = std::chrono::duration_cast<std::chrono::seconds>(now_diff);
     auto left_over = now_diff - std::chrono::duration_cast<std::chrono::microseconds>(secs);
@@ -491,12 +479,8 @@
   std::string status = user.IsActive() ? "on" : "off";
   auto pass = user.Password();
 
-<<<<<<< HEAD
-  (*cntx)->StartArray(8);
-=======
   auto* rb = static_cast<facade::RedisReplyBuilder*>(cntx->reply_builder());
   rb->StartArray(8);
->>>>>>> d88b2422
 
   rb->SendSimpleString("flags");
   const size_t total_elements = (pass != "nopass") ? 1 : 2;
@@ -516,16 +500,7 @@
 
   std::string acl = absl::StrCat(AclCatToString(user.AclCategory()), " ",
                                  AclCommandToString(user.AclCommandsRef()));
-<<<<<<< HEAD
-  (*cntx)->SendSimpleString(acl);
-
-  (*cntx)->SendSimpleString("keys");
-  std::string keys = AclKeysToString(user.Keys());
-  if (!keys.empty()) {
-    (*cntx)->SendSimpleString(keys);
-  } else {
-    (*cntx)->SendEmptyArray();
-=======
+
   rb->SendSimpleString(acl);
 
   rb->SendSimpleString("keys");
@@ -534,7 +509,6 @@
     rb->SendSimpleString(keys);
   } else {
     rb->SendEmptyArray();
->>>>>>> d88b2422
   }
 }
 
@@ -586,17 +560,11 @@
   }
 
   const auto& user = registry.find(username)->second;
-<<<<<<< HEAD
   const bool is_allowed = IsUserAllowedToInvokeCommandGeneric(
                               user.AclCategory(), user.AclCommandsRef(), {{}, true}, {}, *cid)
                               .first;
   if (is_allowed) {
-    (*cntx)->SendOk();
-=======
-  if (IsUserAllowedToInvokeCommandGeneric(user.AclCategory(), user.AclCommandsRef(), {{}, true}, {},
-                                          *cid)) {
     cntx->SendOk();
->>>>>>> d88b2422
     return;
   }
 
