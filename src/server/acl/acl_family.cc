// Copyright 2025, DragonflyDB authors.  All rights reserved.
// See LICENSE for licensing terms.

#include "server/acl/acl_family.h"

#include <algorithm>
#include <cctype>
#include <chrono>
#include <deque>
#include <memory>
#include <numeric>
#include <optional>
#include <random>
#include <string>
#include <string_view>
#include <utility>
#include <variant>

#include "absl/container/flat_hash_set.h"
#include "absl/flags/commandlineflag.h"
#include "absl/strings/escaping.h"
#include "absl/strings/match.h"
#include "absl/strings/numbers.h"
#include "absl/strings/str_cat.h"
#include "absl/strings/str_split.h"
#include "base/flags.h"
#include "base/logging.h"
#include "core/overloaded.h"
#include "facade/dragonfly_connection.h"
#include "facade/dragonfly_listener.h"
#include "facade/facade_types.h"
#include "io/file.h"
#include "io/file_util.h"
#include "server/acl/acl_commands_def.h"
#include "server/acl/acl_log.h"
#include "server/acl/validator.h"
#include "server/command_registry.h"
#include "server/common.h"
#include "server/config_registry.h"
#include "server/conn_context.h"
#include "server/error.h"
#include "server/server_state.h"
#include "util/proactor_pool.h"

using namespace std;

ABSL_FLAG(string, aclfile, "", "Path and name to aclfile");
ABSL_DECLARE_FLAG(uint32_t, dbnum);

namespace dfly::acl {

namespace {

string PasswordsToString(const absl::flat_hash_set<string>& passwords, bool nopass, bool full_sha);
using MaterializedContents = optional<vector<vector<string_view>>>;

MaterializedContents MaterializeFileContents(vector<string>* usernames, string_view file_contents);

string AclKeysToString(const AclKeys& keys);

string AclPubSubToString(const AclPubSub& pub_sub);

void SendAclSecurityEvents(const AclLog::LogEntry& entry, facade::RedisReplyBuilder* rb);

string AclDbToString(size_t db);

}  // namespace

AclFamily::AclFamily(UserRegistry* registry, util::ProactorPool* pool)
    : registry_(registry), pool_(pool) {
  dbnum_ = absl::GetFlag(FLAGS_dbnum);
}

void AclFamily::Acl(CmdArgList args, const CommandContext& cmd_cntx) {
  cmd_cntx.rb->SendError("Wrong number of arguments for acl command");
}

void AclFamily::List(CmdArgList args, const CommandContext& cmd_cntx) {
  const auto registry_with_lock = registry_->GetRegistryWithLock();
  const auto& registry = registry_with_lock.registry;
  auto* rb = static_cast<facade::RedisReplyBuilder*>(cmd_cntx.rb);
  rb->StartArray(registry.size());

  for (const auto& [username, user] : registry) {
    string buffer = "user ";
    const string password = PasswordsToString(user.Passwords(), user.HasNopass(), false);

    const string acl_keys = AclKeysToString(user.Keys());

    const string acl_pub_sub = AclPubSubToString(user.PubSub());

    const string maybe_space_com = acl_keys.empty() ? "" : " ";

    const string acl_cat_and_commands =
        AclCatAndCommandToString(user.CatChanges(), user.CmdChanges());

    const string db_index = AclDbToString(user.Db());

    using namespace string_view_literals;

    absl::StrAppend(&buffer, username, " ", user.IsActive() ? "on "sv : "off "sv, password,
                    acl_keys, maybe_space_com, acl_pub_sub, " ", acl_cat_and_commands, " $",
                    db_index);

    rb->SendSimpleString(buffer);
  }
}

void AclFamily::StreamUpdatesToAllProactorConnections(const std::string& user,
                                                      const Commands& update_commands,
                                                      const AclKeys& update_keys,
                                                      const AclPubSub& update_pub_sub, size_t db) {
  auto update_cb = [&]([[maybe_unused]] size_t id, util::Connection* conn) {
    DCHECK(conn);
    auto connection = static_cast<facade::Connection*>(conn);
    if (!connection->IsHttp() && connection->cntx()) {
      connection->SendAclUpdateAsync(facade::Connection::AclUpdateMessage{
          user, update_commands, update_keys, update_pub_sub, db});
    }
  };

  if (main_listener_ && main_listener_->protocol() == facade::Protocol::REDIS) {
    main_listener_->TraverseConnections(update_cb);
  }
}

using facade::ErrorReply;

void AclFamily::SetUser(CmdArgList args, const CommandContext& cmd_cntx) {
  string_view username = facade::ToSV(args[0]);
  auto reg = registry_->GetRegistryWithWriteLock();
  const bool exists = reg.registry.contains(username);
  const bool has_all_keys = exists ? reg.registry.find(username)->second.Keys().all_keys : false;
  auto* builder = cmd_cntx.rb;
  auto req = ParseAclSetUser(args.subspan(1), false, has_all_keys);

  auto error_case = [builder](ErrorReply&& error) { builder->SendError(error); };

  auto update_case = [username, &reg, builder, this, exists](User::UpdateRequest&& req) {
    auto& user = reg.registry[username];
    if (!exists) {
      User::UpdateRequest default_req;
      default_req.updates = {User::UpdateRequest::CategoryValueType{User::Sign::MINUS, acl::ALL}};
      user.Update(std::move(default_req), CategoryToIdx(), reverse_cat_table_,
                  CategoryToCommandsIndex());
    }
    const bool reset_channels = req.reset_channels;
    user.Update(std::move(req), CategoryToIdx(), reverse_cat_table_, CategoryToCommandsIndex());
    // Send ok first because the connection might get evicted
    builder->SendOk();
    if (exists) {
      if (!reset_channels) {
        StreamUpdatesToAllProactorConnections(string(username), user.AclCommands(), user.Keys(),
                                              user.PubSub(), user.Db());
      }
      // We evict connections that had their channels reseted
      else {
        EvictOpenConnectionsOnAllProactors({username});
      }
    }
  };

  std::visit(Overloaded{error_case, update_case}, std::move(req));
}

<<<<<<< HEAD
template <typename P> void AclFamily::TraverseEvictImpl(P predicate) {
  auto close_cb = [&, this](unsigned idx, util::ProactorBase* p) {
    std::vector<facade::Connection::WeakRef> connections;
    auto traverse_cb = [&, this](unsigned id, util::Connection* conn) {
      auto connection = static_cast<facade::Connection*>(conn);
      auto ctx = connection->cntx();
      if (predicate(ctx)) {
        connections.push_back(connection->Borrow());
      }
    };

    main_listener_->TraverseConnectionsOnThread(traverse_cb, UINT32_MAX, nullptr);

    for (auto& tcon : connections) {
      facade::Connection* conn = tcon.Get();
      if (conn && conn->socket()->proactor()->GetPoolIndex() == p->GetPoolIndex()) {
        // preemptive for TlsSocket
        conn->ShutdownSelf();
      }
    }
  };

  pool_->AwaitFiberOnAll(close_cb);
}

void AclFamily::EvictOpenConnectionsOnAllProactors(const absl::flat_hash_set<string_view>& users) {
  return TraverseEvictImpl([&](auto* ctx) { return ctx && users.contains(ctx->authed_username); });
=======
void AclFamily::EvictOpenConnectionsOnAllProactors(const absl::flat_hash_set<string_view>& users) {
  auto close_cb = [&users]([[maybe_unused]] size_t id, util::Connection* conn) {
    CHECK(conn);
    auto connection = static_cast<facade::Connection*>(conn);
    auto ctx = static_cast<ConnectionContext*>(connection->cntx());
    if (ctx && users.contains(ctx->authed_username)) {
      connection->ShutdownSelfBlocking();
    }
  };

  if (main_listener_) {
    // TODO(kostas) fix this it might preempt and TraverseConnection shall be atomic
    main_listener_->TraverseConnections(close_cb);
  }
>>>>>>> 9c9b7d9b
}

void AclFamily::EvictOpenConnectionsOnAllProactorsWithRegistry(
    const UserRegistry::RegistryType& registry) {
<<<<<<< HEAD
  return TraverseEvictImpl([&](auto* ctx) {
    return ctx && ctx->authed_username != "default" && registry.contains(ctx->authed_username);
  });
=======
  auto close_cb = [&registry]([[maybe_unused]] size_t id, util::Connection* conn) {
    CHECK(conn);
    auto connection = static_cast<facade::Connection*>(conn);
    auto ctx = static_cast<ConnectionContext*>(connection->cntx());
    if (ctx && ctx->authed_username != "default" && registry.contains(ctx->authed_username)) {
      connection->ShutdownSelfBlocking();
    }
  };

  if (main_listener_) {
    // TODO(kostas) fix this it might preempt and TraverseConnection shall be atomic
    main_listener_->TraverseConnections(close_cb);
  }
>>>>>>> 9c9b7d9b
}

void AclFamily::DelUser(CmdArgList args, const CommandContext& cmd_cntx) {
  auto& registry = *registry_;
  absl::flat_hash_set<string_view> users;

  for (auto arg : args) {
    string_view username = facade::ToSV(arg);
    if (username == "default") {
      continue;
    }
    if (registry.RemoveUser(username)) {
      users.insert(username);
    }
  }

  if (users.empty()) {
    cmd_cntx.rb->SendLong(0);
    return;
  }
  VLOG(1) << "Evicting open acl connections";
  EvictOpenConnectionsOnAllProactors(users);
  VLOG(1) << "Done evicting open acl connections";
  cmd_cntx.rb->SendLong(users.size());
}

void AclFamily::WhoAmI(CmdArgList args, const CommandContext& cmd_cntx) {
  auto* rb = static_cast<facade::RedisReplyBuilder*>(cmd_cntx.rb);
  rb->SendBulkString(absl::StrCat("User is ", cmd_cntx.conn_cntx->authed_username));
}

string AclFamily::RegistryToString() const {
  auto registry_with_read_lock = registry_->GetRegistryWithLock();
  auto& registry = registry_with_read_lock.registry;
  string result;
  for (auto& [username, user] : registry) {
    string command = "USER ";
    const string password = PasswordsToString(user.Passwords(), user.HasNopass(), true);

    const string acl_keys = AclKeysToString(user.Keys());

    const string maybe_space = acl_keys.empty() ? "" : " ";

    const string acl_pub_sub = AclPubSubToString(user.PubSub());

    const string acl_cat_and_commands =
        AclCatAndCommandToString(user.CatChanges(), user.CmdChanges());

    const string db_index = AclDbToString(user.Db());

    using namespace string_view_literals;

    absl::StrAppend(&result, command, username, " ", user.IsActive() ? "ON "sv : "OFF "sv, password,
                    acl_keys, maybe_space, acl_pub_sub, " ", acl_cat_and_commands, " $", db_index,
                    "\n");
  }

  return result;
}

void AclFamily::Save(CmdArgList args, const CommandContext& cmd_cntx) {
  auto acl_file_path = absl::GetFlag(FLAGS_aclfile);
  auto* builder = cmd_cntx.rb;
  if (acl_file_path.empty()) {
    builder->SendError("Dragonfly is not configured to use an ACL file.");
    return;
  }

  auto res = io::OpenWrite(acl_file_path);
  if (!res) {
    std::string error = absl::StrCat("Failed to open the aclfile: ", res.error().message());
    LOG(ERROR) << error;
    builder->SendError(error);
    return;
  }

  std::unique_ptr<io::WriteFile> file(res.value());
  std::string output = RegistryToString();
  auto ec = file->Write(output);

  if (ec) {
    std::string error = absl::StrCat("Failed to write to the aclfile: ", ec.message());
    LOG(ERROR) << error;
    builder->SendError(error);
    return;
  }

  ec = file->Close();
  if (ec) {
    std::string error = absl::StrCat("Failed to close the aclfile ", ec.message());
    LOG(WARNING) << error;
    builder->SendError(error);
    return;
  }

  builder->SendOk();
}

GenericError AclFamily::LoadToRegistryFromFile(std::string_view full_path,
                                               SinkReplyBuilder* builder) {
  auto is_file_read = io::ReadFileToString(full_path);
  if (!is_file_read) {
    auto error = absl::StrCat("Dragonfly could not load ACL file ", full_path, " with error ",
                              is_file_read.error().message());

    LOG(WARNING) << error;
    return {std::move(error)};
  }

  auto file_contents = std::move(is_file_read.value());

  if (file_contents.empty()) {
    return {"Empty file"};
  }

  std::vector<std::string> usernames;
  auto materialized = MaterializeFileContents(&usernames, file_contents);

  if (!materialized) {
    std::string error = "Error materializing acl file";
    LOG(WARNING) << error;
    return {std::move(error)};
  }

  std::vector<User::UpdateRequest> requests;

  for (auto& cmds : *materialized) {
    auto req = ParseAclSetUser(cmds, true);
    if (std::holds_alternative<ErrorReply>(req)) {
      auto error = std::move(std::get<ErrorReply>(req));
      LOG(WARNING) << "Error while parsing aclfile: " << error.ToSv();
      return {std::string(error.ToSv())};
    }
    requests.push_back(std::move(std::get<User::UpdateRequest>(req)));
  }

  auto registry_with_wlock = registry_->GetRegistryWithWriteLock();
  auto& registry = registry_with_wlock.registry;
  if (builder) {
    builder->SendOk();
    // Evict open connections for old users
    EvictOpenConnectionsOnAllProactorsWithRegistry(registry);
    registry.clear();
  }

  for (size_t i = 0; i < usernames.size(); ++i) {
    User::UpdateRequest default_req;
    default_req.updates = {User::UpdateRequest::CategoryValueType{User::Sign::MINUS, acl::ALL}};
    auto& user = registry[usernames[i]];
    user.Update(std::move(default_req), CategoryToIdx(), reverse_cat_table_,
                CategoryToCommandsIndex());
    user.Update(std::move(requests[i]), CategoryToIdx(), reverse_cat_table_,
                CategoryToCommandsIndex());
  }

  if (!registry.contains("default")) {
    auto& user = registry["default"];
    user.Update(registry_->DefaultUserUpdateRequest(), CategoryToIdx(), reverse_cat_table_,
                CategoryToCommandsIndex());
  }

  return {};
}

bool AclFamily::Load() {
  auto acl_file = absl::GetFlag(FLAGS_aclfile);
  return !LoadToRegistryFromFile(acl_file, nullptr);
}

void AclFamily::Load(CmdArgList args, const CommandContext& cmd_cntx) {
  auto acl_file = absl::GetFlag(FLAGS_aclfile);
  if (acl_file.empty()) {
    cmd_cntx.rb->SendError("Dragonfly is not configured to use an ACL file.");
    return;
  }

  const auto load_error = LoadToRegistryFromFile(acl_file, cmd_cntx.rb);

  if (load_error) {
    cmd_cntx.rb->SendError(absl::StrCat("Error loading: ", acl_file, " ", load_error.Format()));
  }
}

void AclFamily::Log(CmdArgList args, const CommandContext& cmd_cntx) {
  auto* rb = static_cast<facade::RedisReplyBuilder*>(cmd_cntx.rb);
  if (args.size() > 1) {
    return rb->SendError(facade::OpStatus::OUT_OF_RANGE);
  }

  size_t max_output = 10;
  if (!args.empty()) {
    auto option = facade::ToSV(args[0]);
    if (absl::EqualsIgnoreCase(option, "RESET")) {
      pool_->AwaitFiberOnAll(
          [](auto index, auto* context) { ServerState::tlocal()->acl_log.Reset(); });
      rb->SendOk();
      return;
    }

    if (!absl::SimpleAtoi(facade::ToSV(args[0]), &max_output)) {
      rb->SendError("Invalid count");
      return;
    }
  }

  std::vector<AclLog::LogType> logs(pool_->size());
  pool_->AwaitFiberOnAll([&logs, max_output](auto index, auto* context) {
    logs[index] = ServerState::tlocal()->acl_log.GetLog(max_output);
  });

  size_t total_entries = 0;
  for (auto& log : logs) {
    total_entries += log.size();
  }

  if (total_entries == 0) {
    rb->SendEmptyArray();
    return;
  }

  auto n_way_minimum = [](const auto& logs) {
    size_t id = 0;
    AclLog::LogEntry limit;
    const AclLog::LogEntry* max = &limit;
    for (size_t i = 0; i < logs.size(); ++i) {
      if (!logs[i].empty() && logs[i].front() < *max) {
        id = i;
        max = &logs[i].front();
      }
    }

    return id;
  };

  rb->StartArray(total_entries);

  for (size_t i = 0; i < total_entries; ++i) {
    const auto min = n_way_minimum(logs);
    SendAclSecurityEvents(logs[min].front(), rb);
    logs[min].pop_front();
  }
}

void AclFamily::Users(CmdArgList args, const CommandContext& cmd_cntx) {
  const auto registry_with_lock = registry_->GetRegistryWithLock();
  const auto& registry = registry_with_lock.registry;
  auto* rb = static_cast<facade::RedisReplyBuilder*>(cmd_cntx.rb);

  rb->StartArray(registry.size());
  for (const auto& [username, _] : registry) {
    rb->SendSimpleString(username);
  }
}

void AclFamily::Cat(CmdArgList args, const CommandContext& cmd_cntx) {
  auto* rb = static_cast<facade::RedisReplyBuilder*>(cmd_cntx.rb);

  if (args.size() > 1) {
    rb->SendError(facade::OpStatus::SYNTAX_ERR);
    return;
  }

  if (args.size() == 1) {
    string category = absl::AsciiStrToUpper(ArgS(args, 0));

    if (!cat_table_.contains(category)) {
      auto error = absl::StrCat("Unknown category: ", category);
      rb->SendError(error);
      return;
    }

    const uint32_t cid_mask = cat_table_.find(category)->second;
    std::vector<std::string_view> results;
    // TODO replace this with indexer
    auto cb = [cid_mask, &results](auto name, auto& cid) {
      if (cid_mask & cid.acl_categories()) {
        results.push_back(name);
      }
    };

    cmd_registry_->Traverse(cb);
    rb->StartArray(results.size());
    for (const auto& command : results) {
      rb->SendSimpleString(command);
    }

    return;
  }

  size_t total_categories = 0;
  for (auto& elem : reverse_cat_table_) {
    if (elem != "_RESERVED") {
      ++total_categories;
    }
  }

  rb->StartArray(total_categories);
  for (auto& elem : reverse_cat_table_) {
    if (elem != "_RESERVED") {
      rb->SendSimpleString(elem);
    }
  }
}

void AclFamily::GetUser(CmdArgList args, const CommandContext& cmd_cntx) {
  auto username = facade::ToSV(args[0]);
  const auto registry_with_lock = registry_->GetRegistryWithLock();
  const auto& registry = registry_with_lock.registry;
  auto* rb = static_cast<facade::RedisReplyBuilder*>(cmd_cntx.rb);

  if (!registry.contains(username)) {
    rb->SendNull();
    return;
  }
  auto& user = registry.find(username)->second;
  std::string status = user.IsActive() ? "on" : "off";
  auto pass = PasswordsToString(user.Passwords(), user.HasNopass(), false);
  if (!pass.empty()) {
    pass.pop_back();
  }

  rb->StartArray(10);

  rb->SendSimpleString("flags");
  const size_t total_elements = (pass != "nopass") ? 1 : 2;
  rb->StartArray(total_elements);
  rb->SendSimpleString(status);
  if (total_elements == 2) {
    rb->SendSimpleString(pass);
  }

  rb->SendSimpleString("passwords");
  if (pass != "nopass" && !pass.empty()) {
    rb->SendSimpleString(pass);
  } else {
    rb->SendEmptyArray();
  }
  rb->SendSimpleString("commands");

  const std::string acl_cat_and_commands =
      AclCatAndCommandToString(user.CatChanges(), user.CmdChanges());

  rb->SendSimpleString(acl_cat_and_commands);

  rb->SendSimpleString("keys");
  std::string keys = AclKeysToString(user.Keys());
  if (!keys.empty()) {
    rb->SendSimpleString(keys);
  } else {
    rb->SendEmptyArray();
  }

  rb->SendSimpleString("channels");
  std::string pub_sub = AclPubSubToString(user.PubSub());
  rb->SendSimpleString(pub_sub);
}

void AclFamily::GenPass(CmdArgList args, const CommandContext& cmd_cntx) {
  auto* builder = cmd_cntx.rb;
  if (args.length() > 1) {
    builder->SendError(facade::UnknownSubCmd("GENPASS", "ACL"));
    return;
  }
  uint32_t random_bits = 256;
  if (args.length() == 1) {
    auto requested_bits = facade::ArgS(args, 0);

    if (!absl::SimpleAtoi(requested_bits, &random_bits) || random_bits == 0 || random_bits > 4096) {
      return builder->SendError(
          "ACL GENPASS argument must be the number of bits for the output password, a positive "
          "number up to 4096");
    }
  }
  std::random_device urandom("/dev/urandom");
  const size_t result_length = (random_bits + 3) / 4;
  constexpr size_t step_size = sizeof(decltype(std::random_device::max()));
  std::string response;
  for (size_t bytes_written = 0; bytes_written < result_length; bytes_written += step_size) {
    absl::StrAppendFormat(&response, "%08x", urandom());
  }

  response.resize(result_length);

  builder->SendSimpleString(response);
}

void AclFamily::DryRun(CmdArgList args, const CommandContext& cmd_cntx) {
  auto* rb = static_cast<facade::RedisReplyBuilder*>(cmd_cntx.rb);
  auto username = facade::ArgS(args, 0);
  const auto registry_with_lock = registry_->GetRegistryWithLock();
  const auto& registry = registry_with_lock.registry;
  if (!registry.contains(username)) {
    auto error = absl::StrCat("User '", username, "' not found");
    rb->SendError(error);
    return;
  }

  string command = absl::AsciiStrToUpper(ArgS(args, 1));
  auto* cid = cmd_registry_->Find(command);
  if (!cid || cid->IsAlias()) {
    auto error = absl::StrCat("Command '", command, "' not found");
    rb->SendError(error);
    return;
  }

  const auto& user = registry.find(username)->second;
  // Stub, used to mimic connection context for a user.
  ConnectionContext stub(nullptr, nullptr);
  stub.acl_commands = user.AclCommandsRef();
  // "mock" without an actual connection we can't know which db is active so we skip this check
  // for DryRun.
  stub.acl_db_idx = {};
  stub.keys = {{}, true};
  const auto [is_allowed, reason] = IsUserAllowedToInvokeCommandGeneric(stub, *cid, {});
  if (is_allowed) {
    rb->SendOk();
    return;
  }

  auto msg = absl::StrCat("This user has no permissions to run the '", command, "' command");

  rb->SendBulkString(msg);
}

void AclFamily::Init(facade::Listener* main_listener, UserRegistry* registry) {
  main_listener_ = main_listener;
  registry_ = registry;
  config_registry.RegisterMutable("requirepass", [this](const absl::CommandLineFlag& flag) {
    User::UpdateRequest rqst;
    rqst.passwords.push_back({flag.CurrentValue()});
    registry_->MaybeAddAndUpdate("default", std::move(rqst));
    return true;
  });
  auto acl_file = absl::GetFlag(FLAGS_aclfile);
  if (!acl_file.empty() && Load()) {
    return;
  }
  registry_->Init(&CategoryToIdx(), &reverse_cat_table_, &CategoryToCommandsIndex());
}

std::string AclFamily::AclCatToString(uint32_t acl_category, User::Sign sign) const {
  std::string res = sign == User::Sign::PLUS ? "+@" : "-@";
  if (acl_category == acl::ALL) {
    absl::StrAppend(&res, "all");
    return res;
  }

  const auto& index = CategoryToIdx().at(acl_category);
  absl::StrAppend(&res, absl::AsciiStrToLower(reverse_cat_table_[index]));
  return res;
}

std::string AclFamily::AclCommandToString(size_t family, uint64_t mask, User::Sign sign) const {
  // This is constant but can be optimized with an indexer
  const auto& rev_index = CommandsRevIndexer();
  std::string res;
  std::string prefix = (sign == User::Sign::PLUS) ? "+" : "-";
  if (mask == ALL_COMMANDS) {
    for (const auto& cmd : rev_index[family]) {
      absl::StrAppend(&res, prefix, absl::AsciiStrToLower(cmd), " ");
    }
    res.pop_back();
    return res;
  }

  size_t pos = 0;
  while (mask != 0) {
    ++pos;
    mask = mask >> 1;
  }
  --pos;
  absl::StrAppend(&res, prefix, absl::AsciiStrToLower(rev_index[family][pos]));
  return res;
}

namespace {
struct CategoryAndMetadata {
  User::CategoryChange change;
  User::ChangeMetadata metadata;
};

struct CommandAndMetadata {
  User::CommandChange change;
  User::ChangeMetadata metadata;
};

using MergeResult = std::vector<std::variant<CategoryAndMetadata, CommandAndMetadata>>;

MergeResult MergeTables(const User::CategoryChanges& categories,
                        const User::CommandChanges& commands) {
  MergeResult result;
  for (auto [cat, meta] : categories) {
    result.push_back(CategoryAndMetadata{cat, meta});
  }

  for (auto [cmd, meta] : commands) {
    result.push_back(CommandAndMetadata{cmd, meta});
  }

  std::sort(result.begin(), result.end(), [](const auto& l, const auto& r) {
    auto fetch = [](const auto& l) { return l.metadata.seq_no; };
    return std::visit(fetch, l) < std::visit(fetch, r);
  });

  return result;
}

using MaterializedContents = std::optional<std::vector<std::vector<std::string_view>>>;

MaterializedContents MaterializeFileContents(std::vector<std::string>* usernames,
                                             std::string_view file_contents) {
  // This is fine, a very large file will top at 1-2 mb. And that's for 5000+ users with 400
  // characters per line
  std::vector<std::string_view> commands = absl::StrSplit(file_contents, "\n");
  std::vector<std::vector<std::string_view>> materialized;
  materialized.reserve(commands.size());
  usernames->reserve(commands.size());
  for (auto& command : commands) {
    if (command.empty())
      continue;
    std::vector<std::string_view> cmds = absl::StrSplit(command, ' ', absl::SkipEmpty());
    if (!absl::EqualsIgnoreCase(cmds[0], "USER") || cmds.size() < 4) {
      return {};
    }

    usernames->push_back(std::string(cmds[1]));
    cmds.erase(cmds.begin(), cmds.begin() + 2);
    materialized.push_back(cmds);
  }
  return materialized;
}

struct ParseKeyResult {
  std::string glob;
  KeyOp op;
  bool all_keys{false};
  bool reset_keys{false};
};

std::optional<ParseKeyResult> MaybeParseAclKey(std::string_view command) {
  if (absl::EqualsIgnoreCase(command, "ALLKEYS") || command == "~*") {
    return ParseKeyResult{"", {}, true};
  }

  if (absl::EqualsIgnoreCase(command, "RESETKEYS")) {
    return ParseKeyResult{"", {}, false, true};
  }

  auto op = KeyOp::READ_WRITE;

  if (absl::StartsWith(command, "%RW")) {
    command = command.substr(3);
  } else if (absl::StartsWith(command, "%R")) {
    op = KeyOp::READ;
    command = command.substr(2);
  } else if (absl::StartsWith(command, "%W")) {
    op = KeyOp::WRITE;
    command = command.substr(2);
  }

  if (!absl::StartsWith(command, "~")) {
    return {};
  }

  auto key = command.substr(1);
  if (key.empty()) {
    return {};
  }
  return ParseKeyResult{std::string(key), op};
}

struct ParsePubSubResult {
  std::string glob;
  bool has_asterisk{false};
  bool all_channels{false};
  bool reset_channels{false};
};

std::optional<ParsePubSubResult> MaybeParseAclPubSub(std::string_view command) {
  if (absl::EqualsIgnoreCase(command, "ALLCHANNELS") || command == "&*") {
    return ParsePubSubResult{"", false, true, false};
  }

  if (absl::EqualsIgnoreCase(command, "RESETCHANNELS")) {
    return ParsePubSubResult{"", false, false, true};
  }

  if (absl::StartsWith(command, "&") && command.size() >= 2) {
    const auto glob = command.substr(1);
    const bool has_asterisk = glob.find('*') != std::string_view::npos;
    return ParsePubSubResult{std::string(glob), has_asterisk};
  }

  return {};
}

std::optional<size_t> MaybeParseAclDflySelect(std::string_view command, uint32_t dbnum) {
  if (!absl::StartsWith(command, "$")) {
    return std::nullopt;
  }

  size_t res = 0;
  if (absl::SimpleAtoi(command.substr(1), &res) && res < dbnum) {
    return {res};
  }

  if (absl::EqualsIgnoreCase(command.substr(1), "ALL")) {
    return {std::numeric_limits<size_t>::max()};
  }

  return std::nullopt;
}

std::string PrettyPrintSha(std::string_view pass, bool all) {
  if (all) {
    return absl::BytesToHexString(pass);
  }
  return absl::BytesToHexString(pass.substr(0, 15)).substr(0, 15);
};

std::optional<User::UpdatePass> MaybeParsePassword(std::string_view command, bool hashed) {
  using UpPass = User::UpdatePass;
  if (command == "nopass") {
    return UpPass{"", false, true};
  }

  if (command == "resetpass") {
    return UpPass{"", false, false, true};
  }

  if (command[0] == '>' || (hashed && command[0] == '#')) {
    return UpPass{std::string(command.substr(1))};
  }

  if (command[0] == '<') {
    return UpPass{std::string(command.substr(1)), true};
  }

  return {};
}

std::optional<bool> MaybeParseStatus(std::string_view command) {
  if (command == "ON") {
    return true;
  }
  if (command == "OFF") {
    return false;
  }
  return {};
}

std::string PasswordsToString(const absl::flat_hash_set<std::string>& passwords, bool nopass,
                              bool full_sha) {
  if (nopass) {
    return "nopass ";
  }
  std::string result;
  for (const auto& pass : passwords) {
    absl::StrAppend(&result, "#", PrettyPrintSha(pass, full_sha), " ");
  }

  return result;
}

std::string AclKeysToString(const AclKeys& keys) {
  if (keys.all_keys) {
    return "~*";
  }
  std::string result;
  for (auto& [pattern, op] : keys.key_globs) {
    if (op == KeyOp::READ_WRITE) {
      absl::StrAppend(&result, "~", pattern, " ");
      continue;
    }
    std::string op_str = (op == KeyOp::READ) ? "R" : "W";
    absl::StrAppend(&result, "%", op_str, "~", pattern, " ");
  }

  if (!result.empty()) {
    result.pop_back();
  }
  return result;
}

std::string AclPubSubToString(const AclPubSub& pub_sub) {
  if (pub_sub.all_channels) {
    return "&*";
  }

  std::string result = "resetchannels ";

  for (const auto& [glob, has_asterisk] : pub_sub.globs) {
    absl::StrAppend(&result, "&", glob, " ");
  }

  if (result.back() == ' ') {
    result.pop_back();
  }

  return result;
}

void SendAclSecurityEvents(const AclLog::LogEntry& entry, facade::RedisReplyBuilder* rb) {
  rb->StartArray(12);
  rb->SendSimpleString("reason");
  using Reason = AclLog::Reason;
  std::string reason;
  if (entry.reason == Reason::COMMAND) {
    reason = "COMMAND";
  } else if (entry.reason == Reason::KEY) {
    reason = "KEY";
  } else if (entry.reason == Reason::PUB_SUB) {
    reason = "PUB_SUB";
  } else {
    reason = "AUTH";
  }

  rb->SendSimpleString(reason);
  rb->SendSimpleString("object");
  rb->SendSimpleString(entry.object);
  rb->SendSimpleString("username");
  rb->SendSimpleString(entry.username);
  rb->SendSimpleString("age-seconds");

  auto now_diff = std::chrono::system_clock::now() - entry.entry_creation;
  auto secs = std::chrono::duration_cast<std::chrono::seconds>(now_diff);
  auto left_over = now_diff - std::chrono::duration_cast<std::chrono::microseconds>(secs);
  auto age = absl::StrCat(secs.count(), ".", left_over.count());
  rb->SendSimpleString(absl::StrCat(age));
  rb->SendSimpleString("client-info");
  rb->SendSimpleString(entry.client_info);
  rb->SendSimpleString("timestamp-created");
  rb->SendLong(entry.entry_creation.time_since_epoch().count());
}

std::string AclDbToString(size_t db) {
  return std::numeric_limits<size_t>::max() == db ? "all" : absl::StrCat(db);
}

}  // namespace

std::string AclFamily::AclCatAndCommandToString(const User::CategoryChanges& cat,
                                                const User::CommandChanges& cmds) const {
  std::string result;

  auto tables = MergeTables(cat, cmds);

  auto cat_visitor = [&result, this](const CategoryAndMetadata& val) {
    const auto& [change, meta] = val;
    absl::StrAppend(&result, AclCatToString(change, meta.sign), " ");
  };

  auto cmd_visitor = [&result, this](const CommandAndMetadata& val) {
    const auto& [change, meta] = val;
    const auto [family, bit_index] = change;
    absl::StrAppend(&result, AclCommandToString(family, bit_index, meta.sign), " ");
  };

  Overloaded visitor{cat_visitor, cmd_visitor};

  for (auto change : tables) {
    std::visit(visitor, change);
  }

  if (!result.empty()) {
    result.pop_back();
  }

  return result;
}

using OptCat = std::optional<uint32_t>;

// bool == true if +
// bool == false if -
std::pair<OptCat, bool> AclFamily::MaybeParseAclCategory(std::string_view command) const {
  if (absl::EqualsIgnoreCase(command, "ALLCOMMANDS")) {
    return {cat_table_.at("ALL"), true};
  }

  if (absl::EqualsIgnoreCase(command, "NOCOMMANDS")) {
    return {cat_table_.at("ALL"), false};
  }

  if (absl::StartsWith(command, "+@")) {
    auto res = cat_table_.find(command.substr(2));
    if (res == cat_table_.end()) {
      return {};
    }
    return {res->second, true};
  }

  if (absl::StartsWith(command, "-@")) {
    auto res = cat_table_.find(command.substr(2));
    if (res == cat_table_.end()) {
      return {};
    }
    return {res->second, false};
  }

  return {};
}

std::optional<std::string> AclFamily::MaybeParseNamespace(std::string_view command) const {
  constexpr std::string_view kPrefix = "NAMESPACE:";
  if (absl::StartsWith(command, kPrefix)) {
    return std::string(command.substr(kPrefix.size()));
  }
  return std::nullopt;
}

std::pair<AclFamily::OptCommand, bool> AclFamily::MaybeParseAclCommand(
    std::string_view command) const {
  if (absl::StartsWith(command, "+")) {
    auto res = cmd_registry_->Find(command.substr(1));
    if (!res || res->IsAlias()) {
      return {};
    }
    std::pair<size_t, uint64_t> cmd{res->GetFamily(), res->GetBitIndex()};
    return {cmd, true};
  }

  if (absl::StartsWith(command, "-")) {
    auto res = cmd_registry_->Find(command.substr(1));
    if (!res || res->IsAlias()) {
      return {};
    }
    std::pair<size_t, uint64_t> cmd{res->GetFamily(), res->GetBitIndex()};
    return {cmd, false};
  }

  return {};
}

using facade::ErrorReply;

std::variant<User::UpdateRequest, ErrorReply> AclFamily::ParseAclSetUser(
    const facade::ArgRange& args, bool hashed, bool has_all_keys, bool has_all_channels) const {
  User::UpdateRequest req;

  for (std::string_view arg : args) {
    if (auto pass = MaybeParsePassword(facade::ToSV(arg), hashed); pass) {
      req.passwords.push_back(std::move(*pass));

      if (hashed && absl::StartsWith(facade::ToSV(arg), "#")) {
        req.passwords.back().is_hashed = true;
      }
      continue;
    }

    if (auto res = MaybeParseAclKey(facade::ToSV(arg)); res) {
      auto& [glob, op, all_keys, reset_keys] = *res;
      if ((has_all_keys && !all_keys && !reset_keys) ||
          (req.allow_all_keys && !all_keys && !reset_keys)) {
        return ErrorReply(absl::StrCat(
            "Error in ACL SETUSER modifier \'", facade::ToSV(arg),
            "\': Adding a pattern after the * pattern (or the "
            "'allkeys' flag) is not valid and does not have any effect. Try 'resetkeys' to start "
            "with an empty list of patterns"));
      }

      req.allow_all_keys = all_keys;
      req.reset_all_keys = reset_keys;
      if (reset_keys) {
        has_all_keys = false;
      }
      req.keys.push_back({std::move(glob), op, all_keys, reset_keys});
      continue;
    }

    if (auto res = MaybeParseAclPubSub(facade::ToSV(arg)); res) {
      auto& [glob, has_asterisk, all_channels, reset_channels] = *res;
      if ((has_all_channels && !all_channels && !reset_channels) ||
          (req.all_channels && !all_channels && !reset_channels)) {
        return ErrorReply(
            absl::StrCat("ERR Error in ACL SETUSER modifier \'", facade::ToSV(arg),
                         "\': Adding a pattern after the * pattern (or the 'allchannels' flag) is "
                         "not valid and does not have any effect. Try 'resetchannels' to start "
                         "with an empty list of channels"));
      }

      req.all_channels = all_channels;
      req.reset_channels = reset_channels;
      if (reset_channels) {
        has_all_channels = false;
      }
      req.pub_sub.push_back({std::move(glob), has_asterisk, all_channels, reset_channels});
      continue;
    }

    if (auto res = MaybeParseAclDflySelect(facade::ToSV(arg), dbnum_); res) {
      if (req.select_db) {
        return ErrorReply("ERR Error, select db $ was used twice");
      }
      req.select_db = res;
      continue;
    }

    std::string command = absl::AsciiStrToUpper(arg);

    if (auto status = MaybeParseStatus(command); status) {
      if (req.is_active) {
        return ErrorReply("Multiple ON/OFF are not allowed");
      }
      req.is_active = *status;
      continue;
    }

    auto [cat, add] = MaybeParseAclCategory(command);
    if (cat) {
      using Sign = User::Sign;
      using Val = std::pair<Sign, uint32_t>;
      auto val = add ? Val{Sign::PLUS, *cat} : Val{Sign::MINUS, *cat};
      req.updates.push_back(val);
      continue;
    }

    auto ns = MaybeParseNamespace(command);
    if (ns.has_value()) {
      req.ns = *ns;
      continue;
    }

    auto [cmd, sign] = MaybeParseAclCommand(command);
    if (!cmd) {
      return ErrorReply(absl::StrCat("Unrecognized parameter ", command));
    }

    using Sign = User::Sign;
    using Val = User::UpdateRequest::CommandsValueType;
    auto [index, bit] = *cmd;
    auto val = sign ? Val{Sign::PLUS, index, bit} : Val{Sign::MINUS, index, bit};
    req.updates.push_back(val);
  }

  return req;
}

void AclFamily::BuildIndexers(RevCommandsIndexStore families) {
  size_t family_count = acl::NumberOfFamilies(families.size());
  CommandsRevIndexer(std::move(families));
  CategoryToCommandsIndexStore index;
  cmd_registry_->Traverse([&](std::string_view, auto& cid) {
    const uint32_t cat = cid.acl_categories();
    const size_t family = cid.GetFamily();
    DCHECK_LT(family, family_count);
    const uint64_t bit_index = cid.GetBitIndex();
    for (size_t i = 0; i < 32; ++i) {
      if (cat & 1 << i) {
        std::string_view cat_name = reverse_cat_table_[i];
        if (index[cat_name].empty()) {
          index[cat_name].resize(CommandsRevIndexer().size());
        }
        index[cat_name][family] |= bit_index;
      }
    }
  });

  CategoryToCommandsIndex(std::move(index));
  CategoryToIdxStore idx_store;
  for (size_t i = 0; i < 32; ++i) {
    idx_store[1 << i] = i;
  }
  CategoryToIdx(std::move(idx_store));
}

void AclFamily::Help(CmdArgList args, const CommandContext& cmd_cntx) {
  string_view help_arr[] = {
      "ACL <subcommand> [<arg> [value] [opt] ...]. Subcommands are:",
      "CAT [<category>]",
      "    List all commands that belong to <category>, or all command categories",
      "    when no category is specified.",
      "DELUSER <username> [<username> ...]",
      "    Delete a list of users.",
      "DRYRUN <username> <command> [<arg> ...]",
      "    Returns whether the user can execute the given command without executing the command.",
      "GETUSER <username>",
      "    Get the user's details.",
      "GENPASS [<bits>]",
      "    Generate a secure 256-bit user password. The optional `bits` argument can",
      "    be used to specify a different size.",
      "LIST",
      "    Show users details in config file format.",
      "LOAD",
      "    Reload users from the ACL file.",
      "LOG [<count> | RESET]",
      "    Show the ACL log entries.",
      "SAVE",
      "    Save the current config to the ACL file.",
      "SETUSER <username> <attribute> [<attribute> ...]",
      "    Create or modify a user with the specified attributes.",
      "USERS",
      "    List all the registered usernames.",
      "WHOAMI",
      "    Return the current connection username.",
      "HELP",
      "    Print this help."};
  auto* rb = static_cast<facade::RedisReplyBuilder*>(cmd_cntx.rb);
  return rb->SendSimpleStrArr(help_arr);
}

using MemberFunc = void (AclFamily::*)(CmdArgList args, const CommandContext& cmd_cntx);

CommandId::Handler3 HandlerFunc(AclFamily* acl, MemberFunc f) {
  return [=](CmdArgList args, const CommandContext& cmd_cntx) { return (acl->*f)(args, cmd_cntx); };
}

#define HFUNC(x) SetHandler(HandlerFunc(this, &AclFamily::x))

constexpr uint32_t kAcl = acl::CONNECTION;
constexpr uint32_t kList = acl::ADMIN | acl::SLOW | acl::DANGEROUS;
constexpr uint32_t kSetUser = acl::ADMIN | acl::SLOW | acl::DANGEROUS;
constexpr uint32_t kDelUser = acl::ADMIN | acl::SLOW | acl::DANGEROUS;
constexpr uint32_t kWhoAmI = acl::SLOW;
constexpr uint32_t kSave = acl::ADMIN | acl::SLOW | acl::DANGEROUS;
constexpr uint32_t kLoad = acl::ADMIN | acl::SLOW | acl::DANGEROUS;
constexpr uint32_t kLog = acl::ADMIN | acl::SLOW | acl::DANGEROUS;
constexpr uint32_t kUsers = acl::ADMIN | acl::SLOW | acl::DANGEROUS;
constexpr uint32_t kCat = acl::SLOW;
constexpr uint32_t kGetUser = acl::ADMIN | acl::SLOW | acl::DANGEROUS;
constexpr uint32_t kDryRun = acl::ADMIN | acl::SLOW | acl::DANGEROUS;
constexpr uint32_t kGenPass = acl::SLOW;
constexpr uint32_t kHelp = acl::SLOW;

// We can't implement the ACL commands and its respective subcommands LIST, CAT, etc
// the usual way, (that is, one command called ACL which then dispatches to the subcommand
// based on the second argument) because each of the subcommands has different ACL
// categories. Therefore, to keep it compatible with the CommandId, I need to treat them
// as separate commands in the registry. This is the least intrusive change because it's very
// easy to handle that case explicitly in `DispatchCommand`.

void AclFamily::Register(dfly::CommandRegistry* registry) {
  using CI = dfly::CommandId;
  const uint32_t kAclMask = CO::ADMIN | CO::NOSCRIPT | CO::LOADING;
  registry->StartFamily();
  *registry << CI{"ACL", CO::NOSCRIPT | CO::LOADING, 0, 0, 0, acl::kAcl}.HFUNC(Acl);
  *registry << CI{"ACL LIST", kAclMask, 1, 0, 0, acl::kList}.HFUNC(List);
  *registry << CI{"ACL SETUSER", kAclMask, -2, 0, 0, acl::kSetUser}.HFUNC(SetUser);
  *registry << CI{"ACL DELUSER", kAclMask, -2, 0, 0, acl::kDelUser}.HFUNC(DelUser);
  *registry << CI{"ACL WHOAMI", kAclMask, 1, 0, 0, acl::kWhoAmI}.HFUNC(WhoAmI);
  *registry << CI{"ACL SAVE", kAclMask, 1, 0, 0, acl::kSave}.HFUNC(Save);
  *registry << CI{"ACL LOAD", kAclMask, 1, 0, 0, acl::kLoad}.HFUNC(Load);
  *registry << CI{"ACL LOG", kAclMask, 0, 0, 0, acl::kLog}.HFUNC(Log);
  *registry << CI{"ACL USERS", kAclMask, 1, 0, 0, acl::kUsers}.HFUNC(Users);
  *registry << CI{"ACL CAT", kAclMask, -1, 0, 0, acl::kCat}.HFUNC(Cat);
  *registry << CI{"ACL GETUSER", kAclMask, 2, 0, 0, acl::kGetUser}.HFUNC(GetUser);
  *registry << CI{"ACL DRYRUN", kAclMask, 3, 0, 0, acl::kDryRun}.HFUNC(DryRun);
  *registry << CI{"ACL GENPASS", CO::NOSCRIPT | CO::LOADING, -1, 0, 0, acl::kGenPass}.HFUNC(
      GenPass);
  *registry << CI{"ACL HELP", kAclMask, 0, 0, 0, acl::kHelp}.HFUNC(Help);
  cmd_registry_ = registry;

  // build indexers
  BuildIndexers(cmd_registry_->GetFamilies());
}

#undef HFUNC

}  // namespace dfly::acl<|MERGE_RESOLUTION|>--- conflicted
+++ resolved
@@ -163,7 +163,6 @@
   std::visit(Overloaded{error_case, update_case}, std::move(req));
 }
 
-<<<<<<< HEAD
 template <typename P> void AclFamily::TraverseEvictImpl(P predicate) {
   auto close_cb = [&, this](unsigned idx, util::ProactorBase* p) {
     std::vector<facade::Connection::WeakRef> connections;
@@ -181,7 +180,7 @@
       facade::Connection* conn = tcon.Get();
       if (conn && conn->socket()->proactor()->GetPoolIndex() == p->GetPoolIndex()) {
         // preemptive for TlsSocket
-        conn->ShutdownSelf();
+        conn->ShutdownSelfBlocking();
       }
     }
   };
@@ -191,45 +190,13 @@
 
 void AclFamily::EvictOpenConnectionsOnAllProactors(const absl::flat_hash_set<string_view>& users) {
   return TraverseEvictImpl([&](auto* ctx) { return ctx && users.contains(ctx->authed_username); });
-=======
-void AclFamily::EvictOpenConnectionsOnAllProactors(const absl::flat_hash_set<string_view>& users) {
-  auto close_cb = [&users]([[maybe_unused]] size_t id, util::Connection* conn) {
-    CHECK(conn);
-    auto connection = static_cast<facade::Connection*>(conn);
-    auto ctx = static_cast<ConnectionContext*>(connection->cntx());
-    if (ctx && users.contains(ctx->authed_username)) {
-      connection->ShutdownSelfBlocking();
-    }
-  };
-
-  if (main_listener_) {
-    // TODO(kostas) fix this it might preempt and TraverseConnection shall be atomic
-    main_listener_->TraverseConnections(close_cb);
-  }
->>>>>>> 9c9b7d9b
 }
 
 void AclFamily::EvictOpenConnectionsOnAllProactorsWithRegistry(
     const UserRegistry::RegistryType& registry) {
-<<<<<<< HEAD
   return TraverseEvictImpl([&](auto* ctx) {
     return ctx && ctx->authed_username != "default" && registry.contains(ctx->authed_username);
   });
-=======
-  auto close_cb = [&registry]([[maybe_unused]] size_t id, util::Connection* conn) {
-    CHECK(conn);
-    auto connection = static_cast<facade::Connection*>(conn);
-    auto ctx = static_cast<ConnectionContext*>(connection->cntx());
-    if (ctx && ctx->authed_username != "default" && registry.contains(ctx->authed_username)) {
-      connection->ShutdownSelfBlocking();
-    }
-  };
-
-  if (main_listener_) {
-    // TODO(kostas) fix this it might preempt and TraverseConnection shall be atomic
-    main_listener_->TraverseConnections(close_cb);
-  }
->>>>>>> 9c9b7d9b
 }
 
 void AclFamily::DelUser(CmdArgList args, const CommandContext& cmd_cntx) {
