--- conflicted
+++ resolved
@@ -96,11 +96,7 @@
   void SetPasswordHash(std::string_view password, bool is_hashed);
 
   // For ACL key globs
-<<<<<<< HEAD
-  void SetKeyGlobs(std::vector<UpdateKey>&& keys);
-=======
   void SetKeyGlobs(std::vector<UpdateKey> keys);
->>>>>>> 8126cf82
 
   // when optional is empty, the special `nopass` password is implied
   // password hashed with xx64
