// Copyright 2022, DragonflyDB authors.  All rights reserved.
// See LICENSE for licensing terms.
//

#include "server/generic_family.h"

#include <boost/operators.hpp>
#include <optional>

#include "facade/cmd_arg_parser.h"
#include "facade/reply_builder.h"

extern "C" {
#include "redis/crc64.h"
}

#include "base/cycle_clock.h"
#include "base/flags.h"
#include "base/logging.h"
#include "core/qlist.h"
#include "redis/rdb.h"
#include "server/acl/acl_commands_def.h"
#include "server/blocking_controller.h"
#include "server/command_registry.h"
#include "server/conn_context.h"
#include "server/container_utils.h"
#include "server/engine_shard_set.h"
#include "server/error.h"
#include "server/family_utils.h"
#include "server/hset_family.h"
#include "server/journal/journal.h"
#include "server/rdb_extensions.h"
#include "server/rdb_load.h"
#include "server/rdb_save.h"
#include "server/search/doc_index.h"
#include "server/set_family.h"
#include "server/tiered_storage.h"
#include "server/transaction.h"
#include "util/fibers/fibers.h"
#include "util/fibers/future.h"
#include "util/varz.h"

ABSL_FLAG(uint32_t, dbnum, 16, "Number of databases");
ABSL_FLAG(uint32_t, keys_output_limit, 8192, "Maximum number of keys output by keys command");
ABSL_FLAG(bool, unlink_experimental_async, true, "If true, runs unlink command asynchronously.");

namespace dfly {
using namespace std;
using namespace facade;

namespace {

constexpr uint32_t kMaxTtl = (1UL << 26);
constexpr size_t DUMP_FOOTER_SIZE = sizeof(uint64_t) + sizeof(uint16_t);  // version number and crc

std::optional<RdbVersion> GetRdbVersion(std::string_view msg, bool ignore_crc = false) {
  if (msg.size() <= DUMP_FOOTER_SIZE) {
    LOG(WARNING) << "got restore payload that is too short - " << msg.size();
    return std::nullopt;
  }

  // The footer looks like this: version (2 bytes) | crc64 (8 bytes)
  const std::uint8_t* footer =
      reinterpret_cast<const std::uint8_t*>(msg.data()) + (msg.size() - DUMP_FOOTER_SIZE);
  const RdbVersion version = (*(footer + 1) << 8 | (*footer));

  if (version > RDB_VERSION) {
    LOG(WARNING) << "got restore payload with illegal version - supporting version up to "
                 << RDB_VERSION << " got version " << version;
    return std::nullopt;
  }

  uint64_t expected_cs = absl::little_endian::Load64(footer + 2);  // skip the version

  if (!ignore_crc) {
    // Compute expected crc64 based on the actual data upto the expected crc64 field.
    uint64_t actual_cs =
        crc64(0, reinterpret_cast<const uint8_t*>(msg.data()), msg.size() - sizeof(uint64_t));

    if (actual_cs != expected_cs) {
      LOG(WARNING) << "CRC check failed for restore command, expecting: " << expected_cs << " got "
                   << actual_cs;
      return std::nullopt;
    }
  }

  return version;
}

template <typename It> int64_t GetExpireTime(const DbSlice& db_slice, const It& exp_it) {
  if (!IsValid(exp_it))
    return 0;

  return db_slice.ExpireTime(exp_it->second);
}

class InMemSource : public ::io::Source {
 public:
  explicit InMemSource(std::string_view buf) : buf_(buf) {
  }

  ::io::Result<size_t> ReadSome(const iovec* v, uint32_t len) final;

 protected:
  std::string_view buf_;
  off_t offs_ = 0;
};

::io::Result<size_t> InMemSource::ReadSome(const iovec* v, uint32_t len) {
  ssize_t read_total = 0;
  while (size_t(offs_) < buf_.size() && len > 0) {
    size_t read_sz = min<size_t>(buf_.size() - offs_, v->iov_len);
    memcpy(v->iov_base, buf_.data() + offs_, read_sz);
    read_total += read_sz;
    offs_ += read_sz;

    ++v;
    --len;
  }

  return read_total;
}

class RestoreArgs {
 private:
  static constexpr int64_t NO_EXPIRATION = 0;

  int64_t expiration_ = NO_EXPIRATION;
  bool abs_time_ = false;
  bool replace_ = false;  // if true, over-ride existing key
  bool sticky_ = false;

 public:
  RestoreArgs() = default;

  RestoreArgs(int64_t expiration, bool abs_time, bool replace)
      : expiration_(expiration), abs_time_(abs_time), replace_(replace) {
  }

  bool Replace() const {
    return replace_;
  }

  bool Sticky() const {
    return sticky_;
  }

  void SetSticky(bool sticky) {
    sticky_ = sticky;
  }

  uint64_t ExpirationTime() const {
    DCHECK_GE(expiration_, 0);
    return expiration_;
  }

  bool Expired() const {
    return expiration_ < 0;
  }

  bool HasExpiration() const {
    return expiration_ != NO_EXPIRATION;
  }

  [[nodiscard]] bool UpdateExpiration(int64_t now_msec);

  static OpResult<RestoreArgs> TryFrom(const CmdArgList& args);
};

class RdbRestoreValue : protected RdbLoaderBase {
 public:
  RdbRestoreValue(RdbVersion rdb_version) {
    rdb_version_ = rdb_version;
  }

  OpResult<DbSlice::ItAndUpdater> Add(string_view key, string_view payload, const DbContext& cntx,
                                      const RestoreArgs& args, DbSlice* db_slice);

 private:
  std::optional<OpaqueObj> Parse(io::Source* source);
  int rdb_type_ = -1;
};

std::optional<RdbLoaderBase::OpaqueObj> RdbRestoreValue::Parse(io::Source* source) {
  src_ = source;
  if (pending_read_.remaining == 0) {
    io::Result<uint8_t> type_id = FetchType();
    if (type_id && rdbIsObjectTypeDF(type_id.value())) {
      rdb_type_ = *type_id;
    }
  }

  if (rdb_type_ == -1) {
    LOG(ERROR) << "failed to load type id from the input stream or type id is invalid";
    return std::nullopt;
  }

  OpaqueObj obj;
  error_code ec = ReadObj(rdb_type_, &obj);  // load the type from the input stream
  if (ec) {
    LOG(ERROR) << "failed to load data for type id " << rdb_type_;
    return std::nullopt;
  }

  return std::optional<OpaqueObj>(std::move(obj));
}

OpResult<DbSlice::ItAndUpdater> RdbRestoreValue::Add(string_view key, string_view data,
                                                     const DbContext& cntx, const RestoreArgs& args,
                                                     DbSlice* db_slice) {
  InMemSource data_src(data);
  PrimeValue pv;
  bool first_parse = true;
  do {
    auto opaque_res = Parse(&data_src);
    if (!opaque_res) {
      return OpStatus::INVALID_VALUE;
    }

    LoadConfig config;
    if (first_parse) {
      first_parse = false;
    } else {
      config.append = true;
    }
    if (pending_read_.remaining > 0) {
      config.streamed = true;
    }
    config.reserve = pending_read_.reserve;

    if (auto ec = FromOpaque(*opaque_res, config, &pv); ec) {
      // we failed - report and exit
      LOG(WARNING) << "error while trying to read data: " << ec;
      return OpStatus::INVALID_VALUE;
    }
  } while (pending_read_.remaining > 0);

  auto res = db_slice->AddOrUpdate(cntx, key, std::move(pv), args.ExpirationTime());
  if (res) {
    res->it->first.SetSticky(args.Sticky());
    AddKeyToIndexesIfNeeded(key, cntx, res->it->second, db_slice->shard_owner());
  }
  return res;
}

[[nodiscard]] bool RestoreArgs::UpdateExpiration(int64_t now_msec) {
  if (HasExpiration()) {
    int64_t ttl = abs_time_ ? expiration_ - now_msec : expiration_;
    if (ttl > kMaxExpireDeadlineMs)
      ttl = kMaxExpireDeadlineMs;

    expiration_ = ttl < 0 ? -1 : ttl + now_msec;
  }
  return true;
}

// The structure that we are expecting is:
// args[0] == "key"
// args[1] == "ttl"
// args[2] == serialized value (list of chars that are used for the actual restore).
// args[3] .. args[n]: optional arguments that can be [REPLACE] [ABSTTL] [IDLETIME seconds]
//            [FREQ frequency], in any order
OpResult<RestoreArgs> RestoreArgs::TryFrom(const CmdArgList& args) {
  RestoreArgs out_args;
  string cur_arg{ArgS(args, 1)};  // extract ttl
  if (!absl::SimpleAtoi(cur_arg, &out_args.expiration_) || (out_args.expiration_ < 0)) {
    return OpStatus::INVALID_INT;
  }

  // the 3rd arg is the serialized value, so we are starting from one pass it
  // Note that all these are actually optional
  // note about the redis doc for this command: https://redis.io/commands/restore/
  // the IDLETIME and FREQ are not required, but to make this the same as in redis
  // we would parse them and ensure that they are correct, maybe later they will be used
  int64_t idle_time = 0;

  for (size_t i = 3; i < args.size(); ++i) {
    cur_arg = absl::AsciiStrToUpper(ArgS(args, i));
    bool additional = args.size() - i - 1 >= 1;
    if (cur_arg == "REPLACE") {
      out_args.replace_ = true;
    } else if (cur_arg == "ABSTTL") {
      out_args.abs_time_ = true;
    } else if (cur_arg == "STICK") {
      out_args.sticky_ = true;
    } else if (cur_arg == "IDLETIME" && additional) {
      ++i;
      cur_arg = ArgS(args, i);
      if (!absl::SimpleAtoi(cur_arg, &idle_time)) {
        return OpStatus::INVALID_INT;
      }
      if (idle_time < 0) {
        return OpStatus::SYNTAX_ERR;
      }
    } else if (cur_arg == "FREQ" && additional) {
      ++i;
      cur_arg = ArgS(args, i);
      int freq = 0;
      if (!absl::SimpleAtoi(cur_arg, &freq)) {
        return OpStatus::INVALID_INT;
      }
      if (freq < 0 || freq > 255) {
        return OpStatus::OUT_OF_RANGE;  // need to translate in this case
      }
    } else {
      LOG(WARNING) << "Got unknown command line option for restore '" << cur_arg << "'";
      return OpStatus::SYNTAX_ERR;
    }
  }
  return out_args;
}

OpResult<string> DumpToString(string_view key, const PrimeValue& pv, const OpArgs& op_args) {
  io::StringSink sink;
  if (pv.IsExternal() && !pv.IsCool()) {
    // TODO: consider moving blocking point to coordinator to avoid stalling shard queue
    auto res = op_args.shard->tiered_storage()->Read(op_args.db_cntx.db_index, key, pv).Get();
    if (!res.has_value())
      return OpStatus::IO_ERROR;

    // TODO: allow saving string directly without proxy object
    SerializerBase::DumpObject(PrimeValue{*res, false}, &sink);
  } else {
    SerializerBase::DumpObject(pv, &sink);
  }

  return std::move(sink).str();
}

OpStatus OpPersist(const OpArgs& op_args, string_view key);

class Renamer {
 public:
  Renamer(Transaction* t, std::string_view src_key, std::string_view dest_key, unsigned shard_count,
          bool do_copy = false)
      : transaction_(t),
        src_key_(src_key),
        dest_key_(dest_key),
        src_sid_(Shard(src_key, shard_count)),
        dest_sid_(Shard(dest_key, shard_count)),
        do_copy_(do_copy) {
  }

  ErrorReply Rename(bool destination_should_not_exist);

 private:
  void FetchData();
  facade::OpStatus FinalizeRename();

  bool KeyExists(Transaction* t, EngineShard* shard, std::string_view key) const;
  void SerializeSrc(Transaction* t, EngineShard* shard);

  OpStatus DelSrc(Transaction* t, EngineShard* shard);
  OpStatus DeserializeDest(Transaction* t, EngineShard* shard);

  struct SerializedValue {
    std::string value;
    std::optional<RdbVersion> version;
    int64_t expire_ts;
    bool sticky;
  };

 private:
  Transaction* const transaction_;

  const std::string_view src_key_;
  const std::string_view dest_key_;
  const ShardId src_sid_;
  const ShardId dest_sid_;

  bool src_found_ = false;
  bool dest_found_ = false;
  bool do_copy_ = false;

  OpResult<SerializedValue> serialized_value_;
};

ErrorReply Renamer::Rename(bool destination_should_not_exist) {
  FetchData();

  if (!src_found_) {
    transaction_->Conclude();
    return OpStatus::KEY_NOTFOUND;
  }

  if (serialized_value_.status() != OpStatus::OK) {
    transaction_->Conclude();
    return serialized_value_.status();
  }

  if (!serialized_value_->version) {
    transaction_->Conclude();
    return ErrorReply{kInvalidDumpValueErr};
  }

  if (dest_found_ && destination_should_not_exist) {
    transaction_->Conclude();
    return OpStatus::KEY_EXISTS;
  }

  return FinalizeRename();
}

void Renamer::FetchData() {
  auto cb = [this](Transaction* t, EngineShard* shard) {
    auto args = t->GetShardArgs(shard->shard_id());
    DCHECK(1 == args.Size() || do_copy_);

    const ShardId shard_id = shard->shard_id();

    if (shard_id == src_sid_) {
      SerializeSrc(t, shard);
    }

    if (shard_id == dest_sid_) {
      dest_found_ = KeyExists(t, shard, dest_key_);
    }

    return OpStatus::OK;
  };

  transaction_->Execute(std::move(cb), false);
}

OpStatus Renamer::FinalizeRename() {
  OpStatus del_status = OpStatus::OK;
  OpStatus deserialize_status = OpStatus::OK;
  auto cb = [&](Transaction* t, EngineShard* shard) {
    const ShardId shard_id = shard->shard_id();

    if (!do_copy_ && shard_id == src_sid_) {
      del_status = DelSrc(t, shard);
    } else if (shard_id == dest_sid_) {
      deserialize_status = DeserializeDest(t, shard);
    }
    return OpStatus::OK;
  };

  transaction_->Execute(std::move(cb), true);

  LOG_IF(DFATAL,
         (deserialize_status != OpStatus::OK && deserialize_status != OpStatus::OUT_OF_MEMORY) ||
             del_status != OpStatus::OK)
      << "Error during rename command, deserialize_status: " << deserialize_status
      << " del_status: " << del_status;
  return deserialize_status != OpStatus::OK ? deserialize_status : del_status;
}

bool Renamer::KeyExists(Transaction* t, EngineShard* shard, std::string_view key) const {
  auto& db_slice = t->GetDbSlice(shard->shard_id());
  auto it = db_slice.FindReadOnly(t->GetDbContext(), key).it;
  return IsValid(it);
}

void Renamer::SerializeSrc(Transaction* t, EngineShard* shard) {
  auto& db_slice = t->GetDbSlice(shard->shard_id());
  auto [it, exp_it] = db_slice.FindReadOnly(t->GetDbContext(), src_key_);

  src_found_ = IsValid(it);
  if (!src_found_) {
    return;
  }

<<<<<<< HEAD
  DVLOG(1) << "Rename: key '" << src_key_ << "' successfully found, going to dump it";

  io::StringSink sink;
  SerializerBase::DumpValue(it->second, &sink);

  optional rdb_version = GetRdbVersion(sink.str());
  serialized_value_ = {std::move(sink).str(), rdb_version, GetExpireTime(db_slice, exp_it),
                       it->first.IsSticky()};
=======
  OpResult<string> res = DumpToString(src_key_, it->second, t->GetOpArgs(shard));
  if (res.ok()) {
    optional rdb_version = GetRdbVersion(*res);
    serialized_value_ = SerializedValue{std::move(*res), rdb_version,
                                        GetExpireTime(db_slice, exp_it), it->first.IsSticky()};
  } else {
    serialized_value_ = res.status();
  }
>>>>>>> ef3da89c
}

OpStatus Renamer::DelSrc(Transaction* t, EngineShard* shard) {
  auto& db_slice = t->GetDbSlice(shard->shard_id());
  auto res = db_slice.FindMutable(t->GetDbContext(), src_key_);
  auto& it = res.it;

  CHECK(IsValid(it));

  DVLOG(1) << "Rename: removing the key '" << src_key_;

  db_slice.DelMutable(t->GetDbContext(), std::move(res));
  if (shard->journal()) {
    RecordJournal(t->GetOpArgs(shard), "DEL"sv, ArgSlice{src_key_}, 2);
  }

  return OpStatus::OK;
}

OpStatus Renamer::DeserializeDest(Transaction* t, EngineShard* shard) {
  DCHECK(serialized_value_);  // Verified in FetchData

  OpArgs op_args = t->GetOpArgs(shard);
  RestoreArgs restore_args{serialized_value_->expire_ts, true, true};

  if (!restore_args.UpdateExpiration(op_args.db_cntx.time_now_ms)) {
    return OpStatus::OUT_OF_RANGE;
  }

  auto& db_slice = t->GetDbSlice(shard->shard_id());
  auto dest_res = db_slice.FindMutable(op_args.db_cntx, dest_key_);

  if (dest_found_) {
    DVLOG(1) << "Rename: deleting the destiny key '" << dest_key_;
    db_slice.DelMutable(op_args.db_cntx, std::move(dest_res));
  }

  if (restore_args.Expired()) {
    VLOG(1) << "Rename: the new key '" << dest_key_ << "' already expired, will not save the value";

    if (dest_found_ && shard->journal()) {  // We need to delete old dest_key_ from replica
      RecordJournal(op_args, "DEL"sv, ArgSlice{dest_key_}, 2);
    }

    return OpStatus::OK;
  }

  restore_args.SetSticky(serialized_value_->sticky);

  RdbRestoreValue loader(serialized_value_->version.value());
  auto add_res =
      loader.Add(dest_key_, serialized_value_->value, op_args.db_cntx, restore_args, &db_slice);

  if (!add_res)
    return add_res.status();

  LOG_IF(DFATAL, !add_res->is_new)
      << "Unexpected override for key " << dest_key_ << " " << dest_found_;
  auto bc = op_args.db_cntx.ns->GetBlockingController(op_args.shard->shard_id());
  if (bc) {
    bc->Awaken(t->GetDbIndex(), dest_key_);
  }

  if (shard->journal()) {
    auto expire_str = absl::StrCat(serialized_value_->expire_ts);

    absl::InlinedVector<std::string_view, 6> args(
        {dest_key_, expire_str, serialized_value_->value, "REPLACE"sv, "ABSTTL"sv});
    if (serialized_value_->sticky) {
      args.push_back("STICK"sv);
    }

    RecordJournal(op_args, "RESTORE"sv, args, 2);
  }

  return OpStatus::OK;
}

OpStatus OpPersist(const OpArgs& op_args, string_view key) {
  auto& db_slice = op_args.GetDbSlice();
  auto res = db_slice.FindMutable(op_args.db_cntx, key);

  if (!IsValid(res.it)) {
    return OpStatus::KEY_NOTFOUND;
  } else {
    if (IsValid(res.exp_it)) {
      // The SKIPPED not really used, just placeholder for error
      return db_slice.UpdateExpire(op_args.db_cntx.db_index, res.it, 0) ? OpStatus::OK
                                                                        : OpStatus::SKIPPED;
    }
    return OpStatus::SKIPPED;  // fall though - key does not have expiry
  }
}

OpResult<std::string> OpDump(const OpArgs& op_args, string_view key) {
  auto& db_slice = op_args.GetDbSlice();
  auto [it, _] = db_slice.FindReadOnly(op_args.db_cntx, key);

<<<<<<< HEAD
      // TODO: allow saving string directly without proxy object
      SerializerBase::DumpValue(PrimeValue{*res}, &sink);
    } else {
      SerializerBase::DumpValue(it->second, &sink);
    }

    return std::move(sink).str();
  }

  // fallback
  DVLOG(1) << "Dump: '" << key << "' Not found";
  return OpStatus::KEY_NOTFOUND;
=======
  if (IsValid(it))
    return DumpToString(key, it->second, op_args);
  else
    return OpStatus::KEY_NOTFOUND;
>>>>>>> ef3da89c
}

OpStatus OpRestore(const OpArgs& op_args, std::string_view key, std::string_view payload,
                   RestoreArgs restore_args, RdbVersion rdb_version) {
  if (!restore_args.UpdateExpiration(op_args.db_cntx.time_now_ms)) {
    return OpStatus::OUT_OF_RANGE;
  }

  auto& db_slice = op_args.GetDbSlice();
  bool found_prev = false;

  // The redis impl (see cluster.c function restoreCommand), remove the old key if
  // the replace option is set, so lets do the same here
  {
    auto res = db_slice.FindMutable(op_args.db_cntx, key);
    if (IsValid(res.it)) {
      found_prev = true;
      if (restore_args.Replace()) {
        VLOG(1) << "restore command is running with replace, found old key '" << key
                << "' and removing it";
        db_slice.DelMutable(op_args.db_cntx, std::move(res));
      } else {
        // we are not allowed to replace it.
        return OpStatus::KEY_EXISTS;
      }
    }
  }

  if (restore_args.Expired()) {
    VLOG(1) << "the new key '" << key << "' already expired, will not save the value";
    return OpStatus::OK;
  }

  RdbRestoreValue loader(rdb_version);
  auto add_res = loader.Add(key, payload, op_args.db_cntx, restore_args, &db_slice);
  LOG_IF(DFATAL, add_res && !add_res->is_new)
      << "Unexpected override for key " << key << ", found previous " << found_prev
      << " override: " << restore_args.Replace()
      << ", type: " << ObjTypeToString(add_res->it->second.ObjType());

  return add_res.status();
}

bool ScanCb(const OpArgs& op_args, PrimeIterator prime_it, const ScanOpts& opts, StringVec* res) {
  auto& db_slice = op_args.GetDbSlice();

  DbSlice::Iterator it = DbSlice::Iterator::FromPrime(prime_it);
  if (prime_it->second.HasExpire()) {
    it = db_slice.ExpireIfNeeded(op_args.db_cntx, it).it;
    if (!IsValid(it))
      return false;
  }

  bool matches = !opts.type_filter || it->second.ObjType() == opts.type_filter;
  if (opts.mask.has_value()) {
    if (opts.mask == ScanOpts::Mask::Volatile) {
      matches &= it->second.HasExpire();
    } else if (opts.mask == ScanOpts::Mask::Permanent) {
      matches &= !it->second.HasExpire();
    } else if (opts.mask == ScanOpts::Mask::Accessed) {
      matches &= it->first.WasTouched();
    } else if (opts.mask == ScanOpts::Mask::Untouched) {
      matches &= !it->first.WasTouched();
    }
  }
  if (!matches)
    return false;

  if (opts.min_malloc_size > 0 && it->second.MallocUsed() < opts.min_malloc_size) {
    return false;
  }

  if (opts.bucket_id != UINT_MAX && opts.bucket_id != it.GetInnerIt().bucket_id()) {
    return false;
  }

  if (!opts.Matches(it.key())) {
    return false;
  }
  res->emplace_back(it.key());

  return true;
}

void OpScan(const OpArgs& op_args, const ScanOpts& scan_opts, uint64_t* cursor, StringVec* vec) {
  auto& db_slice = op_args.GetDbSlice();
  DCHECK(db_slice.IsDbValid(op_args.db_cntx.db_index));

  // ScanCb can preempt due to journaling expired entries and we need to make sure that
  // we enter the callback in a timing when journaling will not cause preemptions. Otherwise,
  // the bucket might change as we Traverse and yield.
  db_slice.GetLatch()->Wait();

  // Disable flush journal changes to prevent preemtion in traverse.
  journal::JournalFlushGuard journal_flush_guard(op_args.shard->journal());
  unsigned cnt = 0;

  VLOG(1) << "PrimeTable " << db_slice.shard_id() << "/" << op_args.db_cntx.db_index << " has "
          << db_slice.DbSize(op_args.db_cntx.db_index);

  PrimeTable::Cursor cur{*cursor};
  auto [prime_table, expire_table] = db_slice.GetTables(op_args.db_cntx.db_index);

  const auto start_cycles = base::CycleClock::Now();
  // Don't allow it to monopolize cpu time.
  // Approximately 15 microseconds.
  const uint64_t timeout_cycles = base::CycleClock::Frequency() >> 16;

  do {
    cur = prime_table->Traverse(
        cur, [&](PrimeIterator it) { cnt += ScanCb(op_args, it, scan_opts, vec); });
  } while (cur && cnt < scan_opts.limit &&
           (base::CycleClock::Now() - start_cycles) < timeout_cycles);

  VLOG(1) << "OpScan " << db_slice.shard_id() << " cursor: " << cur.token();
  *cursor = cur.token();
}

uint64_t ScanGeneric(uint64_t cursor, const ScanOpts& scan_opts, StringVec* keys,
                     ConnectionContext* cntx) {
  ShardId sid = cursor % 1024;

  EngineShardSet* ess = shard_set;
  unsigned shard_count = ess->size();
  constexpr uint64_t kMaxScanTimeMs = 25;

  // Dash table returns a cursor with its right byte empty. We will use it
  // for encoding shard index. For now scan has a limitation of 255 shards.
  CHECK_LT(shard_count, 1024u);

  if (sid >= shard_count) {  // protection
    return 0;
  }

  cursor >>= 10;
  DbContext db_cntx{cntx->ns, cntx->conn_state.db_index, GetCurrentTimeMs()};

  do {
    auto cb = [&] {
      OpArgs op_args{EngineShard::tlocal(), nullptr, db_cntx};
      OpScan(op_args, scan_opts, &cursor, keys);
    };

    // Avoid deadlocking, if called from shard queue script
    if (EngineShard::tlocal() && EngineShard::tlocal()->shard_id() == sid) {
      cb();
      util::ThisFiber::Yield();
    } else {
      ess->Await(sid, cb);
    }

    if (cursor == 0) {
      ++sid;
      if (unsigned(sid) == shard_count)
        break;
    }

    // Break after kMaxScanTimeMs.
    uint64_t time_now_ms = GetCurrentTimeMs();
    if (time_now_ms > db_cntx.time_now_ms + kMaxScanTimeMs) {
      break;
    }
  } while (keys->size() < scan_opts.limit);

  if (sid < shard_count) {
    cursor = (cursor << 10) | sid;
  } else {
    DCHECK_EQ(0u, cursor);
  }

  return cursor;
}

OpStatus OpExpire(const OpArgs& op_args, string_view key, const DbSlice::ExpireParams& params) {
  auto& db_slice = op_args.GetDbSlice();
  auto find_res = db_slice.FindMutable(op_args.db_cntx, key);
  if (!IsValid(find_res.it)) {
    return OpStatus::KEY_NOTFOUND;
  }

  find_res.post_updater.Run();
  auto res = db_slice.UpdateExpire(op_args.db_cntx, find_res.it, find_res.exp_it, params);

  // If the value was deleted, replicate as DEL.
  // Else, replicate as PEXPIREAT with exact time.
  if (op_args.shard->journal() && res.ok()) {
    if (res.value() == -1) {
      RecordJournal(op_args, "DEL"sv, ArgSlice{key});
    } else {
      auto time = absl::StrCat(res.value());
      // Note: Don't forget to change this when adding arguments to expire commands.
      RecordJournal(op_args, "PEXPIREAT"sv, ArgSlice{key, time});
    }
  }

  return res.status();
}

#ifdef WITH_COLLECTION_CMDS
OpResult<vector<long>> OpFieldExpire(const OpArgs& op_args, string_view key, uint32_t ttl_sec,
                                     CmdArgList values) {
  auto& db_slice = op_args.GetDbSlice();
  auto [it, expire_it, auto_updater, is_new] = db_slice.FindMutable(op_args.db_cntx, key);

  if (!IsValid(it) || (it->second.ObjType() != OBJ_SET && it->second.ObjType() != OBJ_HASH)) {
    std::vector<long> res(values.size(), -2);
    return res;
  }

  PrimeValue* pv = &it->second;
  if (pv->ObjType() == OBJ_SET) {
    return SetFamily::SetFieldsExpireTime(op_args, ttl_sec, values, pv);
  } else {
    return HSetFamily::SetFieldsExpireTime(op_args, ttl_sec, ExpireFlags::EXPIRE_ALWAYS, key,
                                           values, pv);
  }
}

// returns -2 if the key was not found, -3 if the field was not found,
// -1 if ttl on the field was not found.
OpResult<long> OpFieldTtl(Transaction* t, EngineShard* shard, string_view key, string_view field) {
  auto& db_slice = t->GetDbSlice(shard->shard_id());
  const DbContext& db_cntx = t->GetDbContext();
  auto [it, expire_it] = db_slice.FindReadOnly(db_cntx, key);
  if (!IsValid(it))
    return -2;

  if (it->second.ObjType() != OBJ_SET && it->second.ObjType() != OBJ_HASH)
    return OpStatus::WRONG_TYPE;

  int32_t res = -1;
  if (it->second.ObjType() == OBJ_SET) {
    res = SetFamily::FieldExpireTime(db_cntx, it->second, field);
  } else {
    DCHECK_EQ(OBJ_HASH, it->second.ObjType());
    res = HSetFamily::FieldExpireTime(db_cntx, it->second, field);
  }
  return res <= 0 ? res : int32_t(res - MemberTimeSeconds(db_cntx.time_now_ms));
}
#else
OpResult<vector<long>> OpFieldExpire(const OpArgs& op_args, string_view key, uint32_t ttl_sec,
                                     CmdArgList values) {
  return OpStatus::SKIPPED;
}
OpResult<long> OpFieldTtl(Transaction* t, EngineShard* shard, string_view key, string_view field) {
  return OpStatus::SKIPPED;
}

#endif

OpResult<uint32_t> OpStick(const OpArgs& op_args, const ShardArgs& keys) {
  DVLOG(1) << "Stick: " << keys.Front();

  auto& db_slice = op_args.GetDbSlice();

  uint32_t res = 0;
  for (string_view key : keys) {
    auto find_res = db_slice.FindMutable(op_args.db_cntx, key);
    if (IsValid(find_res.it) && !find_res.it->first.IsSticky()) {
      find_res.it->first.SetSticky(true);
      ++res;
    }
  }

  return res;
}

OpResult<uint64_t> OpExpireTime(Transaction* t, EngineShard* shard, string_view key) {
  auto& db_slice = t->GetDbSlice(shard->shard_id());
  auto [it, expire_it] = db_slice.FindReadOnly(t->GetDbContext(), key);
  if (!IsValid(it))
    return OpStatus::KEY_NOTFOUND;

  if (!IsValid(expire_it))
    return OpStatus::SKIPPED;

  int64_t ttl_ms = db_slice.ExpireTime(expire_it->second);
  DCHECK_GT(ttl_ms, 0);  // Otherwise FindReadOnly would return null.
  return ttl_ms;
}

// OpMove touches multiple databases (op_args.db_idx, target_db), so it assumes it runs
// as a global transaction.
// TODO: Allow running OpMove without a global transaction.
OpStatus OpMove(const OpArgs& op_args, string_view key, DbIndex target_db) {
  auto& db_slice = op_args.GetDbSlice();

  // Fetch value at key in current db.
  auto from_res = db_slice.FindMutable(op_args.db_cntx, key);
  if (!IsValid(from_res.it))
    return OpStatus::KEY_NOTFOUND;

  // Ensure target database exists.
  db_slice.ActivateDb(target_db);

  // Fetch value at key in target db.
  DbContext target_cntx = op_args.db_cntx;
  target_cntx.db_index = target_db;
  auto to_res = db_slice.FindReadOnly(target_cntx, key);
  if (IsValid(to_res.it))
    return OpStatus::KEY_EXISTS;

  bool sticky = from_res.it->first.IsSticky();
  uint64_t exp_ts = GetExpireTime(db_slice, from_res.exp_it);
  from_res.post_updater.Run();
  PrimeValue from_obj = std::move(from_res.it->second);

  // Restore expire flag after std::move.
  from_res.it->second.SetExpire(IsValid(from_res.exp_it));

  db_slice.Del(op_args.db_cntx, from_res.it);
  auto op_result = db_slice.AddNew(target_cntx, key, std::move(from_obj), exp_ts);
  RETURN_ON_BAD_STATUS(op_result);
  auto& add_res = *op_result;
  add_res.it->first.SetSticky(sticky);

  auto bc = op_args.db_cntx.ns->GetBlockingController(op_args.shard->shard_id());
  if (add_res.it->second.ObjType() == OBJ_LIST && bc) {
    bc->Awaken(target_db, key);
  }

  return OpStatus::OK;
}

OpResult<void> OpRen(const OpArgs& op_args, string_view from_key, string_view to_key,
                     bool destination_should_not_exist) {
  auto* es = op_args.shard;
  auto& db_slice = op_args.GetDbSlice();
  auto from_res = db_slice.FindMutable(op_args.db_cntx, from_key);
  if (!IsValid(from_res.it))
    return OpStatus::KEY_NOTFOUND;

  if (from_key == to_key)
    return destination_should_not_exist ? OpStatus::KEY_EXISTS : OpStatus::OK;

  bool is_prior_list = false;
  auto to_res = db_slice.FindMutable(op_args.db_cntx, to_key);
  if (IsValid(to_res.it)) {
    if (destination_should_not_exist)
      return OpStatus::KEY_EXISTS;

    RemoveKeyFromIndexesIfNeeded(to_key, op_args.db_cntx, to_res.it->second, op_args.shard);
    is_prior_list = (to_res.it->second.ObjType() == OBJ_LIST);
  }

  // Delete the "from" document from the search index before deleting from the database
  RemoveKeyFromIndexesIfNeeded(from_key, op_args.db_cntx, from_res.it->second, op_args.shard);

  bool sticky = from_res.it->first.IsSticky();
  uint64_t exp_ts = GetExpireTime(db_slice, from_res.exp_it);
  from_res.post_updater.ReduceHeapUsage();

  // we keep the value we want to move.
  PrimeValue from_obj = std::move(from_res.it->second);

  // Restore the expire flag on 'from' so we could delete it from expire table.
  from_res.it->second.SetExpire(IsValid(from_res.exp_it));

  if (IsValid(to_res.it)) {
    to_res.post_updater.ReduceHeapUsage();
    to_res.it->second = std::move(from_obj);
    to_res.it->second.SetExpire(IsValid(to_res.exp_it));  // keep the expire flag on 'to'.

    // It is guaranteed that UpdateExpire() call does not erase the element because then
    // from_it would be invalid. Therefore, UpdateExpire does not invalidate any iterators,
    // therefore we can delete 'from_it'.
    db_slice.UpdateExpire(op_args.db_cntx.db_index, to_res.it, exp_ts);
    to_res.it->first.SetSticky(sticky);
    to_res.post_updater.Run();

    db_slice.DelMutable(op_args.db_cntx, std::move(from_res));
  } else {
    // Here we first delete from_it because AddNew below could invalidate from_it.
    // On the other hand, AddNew does not rely on the iterators - this is why we keep
    // the value in `from_obj`.
    db_slice.DelMutable(op_args.db_cntx, std::move(from_res));
    auto op_result = db_slice.AddNew(op_args.db_cntx, to_key, std::move(from_obj), exp_ts);
    RETURN_ON_BAD_STATUS(op_result);
    to_res = std::move(*op_result);
    to_res.it->first.SetSticky(sticky);
  }

  AddKeyToIndexesIfNeeded(to_key, op_args.db_cntx, to_res.it->second, op_args.shard);

  auto bc = op_args.db_cntx.ns->GetBlockingController(es->shard_id());
  if (!is_prior_list && to_res.it->second.ObjType() == OBJ_LIST && bc) {
    bc->Awaken(op_args.db_cntx.db_index, to_key);
  }
  return OpStatus::OK;
}

OpResult<uint64_t> OpTtl(Transaction* t, EngineShard* shard, string_view key) {
  auto opExpireTimeResult = OpExpireTime(t, shard, key);

  if (opExpireTimeResult) {
    auto now = t->GetDbContext().time_now_ms;
    DCHECK_GT(now, 0u);

    int64_t ttl_ms = opExpireTimeResult.value() - now;
    DCHECK_GT(ttl_ms, 0);  // Otherwise FindReadOnly would return null.
    return ttl_ms;
  } else {
    return opExpireTimeResult;
  }
}

ErrorReply RenameGeneric(CmdArgList args, bool destination_should_not_exist, Transaction* tx) {
  string_view key[2] = {ArgS(args, 0), ArgS(args, 1)};

  if (tx->GetUniqueShardCnt() == 1) {
    tx->ReviveAutoJournal();  // Safe to use RENAME with single shard
    auto cb = [&](Transaction* t, EngineShard* shard) {
      return OpRen(t->GetOpArgs(shard), key[0], key[1], destination_should_not_exist);
    };
    OpResult<void> result = tx->ScheduleSingleHopT(std::move(cb));

    return result.status();
  }

  Renamer renamer{tx, key[0], key[1], shard_set->size()};
  return renamer.Rename(destination_should_not_exist);
}

void ExpireTimeGeneric(CmdArgList args, TimeUnit unit, Transaction* tx, SinkReplyBuilder* builder) {
  string_view key = ArgS(args, 0);

  auto cb = [&](Transaction* t, EngineShard* shard) { return OpExpireTime(t, shard, key); };
  OpResult<uint64_t> result = tx->ScheduleSingleHopT(std::move(cb));

  if (result) {
    long ttl = (unit == TimeUnit::SEC) ? (result.value() + 500) / 1000 : result.value();
    builder->SendLong(ttl);
    return;
  }

  switch (result.status()) {
    case OpStatus::KEY_NOTFOUND:
      builder->SendLong(-2);
      break;
    default:
      LOG_IF(ERROR, result.status() != OpStatus::SKIPPED)
          << "Unexpected status " << result.status();
      builder->SendLong(-1);
      break;
  }
}

void TtlGeneric(CmdArgList args, TimeUnit unit, Transaction* tx, SinkReplyBuilder* builder) {
  string_view key = ArgS(args, 0);

  auto cb = [&](Transaction* t, EngineShard* shard) { return OpTtl(t, shard, key); };
  OpResult<uint64_t> result = tx->ScheduleSingleHopT(std::move(cb));

  if (result) {
    long ttl = (unit == TimeUnit::SEC) ? (result.value() + 500) / 1000 : result.value();
    builder->SendLong(ttl);
    return;
  }

  switch (result.status()) {
    case OpStatus::KEY_NOTFOUND:
      builder->SendLong(-2);
      break;
    default:
      LOG_IF(ERROR, result.status() != OpStatus::SKIPPED)
          << "Unexpected status " << result.status();
      builder->SendLong(-1);
      break;
  }
}

io::Result<int32_t, string> ParseExpireOptionsOrReply(const CmdArgList args) {
  int32_t flags = ExpireFlags::EXPIRE_ALWAYS;
  for (auto& arg : args) {
    string arg_sv = absl::AsciiStrToUpper(ToSV(arg));
    if (arg_sv == "NX") {
      flags |= ExpireFlags::EXPIRE_NX;
    } else if (arg_sv == "XX") {
      flags |= ExpireFlags::EXPIRE_XX;
    } else if (arg_sv == "GT") {
      flags |= ExpireFlags::EXPIRE_GT;
    } else if (arg_sv == "LT") {
      flags |= ExpireFlags::EXPIRE_LT;
    } else {
      return nonstd::make_unexpected(absl::StrCat("Unsupported option: ", arg_sv));
    }
  }

  if ((flags & ExpireFlags::EXPIRE_NX) && (flags & ExpireFlags::EXPIRE_XX)) {
    return nonstd::make_unexpected("NX and XX options at the same time are not compatible");
  }
  if ((flags & ExpireFlags::EXPIRE_GT) && (flags & ExpireFlags::EXPIRE_LT)) {
    return nonstd::make_unexpected("GT and LT options at the same time are not compatible");
  }
  return flags;
}

void DeleteGeneric(CmdArgList args, CommandContext* cmd_cntx, bool async) {
  atomic_uint32_t result{0};
  auto* builder = cmd_cntx->rb();
  bool is_mc = (cmd_cntx->mc_command() != nullptr);

  auto cb = [&](const Transaction* t, EngineShard* shard) {
    ShardArgs args = t->GetShardArgs(shard->shard_id());
    auto res = GenericFamily::OpDel(t->GetOpArgs(shard), args, async);
    result.fetch_add(res.value_or(0), memory_order_relaxed);

    return OpStatus::OK;
  };

  OpStatus status = cmd_cntx->tx->ScheduleSingleHop(std::move(cb));
  CHECK_EQ(OpStatus::OK, status);

  DVLOG(2) << "Del ts " << cmd_cntx->tx->txid();

  uint32_t del_cnt = result.load(memory_order_relaxed);
  if (is_mc) {
    using facade::MCReplyBuilder;
    MCReplyBuilder* mc_builder = static_cast<MCReplyBuilder*>(builder);

    if (del_cnt == 0) {
      mc_builder->SendNotFound();
    } else {
      mc_builder->SendDeleted();
    }
  } else {
    builder->SendLong(del_cnt);
  }
}

}  // namespace

OpResult<uint32_t> GenericFamily::OpDel(const OpArgs& op_args, const ShardArgs& keys, bool async) {
  DVLOG(1) << "Del: " << keys.Front() << " async: " << async;
  auto& db_slice = op_args.GetDbSlice();

  uint32_t res = 0;

  for (string_view key : keys) {
    auto it = db_slice.FindMutable(op_args.db_cntx, key).it;  // post_updater will run immediately
    if (!IsValid(it))
      continue;

    db_slice.Del(op_args.db_cntx, it, nullptr, async);
    ++res;
  }

  return res;
}

void GenericFamily::Del(CmdArgList args, CommandContext* cmd_cntx) {
  DeleteGeneric(args, cmd_cntx, false);
}

void GenericFamily::Unlink(CmdArgList args, CommandContext* cmd_cntx) {
  bool async = absl::GetFlag(FLAGS_unlink_experimental_async);
  DeleteGeneric(args, cmd_cntx, async);
}

void GenericFamily::Ping(CmdArgList args, CommandContext* cmd_cntx) {
  auto* rb = static_cast<RedisReplyBuilder*>(cmd_cntx->rb());
  if (args.size() > 1) {
    return cmd_cntx->SendError(facade::WrongNumArgsError("ping"), kSyntaxErrType);
  }

  string_view msg;

  // If a client in the subscribe state and in resp2 mode, it returns an array for some reason.
  if (cmd_cntx->server_conn_cntx()->conn_state.subscribe_info && !rb->IsResp3()) {
    if (args.size() == 1) {
      msg = ArgS(args, 0);
    }

    string_view resp[2] = {"pong", msg};
    return rb->SendBulkStrArr(resp);
  }

  if (args.size() == 0) {
    return rb->SendSimpleString("PONG");
  }

  msg = ArgS(args, 0);
  DVLOG(2) << "Ping " << msg;

  return rb->SendBulkString(msg);
}

void GenericFamily::Exists(CmdArgList args, CommandContext* cmd_cntx) {
  VLOG(1) << "Exists " << ArgS(args, 0);

  atomic_uint32_t result{0};

  auto cb = [&result](Transaction* t, EngineShard* shard) {
    ShardArgs args = t->GetShardArgs(shard->shard_id());
    auto res = OpExists(t->GetOpArgs(shard), args);
    result.fetch_add(res.value_or(0), memory_order_relaxed);

    return OpStatus::OK;
  };

  OpStatus status = cmd_cntx->tx->ScheduleSingleHop(std::move(cb));
  CHECK_EQ(OpStatus::OK, status);

  return cmd_cntx->rb()->SendLong(result.load(memory_order_acquire));
}

void GenericFamily::Persist(CmdArgList args, CommandContext* cmd_cntx) {
  string_view key = ArgS(args, 0);

  auto cb = [&](Transaction* t, EngineShard* shard) { return OpPersist(t->GetOpArgs(shard), key); };

  OpStatus status = cmd_cntx->tx->ScheduleSingleHop(std::move(cb));
  cmd_cntx->rb()->SendLong(status == OpStatus::OK);
}

void GenericFamily::Expire(CmdArgList args, CommandContext* cmd_cntx) {
  string_view key = ArgS(args, 0);
  string_view sec = ArgS(args, 1);
  int64_t int_arg;

  if (!absl::SimpleAtoi(sec, &int_arg)) {
    return cmd_cntx->SendError(kInvalidIntErr);
  }

  int_arg = std::max<int64_t>(int_arg, -1);

  // silently cap the expire time to kMaxExpireDeadlineSec which is more than 8 years.
  if (int_arg > kMaxExpireDeadlineSec) {
    int_arg = kMaxExpireDeadlineSec;
  }

  auto expire_options = ParseExpireOptionsOrReply(args.subspan(2));
  if (!expire_options) {
    return cmd_cntx->SendError(expire_options.error());
  }
  DbSlice::ExpireParams params{.value = int_arg, .expire_options = expire_options.value()};

  auto cb = [&](Transaction* t, EngineShard* shard) {
    return OpExpire(t->GetOpArgs(shard), key, params);
  };

  OpStatus status = cmd_cntx->tx->ScheduleSingleHop(std::move(cb));
  cmd_cntx->rb()->SendLong(status == OpStatus::OK);
}

void GenericFamily::ExpireAt(CmdArgList args, CommandContext* cmd_cntx) {
  string_view key = ArgS(args, 0);
  string_view sec = ArgS(args, 1);
  int64_t int_arg;

  if (!absl::SimpleAtoi(sec, &int_arg)) {
    return cmd_cntx->SendError(kInvalidIntErr);
  }

  int_arg = std::max<int64_t>(int_arg, 0L);
  auto expire_options = ParseExpireOptionsOrReply(args.subspan(2));
  if (!expire_options) {
    return cmd_cntx->SendError(expire_options.error());
  }
  DbSlice::ExpireParams params{
      .value = int_arg, .absolute = true, .expire_options = expire_options.value()};

  auto cb = [&](Transaction* t, EngineShard* shard) {
    return OpExpire(t->GetOpArgs(shard), key, params);
  };
  OpStatus status = cmd_cntx->tx->ScheduleSingleHop(std::move(cb));

  if (status == OpStatus::OUT_OF_RANGE) {
    return cmd_cntx->SendError(kExpiryOutOfRange);
  }

  cmd_cntx->rb()->SendLong(status == OpStatus::OK);
}

void GenericFamily::Keys(CmdArgList args, CommandContext* cmd_cntx) {
  string_view pattern(ArgS(args, 0));
  uint64_t cursor = 0;

  StringVec keys;

  ScanOpts scan_opts;
  if (pattern != "*") {
    scan_opts.matcher.reset(new GlobMatcher{pattern, true});
  }

  scan_opts.limit = 512;
  auto output_limit = absl::GetFlag(FLAGS_keys_output_limit);

  do {
    cursor = ScanGeneric(cursor, scan_opts, &keys, cmd_cntx->server_conn_cntx());
  } while (cursor != 0 && keys.size() < output_limit);

  static_cast<RedisReplyBuilder*>(cmd_cntx->rb())->SendBulkStrArr(keys);
}

void GenericFamily::PexpireAt(CmdArgList args, CommandContext* cmd_cntx) {
  string_view key = ArgS(args, 0);
  string_view msec = ArgS(args, 1);
  int64_t int_arg;

  if (!absl::SimpleAtoi(msec, &int_arg)) {
    return cmd_cntx->SendError(kInvalidIntErr);
  }

  int_arg = std::max<int64_t>(int_arg, 0L);
  auto expire_options = ParseExpireOptionsOrReply(args.subspan(2));
  if (!expire_options) {
    return cmd_cntx->SendError(expire_options.error());
  }
  DbSlice::ExpireParams params{.value = int_arg,
                               .unit = TimeUnit::MSEC,
                               .absolute = true,
                               .expire_options = expire_options.value()};

  auto cb = [&](Transaction* t, EngineShard* shard) {
    return OpExpire(t->GetOpArgs(shard), key, params);
  };
  OpStatus status = cmd_cntx->tx->ScheduleSingleHop(std::move(cb));

  if (status == OpStatus::OUT_OF_RANGE) {
    return cmd_cntx->SendError(kExpiryOutOfRange);
  } else {
    cmd_cntx->rb()->SendLong(status == OpStatus::OK);
  }
}

void GenericFamily::Pexpire(CmdArgList args, CommandContext* cmd_cntx) {
  string_view key = ArgS(args, 0);
  string_view msec = ArgS(args, 1);
  int64_t int_arg;

  if (!absl::SimpleAtoi(msec, &int_arg)) {
    return cmd_cntx->SendError(kInvalidIntErr);
  }
  int_arg = std::max<int64_t>(int_arg, -1);

  // to be more compatible with redis, we silently cap the expire time to kMaxExpireDeadlineSec
  if (int_arg > kMaxExpireDeadlineMs) {
    int_arg = kMaxExpireDeadlineMs;
  }

  auto expire_options = ParseExpireOptionsOrReply(args.subspan(2));
  if (!expire_options) {
    return cmd_cntx->SendError(expire_options.error());
  }
  DbSlice::ExpireParams params{
      .value = int_arg, .unit = TimeUnit::MSEC, .expire_options = expire_options.value()};

  auto cb = [&](Transaction* t, EngineShard* shard) {
    return OpExpire(t->GetOpArgs(shard), key, params);
  };
  OpStatus status = cmd_cntx->tx->ScheduleSingleHop(std::move(cb));

  if (status == OpStatus::OUT_OF_RANGE) {
    return cmd_cntx->SendError(kExpiryOutOfRange);
  }
  cmd_cntx->rb()->SendLong(status == OpStatus::OK);
}

void GenericFamily::Stick(CmdArgList args, CommandContext* cmd_cntx) {
  Transaction* transaction = cmd_cntx->tx;
  VLOG(1) << "Stick " << ArgS(args, 0);

  atomic_uint32_t result{0};

  auto cb = [&result](const Transaction* t, EngineShard* shard) {
    ShardArgs args = t->GetShardArgs(shard->shard_id());
    auto res = OpStick(t->GetOpArgs(shard), args);
    result.fetch_add(res.value_or(0), memory_order_relaxed);

    return OpStatus::OK;
  };

  OpStatus status = transaction->ScheduleSingleHop(std::move(cb));
  CHECK_EQ(OpStatus::OK, status);

  DVLOG(2) << "Stick ts " << transaction->txid();

  uint32_t match_cnt = result.load(memory_order_relaxed);
  cmd_cntx->rb()->SendLong(match_cnt);
}

// Used to conditionally store double score
struct SortEntryScore {
  double score;
};

// SortEntry stores all data required for sorting
template <bool ALPHA>
struct SortEntry
    // Store score only if we need it
    : public std::conditional_t<ALPHA, std::tuple<>, SortEntryScore> {
  std::string key;

  bool Parse(std::string&& item) {
    if constexpr (!ALPHA) {
      if (!absl::SimpleAtod(item, &this->score)) {
        if (!item.empty()) {
          return false;
        }
        this->score = 0;
      }
      if (std::isnan(this->score)) {
        return false;
      }
    }
    key = std::move(item);
    return true;
  }

  bool Parse(int64_t item) {
    if constexpr (!ALPHA) {
      this->score = item;
    }
    key = absl::StrCat(item);
    return true;
  }

  static bool less(const SortEntry& l, const SortEntry& r) {
    if constexpr (!ALPHA) {
      if (l.score < r.score) {
        return true;
      } else if (r.score < l.score) {
        return false;
      }
      // to prevent unstrict order we compare values lexicographically
    }
    return l.key < r.key;
  }

  static bool greater(const SortEntry& l, const SortEntry& r) {
    return less(r, l);
  }
};

// std::variant of all possible vectors of SortEntries
using SortEntryList = std::variant<
    // Used when sorting by double values
    std::vector<SortEntry<false>>,
    // Used when sorting by string values
    std::vector<SortEntry<true>>>;

// Create SortEntryList based on runtime arguments
SortEntryList MakeSortEntryList(bool alpha) {
  if (alpha)
    return SortEntryList{std::vector<SortEntry<true>>{}};
  else
    return SortEntryList{std::vector<SortEntry<false>>{}};
}

// Iterate over container with generic function that accepts strings and ints
template <typename F> bool Iterate(const PrimeValue& pv, F&& func) {
  auto cb = [&func](container_utils::ContainerEntry ce) {
    if (ce.value)
      return func(ce.ToString());
    else
      return func(ce.longval);
  };

  switch (pv.ObjType()) {
    case OBJ_LIST:
      return container_utils::IterateList(pv, cb);
    case OBJ_SET:
      return container_utils::IterateSet(pv, cb);
    case OBJ_ZSET:
      return container_utils::IterateSortedSet(
          pv.GetRobjWrapper(),
          [&cb](container_utils::ContainerEntry ce, double) { return cb(ce); });
    default:
      return false;
  }
}

// Create a SortEntryList from given key
OpResult<pair<SortEntryList, CompactObjType>> OpFetchSortEntries(const OpArgs& op_args,
                                                                 std::string_view key, bool alpha) {
  using namespace container_utils;

  auto it = op_args.GetDbSlice().FindReadOnly(op_args.db_cntx, key).it;
  if (!IsValid(it)) {
    return OpStatus::KEY_NOTFOUND;
  }
  if (!IsContainer(it->second)) {
    return OpStatus::WRONG_TYPE;
  }

  auto result = MakeSortEntryList(alpha);
  bool success = std::visit(
      [&pv = it->second](auto& entries) {
        entries.reserve(pv.Size());
        return Iterate(pv, [&entries](auto&& val) {
          return entries.emplace_back().Parse(std::forward<decltype(val)>(val));
        });
      },
      result);
  if (!success)
    return OpStatus::INVALID_NUMERIC_RESULT;

  return std::make_pair(std::move(result), it->second.ObjType());
}

template <typename IteratorBegin, typename IteratorEnd>
OpResult<uint32_t> OpStore(const OpArgs& op_args, std::string_view key, IteratorBegin&& start_it,
                           IteratorEnd&& end_it) {
  uint32_t len = 0;

  // If we are about to overwrite an existing indexed document (HASH/JSON),
  // remove it from search indices first to avoid duplicate entries.
  auto existing = op_args.GetDbSlice().FindReadOnly(op_args.db_cntx, key).it;
  if (IsValid(existing)) {
    RemoveKeyFromIndexesIfNeeded(key, op_args.db_cntx, existing->second, op_args.shard);
  }

  QList* ql_v2 = CompactObj::AllocateMR<QList>();
  QList::Where where = QList::TAIL;
  for (auto it = start_it; it != end_it; ++it) {
    ql_v2->Push(it->key, where);
  }
  len = ql_v2->Size();

  PrimeValue pv;
  pv.InitRobj(OBJ_LIST, kEncodingQL2, ql_v2);

  // This would overwrite existing value if any with new list.
  auto op_res = op_args.GetDbSlice().AddOrUpdate(op_args.db_cntx, key, std::move(pv), 0);
  RETURN_ON_BAD_STATUS(op_res);

  return len;
}

void SortGeneric(CmdArgList args, CommandContext* cmd_cntx, bool is_read_only) {
  std::string_view key = ArgS(args, 0);
  bool alpha = false;
  bool reversed = false;
  std::optional<std::string_view> store_key;
  std::optional<std::pair<size_t, size_t>> bounds;
  auto* builder = cmd_cntx->rb();
  for (size_t i = 1; i < args.size(); i++) {
    string arg = absl::AsciiStrToUpper(ArgS(args, i));
    if (arg == "ALPHA") {
      alpha = true;
    } else if (arg == "DESC") {
      reversed = true;
    } else if (arg == "ASC") {
      reversed = false;
    } else if (arg == "LIMIT") {
      int offset, limit;
      if (i + 2 >= args.size()) {
        return cmd_cntx->SendError(kSyntaxErr);
      }
      if (!absl::SimpleAtoi(ArgS(args, i + 1), &offset) ||
          !absl::SimpleAtoi(ArgS(args, i + 2), &limit)) {
        return cmd_cntx->SendError(kInvalidIntErr);
      }
      bounds = {offset, limit};
      i += 2;
    } else if (!is_read_only && arg == "STORE") {
      if (i + 1 >= args.size()) {
        return cmd_cntx->SendError(kSyntaxErr);
      }
      store_key = ArgS(args, i + 1);
      i += 1;
    } else {
      LOG_EVERY_T(ERROR, 1) << "Unsupported option " << arg;
      return cmd_cntx->SendError(kSyntaxErr, kSyntaxErrType);
    }
  }

  // Asserting that if is_read_only as true, then store_key should not exist.
  DLOG(INFO) << "is_read_only parameter: " << is_read_only
             << " and store_key parameter: " << bool(store_key);
  assert(((is_read_only && !bool(store_key)) || !is_read_only));

  ShardId source_sid = Shard(key, shard_set->size());
  OpResult<pair<SortEntryList, CompactObjType>> fetch_result;
  auto fetch_cb = [&](Transaction* t, EngineShard* shard) {
    // in case of SORT option, we fetch only on the source shard
    if (shard->shard_id() == source_sid) {
      fetch_result = OpFetchSortEntries(t->GetOpArgs(shard), key, alpha);
    }
    return OpStatus::OK;
  };

  cmd_cntx->tx->Execute(std::move(fetch_cb), !bool(store_key));
  auto* rb = static_cast<RedisReplyBuilder*>(builder);
  if (!fetch_result.ok()) {
    cmd_cntx->tx->Conclude();
    if (fetch_result == OpStatus::WRONG_TYPE)
      return cmd_cntx->SendError(fetch_result.status());
    else if (fetch_result.status() == OpStatus::INVALID_NUMERIC_RESULT)
      return cmd_cntx->SendError("One or more scores can't be converted into double");
    else
      return rb->SendEmptyArray();
  }

  auto result_type = fetch_result->second;

  auto sort_call = [result_type, bounds, reversed, is_read_only, &rb, &store_key,
                    &cmd_cntx](auto& entries) {
    using value_t = typename std::decay_t<decltype(entries)>::value_type;
    auto cmp = reversed ? &value_t::greater : &value_t::less;
    if (bounds) {
      auto sort_it = entries.begin() + std::min(bounds->first + bounds->second, entries.size());
      std::partial_sort(entries.begin(), sort_it, entries.end(), cmp);
    } else {
      std::sort(entries.begin(), entries.end(), cmp);
    }

    auto start_it = entries.begin();
    auto end_it = entries.end();
    if (bounds) {
      start_it += std::min(bounds->first, entries.size());
      end_it = entries.begin() + std::min(bounds->first + bounds->second, entries.size());
    }

    if (!bool(store_key)) {
      bool is_set = (result_type == OBJ_SET || result_type == OBJ_ZSET);
      rb->StartCollection(std::distance(start_it, end_it),
                          is_set ? CollectionType::SET : CollectionType::ARRAY);

      for (auto it = start_it; it != end_it; ++it) {
        rb->SendBulkString(it->key);
      }
    } else {
      ShardId dest_sid = Shard(store_key.value(), shard_set->size());
      OpResult<uint32_t> store_len;
      auto store_callback = [&](Transaction* t, EngineShard* shard) {
        ShardId shard_id = shard->shard_id();
        if (shard_id == dest_sid) {
          store_len = OpStore(t->GetOpArgs(shard), store_key.value(), start_it, end_it);
        }
        return OpStatus::OK;
      };
      cmd_cntx->tx->Execute(std::move(store_callback), true);
      if (store_len) {
        rb->SendLong(store_len.value());
      } else {
        cmd_cntx->SendError(store_len.status());
      }
    }
  };

  std::visit(sort_call, fetch_result.value().first);
}

void GenericFamily::Sort(CmdArgList args, CommandContext* cmd_cntx) {
  SortGeneric(args, cmd_cntx, false);
}

void GenericFamily::Sort_RO(CmdArgList args, CommandContext* cmd_cntx) {
  SortGeneric(args, cmd_cntx, true);
}

void GenericFamily::Restore(CmdArgList args, CommandContext* cmd_cntx) {
  std::string_view key = ArgS(args, 0);
  std::string_view serialized_value = ArgS(args, 2);

  auto rdb_version =
      GetRdbVersion(serialized_value, cmd_cntx->server_conn_cntx()->journal_emulated);
  auto* builder = cmd_cntx->rb();
  if (!rdb_version) {
    return cmd_cntx->SendError(kInvalidDumpValueErr);
  }

  OpResult<RestoreArgs> restore_args = RestoreArgs::TryFrom(args);
  if (!restore_args) {
    if (restore_args.status() == OpStatus::OUT_OF_RANGE) {
      return cmd_cntx->SendError("Invalid IDLETIME value, must be >= 0");
    } else {
      return cmd_cntx->SendError(restore_args.status());
    }
  }

  auto cb = [&](Transaction* t, EngineShard* shard) {
    return OpRestore(t->GetOpArgs(shard), key, serialized_value, restore_args.value(),
                     rdb_version.value());
  };

  OpStatus result = cmd_cntx->tx->ScheduleSingleHop(std::move(cb));

  switch (result) {
    case OpStatus::OK:
      return builder->SendOk();
    case OpStatus::KEY_EXISTS:
      return cmd_cntx->SendError("-BUSYKEY Target key name already exists.");
    case OpStatus::INVALID_VALUE:
      return cmd_cntx->SendError("Bad data format");
    default:
      return cmd_cntx->SendError(result);
  }
}

void GenericFamily::FieldExpire(CmdArgList args, CommandContext* cmd_cntx) {
  CmdArgParser parser{args};
  string_view key = parser.Next();
  string_view ttl_str = parser.Next();
  uint32_t ttl_sec;
  auto* rb = static_cast<RedisReplyBuilder*>(cmd_cntx->rb());
  if (!absl::SimpleAtoi(ttl_str, &ttl_sec) || ttl_sec == 0 || ttl_sec > kMaxTtl) {
    return cmd_cntx->SendError(kInvalidIntErr);
  }
  CmdArgList fields = parser.Tail();

  auto cb = [&](Transaction* t, EngineShard* shard) {
    return OpFieldExpire(t->GetOpArgs(shard), key, ttl_sec, fields);
  };

  OpResult<vector<long>> result = cmd_cntx->tx->ScheduleSingleHopT(std::move(cb));

  if (result) {
    rb->SendLongArr(absl::MakeConstSpan(result.value()));
  } else {
    cmd_cntx->SendError(result.status());
  }
}

// Returns -2 if key not found, WRONG_TYPE if key is not a set or hash
// -1 if the field does not have associated TTL on it, and -3 if field is not found.
void GenericFamily::FieldTtl(CmdArgList args, CommandContext* cmd_cntx) {
  string_view key = ArgS(args, 0);
  string_view field = ArgS(args, 1);

  auto cb = [&](Transaction* t, EngineShard* shard) { return OpFieldTtl(t, shard, key, field); };

  OpResult<long> result = cmd_cntx->tx->ScheduleSingleHopT(std::move(cb));

  if (result) {
    cmd_cntx->rb()->SendLong(*result);
    return;
  }

  cmd_cntx->SendError(result.status());
}

void GenericFamily::Move(CmdArgList args, CommandContext* cmd_cntx) {
  string_view key = ArgS(args, 0);
  string_view target_db_sv = ArgS(args, 1);
  int32_t target_db;
  auto* builder = cmd_cntx->rb();
  if (!absl::SimpleAtoi(target_db_sv, &target_db)) {
    return cmd_cntx->SendError(kInvalidIntErr);
  }

  if (target_db < 0 || uint32_t(target_db) >= absl::GetFlag(FLAGS_dbnum)) {
    return cmd_cntx->SendError(kDbIndOutOfRangeErr);
  }

  if (target_db == cmd_cntx->tx->GetDbIndex()) {
    return cmd_cntx->SendError("source and destination objects are the same");
  }

  OpStatus res = OpStatus::SKIPPED;
  ShardId target_shard = Shard(key, shard_set->size());
  auto cb = [&](Transaction* t, EngineShard* shard) {
    // MOVE runs as a global transaction and is therefore scheduled on every shard.
    if (target_shard == shard->shard_id()) {
      auto op_args = t->GetOpArgs(shard);
      res = OpMove(op_args, key, target_db);
      // MOVE runs as global command but we want to write the
      // command to only one journal.
      if (op_args.shard->journal()) {
        RecordJournal(op_args, "MOVE"sv, ArgSlice{key, target_db_sv});
      }
    }
    return OpStatus::OK;
  };

  cmd_cntx->tx->ScheduleSingleHop(std::move(cb));
  // Exactly one shard will call OpMove.
  DCHECK(res != OpStatus::SKIPPED);
  builder->SendLong(res == OpStatus::OK);
}

void GenericFamily::Rename(CmdArgList args, CommandContext* cmd_cntx) {
  auto reply = RenameGeneric(args, false, cmd_cntx->tx);
  cmd_cntx->SendError(reply);
}

void GenericFamily::RenameNx(CmdArgList args, CommandContext* cmd_cntx) {
  auto reply = RenameGeneric(args, true, cmd_cntx->tx);
  auto* rb = cmd_cntx->rb();
  if (!reply.status) {
    return cmd_cntx->SendError(reply.ToSv(), reply.kind);
  }

  OpStatus st = reply.status.value();
  if (st == OpStatus::OK) {
    rb->SendLong(1);
  } else if (st == OpStatus::KEY_EXISTS) {
    rb->SendLong(0);
  } else {
    cmd_cntx->SendError(st);
  }
}

void GenericFamily::Copy(CmdArgList args, CommandContext* cmd_cntx) {
  CmdArgParser parser(args);
  auto [k1, k2] = parser.Next<std::string_view, std::string_view>();
  bool replace = parser.Check("REPLACE");
  auto* rb = static_cast<RedisReplyBuilder*>(cmd_cntx->rb());
  if (!parser.Finalize()) {
    return cmd_cntx->SendError(parser.TakeError().MakeReply());
  }

  if (k1 == k2) {
    return cmd_cntx->SendError("source and destination objects are the same");
  }

  Renamer renamer(cmd_cntx->tx, k1, k2, shard_set->size(), true);
  auto reply = renamer.Rename(!replace);

  if (!reply.status) {
    return cmd_cntx->SendError(reply);
  }

  OpStatus st = reply.status.value();
  if (st == OpStatus::OK) {
    rb->SendLong(1);
  } else if (st == OpStatus::KEY_EXISTS) {
    rb->SendLong(0);
  } else if (st == OpStatus::KEY_NOTFOUND) {
    rb->SendLong(0);
  } else {
    cmd_cntx->SendError(reply);
  }
}

void GenericFamily::ExpireTime(CmdArgList args, CommandContext* cmd_cntx) {
  ExpireTimeGeneric(args, TimeUnit::SEC, cmd_cntx->tx, cmd_cntx->rb());
}

void GenericFamily::PExpireTime(CmdArgList args, CommandContext* cmd_cntx) {
  ExpireTimeGeneric(args, TimeUnit::MSEC, cmd_cntx->tx, cmd_cntx->rb());
}

void GenericFamily::Ttl(CmdArgList args, CommandContext* cmd_cntx) {
  TtlGeneric(args, TimeUnit::SEC, cmd_cntx->tx, cmd_cntx->rb());
}

void GenericFamily::Pttl(CmdArgList args, CommandContext* cmd_cntx) {
  TtlGeneric(args, TimeUnit::MSEC, cmd_cntx->tx, cmd_cntx->rb());
}

void GenericFamily::Select(CmdArgList args, CommandContext* cmd_cntx) {
  string_view key = ArgS(args, 0);
  int64_t index;
  auto* builder = cmd_cntx->rb();
  if (!absl::SimpleAtoi(key, &index)) {
    return cmd_cntx->SendError(kInvalidDbIndErr);
  }
  if (IsClusterEnabled() && index != 0) {
    return cmd_cntx->SendError("SELECT is not allowed in cluster mode");
  }
  if (index < 0 || index >= absl::GetFlag(FLAGS_dbnum)) {
    return cmd_cntx->SendError(kDbIndOutOfRangeErr);
  }
  auto* cntx = cmd_cntx->server_conn_cntx();
  if (cntx->conn_state.db_index == index) {
    // accept a noop.
    return builder->SendOk();
  }

  if (cntx->conn_state.exec_info.IsRunning()) {
    return cmd_cntx->SendError("SELECT is not allowed in a transaction");
  }

  cntx->conn_state.db_index = index;
  auto cb = [ns = cntx->ns, index](EngineShard* shard) {
    auto& db_slice = ns->GetDbSlice(shard->shard_id());
    db_slice.ActivateDb(index);
    return OpStatus::OK;
  };
  shard_set->RunBriefInParallel(std::move(cb));

  return builder->SendOk();
}

void GenericFamily::Dump(CmdArgList args, CommandContext* cmd_cntx) {
  std::string_view key = ArgS(args, 0);
  DVLOG(1) << "Dumping before ::ScheduleSingleHopT " << key;
  auto cb = [&](Transaction* t, EngineShard* shard) { return OpDump(t->GetOpArgs(shard), key); };
  auto* rb = static_cast<RedisReplyBuilder*>(cmd_cntx->rb());
  OpResult<string> result = cmd_cntx->tx->ScheduleSingleHopT(std::move(cb));

  if (result) {
    DVLOG(1) << "Dump " << cmd_cntx->tx->DebugId() << ": " << key << ", dump size "
             << result.value().size();
    rb->SendBulkString(*result);
  } else {
    rb->SendNull();
  }
}

void GenericFamily::Type(CmdArgList args, CommandContext* cmd_cntx) {
  std::string_view key = ArgS(args, 0);

  auto cb = [&](Transaction* t, EngineShard* shard) -> OpResult<CompactObjType> {
    auto& db_slice = t->GetDbSlice(shard->shard_id());
    auto it = db_slice.FindReadOnly(t->GetDbContext(), key).it;
    if (!it.is_done()) {
      return it->second.ObjType();
    } else {
      return OpStatus::KEY_NOTFOUND;
    }
  };
  OpResult<CompactObjType> result = cmd_cntx->tx->ScheduleSingleHopT(std::move(cb));
  if (!result) {
    cmd_cntx->rb()->SendSimpleString("none");
  } else {
    cmd_cntx->rb()->SendSimpleString(ObjTypeToString(result.value()));
  }
}

void GenericFamily::Time(CmdArgList args, CommandContext* cmd_cntx) {
  uint64_t now_usec;
  if (cmd_cntx->tx) {
    now_usec = cmd_cntx->tx->GetDbContext().time_now_ms * 1000;
  } else {
    now_usec = absl::GetCurrentTimeNanos() / 1000;
  }
  DCHECK_GT(now_usec, 0u);

  auto* rb = static_cast<RedisReplyBuilder*>(cmd_cntx->rb());
  rb->StartArray(2);
  rb->SendLong(now_usec / 1000000);
  rb->SendLong(now_usec % 1000000);
}

void GenericFamily::Echo(CmdArgList args, CommandContext* cmd_cntx) {
  string_view key = ArgS(args, 0);
  auto* rb = static_cast<RedisReplyBuilder*>(cmd_cntx->rb());
  return rb->SendBulkString(key);
}

// SCAN cursor [MATCH <glob>] [TYPE <type>] [COUNT <count>] [BUCKET <bucket_id>]
// [ATTR <mask>] [MLCGE <len>]
void GenericFamily::Scan(CmdArgList args, CommandContext* cmd_cntx) {
  string_view token = ArgS(args, 0);
  uint64_t cursor = 0;
  auto* builder = static_cast<RedisReplyBuilder*>(cmd_cntx->rb());
  if (!absl::SimpleAtoi(token, &cursor)) {
    if (absl::EqualsIgnoreCase(token, "HELP")) {
      string_view help_arr[] = {
          "SCAN cursor [MATCH <glob>] [TYPE <type>] [COUNT <count>] [ATTR <mask>] [MINMSZ <len>]",
          "    MATCH <glob> - pattern to match keys against",
          "    TYPE <type> - type of values to match",
          "    COUNT <count> - number of keys to return",
          "    ATTR <v|p|a|u> - filter by attributes: v - volatile (ttl), ",
          "    p - persistent (no ttl), a - accessed since creation, u - untouched",
          "    MINMSZ <len> - keeps keys with values, whose allocated size is greater or equal to",
          "        the specified length",
      };
      return builder->SendSimpleStrArr(help_arr);
    }
    return cmd_cntx->SendError("invalid cursor");
  }

  OpResult<ScanOpts> ops = ScanOpts::TryFrom(args.subspan(1));
  if (!ops) {
    DVLOG(1) << "Scan invalid args - return " << ops << " to the user";
    return cmd_cntx->SendError(ops.status());
  }

  const ScanOpts& scan_op = ops.value();

  StringVec keys;
  cursor = ScanGeneric(cursor, scan_op, &keys, cmd_cntx->server_conn_cntx());

  RedisReplyBuilder::ArrayScope scope{builder, 2};
  builder->SendBulkString(absl::StrCat(cursor));
  builder->SendBulkStrArr(keys);
}

OpResult<uint32_t> GenericFamily::OpExists(const OpArgs& op_args, const ShardArgs& keys) {
  DVLOG(1) << "Exists: " << keys.Front();
  auto& db_slice = op_args.GetDbSlice();
  uint32_t res = 0;

  for (string_view key : keys) {
    auto find_res = db_slice.FindReadOnly(op_args.db_cntx, key);
    res += IsValid(find_res.it);
  }
  return res;
}

void GenericFamily::RandomKey(CmdArgList args, CommandContext* cmd_cntx) {
  const static size_t kMaxAttempts = 3;

  absl::BitGen bitgen;
  atomic_size_t candidates_counter{0};
  auto* cntx = cmd_cntx->server_conn_cntx();
  DbContext db_cntx{cntx->ns, cntx->conn_state.db_index, GetCurrentTimeMs()};
  ScanOpts scan_opts;
  scan_opts.limit = 3;  // number of entries per shard
  std::vector<StringVec> candidates_collection(shard_set->size());

  shard_set->RunBriefInParallel(
      [&](EngineShard* shard) {
        auto [prime_table, expire_table] =
            cntx->ns->GetDbSlice(shard->shard_id()).GetTables(db_cntx.db_index);
        if (prime_table->size() == 0) {
          return;
        }

        StringVec* candidates = &candidates_collection[shard->shard_id()];

        for (size_t i = 0; i <= kMaxAttempts; ++i) {
          if (!candidates->empty()) {
            break;
          }
          uint64_t cursor = 0;  // scans from the start of the shard after reaching kMaxAttemps
          if (i < kMaxAttempts) {
            cursor = prime_table->GetRandomCursor(&bitgen).token();
          }
          OpScan({shard, 0u, db_cntx}, scan_opts, &cursor, candidates);
        }

        candidates_counter.fetch_add(candidates->size(), memory_order_relaxed);
      },
      [&](ShardId) { return true; });

  auto candidates_count = candidates_counter.load(memory_order_relaxed);
  std::optional<string> random_key = std::nullopt;
  auto random_idx = absl::Uniform<size_t>(bitgen, 0, candidates_count);
  auto* rb = static_cast<RedisReplyBuilder*>(cmd_cntx->rb());
  for (const auto& candidate : candidates_collection) {
    if (random_idx >= candidate.size()) {
      random_idx -= candidate.size();
    } else {
      return rb->SendBulkString(candidate[random_idx]);
    }
  }
  rb->SendNull();
}

using CI = CommandId;

#define HFUNC(x) SetHandler(&GenericFamily::x)

namespace acl {

constexpr uint32_t kDel = KEYSPACE | WRITE | SLOW;
constexpr uint32_t kPing = FAST | CONNECTION;
constexpr uint32_t kEcho = FAST | CONNECTION;
constexpr uint32_t kExists = KEYSPACE | READ | FAST;
constexpr uint32_t kTouch = KEYSPACE | READ | FAST;
constexpr uint32_t kExpire = KEYSPACE | WRITE | FAST;
constexpr uint32_t kExpireAt = KEYSPACE | WRITE | FAST;
constexpr uint32_t kPersist = KEYSPACE | WRITE | FAST;
constexpr uint32_t kKeys = KEYSPACE | READ | SLOW | DANGEROUS;
constexpr uint32_t kPExpireAt = KEYSPACE | WRITE | FAST;
constexpr uint32_t kPExpire = KEYSPACE | WRITE | FAST;
constexpr uint32_t kRename = KEYSPACE | WRITE | SLOW;
constexpr uint32_t kCopy = KEYSPACE | WRITE | SLOW;
constexpr uint32_t kRenamNX = KEYSPACE | WRITE | FAST;
constexpr uint32_t kSelect = FAST | CONNECTION;
constexpr uint32_t kScan = KEYSPACE | READ | SLOW;
constexpr uint32_t kTTL = KEYSPACE | READ | FAST;
constexpr uint32_t kPTTL = KEYSPACE | READ | FAST;
constexpr uint32_t kFieldTtl = KEYSPACE | READ | FAST;
constexpr uint32_t kTime = FAST;
constexpr uint32_t kType = KEYSPACE | READ | FAST;
constexpr uint32_t kDump = KEYSPACE | READ | SLOW;
constexpr uint32_t kUnlink = KEYSPACE | WRITE | FAST;
constexpr uint32_t kStick = KEYSPACE | WRITE | FAST;
constexpr uint32_t kSort = WRITE | SET | SORTEDSET | LIST | SLOW | DANGEROUS;
constexpr uint32_t kSortRO = READ | SET | SORTEDSET | LIST | SLOW | DANGEROUS;
constexpr uint32_t kMove = KEYSPACE | WRITE | FAST;
constexpr uint32_t kRestore = KEYSPACE | WRITE | SLOW | DANGEROUS;
constexpr uint32_t kExpireTime = KEYSPACE | READ | FAST;
constexpr uint32_t kPExpireTime = KEYSPACE | READ | FAST;
constexpr uint32_t kFieldExpire = WRITE | HASH | SET | FAST;
}  // namespace acl

void GenericFamily::Register(CommandRegistry* registry) {
  constexpr auto kSelectOpts = CO::LOADING | CO::FAST | CO::NOSCRIPT;
  registry->StartFamily();
  *registry
      << CI{"DEL", CO::JOURNALED, -2, 1, -1, acl::kDel}.HFUNC(Del)
      /* Redis compatibility:
       * We don't allow PING during loading since in Redis PING is used as
       * failure detection, and a loading server is considered to be
       * not available. */
      << CI{"PING", CO::FAST, -1, 0, 0, acl::kPing}.HFUNC(Ping)
      << CI{"ECHO", CO::LOADING | CO::FAST, 2, 0, 0, acl::kEcho}.HFUNC(Echo)
      << CI{"EXISTS", CO::READONLY | CO::FAST, -2, 1, -1, acl::kExists}.HFUNC(Exists)
      << CI{"TOUCH", CO::READONLY | CO::FAST, -2, 1, -1, acl::kTouch}.HFUNC(Exists)
      << CI{"EXPIRE", CO::JOURNALED | CO::FAST | CO::NO_AUTOJOURNAL, -3, 1, 1, acl::kExpire}.HFUNC(
             Expire)
      << CI{"EXPIREAT", CO::JOURNALED | CO::FAST | CO::NO_AUTOJOURNAL, -3, 1, 1, acl::kExpireAt}
             .HFUNC(ExpireAt)
      << CI{"PERSIST", CO::JOURNALED | CO::FAST, 2, 1, 1, acl::kPersist}.HFUNC(Persist)
      << CI{"KEYS", CO::READONLY, 2, 0, 0, acl::kKeys}.HFUNC(Keys)
      << CI{"PEXPIREAT", CO::JOURNALED | CO::FAST | CO::NO_AUTOJOURNAL, -3, 1, 1, acl::kPExpireAt}
             .HFUNC(PexpireAt)
      << CI{"PEXPIRE", CO::JOURNALED | CO::FAST | CO::NO_AUTOJOURNAL, -3, 1, 1, acl::kPExpire}
             .HFUNC(Pexpire)
      << CI{"FIELDEXPIRE", CO::JOURNALED | CO::FAST | CO::DENYOOM, -4, 1, 1, acl::kFieldExpire}
             .HFUNC(FieldExpire)
      << CI{"RENAME", CO::JOURNALED | CO::NO_AUTOJOURNAL, 3, 1, 2, acl::kRename}.HFUNC(Rename)
      << CI{"COPY", CO::JOURNALED | CO::NO_AUTOJOURNAL, -3, 1, 2, acl::kCopy}.HFUNC(Copy)
      << CI{"RENAMENX", CO::JOURNALED | CO::NO_AUTOJOURNAL, 3, 1, 2, acl::kRenamNX}.HFUNC(RenameNx)
      << CI{"SELECT", kSelectOpts, 2, 0, 0, acl::kSelect}.HFUNC(Select)
      << CI{"SCAN", CO::READONLY | CO::FAST | CO::LOADING, -2, 0, 0, acl::kScan}.HFUNC(Scan)
      << CI{"TTL", CO::READONLY | CO::FAST, 2, 1, 1, acl::kTTL}.HFUNC(Ttl)
      << CI{"PTTL", CO::READONLY | CO::FAST, 2, 1, 1, acl::kPTTL}.HFUNC(Pttl)
      << CI{"FIELDTTL", CO::READONLY | CO::FAST, 3, 1, 1, acl::kFieldTtl}.HFUNC(FieldTtl)
      << CI{"TIME", CO::LOADING | CO::FAST, 1, 0, 0, acl::kTime}.HFUNC(Time)
      << CI{"TYPE", CO::READONLY | CO::FAST | CO::LOADING, 2, 1, 1, acl::kType}.HFUNC(Type)
      << CI{"DUMP", CO::READONLY, 2, 1, 1, acl::kDump}.HFUNC(Dump)
      << CI{"UNLINK", CO::JOURNALED, -2, 1, -1, acl::kUnlink}.HFUNC(Unlink)
      << CI{"STICK", CO::JOURNALED, -2, 1, -1, acl::kStick}.HFUNC(Stick)
      << CI{"SORT", CO::JOURNALED, -2, 1, -1, acl::kSort}.HFUNC(Sort)
      << CI{"SORT_RO", CO::READONLY, -2, 1, 1, acl::kSortRO}.HFUNC(Sort_RO)
      << CI{"MOVE", CO::JOURNALED | CO::GLOBAL_TRANS | CO::NO_AUTOJOURNAL, 3, 1, 1, acl::kMove}
             .HFUNC(Move)
      << CI{"RESTORE", CO::JOURNALED, -4, 1, 1, acl::kRestore}.HFUNC(Restore)
      << CI{"RANDOMKEY", CO::READONLY, 1, 0, 0, 0}.HFUNC(RandomKey)
      << CI{"EXPIRETIME", CO::READONLY | CO::FAST, 2, 1, 1, acl::kExpireTime}.HFUNC(ExpireTime)
      << CI{"PEXPIRETIME", CO::READONLY | CO::FAST, 2, 1, 1, acl::kPExpireTime}.HFUNC(PExpireTime);
}

}  // namespace dfly<|MERGE_RESOLUTION|>--- conflicted
+++ resolved
@@ -319,7 +319,7 @@
       return OpStatus::IO_ERROR;
 
     // TODO: allow saving string directly without proxy object
-    SerializerBase::DumpObject(PrimeValue{*res, false}, &sink);
+    SerializerBase::DumpObject(PrimeValue{*res}, &sink);
   } else {
     SerializerBase::DumpObject(pv, &sink);
   }
@@ -461,16 +461,6 @@
     return;
   }
 
-<<<<<<< HEAD
-  DVLOG(1) << "Rename: key '" << src_key_ << "' successfully found, going to dump it";
-
-  io::StringSink sink;
-  SerializerBase::DumpValue(it->second, &sink);
-
-  optional rdb_version = GetRdbVersion(sink.str());
-  serialized_value_ = {std::move(sink).str(), rdb_version, GetExpireTime(db_slice, exp_it),
-                       it->first.IsSticky()};
-=======
   OpResult<string> res = DumpToString(src_key_, it->second, t->GetOpArgs(shard));
   if (res.ok()) {
     optional rdb_version = GetRdbVersion(*res);
@@ -479,7 +469,6 @@
   } else {
     serialized_value_ = res.status();
   }
->>>>>>> ef3da89c
 }
 
 OpStatus Renamer::DelSrc(Transaction* t, EngineShard* shard) {
@@ -578,25 +567,10 @@
   auto& db_slice = op_args.GetDbSlice();
   auto [it, _] = db_slice.FindReadOnly(op_args.db_cntx, key);
 
-<<<<<<< HEAD
-      // TODO: allow saving string directly without proxy object
-      SerializerBase::DumpValue(PrimeValue{*res}, &sink);
-    } else {
-      SerializerBase::DumpValue(it->second, &sink);
-    }
-
-    return std::move(sink).str();
-  }
-
-  // fallback
-  DVLOG(1) << "Dump: '" << key << "' Not found";
-  return OpStatus::KEY_NOTFOUND;
-=======
   if (IsValid(it))
     return DumpToString(key, it->second, op_args);
   else
     return OpStatus::KEY_NOTFOUND;
->>>>>>> ef3da89c
 }
 
 OpStatus OpRestore(const OpArgs& op_args, std::string_view key, std::string_view payload,
