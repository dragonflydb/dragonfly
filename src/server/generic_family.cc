--- conflicted
+++ resolved
@@ -1448,10 +1448,6 @@
     return OpStatus::OK;
 
   bool is_prior_list = false;
-<<<<<<< HEAD
-  DbSlice::AutoUpdater post_updater;
-=======
->>>>>>> 0e4d76cc
   auto to_res = db_slice.FindMutable(op_args.db_cntx, to_key);
   if (IsValid(to_res.it)) {
     if (skip_exists)
@@ -1527,11 +1523,7 @@
   // Fetch value at key in target db.
   DbContext target_cntx = op_args.db_cntx;
   target_cntx.db_index = target_db;
-<<<<<<< HEAD
-  auto to_res = db_slice.FindMutable(target_cntx, key);
-=======
   auto to_res = db_slice.FindReadOnly(target_cntx, key);
->>>>>>> 0e4d76cc
   if (IsValid(to_res.it))
     return OpStatus::KEY_EXISTS;
 
@@ -1540,19 +1532,12 @@
 
   bool sticky = from_res.it->first.IsSticky();
   uint64_t exp_ts = db_slice.ExpireTime(from_res.exp_it);
-<<<<<<< HEAD
-=======
   from_res.post_updater.Run();
->>>>>>> 0e4d76cc
   PrimeValue from_obj = std::move(from_res.it->second);
 
   // Restore expire flag after std::move.
   from_res.it->second.SetExpire(IsValid(from_res.exp_it));
 
-<<<<<<< HEAD
-  from_res.post_updater.Run();
-=======
->>>>>>> 0e4d76cc
   CHECK(db_slice.Del(op_args.db_cntx.db_index, from_res.it));
   auto add_res = db_slice.AddNew(target_cntx, key, std::move(from_obj), exp_ts);
   add_res.it->first.SetSticky(sticky);
