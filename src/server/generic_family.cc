--- conflicted
+++ resolved
@@ -191,12 +191,7 @@
     return std::nullopt;
   }
 
-<<<<<<< HEAD
-  auto res = db_slice.AddNew(DbContext{cntx.ns, cntx.db_index, GetCurrentTimeMs()}, key,
-                             std::move(pv), args.ExpirationTime());
-=======
   auto res = db_slice.AddNew(cntx, key, std::move(pv), args.ExpirationTime());
->>>>>>> d7351b31
   res->it->first.SetSticky(args.Sticky());
   if (res) {
     return std::move(res.value());
@@ -379,21 +374,13 @@
 }
 
 bool Renamer::KeyExists(Transaction* t, EngineShard* shard, std::string_view key) const {
-<<<<<<< HEAD
-  auto& db_slice = t->GetCurrentDbSlice();
-=======
   auto& db_slice = t->GetDbSlice(shard->shard_id());
->>>>>>> d7351b31
   auto it = db_slice.FindReadOnly(t->GetDbContext(), key).it;
   return IsValid(it);
 }
 
 void Renamer::SerializeSrc(Transaction* t, EngineShard* shard) {
-<<<<<<< HEAD
-  auto& db_slice = t->GetCurrentDbSlice();
-=======
   auto& db_slice = t->GetDbSlice(shard->shard_id());
->>>>>>> d7351b31
   auto [it, exp_it] = db_slice.FindReadOnly(t->GetDbContext(), src_key_);
 
   src_found_ = IsValid(it);
@@ -412,11 +399,7 @@
 }
 
 OpStatus Renamer::DelSrc(Transaction* t, EngineShard* shard) {
-<<<<<<< HEAD
-  auto& db_slice = t->GetCurrentDbSlice();
-=======
   auto& db_slice = t->GetDbSlice(shard->shard_id());
->>>>>>> d7351b31
   auto res = db_slice.FindMutable(t->GetDbContext(), src_key_);
   auto& it = res.it;
 
@@ -441,11 +424,7 @@
     return OpStatus::OUT_OF_RANGE;
   }
 
-<<<<<<< HEAD
-  auto& db_slice = t->GetCurrentDbSlice();
-=======
   auto& db_slice = t->GetDbSlice(shard->shard_id());
->>>>>>> d7351b31
   auto dest_res = db_slice.FindMutable(op_args.db_cntx, dest_key_);
 
   if (dest_found_) {
@@ -692,11 +671,7 @@
 // returns -2 if the key was not found, -3 if the field was not found,
 // -1 if ttl on the field was not found.
 OpResult<long> OpFieldTtl(Transaction* t, EngineShard* shard, string_view key, string_view field) {
-<<<<<<< HEAD
-  auto& db_slice = t->GetCurrentDbSlice();
-=======
   auto& db_slice = t->GetDbSlice(shard->shard_id());
->>>>>>> d7351b31
   const DbContext& db_cntx = t->GetDbContext();
   auto [it, expire_it] = db_slice.FindReadOnly(db_cntx, key);
   if (!IsValid(it))
@@ -1498,11 +1473,7 @@
 }
 
 OpResult<uint64_t> GenericFamily::OpTtl(Transaction* t, EngineShard* shard, string_view key) {
-<<<<<<< HEAD
-  auto& db_slice = t->GetCurrentDbSlice();
-=======
   auto& db_slice = t->GetDbSlice(shard->shard_id());
->>>>>>> d7351b31
   auto [it, expire_it] = db_slice.FindReadOnly(t->GetDbContext(), key);
   if (!IsValid(it))
     return OpStatus::KEY_NOTFOUND;
