--- conflicted
+++ resolved
@@ -549,14 +549,8 @@
       if (!res.has_value())
         return OpStatus::IO_ERROR;
 
-<<<<<<< HEAD
       // TODO: allow saving string directly without proxy object
-      SerializerBase::DumpObject(PrimeValue{*res}, &sink);
-=======
-      const io::Result<string>& res = future.Get();
-      CompactObj co(*res, false);  // TODO: handle errors.
-      SerializerBase::DumpObject(co, &sink);
->>>>>>> 953f7d67
+      SerializerBase::DumpObject(PrimeValue{*res, false}, &sink);
     } else {
       SerializerBase::DumpObject(it->second, &sink);
     }
