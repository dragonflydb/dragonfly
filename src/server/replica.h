// Copyright 2022, DragonflyDB authors.  All rights reserved.
// See LICENSE for licensing terms.
//
#pragma once

#include <absl/container/inlined_vector.h>

#include <boost/fiber/barrier.hpp>
#include <queue>
#include <variant>

#include "base/io_buf.h"
#include "facade/facade_types.h"
#include "facade/redis_parser.h"
#include "server/common.h"
#include "server/journal/tx_executor.h"
#include "server/journal/types.h"
#include "server/protocol_client.h"
#include "server/version.h"
#include "util/fiber_socket_base.h"

namespace facade {
class ReqSerializer;
};  // namespace facade

namespace dfly {

class Service;
class ConnectionContext;
class JournalExecutor;
struct JournalReader;
class DflyShardReplica;

// The attributes of the master we are connecting to.
struct MasterContext {
  std::string master_repl_id;
  std::string dfly_session_id;  // Sync session id for dfly sync.
  DflyVersion version = DflyVersion::VER0;
};

// This class manages replication from both Dragonfly and Redis masters.
class Replica : ProtocolClient {
 private:
  // The flow is : R_ENABLED -> R_TCP_CONNECTED -> (R_SYNCING) -> R_SYNC_OK.
  // SYNCING means that the initial ack succeeded. It may be optional if we can still load from
  // the journal offset.
  enum State : unsigned {
    R_ENABLED = 1,  // Replication mode is enabled. Serves for signaling shutdown.
    R_TCP_CONNECTED = 2,
    R_GREETED = 4,
    R_SYNCING = 8,
    R_SYNC_OK = 0x10,
  };

 public:
  Replica(std::string master_host, uint16_t port, Service* se, std::string_view id);
  ~Replica();

  // Spawns a fiber that runs until link with master is broken or the replication is stopped.
  // Returns true if initial link with master has been established or
  // false if it has failed.
  std::error_code Start(ConnectionContext* cntx);

  // Sets the server state to have replication enabled.
  // It is like Start(), but does not attempt to establish
  // a connection right-away, but instead lets MainReplicationFb do the work.
  void EnableReplication(ConnectionContext* cntx);

  void Stop();  // thread-safe

  void Pause(bool pause);

  std::error_code TakeOver(std::string_view timeout, bool save_flag);

  std::string_view MasterId() const {
    return master_context_.master_repl_id;
  }

 private: /* Main standalone mode functions */
  // Coordinate state transitions. Spawned by start.
  void MainReplicationFb();

  std::error_code Greet();  // Send PING and REPLCONF.

  std::error_code HandleCapaDflyResp();
  std::error_code ConfigureDflyMaster();

  std::error_code InitiatePSync();     // Redis full sync.
  std::error_code InitiateDflySync();  // Dragonfly full sync.

  std::error_code ConsumeRedisStream();  // Redis stable state.
  std::error_code ConsumeDflyStream();   // Dragonfly stable state.

  void RedisStreamAcksFb();

  // Joins all the flows when doing sharded replication. This is called in two
  // places: Once at the end of full sync to join the full sync fibers, and twice
  // if a stable sync is interrupted to join the cancelled stable sync fibers.
  void JoinDflyFlows();
  void SetShardStates(bool replica);  // Call SetReplica(replica) on all shards.

  // Send DFLY ${kind} to the master instance.
  std::error_code SendNextPhaseRequest(std::string_view kind);

  void AclCheckFb();

 private: /* Utility */
  struct PSyncResponse {
    // string - end of sync token (diskless)
    // size_t - size of the full sync blob (disk-based).
    // if fullsync is 0, it means that master can continue with partial replication.
    std::variant<std::string, size_t> fullsync;
  };

  std::error_code ParseReplicationHeader(base::IoBuf* io_buf, PSyncResponse* dest);

 public: /* Utility */
  struct Info {
    std::string host;
    uint16_t port;
    bool master_link_established;
    bool full_sync_in_progress;
    bool full_sync_done;
    time_t master_last_io_sec;  // monotonic clock.
    std::string master_id;
  };

  Info GetInfo() const;  // thread-safe, blocks fiber

  bool HasDflyMaster() const {
    return !master_context_.dfly_session_id.empty();
  }

  const std::string& MasterHost() const {
    return server().host;
  }

  uint16_t Port() const {
    return server().port;
  }

  std::vector<uint64_t> GetReplicaOffset() const;
  std::string GetSyncId() const;

 private:
  util::fb2::ProactorBase* proactor_ = nullptr;
  Service& service_;
  MasterContext master_context_;

  // In redis replication mode.
<<<<<<< HEAD
  Fiber sync_fb_;
  Fiber acks_fb_;
  Fiber acl_check_fb_;
  util::fb2::EventCount replica_waker_;
=======
  util::fb2::Fiber sync_fb_;
  util::fb2::Fiber acks_fb_;
  util::fb2::EventCount waker_;
>>>>>>> 7e0536fd

  std::vector<std::unique_ptr<DflyShardReplica>> shard_flows_;
  // A vector of the last executer LSNs when a replication is interrupted.
  // Allows partial sync on reconnects.
  std::optional<std::vector<LSN>> last_journal_LSNs_;
  std::shared_ptr<MultiShardExecution> multi_shard_exe_;

  // Guard operations where flows might be in a mixed state (transition/setup)
  util::fb2::Mutex flows_op_mu_;

  // repl_offs - till what offset we've already read from the master.
  // ack_offs_ last acknowledged offset.
  size_t repl_offs_ = 0, ack_offs_ = 0;
  std::atomic<unsigned> state_mask_ = 0;
  unsigned num_df_flows_ = 0;

  bool is_paused_ = false;
  std::string id_;
};

// This class implements a single shard replication flow from a Dragonfly master instance.
// Multiple DflyShardReplica objects are managed by a Replica object.
class DflyShardReplica : public ProtocolClient {
 public:
  DflyShardReplica(ServerContext server_context, MasterContext master_context, uint32_t flow_id,
                   Service* service, std::shared_ptr<MultiShardExecution> multi_shard_exe);
  ~DflyShardReplica();

  void Cancel();
  void JoinFlow();

  // Start replica initialized as dfly flow.
  // Sets is_full_sync when successful.
  io::Result<bool> StartSyncFlow(util::fb2::BlockingCounter block, Context* cntx,
                                 std::optional<LSN>);

  // Transition into stable state mode as dfly flow.
  std::error_code StartStableSyncFlow(Context* cntx);

  // Single flow full sync fiber spawned by StartFullSyncFlow.
  void FullSyncDflyFb(std::string eof_token, util::fb2::BlockingCounter block, Context* cntx);

  // Single flow stable state sync fiber spawned by StartStableSyncFlow.
  void StableSyncDflyReadFb(Context* cntx);

  void StableSyncDflyAcksFb(Context* cntx);

  void StableSyncDflyExecFb(Context* cntx);

  void ExecuteTx(TransactionData&& tx_data, bool inserted_by_me, Context* cntx);
  void InsertTxDataToShardResource(TransactionData&& tx_data);
  void ExecuteTxWithNoShardSync(TransactionData&& tx_data, Context* cntx);

  uint32_t FlowId() const;

  uint64_t JournalExecutedCount() const;

 private:
  Service& service_;
  MasterContext master_context_;

  std::optional<base::IoBuf> leftover_buf_;

  std::queue<std::pair<TransactionData, bool>> trans_data_queue_;
  static constexpr size_t kYieldAfterItemsInQueue = 50;
  util::fb2::EventCount shard_replica_waker_;  // waker for trans_data_queue_
  bool use_multi_shard_exe_sync_;

  std::unique_ptr<JournalExecutor> executor_;

  // The master instance has a LSN for each journal record. This counts
  // the number of journal records executed in this flow plus the initial
  // journal offset that we received in the transition from full sync
  // to stable sync.
  // Note: This is not 1-to-1 the LSN in the master, because this counts
  // **executed** records, which might be received interleaved when commands
  // run out-of-order on the master instance.
  std::atomic_uint64_t journal_rec_executed_ = 0;

  util::fb2::Fiber sync_fb_;

  util::fb2::Fiber acks_fb_;
  size_t ack_offs_ = 0;

  bool force_ping_ = false;
  util::fb2::Fiber execution_fb_;

  std::shared_ptr<MultiShardExecution> multi_shard_exe_;
  uint32_t flow_id_ = UINT32_MAX;  // Flow id if replica acts as a dfly flow.
};

}  // namespace dfly<|MERGE_RESOLUTION|>--- conflicted
+++ resolved
@@ -148,16 +148,10 @@
   MasterContext master_context_;
 
   // In redis replication mode.
-<<<<<<< HEAD
-  Fiber sync_fb_;
-  Fiber acks_fb_;
-  Fiber acl_check_fb_;
-  util::fb2::EventCount replica_waker_;
-=======
   util::fb2::Fiber sync_fb_;
   util::fb2::Fiber acks_fb_;
-  util::fb2::EventCount waker_;
->>>>>>> 7e0536fd
+  util::fb2::Fiber acl_check_fb_;
+  util::fb2::EventCount replica_waker_;
 
   std::vector<std::unique_ptr<DflyShardReplica>> shard_flows_;
   // A vector of the last executer LSNs when a replication is interrupted.
