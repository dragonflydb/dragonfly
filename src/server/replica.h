--- conflicted
+++ resolved
@@ -17,8 +17,6 @@
 #include "server/protocol_client.h"
 #include "server/version.h"
 #include "util/fiber_socket_base.h"
-
-typedef struct ssl_ctx_st SSL_CTX;
 
 namespace facade {
 class ReqSerializer;
@@ -154,11 +152,6 @@
  private:
   Service& service_;
   MasterContext master_context_;
-<<<<<<< HEAD
-  std::unique_ptr<util::FiberSocketBase> sock_;
-  Mutex sock_mu_;
-=======
->>>>>>> 0ee504af
 
   // In redis replication mode.
   Fiber sync_fb_;
@@ -277,36 +270,8 @@
   bool force_ping_ = false;
   Fiber execution_fb_;
 
-<<<<<<< HEAD
-  std::vector<std::unique_ptr<Replica>> shard_flows_;
-
-  // Guard operations where flows might be in a mixed state (transition/setup)
-  Mutex flows_op_mu_;
-
-  std::optional<base::IoBuf> leftover_buf_;
-  std::unique_ptr<facade::RedisParser> parser_;
-  facade::RespVec resp_args_;
-  base::IoBuf resp_buf_;
-  std::string last_cmd_;
-  std::string last_resp_;
-  facade::CmdArgVec cmd_str_args_;
-
-  Context cntx_;  // context for tasks in replica.
-
-  // repl_offs - till what offset we've already read from the master.
-  // ack_offs_ last acknowledged offset.
-  size_t repl_offs_ = 0, ack_offs_ = 0;
-  uint64_t last_io_time_ = 0;  // in ns, monotonic clock.
-  std::atomic<unsigned> state_mask_ = 0;
-  unsigned num_df_flows_ = 0;
-
-  bool is_paused_ = false;
-  std::string id_;
-  SSL_CTX* ssl_ctx_;
-=======
   std::shared_ptr<MultiShardExecution> multi_shard_exe_;
   uint32_t flow_id_ = UINT32_MAX;  // Flow id if replica acts as a dfly flow.
->>>>>>> 0ee504af
 };
 
 }  // namespace dfly