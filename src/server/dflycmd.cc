// Copyright 2022, DragonflyDB authors.  All rights reserved.
// See LICENSE for licensing terms.
//
#include "server/dflycmd.h"

#include <absl/random/random.h>
#include <absl/strings/str_cat.h>
#include <absl/strings/str_split.h>
#include <absl/strings/strip.h>

#include <limits>
#include <memory>
#include <optional>
#include <utility>

#include "absl/cleanup/cleanup.h"
#include "absl/strings/numbers.h"
#include "base/flags.h"
#include "base/logging.h"
#include "facade/cmd_arg_parser.h"
#include "facade/dragonfly_connection.h"
#include "facade/dragonfly_listener.h"
#include "server/cluster_support.h"
#include "server/debugcmd.h"
#include "server/engine_shard_set.h"
#include "server/error.h"
#include "server/journal/journal.h"
#include "server/journal/streamer.h"
#include "server/main_service.h"
#include "server/rdb_save.h"
#include "server/script_mgr.h"
#include "server/server_family.h"
#include "server/server_state.h"
#include "server/transaction.h"
#include "util/fibers/synchronization.h"
using namespace std;

ABSL_RETIRED_FLAG(uint32_t, allow_partial_sync_with_lsn_diff, 0,
                  "Do partial sync in case lsn diff is less than the given threshold");
ABSL_DECLARE_FLAG(bool, info_replication_valkey_compatible);
ABSL_DECLARE_FLAG(uint32_t, replication_timeout);
ABSL_DECLARE_FLAG(uint32_t, shard_repl_backlog_len);

namespace dfly {

using namespace facade;
using namespace util;

using std::string;
using util::ProactorBase;

std::string_view SyncStateName(DflyCmd::SyncState sync_state) {
  switch (sync_state) {
    case DflyCmd::SyncState::PREPARATION:
      return "preparation";
    case DflyCmd::SyncState::FULL_SYNC:
      return "full_sync";
    case DflyCmd::SyncState::STABLE_SYNC:
      return absl::GetFlag(FLAGS_info_replication_valkey_compatible) ? "online" : "stable_sync";
    case DflyCmd::SyncState::CANCELLED:
      return "cancelled";
  }
  DCHECK(false) << "Unspported state " << int(sync_state);
  return "unsupported";
}

namespace {
const char kBadMasterId[] = "bad master id";
const char kIdNotFound[] = "syncid not found";
const char kInvalidSyncId[] = "bad sync id";
const char kInvalidState[] = "invalid state";

bool ToSyncId(string_view str, uint32_t* num) {
  if (!absl::StartsWith(str, "SYNC"))
    return false;
  str.remove_prefix(4);

  return absl::SimpleAtoi(str, num);
}

bool WaitReplicaFlowToCatchup(absl::Time end_time, const DflyCmd::ReplicaInfo* replica,
                              EngineShard* shard) {
  // We don't want any writes to the journal after we send the `PING`,
  // and expirations could ruin that.
  namespaces->GetDefaultNamespace().GetDbSlice(shard->shard_id()).SetExpireAllowed(false);
  shard->journal()->RecordEntry(0, journal::Op::PING, 0, 0, nullopt, {});

  const FlowInfo* flow = &replica->flows[shard->shard_id()];

  while (flow->last_acked_lsn < shard->journal()->GetLsn()) {
    if (absl::Now() > end_time) {
      LOG(WARNING) << "Couldn't synchronize with replica for takeover in time: " << replica->address
                   << ":" << replica->listening_port << ", last acked: " << flow->last_acked_lsn
                   << ", expecting " << shard->journal()->GetLsn();
      return false;
    }
    if (!replica->exec_st.IsRunning()) {
      return false;
    }
    LOG_EVERY_T(INFO, 1) << "Replica lsn:" << flow->last_acked_lsn
                         << " master lsn:" << shard->journal()->GetLsn()
                         << "; Journal streamer state: " << flow->streamer->FormatInternalState();
    ThisFiber::SleepFor(1ms);
  }

  return true;
}

}  // namespace

void DflyCmd::ReplicaInfo::Cancel() {
  util::fb2::LockGuard lk{shared_mu};
  if (replica_state == SyncState::CANCELLED) {
    return;
  }

  LOG(INFO) << "Disconnecting from replica " << address << ":" << listening_port;

  // Update state and cancel context.
  replica_state = SyncState::CANCELLED;
  exec_st.ReportCancelError();
  // Wait for tasks to finish.
  shard_set->RunBlockingInParallel([this](EngineShard* shard) {
    VLOG(2) << "Disconnecting flow " << shard->shard_id();

    FlowInfo* flow = &flows[shard->shard_id()];
    if (flow->cleanup) {
      flow->cleanup();
    }
    VLOG(2) << "After flow cleanup " << shard->shard_id();
    flow->conn = nullptr;
  });
  // Wait for error handler to quit.
  exec_st.JoinErrorHandler();
  VLOG(1) << "Disconnecting replica " << address << ":" << listening_port;
}

DflyCmd::DflyCmd(ServerFamily* server_family) : sf_(server_family) {
}

void DflyCmd::Run(CmdArgList args, Transaction* tx, facade::RedisReplyBuilder* rb,
                  ConnectionContext* cntx) {
  DCHECK_GE(args.size(), 1u);
  string sub_cmd = absl::AsciiStrToUpper(ArgS(args, 0));

  if (sub_cmd == "THREAD") {
    return Thread(args, rb, cntx);
  }

  if (sub_cmd == "FLOW" && (args.size() >= 4 && args.size() <= 6)) {
    return Flow(args, rb, cntx);
  }

  if (sub_cmd == "SYNC" && args.size() == 2) {
    return Sync(args, tx, rb);
  }

  if (sub_cmd == "STARTSTABLE" && args.size() == 2) {
    return StartStable(args, tx, rb);
  }

  if (sub_cmd == "TAKEOVER" && (args.size() == 3 || args.size() == 4)) {
    return TakeOver(args, rb, cntx);
  }

  if (sub_cmd == "EXPIRE") {
    return Expire(args, tx, rb);
  }

  if (sub_cmd == "REPLICAOFFSET" && args.size() == 1) {
    return ReplicaOffset(args, rb);
  }

  if (sub_cmd == "LOAD") {
    return Load(args, rb, cntx);
  }

  if (sub_cmd == "HELP") {
    string_view help_arr[] = {
        "DFLY <subcommand> [<arg> [value] [opt] ...]. Subcommands are:",
        "THREAD",
        "    Returns connection thread index and number of threads",
        "THREAD <thread-id>",
        "    Migrates connection to thread <thread-id>",
        "EXPIRE",
        "    Collects all expired items.",
        "REPLICAOFFSET",
        "    Returns LSN (log sequence number) per shard. These are the sequential ids of the ",
        "    journal entry.",
        "LOAD <filename> [APPEND]",
        "    Loads <filename> RDB/DFS file into the data store.",
        "    * APPEND: Existing keys are NOT removed before loading the file, conflicting ",
        "      keys (that exist in both data store and in file) are overridden.",
        "HELP",
        "    Prints this help.",
    };
    return rb->SendSimpleStrArr(help_arr);
  }

  rb->SendError(kSyntaxErr);
}

void DflyCmd::Thread(CmdArgList args, RedisReplyBuilder* rb, ConnectionContext* cntx) {
  util::ProactorPool* pool = shard_set->pool();

  if (args.size() == 1) {  // DFLY THREAD : returns connection thread index and number of threads.
    rb->StartArray(2);
    rb->SendLong(ProactorBase::me()->GetPoolIndex());
    rb->SendLong(long(pool->size()));
    return;
  }

  // DFLY THREAD to_thread : migrates current connection to a different thread.
  string_view arg = ArgS(args, 1);
  unsigned num_thread;
  if (!absl::SimpleAtoi(arg, &num_thread)) {
    return rb->SendError(kSyntaxErr);
  }

  if (num_thread < pool->size()) {
    if (int(num_thread) != ProactorBase::me()->GetPoolIndex()) {
      if (!cntx->conn()->Migrate(pool->at(num_thread))) {
        // Listener::PreShutdown() triggered
        if (cntx->conn()->socket()->IsOpen()) {
          return rb->SendError(kInvalidState);
        }
        return;
      }
    }

    return rb->SendOk();
  }

  return rb->SendError(kInvalidIntErr);
}

void DflyCmd::Flow(CmdArgList args, RedisReplyBuilder* rb, ConnectionContext* cntx) {
  string_view master_id = ArgS(args, 1);
  string_view sync_id_str = ArgS(args, 2);
  string_view flow_id_str = ArgS(args, 3);

  std::optional<LSN> seqid;
  std::optional<string> last_master_id;
  std::optional<string> last_master_lsn;
  if (args.size() == 5) {
    seqid.emplace();
    if (!absl::SimpleAtoi(ArgS(args, 4), &seqid.value())) {
      return rb->SendError(facade::kInvalidIntErr);
    }
  } else if (args.size() == 6) {
    last_master_id = ArgS(args, 4);
    last_master_lsn = ArgS(args, 5);
  }

  VLOG(1) << "Got DFLY FLOW master_id: " << master_id << " sync_id: " << sync_id_str
          << " flow: " << flow_id_str << " seq: " << seqid.value_or(-1);

  if (master_id != sf_->master_replid()) {
    return rb->SendError(kBadMasterId);
  }

  unsigned flow_id;
  if (!absl::SimpleAtoi(flow_id_str, &flow_id) || flow_id >= shard_set->size()) {
    return rb->SendError(facade::kInvalidIntErr);
  }

  auto [sync_id, replica_ptr] = GetReplicaInfoOrReply(sync_id_str, rb);
  if (!sync_id)
    return;

  string eof_token;
  std::string_view sync_type{"FULL"};
  {
    util::fb2::LockGuard lk{replica_ptr->shared_mu};

    if (replica_ptr->replica_state != SyncState::PREPARATION)
      return rb->SendError(kInvalidState);

    // Set meta info on connection.
    cntx->conn()->SetName(absl::StrCat("repl_flow_", sync_id));
    cntx->conn_state.replication_info.repl_session_id = sync_id;
    cntx->conn_state.replication_info.repl_flow_id = flow_id;
    cntx->replica_conn = true;

    absl::InsecureBitGen gen;
    eof_token = GetRandomHex(gen, 40);

    auto& flow = replica_ptr->flows[flow_id];
    cntx->replication_flow = &flow;
    flow.conn = cntx->conn();
    flow.eof_token = eof_token;
    flow.version = replica_ptr->version;

    if (!cntx->conn()->Migrate(shard_set->pool()->at(flow_id))) {
      // Listener::PreShutdown() triggered
      if (cntx->conn()->socket()->IsOpen()) {
        return rb->SendError(kInvalidState);
      }
      return;
    }

    sf_->journal()->StartInThread();

    std::optional<Replica::LastMasterSyncData> data = sf_->GetLastMasterData();
    // In this flow the master and the registered replica where synced from the same master.
    if (last_master_id && data && data->id == *last_master_id) {
      ++ServerState::tlocal()->stats.psync_requests_total;
      std::vector<std::string_view> lsn_str_vec = absl::StrSplit(*last_master_lsn, '-');
      if (lsn_str_vec.size() != data.value().last_journal_LSNs.size()) {
        return rb->SendError(facade::kSyntaxErr);  // Unexpected flow. LSN vector of same master
                                                   // should be the same size on all replicas.
      }
      std::vector<LSN> lsn_vec;
      lsn_vec.reserve(lsn_str_vec.size());
      for (string_view lsn_str : lsn_str_vec) {
        int64_t value;
        if (!absl::SimpleAtoi(lsn_str, &value)) {
          return rb->SendError(facade::kInvalidIntErr);
        }
        lsn_vec.push_back(value);
      }

      // We need to replay from start because after the takeover the nodes are in sync. It's
      // the commands that came after the takeover that are missing from the new replica.
      LOG(INFO) << "Is LSN in buffer " << sf_->journal()->IsLSNInBuffer(1);
      if (sf_->journal()->IsLSNInBuffer(1) || sf_->journal()->GetLsn() == 1) {
        sync_type = "PARTIAL";
        flow.start_partial_sync_at = 1;
        VLOG(1) << "Partial sync from same source master requested and is available. Current LSN is"
                << sf_->journal()->GetLsn();
      } else {
        VLOG(1) << "No partial sync due to stale LSN.";
      }
    } else if (seqid.has_value()) {
      if (sf_->journal()->IsLSNInBuffer(*seqid) || sf_->journal()->GetLsn() == *seqid) {
        auto& flow = replica_ptr->flows[flow_id];
        flow.start_partial_sync_at = *seqid;
        VLOG(1) << "Partial sync requested from LSN=" << flow.start_partial_sync_at.value()
                << " and is available. (current_lsn=" << sf_->journal()->GetLsn() << ")";
        sync_type = "PARTIAL";
      } else {
        LOG(INFO) << "Partial sync requested from stale LSN=" << *seqid
                  << " that the replication buffer doesn't contain this anymore (current_lsn="
                  << sf_->journal()->GetLsn() << "). Will perform a full sync of the data.";
        LOG(INFO) << "If this happens often you can control the replication buffer's size with the "
                     "--shard_repl_backlog_len option";
      }
    }
  }

  rb->StartArray(2);
  rb->SendSimpleString(sync_type);
  rb->SendSimpleString(eof_token);
}

void DflyCmd::Sync(CmdArgList args, Transaction* tx, RedisReplyBuilder* rb) {
  string_view sync_id_str = ArgS(args, 1);

  VLOG(1) << "Got DFLY SYNC " << sync_id_str;

  auto [sync_id, replica_ptr] = GetReplicaInfoOrReply(sync_id_str, rb);
  if (!sync_id)
    return;

  util::fb2::LockGuard lk{replica_ptr->shared_mu};
  if (!CheckReplicaStateOrReply(*replica_ptr, SyncState::PREPARATION, rb))
    return;

  // Start full sync.
  {
    Transaction::Guard tg{tx};
    AggregateStatus status;

    // Use explicit assignment for replica_ptr, because capturing structured bindings is C++20.
    auto cb = [this, &status, replica_ptr = replica_ptr](EngineShard* shard) {
      status = StartFullSyncInThread(&replica_ptr->flows[shard->shard_id()], &replica_ptr->exec_st,
                                     shard);
    };
    shard_set->RunBlockingInParallel(std::move(cb));

    // TODO: Send better error
    if (*status != OpStatus::OK)
      return rb->SendError(kInvalidState);
  }

  LOG(INFO) << "Started sync with replica " << replica_ptr->address << ":"
            << replica_ptr->listening_port;

  // protected by lk above.
  replica_ptr->replica_state = SyncState::FULL_SYNC;
  return rb->SendOk();
}

void DflyCmd::StartStable(CmdArgList args, Transaction* tx, RedisReplyBuilder* rb) {
  string_view sync_id_str = ArgS(args, 1);

  VLOG(1) << "Got DFLY STARTSTABLE " << sync_id_str;

  auto [sync_id, replica_ptr] = GetReplicaInfoOrReply(sync_id_str, rb);
  if (!sync_id)
    return;

  util::fb2::LockGuard lk{replica_ptr->shared_mu};
  if (!CheckReplicaStateOrReply(*replica_ptr, SyncState::FULL_SYNC, rb))
    return;

  {
    Transaction::Guard tg{tx};
    AggregateStatus status;

    auto cb = [this, &status, replica_ptr = replica_ptr](EngineShard* shard) {
      FlowInfo* flow = &replica_ptr->flows[shard->shard_id()];

      status = StopFullSyncInThread(flow, &replica_ptr->exec_st, shard);
      if (*status != OpStatus::OK) {
        return;
      }
      StartStableSyncInThread(flow, &replica_ptr->exec_st, shard);
    };
    shard_set->RunBlockingInParallel(std::move(cb));

    if (*status != OpStatus::OK)
      return rb->SendError(kInvalidState);
  }

  LOG(INFO) << "Transitioned into stable sync with replica " << replica_ptr->address << ":"
            << replica_ptr->listening_port;

  replica_ptr->replica_state = SyncState::STABLE_SYNC;
  return rb->SendOk();
}

// DFLY TAKEOVER <timeout_sec> [SAVE] <sync_id>
// timeout_sec - number of seconds to wait for TAKEOVER to converge.
// SAVE option is used only by tests.
void DflyCmd::TakeOver(CmdArgList args, RedisReplyBuilder* rb, ConnectionContext* cntx) {
  CmdArgParser parser{args};
  parser.Next();
  float timeout = std::ceil(parser.Next<float>());
  if (timeout < 0) {
    // allow 0s timeout for tests.
    return rb->SendError("timeout is negative");
  }

  bool save_flag = static_cast<bool>(parser.Check("SAVE"));

  string_view sync_id_str = parser.Next<std::string_view>();

  if (auto err = parser.TakeError(); err)
    return rb->SendError(err.MakeReply());

  VLOG(1) << "Got DFLY TAKEOVER " << sync_id_str << " time out:" << timeout;

  auto [sync_id, replica_ptr] = GetReplicaInfoOrReply(sync_id_str, rb);
  if (!sync_id)
    return;

  {
    dfly::SharedLock lk{replica_ptr->shared_mu};
    if (!CheckReplicaStateOrReply(*replica_ptr, SyncState::STABLE_SYNC, rb))
      return;

    auto new_state = sf_->service().SwitchState(GlobalState::ACTIVE, GlobalState::TAKEN_OVER);
    if (new_state != GlobalState::TAKEN_OVER) {
      LOG(WARNING) << new_state << " in progress, could not take over";
      return rb->SendError("Takeover failed!");
    }
  }

  LOG(INFO) << "Takeover initiated, locking down the database.";
  absl::Duration timeout_dur = absl::Seconds(timeout);
  absl::Time end_time = absl::Now() + timeout_dur;
  AggregateStatus status;

  // We need to await for all dispatches to finish: Otherwise a transaction might be scheduled
  // after this function exits but before the actual shutdown.
  facade::DispatchTracker tracker{sf_->GetNonPriviligedListeners(), cntx->conn()};
  shard_set->pool()->AwaitFiberOnAll([&](unsigned index, auto* pb) {
    sf_->CancelBlockingOnThread();
    tracker.TrackOnThread();
  });

  if (!tracker.Wait(timeout_dur)) {
    LOG(WARNING) << "Couldn't wait for commands to finish dispatching. " << timeout_dur;
    status = OpStatus::TIMED_OUT;

    auto cb = [&](unsigned thread_index, util::Connection* conn) {
      facade::Connection* dcon = static_cast<facade::Connection*>(conn);
      LOG(INFO) << dcon->DebugInfo();
    };

    for (auto* listener : sf_->GetListeners()) {
      listener->TraverseConnections(cb);
    }
  }

  VLOG(1) << "AwaitCurrentDispatches done";

  absl::Cleanup cleanup([] {
    VLOG(2) << "Enabling expiration";
    shard_set->RunBriefInParallel([](EngineShard* shard) {
      namespaces->GetDefaultNamespace().GetDbSlice(shard->shard_id()).SetExpireAllowed(true);
    });
  });

  atomic_bool catchup_success = true;
  if (*status == OpStatus::OK) {
<<<<<<< HEAD
    util::fb2::LockGuard mu_lk(mu_);
    for (auto [id, repl_ptr] : replica_infos_) {
      dfly::SharedLock lk{repl_ptr->shared_mu};
      // Wait for ALL replicas to catch up. Otherwise we can't do partial sync from same source
      // master. If the replica misses 1 LSN entry, that entry will never exist in the LSN buffer
      // of the new master effectively killing partial sync.
      auto cb = [replica_ptr, end_time, &catchup_success](EngineShard* shard) {
        if (!WaitReplicaFlowToCatchup(end_time, replica_ptr.get(), shard)) {
          catchup_success.store(false);
        }
      };
      shard_set->RunBlockingInParallel(std::move(cb));
    }
=======
    dfly::SharedLock lk{replica_ptr->shared_mu};
    auto cb = [replica_ptr = replica_ptr, end_time, &catchup_success](EngineShard* shard) {
      if (!WaitReplicaFlowToCatchup(end_time, replica_ptr.get(), shard)) {
        catchup_success.store(false);
      }
    };
    shard_set->RunBlockingInParallel(std::move(cb));
>>>>>>> c8f0abd7
  }

  VLOG(1) << "WaitReplicaFlowToCatchup done";

  if (*status != OpStatus::OK || !catchup_success.load()) {
    sf_->service().SwitchState(GlobalState::TAKEN_OVER, GlobalState::ACTIVE);
    return rb->SendError("Takeover failed!");
  }

  rb->SendOk();

  if (save_flag) {
    VLOG(1) << "Save snapshot after Takeover.";
    if (auto ec = sf_->DoSave(true); ec) {
      LOG(WARNING) << "Failed to perform snapshot " << ec.Format();
    }
  }

  // For non-cluster mode we shutdown
  if (detail::cluster_mode != detail::ClusterMode::kRealCluster) {
    VLOG(1) << "Takeover accepted, shutting down.";
    std::string save_arg = "NOSAVE";
    MutableSlice sargs(save_arg);
    sf_->ShutdownCmd(CmdArgList(&sargs, 1), CommandContext{nullptr, rb, nullptr});
    return;
  }
  sf_->service().cluster_family().ReconcileMasterReplicaTakeoverSlots(true);
}

void DflyCmd::Expire(CmdArgList args, Transaction* tx, RedisReplyBuilder* rb) {
  tx->ScheduleSingleHop([](Transaction* t, EngineShard* shard) {
    t->GetDbSlice(shard->shard_id()).ExpireAllIfNeeded();
    return OpStatus::OK;
  });

  return rb->SendOk();
}

void DflyCmd::ReplicaOffset(CmdArgList args, RedisReplyBuilder* rb) {
  std::vector<LSN> lsns(shard_set->size());
  shard_set->RunBriefInParallel([&](EngineShard* shard) {
    auto* journal = shard->journal();
    lsns[shard->shard_id()] = journal ? journal->GetLsn() : 0;
  });

  rb->SendLongArr(absl::MakeConstSpan(lsns));
}

void DflyCmd::Load(CmdArgList args, RedisReplyBuilder* rb, ConnectionContext* cntx) {
  CmdArgParser parser{args};
  parser.ExpectTag("LOAD");
  string filename = parser.Next<string>();
  ServerFamily::LoadExistingKeys existing_keys = ServerFamily::LoadExistingKeys::kFail;

  if (parser.HasNext()) {
    parser.ExpectTag("APPEND");
    existing_keys = ServerFamily::LoadExistingKeys::kOverride;
  }

  if (parser.TakeError() || parser.HasNext() || filename.empty()) {
    return rb->SendError(kSyntaxErr);
  }

  if (existing_keys == ServerFamily::LoadExistingKeys::kFail) {
    sf_->FlushAll(cntx->ns);
  }

  if (auto fut_ec = sf_->Load(filename, existing_keys); fut_ec) {
    GenericError ec = fut_ec->Get();
    if (ec) {
      string msg = ec.Format();
      LOG(WARNING) << "Could not load file " << msg;
      return rb->SendError(msg);
    }
  }

  rb->SendOk();
}

OpStatus DflyCmd::StartFullSyncInThread(FlowInfo* flow, ExecutionState* exec_st,
                                        EngineShard* shard) {
  DCHECK(shard);
  DCHECK(flow->conn);

  // The summary contains the LUA scripts, so make sure at least (and exactly one)
  // of the flows also contain them.
  SaveMode save_mode =
      shard->shard_id() == 0 ? SaveMode::SINGLE_SHARD_WITH_SUMMARY : SaveMode::SINGLE_SHARD;
  flow->saver = std::make_unique<RdbSaver>(flow->conn->socket(), save_mode, false, "");

  flow->cleanup = [flow, shard]() {
    // socket shutdown is needed before calling saver->Cancel(). Because
    // we might cancel while the write to socket is blocking and
    // therefore if we wont cancel the socket the full sync fiber might
    // not get to pop entries from channel, which can cause dead lock if channel is full and some
    // callbacks are blocked on trying to insert to channel.
    flow->TryShutdownSocket();
    flow->saver->CancelInShard(shard);  // stops writing to journal stream to channel
    flow->saver.reset();
  };

  error_code ec;
  RdbSaver* saver = flow->saver.get();
  if (saver->Mode() == SaveMode::SUMMARY || saver->Mode() == SaveMode::SINGLE_SHARD_WITH_SUMMARY) {
    ec = saver->SaveHeader(saver->GetGlobalData(&sf_->service()));
  } else {
    ec = saver->SaveHeader({});
  }
  if (ec) {
    exec_st->ReportError(ec);
    return OpStatus::CANCELLED;
  }

  if (flow->start_partial_sync_at.has_value())
    saver->StartIncrementalSnapshotInShard(*flow->start_partial_sync_at, exec_st, shard);
  else
    saver->StartSnapshotInShard(true, exec_st, shard);

  return OpStatus::OK;
}

OpStatus DflyCmd::StopFullSyncInThread(FlowInfo* flow, ExecutionState* exec_st,
                                       EngineShard* shard) {
  DCHECK(shard);

  error_code ec = flow->saver->StopFullSyncInShard(shard);
  if (ec) {
    exec_st->ReportError(ec);
    return OpStatus::CANCELLED;
  }

  ec = flow->conn->socket()->Write(io::Buffer(flow->eof_token));
  if (ec) {
    exec_st->ReportError(ec);
    return OpStatus::CANCELLED;
  }

  // Reset cleanup and saver
  flow->cleanup = []() {};
  flow->saver.reset();
  return OpStatus::OK;
}

void DflyCmd::StartStableSyncInThread(FlowInfo* flow, ExecutionState* exec_st, EngineShard* shard) {
  // Create streamer for shard flows.
  DCHECK(shard);
  DCHECK(flow->conn);

  flow->streamer.reset(
      new JournalStreamer(sf_->journal(), exec_st, JournalStreamer::SendLsn::YES, true));
  flow->streamer->Start(flow->conn->socket());

  // Register cleanup.
  flow->cleanup = [flow]() {
    flow->TryShutdownSocket();
    if (flow->streamer) {
      flow->streamer->Cancel();
    }
  };
}

auto DflyCmd::CreateSyncSession(ConnectionState* state) -> std::pair<uint32_t, unsigned> {
  util::fb2::LockGuard lk(mu_);
  unsigned sync_id = next_sync_id_++;

  unsigned flow_count = shard_set->size();
  auto err_handler = [this, sync_id](const GenericError& err) {
    LOG(INFO) << "Replication error: " << err.Format();

    // Spawn external fiber to allow destructing the context from outside
    // and return from the handler immediately.
    fb2::Fiber("stop_replication", &DflyCmd::StopReplication, this, sync_id).Detach();
  };

  string address = state->replication_info.repl_ip_address;
  uint32_t port = state->replication_info.repl_listening_port;

  LOG(INFO) << "Registered replica " << address << ":" << port;

  auto replica_ptr =
      make_shared<ReplicaInfo>(flow_count, std::move(address), port, std::move(err_handler));
  auto [it, inserted] = replica_infos_.emplace(sync_id, std::move(replica_ptr));
  CHECK(inserted);

  return {it->first, flow_count};
}

auto DflyCmd::GetReplicaInfoFromConnection(ConnectionState* state) -> std::shared_ptr<ReplicaInfo> {
  util::fb2::LockGuard lk(mu_);
  auto it = replica_infos_.find(state->replication_info.repl_session_id);
  if (it == replica_infos_.end()) {
    return nullptr;
  }

  return it->second;
}

void DflyCmd::OnClose(unsigned sync_id) {
  if (!sync_id)
    return;
  StopReplication(sync_id);
}

void DflyCmd::StopReplication(uint32_t sync_id) {
  auto replica_ptr = GetReplicaInfo(sync_id);
  if (!replica_ptr)
    return;
  VLOG(1) << "Stopping replication for sync_id: " << sync_id;

  // Because CancelReplication holds the per-replica mutex,
  // aborting connection will block here until cancellation finishes.
  // This allows keeping resources alive during the cleanup phase.
  replica_ptr->Cancel();

  util::fb2::LockGuard lk(mu_);
  replica_infos_.erase(sync_id);
}

// Because we need to annotate unique_lock
void DflyCmd::BreakStalledFlowsInShard() {
  std::unique_lock global_lock(mu_, try_to_lock);

  // give up on blocking because we run this function periodically in a background fiber,
  // so it will eventually grab the lock.
  if (!global_lock.owns_lock())
    return;

  ShardId sid = EngineShard::tlocal()->shard_id();

  vector<uint32_t> deleted;

  for (auto [sync_id, replica_ptr] : replica_infos_) {
    dfly::SharedLock replica_lock{replica_ptr->shared_mu};

    if (!replica_ptr->flows[sid].saver)
      continue;

    // If saver is present - we are currently using it for full sync.
    int64_t last_write_ns = replica_ptr->flows[sid].saver->GetLastWriteTime();
    int64_t timeout_ns = int64_t(absl::GetFlag(FLAGS_replication_timeout)) * 1'000'000LL;
    int64_t now = absl::GetCurrentTimeNanos();
    if (last_write_ns > 0 && last_write_ns + timeout_ns < now) {
      LOG(INFO) << "Master detected replication timeout, breaking full sync with replica, sync_id: "
                << sync_id << " last_write_ms: " << last_write_ns / 1000'000
                << ", now: " << now / 1000'000;

      deleted.push_back(sync_id);
      replica_lock.unlock();
      replica_ptr->Cancel();
    }
  }

  for (auto sync_id : deleted)
    replica_infos_.erase(sync_id);
}

shared_ptr<DflyCmd::ReplicaInfo> DflyCmd::GetReplicaInfo(uint32_t sync_id) {
  util::fb2::LockGuard lk(mu_);

  auto it = replica_infos_.find(sync_id);
  if (it != replica_infos_.end())
    return it->second;
  return {};
}

std::vector<ReplicaRoleInfo> DflyCmd::GetReplicasRoleInfo() const {
  std::vector<ReplicaRoleInfo> vec;
  util::fb2::LockGuard lk(mu_);

  vec.reserve(replica_infos_.size());
  map replication_lags = ReplicationLagsLocked();

  for (const auto& [id, info] : replica_infos_) {
    LSN lag = replication_lags[id];
    SyncState state = SyncState::PREPARATION;

    // If the replica state being updated, its lag is undefined,
    // the same applies of course if its state is not STABLE_SYNC.
    shared_lock lk(info->shared_mu, try_to_lock);
    if (lk.owns_lock()) {
      state = info->replica_state;
      // If the replica is not in stable sync, its lag is undefined, so we set it to 0.
      if (state != SyncState::STABLE_SYNC) {
        lag = 0;
      }
    } else {
      lag = 0;
    }
    vec.push_back(
        ReplicaRoleInfo{info->id, info->address, info->listening_port, SyncStateName(state), lag});
  }
  return vec;
}

void DflyCmd::GetReplicationMemoryStats(ReplicationMemoryStats* stats) const {
  atomic<size_t> streamer_bytes{0}, full_sync_bytes{0};

  {
    util::fb2::LockGuard lk{mu_};  // prevent state changes
    auto cb = [&](EngineShard* shard) ABSL_NO_THREAD_SAFETY_ANALYSIS {
      for (const auto& [_, info] : replica_infos_) {
        dfly::SharedLock repl_lk{info->shared_mu};

        // flows should not be empty.
        DCHECK(!info->flows.empty());
        if (info->flows.empty())
          continue;

        const auto& flow = info->flows[shard->shard_id()];
        if (flow.streamer)
          streamer_bytes.fetch_add(flow.streamer->UsedBytes(), memory_order_relaxed);
        if (flow.saver)
          full_sync_bytes.fetch_add(flow.saver->GetTotalBuffersSize(), memory_order_relaxed);
      }
    };
    shard_set->RunBlockingInParallel(cb);
  }
  stats->streamer_buf_capacity_bytes += streamer_bytes.load(memory_order_relaxed);
  stats->full_sync_buf_bytes += full_sync_bytes.load(memory_order_relaxed);
}

pair<uint32_t, shared_ptr<DflyCmd::ReplicaInfo>> DflyCmd::GetReplicaInfoOrReply(
    std::string_view id_str, RedisReplyBuilder* rb) {
  uint32_t sync_id;
  if (!ToSyncId(id_str, &sync_id)) {
    rb->SendError(kInvalidSyncId);
    return {0, nullptr};
  }

  util::fb2::LockGuard lk(mu_);
  auto sync_it = replica_infos_.find(sync_id);
  if (sync_it == replica_infos_.end()) {
    rb->SendError(kIdNotFound);
    return {0, nullptr};
  }

  return {sync_id, sync_it->second};
}

std::map<uint32_t, LSN> DflyCmd::ReplicationLagsLocked() const {
  DCHECK(!mu_.try_lock());  // expects to be under global lock
  if (replica_infos_.empty())
    return {};

  // In each shard we calculate a map of replica id to replication lag in the shard.
  std::vector<std::map<uint32_t, LSN>> shard_lags(shard_set->size());
  shard_set->RunBriefInParallel([&shard_lags, this](EngineShard* shard) {
    auto& lags = shard_lags[shard->shard_id()];
    for (const auto& info : ABSL_TS_UNCHECKED_READ(replica_infos_)) {
      const ReplicaInfo* replica = info.second.get();
      if (shard->journal()) {
        int64_t lag = shard->journal()->GetLsn() - replica->flows[shard->shard_id()].last_acked_lsn;
        lags[info.first] = lag;
      }
    }
  });

  // Merge the maps from all shards and derive the maximum lag for each replica.
  std::map<uint32_t, LSN> rv;
  for (const auto& lags : shard_lags) {
    for (auto [replica_id, lag] : lags) {
      rv[replica_id] = std::max(rv[replica_id], lag);
    }
  }
  return rv;
}

void DflyCmd::SetDflyClientVersion(ConnectionState* state, DflyVersion version) {
  auto replica_ptr = GetReplicaInfo(state->replication_info.repl_session_id);
  VLOG(1) << "Client version for session_id=" << state->replication_info.repl_session_id << " is "
          << int(version);

  replica_ptr->version = version;
}

// Must run under locked replica_info.mu.
// TODO: it's a bad design that we enforce replies under a lock because Send can potentially
// block, leading to high contention in some case. Split it and avoid replying under a lock.
bool DflyCmd::CheckReplicaStateOrReply(const ReplicaInfo& repl_info, SyncState expected,
                                       RedisReplyBuilder* rb) {
  if (repl_info.replica_state != expected) {
    rb->SendError(kInvalidState);
    return false;
  }

  // Check all flows are connected.
  // This might happen if a flow abruptly disconnected before sending the SYNC request.
  for (const FlowInfo& flow : repl_info.flows) {
    if (!flow.conn) {
      rb->SendError(kInvalidState);
      return false;
    }
  }

  return true;
}

void DflyCmd::Shutdown() {
  ReplicaInfoMap pending;
  {
    util::fb2::LockGuard lk(mu_);
    pending = std::move(replica_infos_);
  }

  for (auto& [_, replica_ptr] : pending) {
    replica_ptr->Cancel();
  }
}

void FlowInfo::TryShutdownSocket() {
  // Close socket for clean disconnect.
  if (conn->socket()->IsOpen()) {
    std::ignore = conn->socket()->Shutdown(SHUT_RDWR);
  }
}

FlowInfo::~FlowInfo() {
}

FlowInfo::FlowInfo() {
}

}  // namespace dfly<|MERGE_RESOLUTION|>--- conflicted
+++ resolved
@@ -322,8 +322,9 @@
 
       // We need to replay from start because after the takeover the nodes are in sync. It's
       // the commands that came after the takeover that are missing from the new replica.
-      LOG(INFO) << "Is LSN in buffer " << sf_->journal()->IsLSNInBuffer(1);
-      if (sf_->journal()->IsLSNInBuffer(1) || sf_->journal()->GetLsn() == 1) {
+      // Also, block partial sync if we try to sync from the future.
+      auto* jrnl = sf_->journal();
+      if (jrnl->IsLSNInBuffer(1) || jrnl->GetLsn() == 1) {
         sync_type = "PARTIAL";
         flow.start_partial_sync_at = 1;
         VLOG(1) << "Partial sync from same source master requested and is available. Current LSN is"
@@ -505,7 +506,14 @@
 
   atomic_bool catchup_success = true;
   if (*status == OpStatus::OK) {
-<<<<<<< HEAD
+    // We need to loop or otherwise we can't guarantee that there is no data loss.
+    // *All* nodes must be in sync when the takeover completes such that when the replica
+    // reconciles with the new promoted master the only data that needs to be sent is the
+    // journaled commands that came after the takeover. On the contrary, If nodes were not
+    // in sync after the takeover, then any data that was not replicated from the old master
+    // is lost, because the new master does not contain their entries and a fallback to FULL
+    // SYNC is required (since the journal starts when the takeover completes, which implies
+    // data parity with the old master and an empty journal on the newly promoted master).
     util::fb2::LockGuard mu_lk(mu_);
     for (auto [id, repl_ptr] : replica_infos_) {
       dfly::SharedLock lk{repl_ptr->shared_mu};
@@ -519,15 +527,6 @@
       };
       shard_set->RunBlockingInParallel(std::move(cb));
     }
-=======
-    dfly::SharedLock lk{replica_ptr->shared_mu};
-    auto cb = [replica_ptr = replica_ptr, end_time, &catchup_success](EngineShard* shard) {
-      if (!WaitReplicaFlowToCatchup(end_time, replica_ptr.get(), shard)) {
-        catchup_success.store(false);
-      }
-    };
-    shard_set->RunBlockingInParallel(std::move(cb));
->>>>>>> c8f0abd7
   }
 
   VLOG(1) << "WaitReplicaFlowToCatchup done";
