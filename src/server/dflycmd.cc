// Copyright 2022, DragonflyDB authors.  All rights reserved.
// See LICENSE for licensing terms.
//
#include "server/dflycmd.h"

#include <absl/random/random.h>
#include <absl/strings/str_cat.h>
#include <absl/strings/strip.h>

#include <jsoncons/json.hpp>
#include <limits>
#include <optional>

#include "base/flags.h"
#include "base/logging.h"
#include "core/json_object.h"
#include "facade/dragonfly_connection.h"
#include "server/cluster/cluster_config.h"
#include "server/engine_shard_set.h"
#include "server/error.h"
#include "server/journal/journal.h"
#include "server/journal/streamer.h"
#include "server/rdb_save.h"
#include "server/script_mgr.h"
#include "server/server_family.h"
#include "server/server_state.h"
#include "server/transaction.h"
using namespace std;

ABSL_DECLARE_FLAG(string, dir);

namespace dfly {

using namespace facade;
using namespace util;

using util::ProactorBase;

namespace {
const char kBadMasterId[] = "bad master id";
const char kIdNotFound[] = "syncid not found";
const char kInvalidSyncId[] = "bad sync id";
const char kInvalidState[] = "invalid state";

bool ToSyncId(string_view str, uint32_t* num) {
  if (!absl::StartsWith(str, "SYNC"))
    return false;
  str.remove_prefix(4);

  return absl::SimpleAtoi(str, num);
}

struct TransactionGuard {
  constexpr static auto kEmptyCb = [](Transaction* t, EngineShard* shard) { return OpStatus::OK; };

  TransactionGuard(Transaction* t) : t(t) {
    t->Schedule();
    t->Execute(kEmptyCb, false);
  }

  ~TransactionGuard() {
    t->Execute(kEmptyCb, true);
  }

  Transaction* t;
};
}  // namespace

DflyCmd::ReplicaRoleInfo::ReplicaRoleInfo(std::string address, uint32_t listening_port,
                                          SyncState sync_state)
    : address(address), listening_port(listening_port) {
  switch (sync_state) {
    case SyncState::PREPARATION:
      state = "preparation";
      break;
    case SyncState::FULL_SYNC:
      state = "full_sync";
      break;
    case SyncState::STABLE_SYNC:
      state = "stable_sync";
      break;
    case SyncState::CANCELLED:
      state = "cancelled";
      break;
    default:
      break;
  }
}

DflyCmd::DflyCmd(util::ListenerInterface* listener, ServerFamily* server_family)
    : sf_(server_family), listener_(listener) {
}

void DflyCmd::Run(CmdArgList args, ConnectionContext* cntx) {
  RedisReplyBuilder* rb = static_cast<RedisReplyBuilder*>(cntx->reply_builder());

  DCHECK_GE(args.size(), 1u);
  ToUpper(&args[0]);
  string_view sub_cmd = ArgS(args, 0);

  if (sub_cmd == "JOURNAL" && args.size() >= 2) {
    return Journal(args, cntx);
  }

  if (sub_cmd == "THREAD") {
    return Thread(args, cntx);
  }

  if (sub_cmd == "FLOW" && args.size() == 4) {
    return Flow(args, cntx);
  }

  if (sub_cmd == "SYNC" && args.size() == 2) {
    return Sync(args, cntx);
  }

  if (sub_cmd == "STARTSTABLE" && args.size() == 2) {
    return StartStable(args, cntx);
  }

  if (sub_cmd == "EXPIRE") {
    return Expire(args, cntx);
  }

  if (sub_cmd == "REPLICAOFFSET" && args.size() == 2) {
    return ReplicaOffset(args, cntx);
  }

<<<<<<< HEAD
  if (sub_cmd == "CLUSTER" && args.size() >= 2) {
    return Cluster(args, cntx);
=======
  if (sub_cmd == "CLUSTER" && args.size() > 2) {
    return ClusterManagmentCmd(args, cntx);
>>>>>>> 8ae01dbe
  }

  rb->SendError(kSyntaxErr);
}

void DflyCmd::Journal(CmdArgList args, ConnectionContext* cntx) {
  DCHECK_GE(args.size(), 2u);
  ToUpper(&args[1]);

  std::string_view sub_cmd = ArgS(args, 1);
  Transaction* trans = cntx->transaction;
  DCHECK(trans);
  RedisReplyBuilder* rb = static_cast<RedisReplyBuilder*>(cntx->reply_builder());

  if (sub_cmd == "START") {
    unique_lock lk(mu_);
    journal::Journal* journal = ServerState::tlocal()->journal();
    if (!journal) {
      string dir = absl::GetFlag(FLAGS_dir);

      atomic_uint32_t created{0};
      auto* pool = shard_set->pool();

      auto open_cb = [&](auto* pb) {
        auto ec = sf_->journal()->OpenInThread(true, dir);
        if (ec) {
          LOG(ERROR) << "Could not create journal " << ec;
        } else {
          created.fetch_add(1, memory_order_relaxed);
        }
      };

      pool->AwaitFiberOnAll(open_cb);
      if (created.load(memory_order_acquire) != pool->size()) {
        LOG(FATAL) << "TBD / revert";
      }

      // We can not use transaction distribution mechanism because we must open journal for all
      // threads and not only for shards.
      trans->Schedule();
      auto barrier_cb = [](Transaction* t, EngineShard* shard) { return OpStatus::OK; };
      trans->Execute(barrier_cb, true);

      // tx id starting from which we may reliably fetch journal records.
      journal_txid_ = trans->txid();
    }

    return rb->SendLong(journal_txid_);
  }

  if (sub_cmd == "STOP") {
    unique_lock lk(mu_);
    if (sf_->journal()->EnterLameDuck()) {
      auto barrier_cb = [](Transaction* t, EngineShard* shard) { return OpStatus::OK; };
      trans->ScheduleSingleHop(std::move(barrier_cb));

      auto ec = sf_->journal()->Close();
      LOG_IF(ERROR, ec) << "Error closing journal " << ec;
      journal_txid_ = trans->txid();
    }

    return rb->SendLong(journal_txid_);
  }

  string reply = UnknownSubCmd(sub_cmd, "DFLY");
  return rb->SendError(reply, kSyntaxErrType);
}

void DflyCmd::Thread(CmdArgList args, ConnectionContext* cntx) {
  RedisReplyBuilder* rb = static_cast<RedisReplyBuilder*>(cntx->reply_builder());
  util::ProactorPool* pool = shard_set->pool();

  if (args.size() == 1) {  // DFLY THREAD : returns connection thread index and number of threads.
    rb->StartArray(2);
    rb->SendLong(ProactorBase::GetIndex());
    rb->SendLong(long(pool->size()));
    return;
  }

  // DFLY THREAD to_thread : migrates current connection to a different thread.
  string_view arg = ArgS(args, 1);
  unsigned num_thread;
  if (!absl::SimpleAtoi(arg, &num_thread)) {
    return rb->SendError(kSyntaxErr);
  }

  if (num_thread < pool->size()) {
    if (int(num_thread) != ProactorBase::GetIndex()) {
      listener_->Migrate(cntx->owner(), pool->at(num_thread));
    }

    return rb->SendOk();
  }

  return rb->SendError(kInvalidIntErr);
}

void DflyCmd::Flow(CmdArgList args, ConnectionContext* cntx) {
  RedisReplyBuilder* rb = static_cast<RedisReplyBuilder*>(cntx->reply_builder());
  string_view master_id = ArgS(args, 1);
  string_view sync_id_str = ArgS(args, 2);
  string_view flow_id_str = ArgS(args, 3);

  VLOG(1) << "Got DFLY FLOW " << master_id << " " << sync_id_str << " " << flow_id_str;

  if (master_id != sf_->master_id()) {
    return rb->SendError(kBadMasterId);
  }

  unsigned flow_id;
  if (!absl::SimpleAtoi(flow_id_str, &flow_id) || flow_id >= shard_set->pool()->size()) {
    return rb->SendError(facade::kInvalidIntErr);
  }

  auto [sync_id, replica_ptr] = GetReplicaInfoOrReply(sync_id_str, rb);
  if (!sync_id)
    return;

  unique_lock lk(replica_ptr->mu);
  if (replica_ptr->state.load(memory_order_relaxed) != SyncState::PREPARATION)
    return rb->SendError(kInvalidState);

  // Set meta info on connection.
  cntx->owner()->SetName(absl::StrCat("repl_flow_", sync_id));
  cntx->conn_state.replicaiton_info.repl_session_id = sync_id;
  cntx->conn_state.replicaiton_info.repl_flow_id = flow_id;

  absl::InsecureBitGen gen;
  string eof_token = GetRandomHex(gen, 40);

  replica_ptr->flows[flow_id].conn = cntx->owner();
  replica_ptr->flows[flow_id].eof_token = eof_token;
  listener_->Migrate(cntx->owner(), shard_set->pool()->at(flow_id));

  rb->StartArray(2);
  rb->SendSimpleString("FULL");
  rb->SendSimpleString(eof_token);
}

void DflyCmd::Sync(CmdArgList args, ConnectionContext* cntx) {
  RedisReplyBuilder* rb = static_cast<RedisReplyBuilder*>(cntx->reply_builder());
  string_view sync_id_str = ArgS(args, 1);

  VLOG(1) << "Got DFLY SYNC " << sync_id_str;

  auto [sync_id, replica_ptr] = GetReplicaInfoOrReply(sync_id_str, rb);
  if (!sync_id)
    return;

  unique_lock lk(replica_ptr->mu);
  if (!CheckReplicaStateOrReply(*replica_ptr, SyncState::PREPARATION, rb))
    return;

  // Start full sync.
  {
    TransactionGuard tg{cntx->transaction};
    AggregateStatus status;

    // Use explicit assignment for replica_ptr, because capturing structured bindings is C++20.
    auto cb = [this, &status, replica_ptr = replica_ptr](unsigned index, auto*) {
      status = StartFullSyncInThread(&replica_ptr->flows[index], &replica_ptr->cntx,
                                     EngineShard::tlocal());
    };
    shard_set->pool()->AwaitFiberOnAll(std::move(cb));

    // TODO: Send better error
    if (*status != OpStatus::OK)
      return rb->SendError(kInvalidState);
  }

  LOG(INFO) << "Started full sync with replica " << replica_ptr->address << ":"
            << replica_ptr->listening_port;

  replica_ptr->state.store(SyncState::FULL_SYNC, memory_order_relaxed);
  return rb->SendOk();
}

void DflyCmd::StartStable(CmdArgList args, ConnectionContext* cntx) {
  RedisReplyBuilder* rb = static_cast<RedisReplyBuilder*>(cntx->reply_builder());
  string_view sync_id_str = ArgS(args, 1);

  VLOG(1) << "Got DFLY STARTSTABLE " << sync_id_str;

  auto [sync_id, replica_ptr] = GetReplicaInfoOrReply(sync_id_str, rb);
  if (!sync_id)
    return;

  unique_lock lk(replica_ptr->mu);
  if (!CheckReplicaStateOrReply(*replica_ptr, SyncState::FULL_SYNC, rb))
    return;

  {
    TransactionGuard tg{cntx->transaction};
    AggregateStatus status;

    auto cb = [this, &status, replica_ptr = replica_ptr](unsigned index, auto*) {
      EngineShard* shard = EngineShard::tlocal();
      FlowInfo* flow = &replica_ptr->flows[index];

      StopFullSyncInThread(flow, shard);
      status = StartStableSyncInThread(flow, &replica_ptr->cntx, shard);
      return OpStatus::OK;
    };
    shard_set->pool()->AwaitFiberOnAll(std::move(cb));

    if (*status != OpStatus::OK)
      return rb->SendError(kInvalidState);
  }

  LOG(INFO) << "Transitioned into stable sync with replica " << replica_ptr->address << ":"
            << replica_ptr->listening_port;

  replica_ptr->state.store(SyncState::STABLE_SYNC, memory_order_relaxed);
  return rb->SendOk();
}

void DflyCmd::Expire(CmdArgList args, ConnectionContext* cntx) {
  RedisReplyBuilder* rb = static_cast<RedisReplyBuilder*>(cntx->reply_builder());
  cntx->transaction->ScheduleSingleHop([](Transaction* t, EngineShard* shard) {
    shard->db_slice().ExpireAllIfNeeded();
    return OpStatus::OK;
  });

  return rb->SendOk();
}

void DflyCmd::ReplicaOffset(CmdArgList args, ConnectionContext* cntx) {
  RedisReplyBuilder* rb = static_cast<RedisReplyBuilder*>(cntx->reply_builder());
  string_view sync_id_str = ArgS(args, 1);

  VLOG(1) << "Got DFLY REPLICAOFFSET " << sync_id_str;
  auto [sync_id, replica_ptr] = GetReplicaInfoOrReply(sync_id_str, rb);
  if (!sync_id)
    return;

  string result;
  unique_lock lk(replica_ptr->mu);
  rb->StartArray(replica_ptr->flows.size());
  for (size_t flow_id = 0; flow_id < replica_ptr->flows.size(); ++flow_id) {
    JournalStreamer* streamer = replica_ptr->flows[flow_id].streamer.get();
    if (streamer) {
      rb->SendLong(streamer->GetRecordCount());
    } else {
      rb->SendLong(0);
    }
  }
}

<<<<<<< HEAD
namespace {
constexpr string_view kInvalidConfigPrefix = "Invalid JSON cluster config: "sv;

template <typename T> optional<T> ReadNumeric(const JsonType& obj) {
  if (!obj.is_number()) {
    LOG(WARNING) << kInvalidConfigPrefix << "object is not a number " << obj;
    return nullopt;
  }

  return obj.as<T>();
}

optional<vector<ClusterConfig::SlotRange>> GetClusterSlotRanges(const JsonType& slots) {
  if (!slots.is_array()) {
    LOG(WARNING) << kInvalidConfigPrefix << "slot_ranges is not an array " << slots;
    return nullopt;
  }

  vector<ClusterConfig::SlotRange> ranges;

  for (const auto& range : slots.array_value()) {
    if (!range.is_object()) {
      LOG(WARNING) << kInvalidConfigPrefix << "slot_ranges element is not an object " << range;
      return nullopt;
    }

    optional<SlotId> start = ReadNumeric<SlotId>(range.at_or_null("start"));
    optional<SlotId> end = ReadNumeric<SlotId>(range.at_or_null("end"));
    if (!start.has_value() || !end.has_value()) {
      return nullopt;
    }

    ranges.push_back({.start = start.value(), .end = end.value()});
  }

  return ranges;
}

optional<ClusterConfig::Node> ParseClusterNode(const JsonType& json) {
  if (!json.is_object()) {
    LOG(WARNING) << kInvalidConfigPrefix << "node config is not an object " << json;
    return nullopt;
  }

  ClusterConfig::Node node;

  {
    auto id = json.at_or_null("id");
    if (!id.is_string()) {
      LOG(WARNING) << kInvalidConfigPrefix << "invalid id for node " << json;
      return nullopt;
    }
    node.id = std::move(id).as_string();
  }

  {
    auto ip = json.at_or_null("ip");
    if (!ip.is_string()) {
      LOG(WARNING) << kInvalidConfigPrefix << "invalid ip for node " << json;
      return nullopt;
    }
    node.ip = std::move(ip).as_string();
  }

  {
    auto port = ReadNumeric<uint16_t>(json.at_or_null("port"));
    if (!port.has_value()) {
      return nullopt;
    }
    node.port = port.value();
  }

  return node;
}

optional<ClusterConfig::ClusterShards> BuildClusterConfigFromJson(const JsonType& json) {
  ClusterConfig::ClusterShards config;

  if (!json.is_array()) {
    LOG(WARNING) << kInvalidConfigPrefix << "not an array " << json;
    return nullopt;
  }

  for (const auto& element : json.array_value()) {
    ClusterConfig::ClusterShard shard;

    if (!element.is_object()) {
      LOG(WARNING) << kInvalidConfigPrefix << "shard element is not an object " << element;
      return nullopt;
    }

    auto slots = GetClusterSlotRanges(element.at_or_null("slot_ranges"));
    if (!slots.has_value()) {
      return nullopt;
    }
    shard.slot_ranges = std::move(slots).value();

    auto master = ParseClusterNode(element.at_or_null("master"));
    if (!master.has_value()) {
      return nullopt;
    }
    shard.master = std::move(master).value();

    auto replicas = element.at_or_null("replicas");
    if (!replicas.is_array()) {
      LOG(WARNING) << kInvalidConfigPrefix << "replicas is not an array " << replicas;
      return nullopt;
    }

    for (const auto& replica : replicas.array_value()) {
      auto node = ParseClusterNode(replica);
      if (!node.has_value()) {
        return nullopt;
      }
      shard.replicas.push_back(std::move(node).value());
    }

    config.push_back(std::move(shard));
  }

  return config;
}
}  // namespace

void DflyCmd::ClusterConfig(CmdArgList args, ConnectionContext* cntx) {
  SinkReplyBuilder* rb = cntx->reply_builder();

  if (args.size() != 3) {
    return rb->SendError(kSyntaxErr);
  }

  string_view json_str = ArgS(args, 2);
  optional<JsonType> json = JsonFromString(json_str);
  if (!json.has_value()) {
    LOG(WARNING) << kInvalidConfigPrefix << "Can't parse JSON " << json_str;
    return rb->SendError(kSyntaxErr);
  }

  optional<ClusterConfig::ClusterShards> config = BuildClusterConfigFromJson(json.value());
  if (!config.has_value()) {
    return rb->SendError(kSyntaxErr);
  }

  if (!sf_->cluster_config()->SetConfig(config.value())) {
    return rb->SendError("Invalid cluster configuration.");
  }

  return rb->SendOk();
}

void DflyCmd::Cluster(CmdArgList args, ConnectionContext* cntx) {
  SinkReplyBuilder* rb = cntx->reply_builder();

  if (sf_->cluster_config() == nullptr || !ClusterConfig::IsClusterEnabled()) {
    return rb->SendError("Cluster not enabled.");
  }

  ToUpper(&args[1]);
  auto sub_cmd = ArgS(args, 1);
  if (sub_cmd == "CONFIG") {
    return ClusterConfig(args, cntx);
  }

  return rb->SendError("Invalid CLUSTER subcommand");
=======
void DflyCmd::ClusterManagmentCmd(CmdArgList args, ConnectionContext* cntx) {
  if (!ClusterConfig::IsClusterEnabled()) {
    return (*cntx)->SendError("DFLY CLUSTER commands requires --cluster_mode=yes");
  }
  // TODO check admin port
  ToUpper(&args[1]);
  string_view sub_cmd = ArgS(args, 1);
  if (sub_cmd == "GETSLOTINFO") {
    return ClusterGetSlotInfo(args, cntx);
  }

  return (*cntx)->SendError(UnknownSubCmd(sub_cmd, "DFLY CLUSTER"), kSyntaxErrType);
}

void DflyCmd::ClusterGetSlotInfo(CmdArgList args, ConnectionContext* cntx) {
  if (args.size() == 3) {
    return (*cntx)->SendError(facade::WrongNumArgsError("DFLY CLUSTER GETSLOTINFO"),
                              kSyntaxErrType);
  }
  ToUpper(&args[2]);
  string_view slots_str = ArgS(args, 2);
  if (slots_str != "SLOTS") {
    return (*cntx)->SendError(kSyntaxErr, kSyntaxErrType);
  }

  vector<std::pair<SlotId, SlotStats>> slots_stats;
  for (size_t i = 3; i < args.size(); ++i) {
    string_view slot_str = ArgS(args, i);
    uint32_t sid;
    if (!absl::SimpleAtoi(slot_str, &sid)) {
      return (*cntx)->SendError(kInvalidIntErr);
    }
    if (sid > ClusterConfig::kMaxSlotNum) {
      return (*cntx)->SendError("Invalid slot id");
    }
    slots_stats.push_back(make_pair(sid, SlotStats{}));
  }

  Mutex mu;

  auto cb = [&](auto*) {
    EngineShard* shard = EngineShard::tlocal();
    if (shard == nullptr)
      return;

    lock_guard lk(mu);
    for (auto& [slot, data] : slots_stats) {
      data += shard->db_slice().GetSlotStats(slot);
    }
  };

  shard_set->pool()->AwaitFiberOnAll(std::move(cb));

  (*cntx)->StartArray(slots_stats.size());

  for (const auto& slot_data : slots_stats) {
    (*cntx)->StartArray(3);
    (*cntx)->SendBulkString(absl::StrCat(slot_data.first));
    (*cntx)->SendBulkString("key_count");
    (*cntx)->SendBulkString(absl::StrCat(slot_data.second.key_count));
  }
>>>>>>> 8ae01dbe
}

OpStatus DflyCmd::StartFullSyncInThread(FlowInfo* flow, Context* cntx, EngineShard* shard) {
  DCHECK(!flow->full_sync_fb.IsJoinable());

  SaveMode save_mode = shard == nullptr ? SaveMode::SUMMARY : SaveMode::SINGLE_SHARD;
  flow->saver.reset(new RdbSaver(flow->conn->socket(), save_mode, false));

  flow->cleanup = [flow]() {
    flow->saver->Cancel();
    flow->TryShutdownSocket();
  };

  // Shard can be null for io thread.
  CHECK(!sf_->journal()->OpenInThread(false, ""sv));  // can only happen in persistent mode.
  if (shard != nullptr) {
    flow->saver->StartSnapshotInShard(true, cntx->GetCancellation(), shard);
  }

  flow->full_sync_fb = MakeFiber(&DflyCmd::FullSyncFb, this, flow, cntx);
  return OpStatus::OK;
}

void DflyCmd::StopFullSyncInThread(FlowInfo* flow, EngineShard* shard) {
  // Shard can be null for io thread.
  if (shard != nullptr) {
    flow->saver->StopSnapshotInShard(shard);
  }

  // Wait for full sync to finish.
  if (flow->full_sync_fb.IsJoinable()) {
    flow->full_sync_fb.Join();
  }

  // Reset cleanup and saver
  flow->cleanup = []() {};
  flow->saver.reset();
}

OpStatus DflyCmd::StartStableSyncInThread(FlowInfo* flow, Context* cntx, EngineShard* shard) {
  // Create streamer for shard flows.

  if (shard != nullptr) {
    flow->streamer.reset(new JournalStreamer(sf_->journal(), cntx));
    flow->streamer->Start(flow->conn->socket());
  }

  // Register cleanup.
  flow->cleanup = [flow]() {
    flow->TryShutdownSocket();
    if (flow->streamer) {
      flow->streamer->Cancel();
    }
  };

  return OpStatus::OK;
}

void DflyCmd::FullSyncFb(FlowInfo* flow, Context* cntx) {
  error_code ec;
  RdbSaver* saver = flow->saver.get();

  if (saver->Mode() == SaveMode::SUMMARY) {
    auto scripts = sf_->script_mgr()->GetAll();
    StringVec script_bodies;
    for (auto& [sha, data] : scripts) {
      // Always send original body (with header & without auto async calls) that determines the sha,
      // It's stored only if it's different from the post-processed version.
      string& body = data.orig_body.empty() ? data.body : data.orig_body;
      script_bodies.push_back(move(body));
    }
    ec = saver->SaveHeader(script_bodies);
  } else {
    ec = saver->SaveHeader({});
  }

  if (ec) {
    cntx->ReportError(ec);
    return;
  }

  if (ec = saver->SaveBody(cntx->GetCancellation(), nullptr); ec) {
    cntx->ReportError(ec);
    return;
  }

  ec = flow->conn->socket()->Write(io::Buffer(flow->eof_token));
  if (ec) {
    cntx->ReportError(ec);
    return;
  }
}

uint32_t DflyCmd::CreateSyncSession(ConnectionContext* cntx) {
  ;
  unique_lock lk(mu_);
  unsigned sync_id = next_sync_id_++;

  unsigned flow_count = shard_set->pool()->size();
  auto err_handler = [this, sync_id](const GenericError& err) {
    LOG(INFO) << "Replication error: " << err.Format();

    // Spawn external fiber to allow destructing the context from outside
    // and return from the handler immediately.
    util::MakeFiber(&DflyCmd::StopReplication, this, sync_id).Detach();
  };

  string address = cntx->owner()->RemoteEndpointAddress();
  uint32_t port = cntx->conn_state.replicaiton_info.repl_listening_port;

  LOG(INFO) << "Registered replica " << address << ":" << port;

  auto replica_ptr =
      make_shared<ReplicaInfo>(flow_count, std::move(address), port, std::move(err_handler));
  auto [it, inserted] = replica_infos_.emplace(sync_id, std::move(replica_ptr));
  CHECK(inserted);

  return sync_id;
}

void DflyCmd::OnClose(ConnectionContext* cntx) {
  unsigned session_id = cntx->conn_state.replicaiton_info.repl_session_id;
  if (!session_id)
    return;

  auto replica_ptr = GetReplicaInfo(session_id);
  if (!replica_ptr)
    return;

  // Because CancelReplication holds the per-replica mutex,
  // aborting connection will block here until cancellation finishes.
  // This allows keeping resources alive during the cleanup phase.
  CancelReplication(session_id, replica_ptr);
}

void DflyCmd::StopReplication(uint32_t sync_id) {
  auto replica_ptr = GetReplicaInfo(sync_id);
  if (!replica_ptr)
    return;

  CancelReplication(sync_id, replica_ptr);
}

void DflyCmd::CancelReplication(uint32_t sync_id, shared_ptr<ReplicaInfo> replica_ptr) {
  lock_guard lk(replica_ptr->mu);
  if (replica_ptr->state.load(memory_order_relaxed) == SyncState::CANCELLED) {
    return;
  }

  LOG(INFO) << "Disconnecting from replica " << replica_ptr->address << ":"
            << replica_ptr->listening_port;

  // Update replica_ptr state and cancel context.
  replica_ptr->state.store(SyncState::CANCELLED, memory_order_release);
  replica_ptr->cntx.Cancel();

  // Wait for tasks to finish.
  shard_set->pool()->AwaitFiberOnAll([replica_ptr](unsigned index, auto*) {
    FlowInfo* flow = &replica_ptr->flows[index];
    if (flow->cleanup) {
      flow->cleanup();
    }

    if (flow->full_sync_fb.IsJoinable()) {
      flow->full_sync_fb.Join();
    }
  });

  // Remove ReplicaInfo from global map
  {
    lock_guard lk(mu_);
    replica_infos_.erase(sync_id);
  }

  // Wait for error handler to quit.
  replica_ptr->cntx.JoinErrorHandler();
}

shared_ptr<DflyCmd::ReplicaInfo> DflyCmd::GetReplicaInfo(uint32_t sync_id) {
  unique_lock lk(mu_);

  auto it = replica_infos_.find(sync_id);
  if (it != replica_infos_.end())
    return it->second;
  return {};
}

std::vector<DflyCmd::ReplicaRoleInfo> DflyCmd::GetReplicasRoleInfo() {
  std::vector<ReplicaRoleInfo> vec;
  unique_lock lk(mu_);
  for (const auto& info : replica_infos_) {
    vec.emplace_back(info.second->address, info.second->listening_port,
                     info.second->state.load(memory_order_relaxed));
  }
  return vec;
}

pair<uint32_t, shared_ptr<DflyCmd::ReplicaInfo>> DflyCmd::GetReplicaInfoOrReply(
    std::string_view id_str, RedisReplyBuilder* rb) {
  unique_lock lk(mu_);

  uint32_t sync_id;
  if (!ToSyncId(id_str, &sync_id)) {
    rb->SendError(kInvalidSyncId);
    return {0, nullptr};
  }

  auto sync_it = replica_infos_.find(sync_id);
  if (sync_it == replica_infos_.end()) {
    rb->SendError(kIdNotFound);
    return {0, nullptr};
  }

  return {sync_id, sync_it->second};
}

bool DflyCmd::CheckReplicaStateOrReply(const ReplicaInfo& sync_info, SyncState expected,
                                       RedisReplyBuilder* rb) {
  if (sync_info.state != expected) {
    rb->SendError(kInvalidState);
    return false;
  }

  // Check all flows are connected.
  // This might happen if a flow abruptly disconnected before sending the SYNC request.
  for (const FlowInfo& flow : sync_info.flows) {
    if (!flow.conn) {
      rb->SendError(kInvalidState);
      return false;
    }
  }

  return true;
}

void DflyCmd::BreakOnShutdown() {
}

void DflyCmd::Shutdown() {
  ReplicaInfoMap pending;
  {
    std::lock_guard lk(mu_);
    pending = std::move(replica_infos_);
  }

  for (auto [sync_id, replica_ptr] : pending) {
    CancelReplication(sync_id, replica_ptr);
  }
}

void DflyCmd::FlowInfo::TryShutdownSocket() {
  // Close socket for clean disconnect.
  if (conn->socket()->IsOpen()) {
    (void)conn->socket()->Shutdown(SHUT_RDWR);
  }
}

DflyCmd::FlowInfo::~FlowInfo() {
}

DflyCmd::FlowInfo::FlowInfo() {
}

}  // namespace dfly<|MERGE_RESOLUTION|>--- conflicted
+++ resolved
@@ -126,13 +126,8 @@
     return ReplicaOffset(args, cntx);
   }
 
-<<<<<<< HEAD
-  if (sub_cmd == "CLUSTER" && args.size() >= 2) {
-    return Cluster(args, cntx);
-=======
   if (sub_cmd == "CLUSTER" && args.size() > 2) {
     return ClusterManagmentCmd(args, cntx);
->>>>>>> 8ae01dbe
   }
 
   rb->SendError(kSyntaxErr);
@@ -381,7 +376,6 @@
   }
 }
 
-<<<<<<< HEAD
 namespace {
 constexpr string_view kInvalidConfigPrefix = "Invalid JSON cluster config: "sv;
 
@@ -532,30 +526,19 @@
   return rb->SendOk();
 }
 
-void DflyCmd::Cluster(CmdArgList args, ConnectionContext* cntx) {
-  SinkReplyBuilder* rb = cntx->reply_builder();
-
-  if (sf_->cluster_config() == nullptr || !ClusterConfig::IsClusterEnabled()) {
-    return rb->SendError("Cluster not enabled.");
-  }
-
-  ToUpper(&args[1]);
-  auto sub_cmd = ArgS(args, 1);
-  if (sub_cmd == "CONFIG") {
-    return ClusterConfig(args, cntx);
-  }
-
-  return rb->SendError("Invalid CLUSTER subcommand");
-=======
 void DflyCmd::ClusterManagmentCmd(CmdArgList args, ConnectionContext* cntx) {
   if (!ClusterConfig::IsClusterEnabled()) {
     return (*cntx)->SendError("DFLY CLUSTER commands requires --cluster_mode=yes");
   }
+  CHECK_NE(sf_->cluster_config(), nullptr);
+
   // TODO check admin port
   ToUpper(&args[1]);
   string_view sub_cmd = ArgS(args, 1);
   if (sub_cmd == "GETSLOTINFO") {
     return ClusterGetSlotInfo(args, cntx);
+  } else if (sub_cmd == "CONFIG") {
+    return ClusterConfig(args, cntx);
   }
 
   return (*cntx)->SendError(UnknownSubCmd(sub_cmd, "DFLY CLUSTER"), kSyntaxErrType);
@@ -608,7 +591,6 @@
     (*cntx)->SendBulkString("key_count");
     (*cntx)->SendBulkString(absl::StrCat(slot_data.second.key_count));
   }
->>>>>>> 8ae01dbe
 }
 
 OpStatus DflyCmd::StartFullSyncInThread(FlowInfo* flow, Context* cntx, EngineShard* shard) {
