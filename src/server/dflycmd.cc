--- conflicted
+++ resolved
@@ -301,8 +301,6 @@
     flow.eof_token = eof_token;
     flow.version = replica_ptr->version;
 
-<<<<<<< HEAD
-=======
     if (!cntx->conn()->Migrate(shard_set->pool()->at(flow_id))) {
       // Listener::PreShutdown() triggered
       if (cntx->conn()->socket()->IsOpen()) {
@@ -311,26 +309,6 @@
       return;
     }
 
-#if 0  // Partial synchronization is disabled
-  if (seqid.has_value()) {
-    if (sf_->journal()->IsLSNInBuffer(*seqid) || sf_->journal()->GetLsn() == *seqid) {
-      // This does not guarantee the lsn will still be present when DFLY SYNC runs,
-      // replication will be retried if it gets evicted by then.
-      flow.start_partial_sync_at = *seqid;
-      VLOG(1) << "Partial sync requested from LSN=" << flow.start_partial_sync_at.value()
-              << " and is available. (current_lsn=" << sf_->journal()->GetLsn() << ")";
-      sync_type = "PARTIAL";
-    } else {
-      LOG(INFO) << "Partial sync requested from stale LSN=" << *seqid
-                << " that the replication buffer doesn't contain this anymore (current_lsn="
-                << sf_->journal()->GetLsn() << "). Will perform a full sync of the data.";
-      LOG(INFO) << "If this happens often you can control the replication buffer's size with the "
-                   "--shard_repl_backlog_len option";
-    }
-  }
-#endif
-
->>>>>>> 9d340431
     std::optional<Replica::LastMasterSyncData> data = sf_->GetLastMasterData();
     // In this flow the master and the registered replica where synced from the same master.
     if (last_master_id && data && data.value().id == last_master_id.value()) {
@@ -359,17 +337,6 @@
     }
   }
 
-<<<<<<< HEAD
-  if (!cntx->conn()->Migrate(shard_set->pool()->at(flow_id))) {
-    // Listener::PreShutdown() triggered
-    if (cntx->conn()->socket()->IsOpen()) {
-      return rb->SendError(kInvalidState);
-    }
-    return;
-  }
-
-=======
->>>>>>> 9d340431
   sf_->journal()->StartInThread();
 
   if (!partial_sync && seqid.has_value()) {
