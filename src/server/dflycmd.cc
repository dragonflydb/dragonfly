--- conflicted
+++ resolved
@@ -371,18 +371,14 @@
 
   {
     Transaction::Guard tg{tx};
-
-    auto cb = [this, replica_ptr = replica_ptr](EngineShard* shard) {
+    AggregateStatus status;
+
+    auto cb = [this, &status, replica_ptr = replica_ptr](EngineShard* shard) {
       FlowInfo* flow = &replica_ptr->flows[shard->shard_id()];
-<<<<<<< HEAD
-      StopFullSyncInThread(flow, &replica_ptr->cntx, shard);
-=======
-
       status = StopFullSyncInThread(flow, &replica_ptr->cntx, shard);
       if (*status != OpStatus::OK) {
         return;
       }
->>>>>>> 90b4fea0
       StartStableSyncInThread(flow, &replica_ptr->cntx, shard);
     };
     shard_set->RunBlockingInParallel(std::move(cb));
