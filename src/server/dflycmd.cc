// Copyright 2022, DragonflyDB authors.  All rights reserved.
// See LICENSE for licensing terms.
//
#include "server/dflycmd.h"

#include <absl/random/random.h>
#include <absl/strings/str_cat.h>
#include <absl/strings/strip.h>

#include "base/flags.h"
#include "base/logging.h"
#include "facade/dragonfly_connection.h"
#include "server/engine_shard_set.h"
#include "server/error.h"
#include "server/io_utils.h"
#include "server/journal/journal.h"
#include "server/journal/serializer.h"
#include "server/rdb_save.h"
#include "server/script_mgr.h"
#include "server/server_family.h"
#include "server/server_state.h"
#include "server/transaction.h"

using namespace std;

ABSL_DECLARE_FLAG(string, dir);

namespace dfly {

using namespace facade;
using namespace std;
using namespace util::fibers_ext;
using util::ProactorBase;

namespace {
const char kBadMasterId[] = "bad master id";
const char kIdNotFound[] = "syncid not found";
const char kInvalidSyncId[] = "bad sync id";
const char kInvalidState[] = "invalid state";

bool ToSyncId(string_view str, uint32_t* num) {
  if (!absl::StartsWith(str, "SYNC"))
    return false;
  str.remove_prefix(4);

  return absl::SimpleAtoi(str, num);
}

struct TransactionGuard {
  constexpr static auto kEmptyCb = [](Transaction* t, EngineShard* shard) { return OpStatus::OK; };

  TransactionGuard(Transaction* t) : t(t) {
    t->Schedule();
    t->Execute(kEmptyCb, false);
  }

  ~TransactionGuard() {
    t->Execute(kEmptyCb, true);
  }

  Transaction* t;
};

// Buffered single-shard journal streamer that listens for journal changes with a
// journal listener and writes them to a destination sink in a separate fiber.
class JournalStreamer : protected BufferedStreamerBase {
 public:
  JournalStreamer(journal::Journal* journal, Context* cntx)
      : BufferedStreamerBase{cntx->GetCancellation()}, cntx_{cntx},
        journal_cb_id_{0}, journal_{journal}, write_fb_{}, writer_{this} {
  }

  // Self referential.
  JournalStreamer(const JournalStreamer& other) = delete;
  JournalStreamer(JournalStreamer&& other) = delete;

  // Register journal listener and start writer in fiber.
  void Start(io::Sink* dest);

  // Must be called on context cancellation for unblocking
  // and manual cleanup.
  void Cancel();

 private:
  // Writer fiber that steals buffer contents and writes them to dest.
  void WriterFb(io::Sink* dest);

 private:
  Context* cntx_;

  uint32_t journal_cb_id_;
  journal::Journal* journal_;

  Fiber write_fb_;
  JournalWriter writer_;
};

void JournalStreamer::Start(io::Sink* dest) {
  write_fb_ = Fiber(&JournalStreamer::WriterFb, this, dest);
  journal_cb_id_ = journal_->RegisterOnChange([this](const journal::Entry& entry) {
    writer_.Write(entry);
    NotifyWritten();
  });
}

void JournalStreamer::Cancel() {
  journal_->UnregisterOnChange(journal_cb_id_);
  Finalize();

  if (write_fb_.IsJoinable())
    write_fb_.Join();
}

void JournalStreamer::WriterFb(io::Sink* dest) {
  if (auto ec = ConsumeIntoSink(dest); ec) {
    cntx_->ReportError(ec);
  }
}

}  // namespace

DflyCmd::ReplicaRoleInfo::ReplicaRoleInfo(std::string address, SyncState sync_state)
    : address(address) {
  switch (sync_state) {
    case SyncState::PREPARATION:
      state = "preparation";
      break;
    case SyncState::FULL_SYNC:
      state = "full sync";
      break;
    case SyncState::STABLE_SYNC:
      state = "stable sync";
      break;
    case SyncState::CANCELLED:
      state = "cancelled";
      break;
    default:
      break;
  }
}

DflyCmd::DflyCmd(util::ListenerInterface* listener, ServerFamily* server_family)
    : sf_(server_family), listener_(listener) {
}

void DflyCmd::Run(CmdArgList args, ConnectionContext* cntx) {
  RedisReplyBuilder* rb = static_cast<RedisReplyBuilder*>(cntx->reply_builder());

  DCHECK_GE(args.size(), 2u);
  ToUpper(&args[1]);
  string_view sub_cmd = ArgS(args, 1);

  if (sub_cmd == "JOURNAL" && args.size() >= 3) {
    return Journal(args, cntx);
  }

  if (sub_cmd == "THREAD") {
    return Thread(args, cntx);
  }

  if (sub_cmd == "FLOW" && args.size() == 5) {
    return Flow(args, cntx);
  }

  if (sub_cmd == "SYNC" && args.size() == 3) {
    return Sync(args, cntx);
  }

  if (sub_cmd == "STARTSTABLE" && args.size() == 3) {
    return StartStable(args, cntx);
  }

  if (sub_cmd == "EXPIRE") {
    return Expire(args, cntx);
  }

  rb->SendError(kSyntaxErr);
}

void DflyCmd::Journal(CmdArgList args, ConnectionContext* cntx) {
  DCHECK_GE(args.size(), 3u);
  ToUpper(&args[2]);

  std::string_view sub_cmd = ArgS(args, 2);
  Transaction* trans = cntx->transaction;
  DCHECK(trans);
  RedisReplyBuilder* rb = static_cast<RedisReplyBuilder*>(cntx->reply_builder());

  if (sub_cmd == "START") {
    unique_lock lk(mu_);
    journal::Journal* journal = ServerState::tlocal()->journal();
    if (!journal) {
      string dir = absl::GetFlag(FLAGS_dir);

      atomic_uint32_t created{0};
      auto* pool = shard_set->pool();

      auto open_cb = [&](auto* pb) {
        auto ec = sf_->journal()->OpenInThread(true, dir);
        if (ec) {
          LOG(ERROR) << "Could not create journal " << ec;
        } else {
          created.fetch_add(1, memory_order_relaxed);
        }
      };

      pool->AwaitFiberOnAll(open_cb);
      if (created.load(memory_order_acquire) != pool->size()) {
        LOG(FATAL) << "TBD / revert";
      }

      // We can not use transaction distribution mechanism because we must open journal for all
      // threads and not only for shards.
      trans->Schedule();
      auto barrier_cb = [](Transaction* t, EngineShard* shard) { return OpStatus::OK; };
      trans->Execute(barrier_cb, true);

      // tx id starting from which we may reliably fetch journal records.
      journal_txid_ = trans->txid();
    }

    return rb->SendLong(journal_txid_);
  }

  if (sub_cmd == "STOP") {
    unique_lock lk(mu_);
    if (sf_->journal()->EnterLameDuck()) {
      auto barrier_cb = [](Transaction* t, EngineShard* shard) { return OpStatus::OK; };
      trans->ScheduleSingleHop(std::move(barrier_cb));

      auto ec = sf_->journal()->Close();
      LOG_IF(ERROR, ec) << "Error closing journal " << ec;
      journal_txid_ = trans->txid();
    }

    return rb->SendLong(journal_txid_);
  }

  string reply = UnknownSubCmd(sub_cmd, "DFLY");
  return rb->SendError(reply, kSyntaxErrType);
}

void DflyCmd::Thread(CmdArgList args, ConnectionContext* cntx) {
  RedisReplyBuilder* rb = static_cast<RedisReplyBuilder*>(cntx->reply_builder());
  util::ProactorPool* pool = shard_set->pool();

  if (args.size() == 2) {  // DFLY THREAD : returns connection thread index and number of threads.
    rb->StartArray(2);
    rb->SendLong(ProactorBase::GetIndex());
    rb->SendLong(long(pool->size()));
    return;
  }

  // DFLY THREAD to_thread : migrates current connection to a different thread.
  string_view arg = ArgS(args, 2);
  unsigned num_thread;
  if (!absl::SimpleAtoi(arg, &num_thread)) {
    return rb->SendError(kSyntaxErr);
  }

  if (num_thread < pool->size()) {
    if (int(num_thread) != ProactorBase::GetIndex()) {
      listener_->Migrate(cntx->owner(), pool->at(num_thread));
    }

    return rb->SendOk();
  }

  return rb->SendError(kInvalidIntErr);
}

void DflyCmd::Flow(CmdArgList args, ConnectionContext* cntx) {
  RedisReplyBuilder* rb = static_cast<RedisReplyBuilder*>(cntx->reply_builder());
  string_view master_id = ArgS(args, 2);
  string_view sync_id_str = ArgS(args, 3);
  string_view flow_id_str = ArgS(args, 4);

  VLOG(1) << "Got DFLY FLOW " << master_id << " " << sync_id_str << " " << flow_id_str;

  if (master_id != sf_->master_id()) {
    return rb->SendError(kBadMasterId);
  }

  unsigned flow_id;
  if (!absl::SimpleAtoi(flow_id_str, &flow_id) || flow_id >= shard_set->pool()->size()) {
    return rb->SendError(facade::kInvalidIntErr);
  }

  auto [sync_id, replica_ptr] = GetReplicaInfoOrReply(sync_id_str, rb);
  if (!sync_id)
    return;

  unique_lock lk(replica_ptr->mu);
  if (replica_ptr->state.load(memory_order_relaxed) != SyncState::PREPARATION)
    return rb->SendError(kInvalidState);

  // Set meta info on connection.
  cntx->owner()->SetName(absl::StrCat("repl_flow_", sync_id));
  cntx->conn_state.repl_session_id = sync_id;
  cntx->conn_state.repl_flow_id = flow_id;

  absl::InsecureBitGen gen;
  string eof_token = GetRandomHex(gen, 40);

  replica_ptr->flows[flow_id] = FlowInfo{cntx->owner(), eof_token};
  listener_->Migrate(cntx->owner(), shard_set->pool()->at(flow_id));

  rb->StartArray(2);
  rb->SendSimpleString("FULL");
  rb->SendSimpleString(eof_token);
}

void DflyCmd::Sync(CmdArgList args, ConnectionContext* cntx) {
  RedisReplyBuilder* rb = static_cast<RedisReplyBuilder*>(cntx->reply_builder());
  string_view sync_id_str = ArgS(args, 2);

  VLOG(1) << "Got DFLY SYNC " << sync_id_str;

  auto [sync_id, replica_ptr] = GetReplicaInfoOrReply(sync_id_str, rb);
  if (!sync_id)
    return;

  unique_lock lk(replica_ptr->mu);
  if (!CheckReplicaStateOrReply(*replica_ptr, SyncState::PREPARATION, rb))
    return;

  // Start full sync.
  {
    TransactionGuard tg{cntx->transaction};
    AggregateStatus status;

    // Use explicit assignment for replica_ptr, because capturing structured bindings is C++20.
    auto cb = [this, &status, replica_ptr = replica_ptr](unsigned index, auto*) {
      status = StartFullSyncInThread(&replica_ptr->flows[index], &replica_ptr->cntx,
                                     EngineShard::tlocal());
    };
    shard_set->pool()->AwaitFiberOnAll(std::move(cb));

    // TODO: Send better error
    if (*status != OpStatus::OK)
      return rb->SendError(kInvalidState);
  }

  replica_ptr->state.store(SyncState::FULL_SYNC, memory_order_relaxed);
  return rb->SendOk();
}

void DflyCmd::StartStable(CmdArgList args, ConnectionContext* cntx) {
  RedisReplyBuilder* rb = static_cast<RedisReplyBuilder*>(cntx->reply_builder());
  string_view sync_id_str = ArgS(args, 2);

  VLOG(1) << "Got DFLY STARTSTABLE " << sync_id_str;

  auto [sync_id, replica_ptr] = GetReplicaInfoOrReply(sync_id_str, rb);
  if (!sync_id)
    return;

  unique_lock lk(replica_ptr->mu);
  if (!CheckReplicaStateOrReply(*replica_ptr, SyncState::FULL_SYNC, rb))
    return;

  {
    TransactionGuard tg{cntx->transaction};
    AggregateStatus status;

    auto cb = [this, &status, replica_ptr = replica_ptr](unsigned index, auto*) {
      EngineShard* shard = EngineShard::tlocal();
      FlowInfo* flow = &replica_ptr->flows[index];

      StopFullSyncInThread(flow, shard);
      status = StartStableSyncInThread(flow, &replica_ptr->cntx, shard);
      return OpStatus::OK;
    };
    shard_set->pool()->AwaitFiberOnAll(std::move(cb));

    if (*status != OpStatus::OK)
      return rb->SendError(kInvalidState);
  }

  replica_ptr->state.store(SyncState::STABLE_SYNC, memory_order_relaxed);
  return rb->SendOk();
}

void DflyCmd::Expire(CmdArgList args, ConnectionContext* cntx) {
  RedisReplyBuilder* rb = static_cast<RedisReplyBuilder*>(cntx->reply_builder());
  cntx->transaction->ScheduleSingleHop([](Transaction* t, EngineShard* shard) {
    shard->db_slice().ExpireAllIfNeeded();
    return OpStatus::OK;
  });

  return rb->SendOk();
}

OpStatus DflyCmd::StartFullSyncInThread(FlowInfo* flow, Context* cntx, EngineShard* shard) {
  DCHECK(!flow->full_sync_fb.IsJoinable());

  SaveMode save_mode = shard == nullptr ? SaveMode::SUMMARY : SaveMode::SINGLE_SHARD;
  flow->saver.reset(new RdbSaver(flow->conn->socket(), save_mode, false));

  flow->cleanup = [flow]() {
    flow->saver->Cancel();
    flow->TryShutdownSocket();
  };

  // Shard can be null for io thread.
  CHECK(!sf_->journal()->OpenInThread(false, ""sv));  // can only happen in persistent mode.
  if (shard != nullptr) {
    flow->saver->StartSnapshotInShard(true, cntx->GetCancellation(), shard);
  }

  flow->full_sync_fb = ::boost::fibers::fiber(&DflyCmd::FullSyncFb, this, flow, cntx);
  return OpStatus::OK;
}

void DflyCmd::StopFullSyncInThread(FlowInfo* flow, EngineShard* shard) {
  // Shard can be null for io thread.
  if (shard != nullptr) {
    flow->saver->StopSnapshotInShard(shard);
  }

  // Wait for full sync to finish.
  if (flow->full_sync_fb.IsJoinable()) {
    flow->full_sync_fb.Join();
  }

  // Reset cleanup and saver
  flow->cleanup = []() {};
  flow->saver.reset();
}

OpStatus DflyCmd::StartStableSyncInThread(FlowInfo* flow, Context* cntx, EngineShard* shard) {
  // Create streamer for shard flows.
  JournalStreamer* streamer = nullptr;
  if (shard != nullptr) {
<<<<<<< HEAD
    writer = new JournalWriter{};
    auto journal_cb = [flow, cntx, writer](const journal::Entry& je) mutable {
      writer->Write(je);

      // REMOVE THIS AFTER ASYNC STREAMER IS MERGED.
      ::boost::fibers::fiber{[writer, flow, cntx]() {
        if (auto ec = writer->Flush(flow->conn->socket()); ec) {
          VLOG(0) << "Failed to flush???";
          // cntx->ReportError(ec);
        }
      }}.detach();
    };
    cb_id = sf_->journal()->RegisterOnChange(std::move(journal_cb));
=======
    streamer = new JournalStreamer{sf_->journal(), cntx};
    streamer->Start(flow->conn->socket());
>>>>>>> 7eff61c9
  }

  // Register cleanup.
  flow->cleanup = [this, streamer, flow]() {
    flow->TryShutdownSocket();
    if (streamer) {
      streamer->Cancel();
      delete streamer;
    }
  };

  return OpStatus::OK;
}

void DflyCmd::FullSyncFb(FlowInfo* flow, Context* cntx) {
  error_code ec;
  RdbSaver* saver = flow->saver.get();

  if (saver->Mode() == SaveMode::SUMMARY) {
    auto scripts = sf_->script_mgr()->GetLuaScripts();
    ec = saver->SaveHeader(scripts);
  } else {
    ec = saver->SaveHeader({});
  }

  if (ec) {
    cntx->ReportError(ec);
    return;
  }

  if (ec = saver->SaveBody(cntx->GetCancellation(), nullptr); ec) {
    cntx->ReportError(ec);
    return;
  }

  ec = flow->conn->socket()->Write(io::Buffer(flow->eof_token));
  if (ec) {
    cntx->ReportError(ec);
    return;
  }
}

uint32_t DflyCmd::CreateSyncSession(ConnectionContext* cntx) {
  ;
  unique_lock lk(mu_);
  unsigned sync_id = next_sync_id_++;

  unsigned flow_count = shard_set->pool()->size();
  auto err_handler = [this, sync_id](const GenericError& err) {
    LOG(INFO) << "Replication error: " << err.Format();

    // Spawn external fiber to allow destructing the context from outside
    // and return from the handler immediately.
    ::boost::fibers::fiber{&DflyCmd::StopReplication, this, sync_id}.detach();
  };

  auto replica_ptr = make_shared<ReplicaInfo>(flow_count, cntx->owner()->RemoteEndpointAddress(),
                                              std::move(err_handler));
  auto [it, inserted] = replica_infos_.emplace(sync_id, std::move(replica_ptr));
  CHECK(inserted);

  return sync_id;
}

void DflyCmd::OnClose(ConnectionContext* cntx) {
  unsigned session_id = cntx->conn_state.repl_session_id;
  if (!session_id)
    return;

  auto replica_ptr = GetReplicaInfo(session_id);
  if (!replica_ptr)
    return;

  // Because CancelReplication holds the per-replica mutex,
  // aborting connection will block here until cancellation finishes.
  // This allows keeping resources alive during the cleanup phase.
  CancelReplication(session_id, replica_ptr);
}

void DflyCmd::StopReplication(uint32_t sync_id) {
  auto replica_ptr = GetReplicaInfo(sync_id);
  if (!replica_ptr)
    return;

  CancelReplication(sync_id, replica_ptr);
}

void DflyCmd::CancelReplication(uint32_t sync_id, shared_ptr<ReplicaInfo> replica_ptr) {
  lock_guard lk(replica_ptr->mu);
  if (replica_ptr->state.load(memory_order_relaxed) == SyncState::CANCELLED) {
    return;
  }

  LOG(INFO) << "Cancelling sync session " << sync_id;

  // Update replica_ptr state and cancel context.
  replica_ptr->state.store(SyncState::CANCELLED, memory_order_release);
  replica_ptr->cntx.Cancel();

  // Run cleanup for shard threads.
  shard_set->AwaitRunningOnShardQueue([replica_ptr](EngineShard* shard) {
    FlowInfo* flow = &replica_ptr->flows[shard->shard_id()];
    if (flow->cleanup) {
      flow->cleanup();
    }
  });

  // Wait for tasks to finish.
  shard_set->pool()->AwaitFiberOnAll([replica_ptr](unsigned index, auto*) {
    FlowInfo* flow = &replica_ptr->flows[index];

    // Cleanup hasn't been run for io-thread.
    if (EngineShard::tlocal() == nullptr) {
      if (flow->cleanup) {
        flow->cleanup();
      }
    }

    if (flow->full_sync_fb.IsJoinable()) {
      flow->full_sync_fb.Join();
    }
  });

  // Remove ReplicaInfo from global map
  {
    lock_guard lk(mu_);
    replica_infos_.erase(sync_id);
  }

  // Wait for error handler to quit.
  replica_ptr->cntx.JoinErrorHandler();

  LOG(INFO) << "Evicted sync session " << sync_id;
}

shared_ptr<DflyCmd::ReplicaInfo> DflyCmd::GetReplicaInfo(uint32_t sync_id) {
  unique_lock lk(mu_);

  auto it = replica_infos_.find(sync_id);
  if (it != replica_infos_.end())
    return it->second;
  return {};
}

std::vector<DflyCmd::ReplicaRoleInfo> DflyCmd::GetReplicasRoleInfo() {
  std::vector<ReplicaRoleInfo> vec;
  unique_lock lk(mu_);
  for (const auto& info : replica_infos_) {
    vec.emplace_back(info.second->address, info.second->state.load(memory_order_relaxed));
  }
  return vec;
}

pair<uint32_t, shared_ptr<DflyCmd::ReplicaInfo>> DflyCmd::GetReplicaInfoOrReply(
    std::string_view id_str, RedisReplyBuilder* rb) {
  unique_lock lk(mu_);

  uint32_t sync_id;
  if (!ToSyncId(id_str, &sync_id)) {
    rb->SendError(kInvalidSyncId);
    return {0, nullptr};
  }

  auto sync_it = replica_infos_.find(sync_id);
  if (sync_it == replica_infos_.end()) {
    rb->SendError(kIdNotFound);
    return {0, nullptr};
  }

  return {sync_id, sync_it->second};
}

bool DflyCmd::CheckReplicaStateOrReply(const ReplicaInfo& sync_info, SyncState expected,
                                       RedisReplyBuilder* rb) {
  if (sync_info.state != expected) {
    rb->SendError(kInvalidState);
    return false;
  }

  // Check all flows are connected.
  // This might happen if a flow abruptly disconnected before sending the SYNC request.
  for (const FlowInfo& flow : sync_info.flows) {
    if (!flow.conn) {
      rb->SendError(kInvalidState);
      return false;
    }
  }

  return true;
}

void DflyCmd::BreakOnShutdown() {
}

void DflyCmd::Shutdown() {
  ReplicaInfoMap pending;
  {
    std::lock_guard lk(mu_);
    pending = std::move(replica_infos_);
  }

  for (auto [sync_id, replica_ptr] : pending) {
    CancelReplication(sync_id, replica_ptr);
  }
}

void DflyCmd::FlowInfo::TryShutdownSocket() {
  // Close socket for clean disconnect.
  if (conn->socket()->IsOpen()) {
    conn->socket()->Shutdown(SHUT_RDWR);
  }
}

}  // namespace dfly<|MERGE_RESOLUTION|>--- conflicted
+++ resolved
@@ -432,24 +432,8 @@
   // Create streamer for shard flows.
   JournalStreamer* streamer = nullptr;
   if (shard != nullptr) {
-<<<<<<< HEAD
-    writer = new JournalWriter{};
-    auto journal_cb = [flow, cntx, writer](const journal::Entry& je) mutable {
-      writer->Write(je);
-
-      // REMOVE THIS AFTER ASYNC STREAMER IS MERGED.
-      ::boost::fibers::fiber{[writer, flow, cntx]() {
-        if (auto ec = writer->Flush(flow->conn->socket()); ec) {
-          VLOG(0) << "Failed to flush???";
-          // cntx->ReportError(ec);
-        }
-      }}.detach();
-    };
-    cb_id = sf_->journal()->RegisterOnChange(std::move(journal_cb));
-=======
     streamer = new JournalStreamer{sf_->journal(), cntx};
     streamer->Start(flow->conn->socket());
->>>>>>> 7eff61c9
   }
 
   // Register cleanup.
