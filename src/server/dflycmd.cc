// Copyright 2022, DragonflyDB authors.  All rights reserved.
// See LICENSE for licensing terms.
//
#include "server/dflycmd.h"

#include <absl/random/random.h>
#include <absl/strings/str_cat.h>
#include <absl/strings/strip.h>

#include <limits>
#include <memory>
#include <optional>
#include <utility>

#include "absl/cleanup/cleanup.h"
#include "absl/strings/numbers.h"
#include "base/flags.h"
#include "base/logging.h"
#include "facade/cmd_arg_parser.h"
#include "facade/dragonfly_connection.h"
#include "facade/dragonfly_listener.h"
#include "server/debugcmd.h"
#include "server/engine_shard_set.h"
#include "server/error.h"
#include "server/journal/journal.h"
#include "server/journal/streamer.h"
#include "server/main_service.h"
#include "server/rdb_save.h"
#include "server/script_mgr.h"
#include "server/server_family.h"
#include "server/server_state.h"
#include "server/transaction.h"
using namespace std;

ABSL_DECLARE_FLAG(bool, info_replication_valkey_compatible);

namespace dfly {

using namespace facade;
using namespace util;

using std::string;
using util::ProactorBase;

namespace {
const char kBadMasterId[] = "bad master id";
const char kIdNotFound[] = "syncid not found";
const char kInvalidSyncId[] = "bad sync id";
const char kInvalidState[] = "invalid state";

bool ToSyncId(string_view str, uint32_t* num) {
  if (!absl::StartsWith(str, "SYNC"))
    return false;
  str.remove_prefix(4);

  return absl::SimpleAtoi(str, num);
}

std::string_view SyncStateName(DflyCmd::SyncState sync_state) {
  switch (sync_state) {
    case DflyCmd::SyncState::PREPARATION:
      return "preparation";
    case DflyCmd::SyncState::FULL_SYNC:
      return "full_sync";
    case DflyCmd::SyncState::STABLE_SYNC:
      return absl::GetFlag(FLAGS_info_replication_valkey_compatible) ? "online" : "stable_sync";
    case DflyCmd::SyncState::CANCELLED:
      return "cancelled";
  }
  DCHECK(false) << "Unspported state " << int(sync_state);
  return "unsupported";
}

struct TransactionGuard {
  static OpStatus ExitGuardCb(Transaction* t, EngineShard* shard) {
<<<<<<< HEAD
    t->GetCurrentDbSlice().SetExpireAllowed(true);
=======
    t->GetDbSlice(shard->shard_id()).SetExpireAllowed(true);
>>>>>>> d7351b31
    return OpStatus::OK;
  };

  explicit TransactionGuard(Transaction* t, bool disable_expirations = false) : t(t) {
    t->Execute(
        [disable_expirations](Transaction* t, EngineShard* shard) {
          if (disable_expirations) {
<<<<<<< HEAD
            t->GetCurrentDbSlice().SetExpireAllowed(!disable_expirations);
=======
            t->GetDbSlice(shard->shard_id()).SetExpireAllowed(!disable_expirations);
>>>>>>> d7351b31
          }
          return OpStatus::OK;
        },
        false);
    VLOG(2) << "Transaction guard engaged";
  }

  ~TransactionGuard() {
    VLOG(2) << "Releasing transaction guard";
    t->Execute(ExitGuardCb, true);
  }

  Transaction* t;
};

OpStatus WaitReplicaFlowToCatchup(absl::Time end_time, shared_ptr<DflyCmd::ReplicaInfo> replica,
                                  EngineShard* shard) {
  // We don't want any writes to the journal after we send the `PING`,
  // and expirations could ruin that.
  namespaces.GetDefaultNamespace().GetCurrentDbSlice().SetExpireAllowed(false);
  shard->journal()->RecordEntry(0, journal::Op::PING, 0, 0, nullopt, {}, true);

  FlowInfo* flow = &replica->flows[shard->shard_id()];
  while (flow->last_acked_lsn < shard->journal()->GetLsn()) {
    if (absl::Now() > end_time) {
      LOG(WARNING) << "Couldn't synchronize with replica for takeover in time: " << replica->address
                   << ":" << replica->listening_port << ", last acked: " << flow->last_acked_lsn
                   << ", expecting " << shard->journal()->GetLsn();
      return OpStatus::TIMED_OUT;
    }
    if (replica->cntx.IsCancelled()) {
      return OpStatus::CANCELLED;
    }
    VLOG(1) << "Replica lsn:" << flow->last_acked_lsn
            << " master lsn:" << shard->journal()->GetLsn();
    ThisFiber::SleepFor(1ms);
  }

  return OpStatus::OK;
}

}  // namespace

DflyCmd::DflyCmd(ServerFamily* server_family) : sf_(server_family) {
}

void DflyCmd::Run(CmdArgList args, ConnectionContext* cntx) {
  DCHECK_GE(args.size(), 1u);
  ToUpper(&args[0]);
  string_view sub_cmd = ArgS(args, 0);

  if (sub_cmd == "THREAD") {
    return Thread(args, cntx);
  }

  if (sub_cmd == "FLOW" && (args.size() == 4 || args.size() == 5)) {
    return Flow(args, cntx);
  }

  if (sub_cmd == "SYNC" && args.size() == 2) {
    return Sync(args, cntx);
  }

  if (sub_cmd == "STARTSTABLE" && args.size() == 2) {
    return StartStable(args, cntx);
  }

  if (sub_cmd == "TAKEOVER" && (args.size() == 3 || args.size() == 4)) {
    return TakeOver(args, cntx);
  }

  if (sub_cmd == "EXPIRE") {
    return Expire(args, cntx);
  }

  if (sub_cmd == "REPLICAOFFSET" && args.size() == 1) {
    return ReplicaOffset(args, cntx);
  }

  if (sub_cmd == "LOAD" && args.size() == 2) {
    DebugCmd debug_cmd{sf_, cntx};
    debug_cmd.Load(ArgS(args, 1));
    return;
  }
  cntx->SendError(kSyntaxErr);
}

void DflyCmd::Thread(CmdArgList args, ConnectionContext* cntx) {
  RedisReplyBuilder* rb = static_cast<RedisReplyBuilder*>(cntx->reply_builder());
  util::ProactorPool* pool = shard_set->pool();

  if (args.size() == 1) {  // DFLY THREAD : returns connection thread index and number of threads.
    rb->StartArray(2);
    rb->SendLong(ProactorBase::me()->GetPoolIndex());
    rb->SendLong(long(pool->size()));
    return;
  }

  // DFLY THREAD to_thread : migrates current connection to a different thread.
  string_view arg = ArgS(args, 1);
  unsigned num_thread;
  if (!absl::SimpleAtoi(arg, &num_thread)) {
    return cntx->SendError(kSyntaxErr);
  }

  if (num_thread < pool->size()) {
    if (int(num_thread) != ProactorBase::me()->GetPoolIndex()) {
      if (!cntx->conn()->Migrate(pool->at(num_thread))) {
        // Listener::PreShutdown() triggered
        if (cntx->conn()->socket()->IsOpen()) {
          return cntx->SendError(kInvalidState);
        }
        return;
      }
    }

    return rb->SendOk();
  }

  return cntx->SendError(kInvalidIntErr);
}

void DflyCmd::Flow(CmdArgList args, ConnectionContext* cntx) {
  RedisReplyBuilder* rb = static_cast<RedisReplyBuilder*>(cntx->reply_builder());
  string_view master_id = ArgS(args, 1);
  string_view sync_id_str = ArgS(args, 2);
  string_view flow_id_str = ArgS(args, 3);

  std::optional<LSN> seqid;
  if (args.size() == 5) {
    seqid.emplace();
    if (!absl::SimpleAtoi(ArgS(args, 4), &seqid.value())) {
      return cntx->SendError(facade::kInvalidIntErr);
    }
  }

  VLOG(1) << "Got DFLY FLOW master_id: " << master_id << " sync_id: " << sync_id_str
          << " flow: " << flow_id_str << " seq: " << seqid.value_or(-1);

  if (master_id != sf_->master_replid()) {
    return cntx->SendError(kBadMasterId);
  }

  unsigned flow_id;
  if (!absl::SimpleAtoi(flow_id_str, &flow_id) || flow_id >= shard_set->size()) {
    return cntx->SendError(facade::kInvalidIntErr);
  }

  auto [sync_id, replica_ptr] = GetReplicaInfoOrReply(sync_id_str, rb);
  if (!sync_id)
    return;

  unique_lock lk(replica_ptr->mu);
  if (replica_ptr->replica_state != SyncState::PREPARATION)
    return cntx->SendError(kInvalidState);

  // Set meta info on connection.
  cntx->conn()->SetName(absl::StrCat("repl_flow_", sync_id));
  cntx->conn_state.replication_info.repl_session_id = sync_id;
  cntx->conn_state.replication_info.repl_flow_id = flow_id;

  absl::InsecureBitGen gen;
  string eof_token = GetRandomHex(gen, 40);

  auto& flow = replica_ptr->flows[flow_id];
  cntx->replication_flow = &flow;
  flow.conn = cntx->conn();
  flow.eof_token = eof_token;
  flow.version = replica_ptr->version;
  if (!cntx->conn()->Migrate(shard_set->pool()->at(flow_id))) {
    // Listener::PreShutdown() triggered
    if (cntx->conn()->socket()->IsOpen()) {
      return cntx->SendError(kInvalidState);
    }
    return;
  }
  sf_->journal()->StartInThread();

  std::string_view sync_type = "FULL";
  if (seqid.has_value()) {
    if (sf_->journal()->IsLSNInBuffer(*seqid) || sf_->journal()->GetLsn() == *seqid) {
      // This does not guarantee the lsn will still be present when DFLY SYNC runs,
      // replication will be retried if it gets evicted by then.
      flow.start_partial_sync_at = *seqid;
      VLOG(1) << "Partial sync requested from LSN=" << flow.start_partial_sync_at.value()
              << " and is available. (current_lsn=" << sf_->journal()->GetLsn() << ")";
      sync_type = "PARTIAL";
    } else {
      LOG(INFO) << "Partial sync requested from stale LSN=" << *seqid
                << " that the replication buffer doesn't contain this anymore (current_lsn="
                << sf_->journal()->GetLsn() << "). Will perform a full sync of the data.";
      LOG(INFO) << "If this happens often you can control the replication buffer's size with the "
                   "--shard_repl_backlog_len option";
    }
  }

  rb->StartArray(2);
  rb->SendSimpleString(sync_type);
  rb->SendSimpleString(eof_token);
}

void DflyCmd::Sync(CmdArgList args, ConnectionContext* cntx) {
  RedisReplyBuilder* rb = static_cast<RedisReplyBuilder*>(cntx->reply_builder());
  string_view sync_id_str = ArgS(args, 1);

  VLOG(1) << "Got DFLY SYNC " << sync_id_str;

  auto [sync_id, replica_ptr] = GetReplicaInfoOrReply(sync_id_str, rb);
  if (!sync_id)
    return;

  unique_lock lk(replica_ptr->mu);
  if (!CheckReplicaStateOrReply(*replica_ptr, SyncState::PREPARATION, rb))
    return;

  // Start full sync.
  {
    TransactionGuard tg{cntx->transaction};
    AggregateStatus status;

    // Use explicit assignment for replica_ptr, because capturing structured bindings is C++20.
    auto cb = [this, &status, replica_ptr = replica_ptr](EngineShard* shard) {
      status =
          StartFullSyncInThread(&replica_ptr->flows[shard->shard_id()], &replica_ptr->cntx, shard);
    };
    shard_set->RunBlockingInParallel(std::move(cb));

    // TODO: Send better error
    if (*status != OpStatus::OK)
      return cntx->SendError(kInvalidState);
  }

  LOG(INFO) << "Started sync with replica " << replica_ptr->address << ":"
            << replica_ptr->listening_port;

  // protected by lk above.
  replica_ptr->replica_state = SyncState::FULL_SYNC;
  return rb->SendOk();
}

void DflyCmd::StartStable(CmdArgList args, ConnectionContext* cntx) {
  RedisReplyBuilder* rb = static_cast<RedisReplyBuilder*>(cntx->reply_builder());
  string_view sync_id_str = ArgS(args, 1);

  VLOG(1) << "Got DFLY STARTSTABLE " << sync_id_str;

  auto [sync_id, replica_ptr] = GetReplicaInfoOrReply(sync_id_str, rb);
  if (!sync_id)
    return;

  unique_lock lk(replica_ptr->mu);
  if (!CheckReplicaStateOrReply(*replica_ptr, SyncState::FULL_SYNC, rb))
    return;

  {
    TransactionGuard tg{cntx->transaction};
    AggregateStatus status;

    auto cb = [this, &status, replica_ptr = replica_ptr](EngineShard* shard) {
      FlowInfo* flow = &replica_ptr->flows[shard->shard_id()];

      StopFullSyncInThread(flow, shard);
      status = StartStableSyncInThread(flow, &replica_ptr->cntx, shard);
    };
    shard_set->RunBlockingInParallel(std::move(cb));

    if (*status != OpStatus::OK)
      return cntx->SendError(kInvalidState);
  }

  LOG(INFO) << "Transitioned into stable sync with replica " << replica_ptr->address << ":"
            << replica_ptr->listening_port;

  replica_ptr->replica_state = SyncState::STABLE_SYNC;
  return rb->SendOk();
}

// DFLY TAKEOVER <timeout_sec> [SAVE] <sync_id>
// timeout_sec - number of seconds to wait for TAKEOVER to converge.
// SAVE option is used only by tests.
void DflyCmd::TakeOver(CmdArgList args, ConnectionContext* cntx) {
  RedisReplyBuilder* rb = static_cast<RedisReplyBuilder*>(cntx->reply_builder());
  CmdArgParser parser{args};
  parser.Next();
  float timeout = std::ceil(parser.Next<float>());
  if (timeout < 0) {
    // allow 0s timeout for tests.
    return cntx->SendError("timeout is negative");
  }

  bool save_flag = static_cast<bool>(parser.Check("SAVE").IgnoreCase());

  string_view sync_id_str = parser.Next<std::string_view>();

  if (auto err = parser.Error(); err)
    return cntx->SendError(err->MakeReply());

  VLOG(1) << "Got DFLY TAKEOVER " << sync_id_str << " time out:" << timeout;

  auto [sync_id, replica_ptr] = GetReplicaInfoOrReply(sync_id_str, rb);
  if (!sync_id)
    return;

  unique_lock lk(replica_ptr->mu);
  if (!CheckReplicaStateOrReply(*replica_ptr, SyncState::STABLE_SYNC, rb))
    return;

  LOG(INFO) << "Takeover initiated, locking down the database.";

  sf_->service().SwitchState(GlobalState::ACTIVE, GlobalState::TAKEN_OVER);

  absl::Duration timeout_dur = absl::Seconds(timeout);
  absl::Time end_time = absl::Now() + timeout_dur;
  AggregateStatus status;

  // We need to await for all dispatches to finish: Otherwise a transaction might be scheduled
  // after this function exits but before the actual shutdown.
  facade::DispatchTracker tracker{sf_->GetNonPriviligedListeners(), cntx->conn()};
  shard_set->pool()->AwaitBrief([&](unsigned index, auto* pb) {
    sf_->CancelBlockingOnThread();
    tracker.TrackOnThread();
  });

  if (!tracker.Wait(timeout_dur)) {
    LOG(WARNING) << "Couldn't wait for commands to finish dispatching. " << timeout_dur;
    status = OpStatus::TIMED_OUT;

    auto cb = [&](unsigned thread_index, util::Connection* conn) {
      facade::Connection* dcon = static_cast<facade::Connection*>(conn);
      LOG(INFO) << dcon->DebugInfo();
    };

    for (auto* listener : sf_->GetListeners()) {
      listener->TraverseConnections(cb);
    }
  }

  VLOG(1) << "AwaitCurrentDispatches done";

  absl::Cleanup([] {
    shard_set->RunBriefInParallel([](EngineShard* shard) {
      namespaces.GetDefaultNamespace().GetCurrentDbSlice().SetExpireAllowed(true);
    });
    VLOG(2) << "Enable expiration";
  });

  if (*status == OpStatus::OK) {
    auto cb = [replica_ptr = std::move(replica_ptr), end_time, &status](EngineShard* shard) {
      status = WaitReplicaFlowToCatchup(end_time, std::move(replica_ptr), shard);
    };
    shard_set->RunBlockingInParallel(std::move(cb));
  }

  if (*status != OpStatus::OK) {
    sf_->service().SwitchState(GlobalState::TAKEN_OVER, GlobalState::ACTIVE);
    return cntx->SendError("Takeover failed!");
  }
  cntx->SendOk();

  if (save_flag) {
    VLOG(1) << "Save snapshot after Takeover.";
    if (auto ec = sf_->DoSave(true); ec) {
      LOG(WARNING) << "Failed to perform snapshot " << ec.Format();
    }
  }
  VLOG(1) << "Takeover accepted, shutting down.";
  std::string save_arg = "NOSAVE";
  MutableSlice sargs(save_arg);
  return sf_->ShutdownCmd(CmdArgList(&sargs, 1), cntx);
}

void DflyCmd::Expire(CmdArgList args, ConnectionContext* cntx) {
  RedisReplyBuilder* rb = static_cast<RedisReplyBuilder*>(cntx->reply_builder());
  cntx->transaction->ScheduleSingleHop([](Transaction* t, EngineShard* shard) {
<<<<<<< HEAD
    t->GetCurrentDbSlice().ExpireAllIfNeeded();
=======
    t->GetDbSlice(shard->shard_id()).ExpireAllIfNeeded();
>>>>>>> d7351b31
    return OpStatus::OK;
  });

  return rb->SendOk();
}

void DflyCmd::ReplicaOffset(CmdArgList args, ConnectionContext* cntx) {
  RedisReplyBuilder* rb = static_cast<RedisReplyBuilder*>(cntx->reply_builder());

  rb->StartArray(shard_set->size());
  std::vector<LSN> lsns(shard_set->size());
  shard_set->RunBriefInParallel([&](EngineShard* shard) {
    auto* journal = shard->journal();
    lsns[shard->shard_id()] = journal ? journal->GetLsn() : 0;
  });

  for (size_t shard_id = 0; shard_id < shard_set->size(); ++shard_id) {
    rb->SendLong(lsns[shard_id]);
  }
}

OpStatus DflyCmd::StartFullSyncInThread(FlowInfo* flow, Context* cntx, EngineShard* shard) {
  DCHECK(!flow->full_sync_fb.IsJoinable());
  DCHECK(shard);

  // The summary contains the LUA scripts, so make sure at least (and exactly one)
  // of the flows also contain them.
  SaveMode save_mode =
      shard->shard_id() == 0 ? SaveMode::SINGLE_SHARD_WITH_SUMMARY : SaveMode::SINGLE_SHARD;
  flow->saver = std::make_unique<RdbSaver>(flow->conn->socket(), save_mode, false);

  flow->cleanup = [flow]() {
    flow->saver->Cancel();
    flow->TryShutdownSocket();
    flow->full_sync_fb.JoinIfNeeded();
    flow->saver.reset();
  };

  error_code ec;
  RdbSaver* saver = flow->saver.get();
  if (saver->Mode() == SaveMode::SUMMARY || saver->Mode() == SaveMode::SINGLE_SHARD_WITH_SUMMARY) {
    ec = saver->SaveHeader(saver->GetGlobalData(&sf_->service()));
  } else {
    ec = saver->SaveHeader({});
  }
  if (ec) {
    cntx->ReportError(ec);
    return OpStatus::CANCELLED;
  }

  // Shard can be null for io thread.
  if (shard != nullptr) {
    if (flow->start_partial_sync_at.has_value())
      saver->StartIncrementalSnapshotInShard(cntx, shard, *flow->start_partial_sync_at);
    else
      saver->StartSnapshotInShard(true, cntx->GetCancellation(), shard);
  }

  flow->full_sync_fb = fb2::Fiber("full_sync", &DflyCmd::FullSyncFb, this, flow, cntx);
  return OpStatus::OK;
}

void DflyCmd::StopFullSyncInThread(FlowInfo* flow, EngineShard* shard) {
  // Shard can be null for io thread.
  if (shard != nullptr) {
    flow->saver->StopSnapshotInShard(shard);
  }

  // Wait for full sync to finish.
  flow->full_sync_fb.JoinIfNeeded();

  // Reset cleanup and saver
  flow->cleanup = []() {};
  flow->saver.reset();
}

OpStatus DflyCmd::StartStableSyncInThread(FlowInfo* flow, Context* cntx, EngineShard* shard) {
  // Create streamer for shard flows.

  if (shard != nullptr) {
    flow->streamer.reset(new JournalStreamer(sf_->journal(), cntx));
    bool send_lsn = flow->version >= DflyVersion::VER4;
    flow->streamer->Start(flow->conn->socket(), send_lsn);
  }

  // Register cleanup.
  flow->cleanup = [flow]() {
    flow->TryShutdownSocket();
    if (flow->streamer) {
      flow->streamer->Cancel();
    }
  };

  return OpStatus::OK;
}

void DflyCmd::FullSyncFb(FlowInfo* flow, Context* cntx) {
  error_code ec;

  if (ec = flow->saver->SaveBody(cntx, nullptr); ec) {
    cntx->ReportError(ec);
    return;
  }

  ec = flow->conn->socket()->Write(io::Buffer(flow->eof_token));
  if (ec) {
    cntx->ReportError(ec);
    return;
  }
}

auto DflyCmd::CreateSyncSession(ConnectionContext* cntx)
    -> std::pair<uint32_t, std::shared_ptr<ReplicaInfo>> {
  unique_lock lk(mu_);
  unsigned sync_id = next_sync_id_++;

  unsigned flow_count = shard_set->size();
  auto err_handler = [this, sync_id](const GenericError& err) {
    LOG(INFO) << "Replication error: " << err.Format();

    // Spawn external fiber to allow destructing the context from outside
    // and return from the handler immediately.
    fb2::Fiber("stop_replication", &DflyCmd::StopReplication, this, sync_id).Detach();
  };

  string address = cntx->conn()->RemoteEndpointAddress();
  uint32_t port = cntx->conn_state.replication_info.repl_listening_port;

  LOG(INFO) << "Registered replica " << address << ":" << port;

  auto replica_ptr =
      make_shared<ReplicaInfo>(flow_count, std::move(address), port, std::move(err_handler));
  auto [it, inserted] = replica_infos_.emplace(sync_id, std::move(replica_ptr));
  CHECK(inserted);

  return *it;
}

auto DflyCmd::GetReplicaInfo(ConnectionContext* cntx) -> std::shared_ptr<ReplicaInfo> {
  if (cntx == nullptr) {
    return nullptr;
  }

  unique_lock lk(mu_);
  auto it = replica_infos_.find(cntx->conn_state.replication_info.repl_session_id);
  if (it == replica_infos_.end()) {
    return nullptr;
  }

  return it->second;
}

void DflyCmd::OnClose(ConnectionContext* cntx) {
  unsigned session_id = cntx->conn_state.replication_info.repl_session_id;
  if (!session_id)
    return;

  auto replica_ptr = GetReplicaInfo(session_id);
  if (!replica_ptr)
    return;

  // Because CancelReplication holds the per-replica mutex,
  // aborting connection will block here until cancellation finishes.
  // This allows keeping resources alive during the cleanup phase.
  CancelReplication(session_id, replica_ptr);
}

void DflyCmd::StopReplication(uint32_t sync_id) {
  auto replica_ptr = GetReplicaInfo(sync_id);
  if (!replica_ptr)
    return;

  CancelReplication(sync_id, replica_ptr);
}

void DflyCmd::CancelReplication(uint32_t sync_id, shared_ptr<ReplicaInfo> replica_ptr) {
  lock_guard lk(replica_ptr->mu);
  if (replica_ptr->replica_state == SyncState::CANCELLED) {
    return;
  }

  LOG(INFO) << "Disconnecting from replica " << replica_ptr->address << ":"
            << replica_ptr->listening_port;

  // Update replica_ptr state and cancel context.
  replica_ptr->replica_state = SyncState::CANCELLED;
  replica_ptr->cntx.Cancel();

  // Wait for tasks to finish.
  shard_set->RunBlockingInParallel([replica_ptr](EngineShard* shard) {
    FlowInfo* flow = &replica_ptr->flows[shard->shard_id()];
    if (flow->cleanup) {
      flow->cleanup();
    }

    flow->full_sync_fb.JoinIfNeeded();
  });

  // Remove ReplicaInfo from global map
  {
    lock_guard lk(mu_);
    replica_infos_.erase(sync_id);
  }

  // Wait for error handler to quit.
  replica_ptr->cntx.JoinErrorHandler();
}

shared_ptr<DflyCmd::ReplicaInfo> DflyCmd::GetReplicaInfo(uint32_t sync_id) {
  lock_guard lk(mu_);

  auto it = replica_infos_.find(sync_id);
  if (it != replica_infos_.end())
    return it->second;
  return {};
}

std::vector<ReplicaRoleInfo> DflyCmd::GetReplicasRoleInfo() const {
  std::vector<ReplicaRoleInfo> vec;
  lock_guard lk(mu_);

  vec.reserve(replica_infos_.size());
  auto replication_lags = ReplicationLags();

  for (const auto& [id, info] : replica_infos_) {
    LSN lag = replication_lags[id];
    SyncState state = SyncState::PREPARATION;

    // If the replica state being updated, its lag is undefined,
    // the same applies of course if its state is not STABLE_SYNC.
    if (info->mu.try_lock()) {
      state = info->replica_state;
      // If the replica is not in stable sync, its lag is undefined, so we set it to 0.
      if (state != SyncState::STABLE_SYNC) {
        lag = 0;
      }
      info->mu.unlock();
    } else {
      lag = 0;
    }
    vec.push_back(
        ReplicaRoleInfo{info->id, info->address, info->listening_port, SyncStateName(state), lag});
  }
  return vec;
}

void DflyCmd::GetReplicationMemoryStats(ReplicationMemoryStats* stats) const {
  util::fb2::Mutex stats_mu;

  lock_guard lk_main{mu_};  // prevent state changes
  auto cb = [this, &stats, &stats_mu](EngineShard* shard) {
    lock_guard lk{stats_mu};
    for (const auto& [_, info] : replica_infos_) {
      lock_guard repl_lk{info->mu};

      // flows should not be empty.
      DCHECK(!info->flows.empty());
      if (info->flows.empty())
        continue;

      const auto& flow = info->flows[shard->shard_id()];

      if (flow.streamer)
        stats->streamer_buf_capacity_bytes += flow.streamer->GetTotalBufferCapacities();

      if (flow.saver)
        stats->full_sync_buf_bytes += flow.saver->GetTotalBuffersSize();
    }
  };
  shard_set->RunBlockingInParallel(cb);
}

pair<uint32_t, shared_ptr<DflyCmd::ReplicaInfo>> DflyCmd::GetReplicaInfoOrReply(
    std::string_view id_str, RedisReplyBuilder* rb) {
  unique_lock lk(mu_);

  uint32_t sync_id;
  if (!ToSyncId(id_str, &sync_id)) {
    rb->SendError(kInvalidSyncId);
    return {0, nullptr};
  }

  auto sync_it = replica_infos_.find(sync_id);
  if (sync_it == replica_infos_.end()) {
    rb->SendError(kIdNotFound);
    return {0, nullptr};
  }

  return {sync_id, sync_it->second};
}

std::map<uint32_t, LSN> DflyCmd::ReplicationLags() const {
  DCHECK(!mu_.try_lock());  // expects to be under global lock
  if (replica_infos_.empty())
    return {};

  // In each shard we calculate a map of replica id to replication lag in the shard.
  std::vector<std::map<uint32_t, LSN>> shard_lags(shard_set->size());
  shard_set->RunBriefInParallel([&shard_lags, this](EngineShard* shard) {
    auto& lags = shard_lags[shard->shard_id()];
    for (const auto& info : replica_infos_) {
      const ReplicaInfo* replica = info.second.get();
      if (shard->journal()) {
        int64_t lag = shard->journal()->GetLsn() - replica->flows[shard->shard_id()].last_acked_lsn;
        lags[info.first] = lag;
      }
    }
  });

  // Merge the maps from all shards and derive the maximum lag for each replica.
  std::map<uint32_t, LSN> rv;
  for (const auto& lags : shard_lags) {
    for (auto [replica_id, lag] : lags) {
      rv[replica_id] = std::max(rv[replica_id], lag);
    }
  }
  return rv;
}

void DflyCmd::SetDflyClientVersion(ConnectionContext* cntx, DflyVersion version) {
  auto replica_ptr = GetReplicaInfo(cntx->conn_state.replication_info.repl_session_id);
  VLOG(1) << "Client version for session_id=" << cntx->conn_state.replication_info.repl_session_id
          << " is " << int(version);

  replica_ptr->version = version;
}

// Must run under locked replica_info.mu.
bool DflyCmd::CheckReplicaStateOrReply(const ReplicaInfo& repl_info, SyncState expected,
                                       RedisReplyBuilder* rb) {
  if (repl_info.replica_state != expected) {
    rb->SendError(kInvalidState);
    return false;
  }

  // Check all flows are connected.
  // This might happen if a flow abruptly disconnected before sending the SYNC request.
  for (const FlowInfo& flow : repl_info.flows) {
    if (!flow.conn) {
      rb->SendError(kInvalidState);
      return false;
    }
  }

  return true;
}

void DflyCmd::BreakOnShutdown() {
}

void DflyCmd::Shutdown() {
  ReplicaInfoMap pending;
  {
    std::lock_guard lk(mu_);
    pending = std::move(replica_infos_);
  }

  for (auto [sync_id, replica_ptr] : pending) {
    CancelReplication(sync_id, replica_ptr);
  }
}

void FlowInfo::TryShutdownSocket() {
  // Close socket for clean disconnect.
  if (conn->socket()->IsOpen()) {
    (void)conn->socket()->Shutdown(SHUT_RDWR);
  }
}

FlowInfo::~FlowInfo() {
}

FlowInfo::FlowInfo() {
}

}  // namespace dfly<|MERGE_RESOLUTION|>--- conflicted
+++ resolved
@@ -73,11 +73,7 @@
 
 struct TransactionGuard {
   static OpStatus ExitGuardCb(Transaction* t, EngineShard* shard) {
-<<<<<<< HEAD
-    t->GetCurrentDbSlice().SetExpireAllowed(true);
-=======
     t->GetDbSlice(shard->shard_id()).SetExpireAllowed(true);
->>>>>>> d7351b31
     return OpStatus::OK;
   };
 
@@ -85,11 +81,7 @@
     t->Execute(
         [disable_expirations](Transaction* t, EngineShard* shard) {
           if (disable_expirations) {
-<<<<<<< HEAD
-            t->GetCurrentDbSlice().SetExpireAllowed(!disable_expirations);
-=======
             t->GetDbSlice(shard->shard_id()).SetExpireAllowed(!disable_expirations);
->>>>>>> d7351b31
           }
           return OpStatus::OK;
         },
@@ -464,11 +456,7 @@
 void DflyCmd::Expire(CmdArgList args, ConnectionContext* cntx) {
   RedisReplyBuilder* rb = static_cast<RedisReplyBuilder*>(cntx->reply_builder());
   cntx->transaction->ScheduleSingleHop([](Transaction* t, EngineShard* shard) {
-<<<<<<< HEAD
-    t->GetCurrentDbSlice().ExpireAllIfNeeded();
-=======
     t->GetDbSlice(shard->shard_id()).ExpireAllIfNeeded();
->>>>>>> d7351b31
     return OpStatus::OK;
   });
 
