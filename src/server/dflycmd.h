--- conflicted
+++ resolved
@@ -92,13 +92,10 @@
 
     facade::Connection* conn;
 
-<<<<<<< HEAD
-    ::util::fibers_ext::Fiber full_sync_fb;  // Full sync fiber.
-    std::unique_ptr<RdbSaver> saver;         // Saver used by the full sync phase.
-=======
+
     util::fibers_ext::Fiber full_sync_fb;  // Full sync fiber.
     std::unique_ptr<RdbSaver> saver;       // Saver used by the full sync phase.
->>>>>>> febcda79
+
     std::string eof_token;
 
     std::function<void()> cleanup;  // Optional cleanup for cancellation.
