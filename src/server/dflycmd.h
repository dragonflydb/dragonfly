--- conflicted
+++ resolved
@@ -163,18 +163,14 @@
   // Return journal records num sent for each flow of replication.
   void ReplicaOffset(CmdArgList args, ConnectionContext* cntx);
 
-<<<<<<< HEAD
-  // CLUSTER
-  // Cluster management and configuration.
-  void Cluster(CmdArgList args, ConnectionContext* cntx);
-  void ClusterConfig(CmdArgList args, ConnectionContext* cntx);
-=======
   // Runs DFLY CLUSTER sub commands
   void ClusterManagmentCmd(CmdArgList args, ConnectionContext* cntx);
 
   // CLUSTER GETSLOTINFO command
   void ClusterGetSlotInfo(CmdArgList args, ConnectionContext* cntx);
->>>>>>> 8ae01dbe
+
+  // CLUSTER CONFIG command
+  void ClusterConfig(CmdArgList args, ConnectionContext* cntx);
 
   // Start full sync in thread. Start FullSyncFb. Called for each flow.
   facade::OpStatus StartFullSyncInThread(FlowInfo* flow, Context* cntx, EngineShard* shard);
