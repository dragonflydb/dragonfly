// Copyright 2022, DragonflyDB authors.  All rights reserved.
// See LICENSE for licensing terms.
//

#include "server/server_state.h"

#include <mimalloc.h>

#include "server/acl/user_registry.h"

extern "C" {
#include "redis/zmalloc.h"
}

#include "base/flags.h"
#include "base/logging.h"
#include "facade/conn_context.h"
#include "server/journal/journal.h"

ABSL_FLAG(uint32_t, interpreter_per_thread, 10, "Lua interpreters per thread");

namespace dfly {

__thread ServerState* ServerState::state_ = nullptr;

ServerState::Stats::Stats(unsigned num_shards) : tx_width_freq_arr(num_shards) {
}

ServerState::Stats& ServerState::Stats::Add(const ServerState::Stats& other) {
<<<<<<< HEAD
  static_assert(sizeof(Stats) == 14 * 8, "Stats size mismatch");
=======
  static_assert(sizeof(Stats) == 17 * 8, "Stats size mismatch");

  for (int i = 0; i < NUM_TX_TYPES; ++i) {
    this->tx_type_cnt[i] += other.tx_type_cnt[i];
  }
>>>>>>> 84d451fb

  this->eval_io_coordination_cnt += other.eval_io_coordination_cnt;
  this->eval_shardlocal_coordination_cnt += other.eval_shardlocal_coordination_cnt;
  this->eval_squashed_flushes += other.eval_squashed_flushes;

  this->tx_global_cnt += other.tx_global_cnt;
  this->tx_normal_cnt += other.tx_normal_cnt;
  this->tx_inline_runs += other.tx_inline_runs;
  this->tx_schedule_cancel_cnt += other.tx_schedule_cancel_cnt;

  this->multi_squash_executions += other.multi_squash_executions;
  this->multi_squash_exec_hop_usec += other.multi_squash_exec_hop_usec;
  this->multi_squash_exec_reply_usec += other.multi_squash_exec_reply_usec;

  this->blocked_on_interpreter += other.blocked_on_interpreter;
  this->rdb_save_usec += other.rdb_save_usec;
  this->rdb_save_count += other.rdb_save_count;
  this->oom_error_cmd_cnt += other.oom_error_cmd_cnt;

  if (this->tx_width_freq_arr.size() > 0) {
    DCHECK_EQ(this->tx_width_freq_arr.size(), other.tx_width_freq_arr.size());
    this->tx_width_freq_arr += other.tx_width_freq_arr;
  } else {
    this->tx_width_freq_arr = other.tx_width_freq_arr;
  }
  return *this;
}

void MonitorsRepo::Add(facade::Connection* connection) {
  VLOG(1) << "register connection "
          << " at address 0x" << std::hex << (const void*)connection << " for thread "
          << util::ProactorBase::me()->GetPoolIndex();

  monitors_.push_back(connection);
}

void MonitorsRepo::Remove(const facade::Connection* conn) {
  auto it = std::find_if(monitors_.begin(), monitors_.end(),
                         [&conn](const auto& val) { return val == conn; });
  if (it != monitors_.end()) {
    VLOG(1) << "removing connection 0x" << std::hex << conn << " releasing token";
    monitors_.erase(it);
  } else {
    VLOG(1) << "no connection 0x" << std::hex << conn << " found in the registered list here";
  }
}

void MonitorsRepo::NotifyChangeCount(bool added) {
  if (added) {
    ++global_count_;
  } else {
    DCHECK(global_count_ > 0);
    --global_count_;
  }
}

ServerState::ServerState() : interpreter_mgr_{absl::GetFlag(FLAGS_interpreter_per_thread)} {
  CHECK(mi_heap_get_backing() == mi_heap_get_default());

  mi_heap_t* tlh = mi_heap_new();
  init_zmalloc_threadlocal(tlh);
  data_heap_ = tlh;
}

ServerState::~ServerState() {
}

void ServerState::Init(uint32_t thread_index, uint32_t num_shards, acl::UserRegistry* registry) {
  state_ = new ServerState();
  state_->gstate_ = GlobalState::ACTIVE;
  state_->thread_index_ = thread_index;
  state_->user_registry = registry;
  state_->stats = Stats(num_shards);
}

void ServerState::Destroy() {
  delete state_;
  state_ = nullptr;
}

uint64_t ServerState::GetUsedMemory(uint64_t now_ns) {
  static constexpr uint64_t kCacheEveryNs = 1000;
  if (now_ns > used_mem_last_update_ + kCacheEveryNs) {
    used_mem_last_update_ = now_ns;
    used_mem_cached_ = used_mem_current.load(std::memory_order_relaxed);
  }
  return used_mem_cached_;
}

bool ServerState::AllowInlineScheduling() const {
  // We can't allow inline scheduling during a full sync, because then journaling transactions
  // will be scheduled before RdbLoader::LoadItemsBuffer is finished. We can't use the regular
  // locking mechanism because RdbLoader is not using transactions.
  if (gstate_ == GlobalState::LOADING)
    return false;

  // Journal callbacks can preempt; This means we have to disallow inline scheduling
  // because then we might interleave the callbacks loop from an inlined-scheduled command
  // and a normally-scheduled command.
  // The problematic loop is in JournalSlice::AddLogRecord, going over all the callbacks.

  if (journal_ && journal_->HasRegisteredCallbacks())
    return false;

  return true;
}

void ServerState::SetPauseState(ClientPause state, bool start) {
  client_pauses_[int(state)] += (start ? 1 : -1);
  if (!client_pauses_[int(state)]) {
    client_pause_ec_.notifyAll();
  }
}

void ServerState::AwaitPauseState(bool is_write) {
  client_pause_ec_.await([is_write, this]() {
    return client_pauses_[int(ClientPause::ALL)] == 0 &&
           (!is_write || client_pauses_[int(ClientPause::WRITE)] == 0);
  });
}

bool ServerState::IsPaused() const {
  return (client_pauses_[0] + client_pauses_[1]) > 0;
}

void ServerState::DecommitMemory(uint8_t flags) {
  if (flags & kDataHeap) {
    mi_heap_collect(data_heap(), true);
  }
  if (flags & kBackingHeap) {
    mi_heap_collect(mi_heap_get_backing(), true);
  }

  if (flags & kGlibcmalloc) {
    // trims the memory (reduces RSS usage) from the malloc allocator. Does not present in
    // MUSL lib.
#ifdef __GLIBC__
// There is an issue with malloc_trim and sanitizers because the asan replace malloc but is not
// aware of malloc_trim which causes malloc_trim to segfault because it's not initialized properly
#ifndef SANITIZERS
    malloc_trim(0);
#endif
#endif
  }
}

Interpreter* ServerState::BorrowInterpreter() {
  stats.blocked_on_interpreter++;
  auto* ptr = interpreter_mgr_.Get();
  stats.blocked_on_interpreter--;
  return ptr;
}

void ServerState::ReturnInterpreter(Interpreter* ir) {
  interpreter_mgr_.Return(ir);
}

void ServerState::ResetInterpreter() {
  interpreter_mgr_.Reset();
}

ServerState* ServerState::SafeTLocal() {
  // https://stackoverflow.com/a/75622732
  asm volatile("");
  return state_;
}

bool ServerState::ShouldLogSlowCmd(unsigned latency_usec) const {
  return slow_log_shard_.IsEnabled() && latency_usec >= log_slower_than_usec;
}
}  // end of namespace dfly<|MERGE_RESOLUTION|>--- conflicted
+++ resolved
@@ -27,15 +27,7 @@
 }
 
 ServerState::Stats& ServerState::Stats::Add(const ServerState::Stats& other) {
-<<<<<<< HEAD
-  static_assert(sizeof(Stats) == 14 * 8, "Stats size mismatch");
-=======
-  static_assert(sizeof(Stats) == 17 * 8, "Stats size mismatch");
-
-  for (int i = 0; i < NUM_TX_TYPES; ++i) {
-    this->tx_type_cnt[i] += other.tx_type_cnt[i];
-  }
->>>>>>> 84d451fb
+  static_assert(sizeof(Stats) == 15 * 8, "Stats size mismatch");
 
   this->eval_io_coordination_cnt += other.eval_io_coordination_cnt;
   this->eval_shardlocal_coordination_cnt += other.eval_shardlocal_coordination_cnt;
