// Copyright 2022, DragonflyDB authors.  All rights reserved.
// See LICENSE for licensing terms.
//

#include "server/transaction.h"

#include <absl/strings/match.h>

#include "base/logging.h"
#include "facade/op_status.h"
#include "redis/redis_aux.h"
#include "server/blocking_controller.h"
#include "server/command_registry.h"
#include "server/common.h"
#include "server/db_slice.h"
#include "server/engine_shard_set.h"
#include "server/journal/journal.h"
#include "server/server_state.h"

ABSL_FLAG(uint32_t, tx_queue_warning_len, 96,
          "Length threshold for warning about long transaction queue");

namespace dfly {

using namespace std;
using namespace util;
using absl::StrCat;

thread_local Transaction::TLTmpSpace Transaction::tmp_space;

namespace {

// Global txid sequence
atomic_uint64_t op_seq{1};

constexpr size_t kTransSize [[maybe_unused]] = sizeof(Transaction);

void AnalyzeTxQueue(const EngineShard* shard, const TxQueue* txq) {
  unsigned q_limit = absl::GetFlag(FLAGS_tx_queue_warning_len);
  if (txq->size() > q_limit) {
    static thread_local time_t last_log_time = 0;
    // TODO: glog provides LOG_EVERY_T, which uses precise clock.
    // We should introduce inside helio LOG_PERIOD_ATLEAST macro that takes seconds and
    // uses low precision clock.
    time_t now = time(nullptr);
    if (now >= last_log_time + 10) {
      last_log_time = now;
      EngineShard::TxQueueInfo info = shard->AnalyzeTxQueue();
      string msg =
          StrCat("TxQueue is too long. Tx count:", info.tx_total, ", armed:", info.tx_armed,
                 ", runnable:", info.tx_runnable, ", total locks: ", info.total_locks,
                 ", contended locks: ", info.contended_locks, "\n");
      absl::StrAppend(&msg, "max contention score: ", info.max_contention_score,
                      ", lock: ", info.max_contention_lock,
                      ", poll_executions:", shard->stats().poll_execution_total);
      const Transaction* cont_tx = shard->GetContTx();
      if (cont_tx) {
        absl::StrAppend(&msg, " continuation_tx: ", cont_tx->DebugId(), " ",
                        cont_tx->DEBUG_IsArmedInShard(shard->shard_id()) ? " armed" : "");
      }

      LOG(WARNING) << msg;
    }
  }
}

void RecordTxScheduleStats(const Transaction* tx) {
  auto* ss = ServerState::tlocal();
  ++(tx->IsGlobal() ? ss->stats.tx_global_cnt : ss->stats.tx_normal_cnt);
  ++ss->stats.tx_width_freq_arr[tx->GetUniqueShardCnt() - 1];
}

std::ostream& operator<<(std::ostream& os, Transaction::time_point tp) {
  using namespace chrono;
  if (tp == Transaction::time_point::max())
    return os << "inf";
  size_t ms = duration_cast<milliseconds>(tp - Transaction::time_point::clock::now()).count();
  return os << ms << "ms";
}

uint16_t trans_id(const Transaction* ptr) {
  return (intptr_t(ptr) >> 8) & 0xFFFF;
}

bool CheckLocks(const DbSlice& db_slice, IntentLock::Mode mode, const KeyLockArgs& lock_args) {
  for (LockFp fp : lock_args.fps) {
    if (!db_slice.CheckLock(mode, lock_args.db_index, fp))
      return false;
  }
  return true;
}

}  // namespace

bool Transaction::BatonBarrier::IsClaimed() const {
  return claimed_.load(memory_order_relaxed);
}

bool Transaction::BatonBarrier::TryClaim() {
  return !claimed_.exchange(true, memory_order_relaxed);  // false means first means success
}

void Transaction::BatonBarrier::Close() {
  DCHECK(claimed_.load(memory_order_relaxed));
  closed_.store(true, memory_order_relaxed);
  ec_.notify();  // release
}

cv_status Transaction::BatonBarrier::Wait(time_point tp) {
  auto cb = [this] { return closed_.load(memory_order_acquire); };

  if (tp != time_point::max()) {
    // Wait until timepoint and return immediately if we finished without a timeout
    if (ec_.await_until(cb, tp) == cv_status::no_timeout)
      return cv_status::no_timeout;

    // We timed out and claimed the barrier, so no one will be able to claim it anymore
    if (TryClaim()) {
      closed_.store(true, memory_order_relaxed);  // Purely formal
      return cv_status::timeout;
    }

    // fallthrough: otherwise a modification is in progress, wait for it below
  }

  ec_.await(cb);
  return cv_status::no_timeout;
}

Transaction::Transaction(const CommandId* cid) : cid_{cid} {
  InitTxTime();
  string_view cmd_name(cid_->name());
  if (cmd_name == "EXEC" || cmd_name == "EVAL" || cmd_name == "EVALSHA") {
    multi_.reset(new MultiData);
    multi_->mode = NOT_DETERMINED;
    multi_->role = DEFAULT;
  }
}

Transaction::Transaction(const Transaction* parent, ShardId shard_id,
                         std::optional<cluster::SlotId> slot_id)
    : multi_{make_unique<MultiData>()},
      txid_{parent->txid()},
      unique_shard_cnt_{1},
      unique_shard_id_{shard_id} {
  if (parent->multi_) {
    multi_->mode = parent->multi_->mode;
  } else {
    // Use squashing mechanism for inline execution of single-shard EVAL
    multi_->mode = LOCK_AHEAD;
  }

  multi_->role = SQUASHED_STUB;

  MultiUpdateWithParent(parent);
  if (slot_id.has_value()) {
    unique_slot_checker_.Add(*slot_id);
  }
}

Transaction::~Transaction() {
  DVLOG(3) << "Transaction " << StrCat(Name(), "@", txid_, "/", unique_shard_cnt_, ")")
           << " destroyed";
}

void Transaction::InitBase(Namespace* ns, DbIndex dbid, CmdArgList args) {
  global_ = false;
  namespace_ = ns;
  db_index_ = dbid;
  full_args_ = args;
  local_result_ = OpStatus::OK;
  stats_.coordinator_index = ProactorBase::me() ? ProactorBase::me()->GetPoolIndex() : kInvalidSid;
}

void Transaction::InitGlobal() {
  DCHECK(!multi_ || (multi_->mode == GLOBAL || multi_->mode == NON_ATOMIC));

  global_ = true;
  EnableAllShards();
}

void Transaction::BuildShardIndex(const KeyIndex& key_index, std::vector<PerShardCache>* out) {
  auto& shard_index = *out;

  auto add = [&shard_index](uint32_t sid, uint32_t b, uint32_t e) {
    auto& slices = shard_index[sid].slices;
    if (!slices.empty() && slices.back().second == b) {
      slices.back().second = e;
    } else {
      slices.emplace_back(b, e);
    }
  };

  if (key_index.bonus) {
    DCHECK(key_index.step == 1);
    string_view key = ArgS(full_args_, *key_index.bonus);
    unique_slot_checker_.Add(key);
    uint32_t sid = Shard(key, shard_data_.size());
    add(sid, *key_index.bonus, *key_index.bonus + 1);
  }

  for (unsigned i = key_index.start; i < key_index.end; i += key_index.step) {
    string_view key = ArgS(full_args_, i);
    unique_slot_checker_.Add(key);
    uint32_t sid = Shard(key, shard_data_.size());
    shard_index[sid].key_step = key_index.step;

    add(sid, i, i + key_index.step);
  }
}

void Transaction::InitShardData(absl::Span<const PerShardCache> shard_index, size_t num_args) {
  args_slices_.reserve(num_args);
  DCHECK(kv_fp_.empty());
  kv_fp_.reserve(num_args);

  // Store the concatenated per-shard arguments from the shard index inside kv_args_
  // and make each shard data point to its own sub-span inside kv_args_.
  for (size_t i = 0; i < shard_data_.size(); ++i) {
    auto& sd = shard_data_[i];
    const auto& src = shard_index[i];

    sd.slice_count = src.slices.size();
    sd.slice_start = args_slices_.size();
    sd.fp_start = kv_fp_.size();
    sd.fp_count = 0;

    // Multi transactions can re-initialize on different shards, so clear ACTIVE flag.
    DCHECK_EQ(sd.local_mask & ACTIVE, 0);

    if (sd.slice_count == 0)
      continue;

    sd.local_mask |= ACTIVE;

    unique_shard_cnt_++;
    unique_shard_id_ = i;

    for (size_t j = 0; j < src.slices.size(); ++j) {
      IndexSlice slice = src.slices[j];
      args_slices_.push_back(slice);
      for (uint32_t k = slice.first; k < slice.second; k += src.key_step) {
        string_view key = ArgS(full_args_, k);
        kv_fp_.push_back(LockTag(key).Fingerprint());
        sd.fp_count++;
      }
    }
  }
}

void Transaction::PrepareMultiFps(CmdArgList keys) {
  DCHECK_EQ(multi_->mode, LOCK_AHEAD);
  DCHECK_GT(keys.size(), 0u);

  auto& tag_fps = multi_->tag_fps;

  tag_fps.reserve(keys.size());
  for (string_view str : ArgS(keys)) {
    ShardId sid = Shard(str, shard_set->size());
    tag_fps.emplace(sid, LockTag(str).Fingerprint());
  }
}

void Transaction::StoreKeysInArgs(const KeyIndex& key_index) {
  DCHECK(!key_index.bonus);
  DCHECK(kv_fp_.empty());
  DCHECK(args_slices_.empty());

  // even for a single key we may have multiple arguments per key (MSET).
  args_slices_.emplace_back(key_index.start, key_index.end);
  for (unsigned j = key_index.start; j < key_index.end; j += key_index.step) {
    string_view key = ArgS(full_args_, j);
    kv_fp_.push_back(LockTag(key).Fingerprint());
  }
}

void Transaction::InitByKeys(const KeyIndex& key_index) {
  if (key_index.start == full_args_.size()) {  // eval with 0 keys.
    CHECK(absl::StartsWith(cid_->name(), "EVAL")) << cid_->name();
    return;
  }

  DCHECK_LT(key_index.start, full_args_.size());

  // Stub transactions always operate only on single shard.
  bool is_stub = multi_ && multi_->role == SQUASHED_STUB;

  if ((key_index.HasSingleKey() && !IsAtomicMulti()) || is_stub) {
    DCHECK(!IsActiveMulti() || multi_->mode == NON_ATOMIC);

    // We don't have to split the arguments by shards, so we can copy them directly.
    StoreKeysInArgs(key_index);

    unique_shard_cnt_ = 1;
    string_view akey = ArgS(full_args_, key_index.start);
    if (is_stub)  // stub transactions don't migrate
      DCHECK_EQ(unique_shard_id_, Shard(akey, shard_set->size()));
    else {
      unique_slot_checker_.Add(akey);
      unique_shard_id_ = Shard(akey, shard_set->size());
    }

    // Multi transactions that execute commands on their own (not stubs) can't shrink the backing
    // array, as it still might be read by leftover callbacks.
    shard_data_.resize(IsActiveMulti() ? shard_set->size() : 1);
    shard_data_[SidToId(unique_shard_id_)].local_mask |= ACTIVE;

    return;
  }

  shard_data_.resize(shard_set->size());  // shard_data isn't sparse, so we must allocate for all :(
  DCHECK_EQ(full_args_.size() % key_index.step, 0u) << full_args_;

  // Safe, because flow below is not preemptive.
  auto& shard_index = tmp_space.GetShardIndex(shard_data_.size());

  // Distribute all the arguments by shards.
  BuildShardIndex(key_index, &shard_index);

  // Initialize shard data based on distributed arguments.
  InitShardData(shard_index, key_index.num_args());

  DCHECK(!multi_ || multi_->mode != LOCK_AHEAD || !multi_->tag_fps.empty());

  DVLOG(1) << "InitByArgs " << DebugId() << facade::ToSV(full_args_.front());

  // Compress shard data, if we occupy only one shard.
  if (unique_shard_cnt_ == 1) {
    PerShardData* sd;
    if (IsActiveMulti()) {
      sd = &shard_data_[SidToId(unique_shard_id_)];
      DCHECK(sd->local_mask & ACTIVE);
    } else {
      shard_data_.resize(1);
      sd = &shard_data_.front();
      sd->local_mask |= ACTIVE;
    }
    sd->slice_count = -1;
    sd->slice_start = -1;
  }

  // Validation.
  for (const auto& sd : shard_data_) {
    // sd.local_mask may be non-zero for multi transactions with instant locking.
    // Specifically EVALs may maintain state between calls.
    DCHECK(!sd.is_armed.load(memory_order_relaxed));
    if (!multi_) {
      DCHECK_EQ(TxQueue::kEnd, sd.pq_pos);
    }
  }
}

OpStatus Transaction::InitByArgs(Namespace* ns, DbIndex index, CmdArgList args) {
  InitBase(ns, index, args);

  if ((cid_->opt_mask() & CO::GLOBAL_TRANS) > 0) {
    InitGlobal();
    return OpStatus::OK;
  }

  if ((cid_->opt_mask() & CO::NO_KEY_TRANSACTIONAL) > 0) {
    if ((cid_->opt_mask() & CO::NO_KEY_TX_SPAN_ALL) > 0)
      EnableAllShards();
    else
      EnableShard(0);
    return OpStatus::OK;
  }

  DCHECK_EQ(unique_shard_cnt_, 0u);
  DCHECK(args_slices_.empty());
  DCHECK(kv_fp_.empty());

  OpResult<KeyIndex> key_index = DetermineKeys(cid_, args);
  if (!key_index)
    return key_index.status();

  InitByKeys(*key_index);
  return OpStatus::OK;
}

void Transaction::PrepareSquashedMultiHop(const CommandId* cid,
                                          absl::FunctionRef<bool(ShardId)> enabled) {
  CHECK(multi_->mode == GLOBAL || multi_->mode == LOCK_AHEAD);

  MultiSwitchCmd(cid);

  InitBase(namespace_, db_index_, {});

  // Because squashing already determines active shards by partitioning commands,
  // we don't have to work with keys manually and can just mark active shards.
  // The partitioned commands know it's keys and assume they have correct access.
  DCHECK_EQ(shard_data_.size(), shard_set->size());
  for (unsigned i = 0; i < shard_data_.size(); i++) {
    if (enabled(i)) {
      shard_data_[i].local_mask |= ACTIVE;
      unique_shard_cnt_++;
      unique_shard_id_ = i;
    } else {
      shard_data_[i].local_mask &= ~ACTIVE;
    }
    shard_data_[i].slice_start = 0;
    shard_data_[i].slice_count = 0;
  }

  MultiBecomeSquasher();
}

void Transaction::StartMultiGlobal(Namespace* ns, DbIndex dbid) {
  CHECK(multi_);
  CHECK(shard_data_.empty());  // Make sure default InitByArgs didn't run.

  multi_->mode = GLOBAL;
  InitBase(ns, dbid, {});
  InitGlobal();
  multi_->lock_mode = IntentLock::EXCLUSIVE;

  ScheduleInternal();
}

void Transaction::StartMultiLockedAhead(Namespace* ns, DbIndex dbid, CmdArgList keys,
                                        bool skip_scheduling) {
  DVLOG(1) << "StartMultiLockedAhead on " << keys.size() << " keys";

  DCHECK(multi_);
  DCHECK(shard_data_.empty());  // Make sure default InitByArgs didn't run.

  multi_->mode = LOCK_AHEAD;
  multi_->lock_mode = LockMode();

  PrepareMultiFps(keys);

  InitBase(ns, dbid, keys);
  InitByKeys(KeyIndex::Range(0, keys.size()));

  if (!skip_scheduling)
    ScheduleInternal();

  full_args_ = {nullptr, 0};  // InitBase set it to temporary keys, now we reset it.
}

void Transaction::StartMultiNonAtomic() {
  DCHECK(multi_);
  multi_->mode = NON_ATOMIC;
}

void Transaction::InitTxTime() {
  time_now_ms_ = GetCurrentTimeMs();
}

void Transaction::MultiSwitchCmd(const CommandId* cid) {
  DCHECK(multi_);
  DCHECK(!cb_ptr_);

  multi_->cmd_seq_num++;

  if (multi_->role != SQUASHED_STUB)  // stub transactions don't migrate between threads
    unique_shard_id_ = 0;
  unique_shard_cnt_ = 0;

  args_slices_.clear();
  kv_fp_.clear();

  cid_ = cid;
  cb_ptr_ = nullptr;

  for (auto& sd : shard_data_) {
    sd.slice_count = sd.slice_start = 0;

    if (multi_->mode == NON_ATOMIC) {
      sd.local_mask = 0;  // Non atomic transactions schedule each time, so remove all flags
      DCHECK_EQ(sd.pq_pos, TxQueue::kEnd);
    } else {
      DCHECK(IsAtomicMulti());   // Every command determines it's own active shards
      sd.local_mask &= ~ACTIVE;  // so remove ACTIVE flags, but keep KEYLOCK_ACQUIRED
    }
    DCHECK(!sd.is_armed.load(memory_order_relaxed));
  }

  if (multi_->mode == NON_ATOMIC) {
    coordinator_state_ = 0;
    txid_ = 0;
  } else if (multi_->role == SQUASHED_STUB) {
    DCHECK_EQ(coordinator_state_, 0u);
  }

  // Each hop needs to be prepared, reset role
  if (multi_->role == SQUASHER)
    multi_->role = DEFAULT;
}

void Transaction::MultiUpdateWithParent(const Transaction* parent) {
  // Disabled because of single shard lua optimization
  // DCHECK(multi_);
  // DCHECK(parent->multi_);  // it might not be a squasher yet, but certainly is multi
  DCHECK_EQ(multi_->role, SQUASHED_STUB);
  txid_ = parent->txid_;
  time_now_ms_ = parent->time_now_ms_;
  unique_slot_checker_ = parent->unique_slot_checker_;
  namespace_ = parent->namespace_;
}

void Transaction::MultiBecomeSquasher() {
  DCHECK(multi_->mode == GLOBAL || multi_->mode == LOCK_AHEAD);
  DCHECK_GT(GetUniqueShardCnt(), 0u);    // initialized and determined active shards
  DCHECK(cid_->IsMultiTransactional());  // proper base command set
  multi_->role = SQUASHER;
}

string Transaction::DebugId(std::optional<ShardId> sid) const {
  DCHECK_GT(use_count_.load(memory_order_relaxed), 0u);
  string res = StrCat(Name(), "@", txid_, "/", unique_shard_cnt_);
  if (multi_) {
    absl::StrAppend(&res, ":", multi_->cmd_seq_num);
  }
  absl::StrAppend(&res, " {id=", trans_id(this));
  if (sid) {
    absl::StrAppend(&res, ",mask[", *sid, "]=", int(shard_data_[SidToId(*sid)].local_mask),
                    ",txqpos[]=", shard_data_[SidToId(*sid)].pq_pos);
  }
  absl::StrAppend(&res, "}");
  return res;
}

void Transaction::PrepareMultiForScheduleSingleHop(Namespace* ns, ShardId sid, DbIndex db,
                                                   CmdArgList args) {
  multi_.reset();
  InitBase(ns, db, args);
  EnableShard(sid);
  OpResult<KeyIndex> key_index = DetermineKeys(cid_, args);
  CHECK(key_index);
  StoreKeysInArgs(*key_index);
}

// Runs in the dbslice thread. Returns true if the transaction continues running in the thread.
bool Transaction::RunInShard(EngineShard* shard, bool txq_ooo) {
  DCHECK_GT(txid_, 0u);
  CHECK(cb_ptr_) << DebugId();

  unsigned idx = SidToId(shard->shard_id());
  auto& sd = shard_data_[idx];

  sd.stats.total_runs++;

  DCHECK_GT(run_barrier_.DEBUG_Count(), 0u);
  VLOG(2) << "RunInShard: " << DebugId() << " sid:" << shard->shard_id() << " " << sd.local_mask;

  bool was_suspended = sd.local_mask & SUSPENDED_Q;
  bool awaked_prerun = sd.local_mask & AWAKED_Q;

  IntentLock::Mode mode = LockMode();

  DCHECK(IsGlobal() || (sd.local_mask & KEYLOCK_ACQUIRED) || (multi_ && multi_->mode == GLOBAL));
  DCHECK(!txq_ooo || (sd.local_mask & OUT_OF_ORDER));

  /*************************************************************************/

  RunCallback(shard);

  /*************************************************************************/
  // at least the coordinator thread owns the reference.
  DCHECK_GE(GetUseCount(), 1u);

  bool is_concluding = coordinator_state_ & COORD_CONCLUDING;

  // If we're the head of tx queue (txq_ooo is false), we remove ourselves upon first invocation
  // and successive hops are run by continuation_trans_ in engine shard.
  // Otherwise we can remove ourselves only when we're concluding (so no more hops will follow).
  if ((is_concluding || !txq_ooo) && sd.pq_pos != TxQueue::kEnd) {
    VLOG(2) << "Remove from txq " << this->DebugId();
    shard->txq()->Remove(sd.pq_pos);
    sd.pq_pos = TxQueue::kEnd;
  }

  // For multi we unlock transaction (i.e. its keys) in UnlockMulti() call.
  // If it's a final hop we should release the locks.
  if (is_concluding) {
    bool became_suspended = sd.local_mask & SUSPENDED_Q;
    KeyLockArgs largs;

    if (IsGlobal()) {
      DCHECK(!awaked_prerun && !became_suspended);  // Global transactions can not be blocking.
      VLOG(2) << "Releasing shard lock";
      shard->shard_lock()->Release(LockMode());
    } else {  // not global.
      largs = GetLockArgs(idx);
      DCHECK(sd.local_mask & KEYLOCK_ACQUIRED);

      // If a transaction has been suspended, we keep the lock so that future transaction
      // touching those keys will be ordered via TxQueue. It's necessary because we preserve
      // the atomicity of awaked transactions by halting the TxQueue.
      if (was_suspended || !became_suspended) {
<<<<<<< HEAD
        namespace_->GetCurrentDbSlice().Release(mode, largs);
=======
        GetDbSlice(shard->shard_id()).Release(mode, largs);
>>>>>>> d7351b31
        sd.local_mask &= ~KEYLOCK_ACQUIRED;
      }
      sd.local_mask &= ~OUT_OF_ORDER;
    }

    // This is the last hop, so clear cont_trans if its held by the current tx
    shard->RemoveContTx(this);

    // It has 2 responsibilities.
    // 1: to go over potential wakened keys, verify them and activate watch queues.
    // 2: if this transaction was notified and finished running - to remove it from the head
    //    of the queue and notify the next one.

    if (auto* bcontroller = namespace_->GetBlockingController(shard->shard_id()); bcontroller) {
      if (awaked_prerun || was_suspended) {
        bcontroller->FinalizeWatched(GetShardArgs(idx), this);
      }

      // Wake only if no tx queue head is currently running
      // Note: RemoveContTx might have no effect above if this tx had no continuations
      if (shard->GetContTx() == nullptr) {
        bcontroller->NotifyPending();
      }
    }
  }

  FinishHop();  // From this point on we can not access 'this'.
  return !is_concluding;
}

void Transaction::RunCallback(EngineShard* shard) {
  DCHECK_EQ(shard, EngineShard::tlocal());

  RunnableResult result;
<<<<<<< HEAD
  auto& db_slice = GetCurrentDbSlice();
=======
  auto& db_slice = GetDbSlice(shard->shard_id());
>>>>>>> d7351b31
  db_slice.LockChangeCb();
  try {
    result = (*cb_ptr_)(this, shard);

    if (unique_shard_cnt_ == 1) {
      cb_ptr_ = nullptr;  // We can do it because only a single thread runs the callback.
      local_result_ = result;
    } else {
      if (result == OpStatus::OUT_OF_MEMORY) {
        absl::base_internal::SpinLockHolder lk{&local_result_mu_};
        CHECK(local_result_ == OpStatus::OK || local_result_ == OpStatus::OUT_OF_MEMORY);
        local_result_ = result;
      } else {
        CHECK_EQ(OpStatus::OK, result);
      }
    }
  } catch (std::bad_alloc&) {
    LOG_FIRST_N(ERROR, 16) << " out of memory";  // TODO: to log at most once per sec.
    absl::base_internal::SpinLockHolder lk{&local_result_mu_};
    local_result_ = OpStatus::OUT_OF_MEMORY;
  } catch (std::exception& e) {
    LOG(FATAL) << "Unexpected exception " << e.what();
  }

<<<<<<< HEAD
  namespace_->GetCurrentDbSlice().OnCbFinish();
=======
  db_slice.OnCbFinish();
>>>>>>> d7351b31

  // Handle result flags to alter behaviour.
  if (result.flags & RunnableResult::AVOID_CONCLUDING) {
    // Multi shard callbacks should either all or none choose to conclude. They can't communicate,
    // so they must know their decision ahead, consequently there is no point in using this flag.
    CHECK_EQ(unique_shard_cnt_, 1u);
    DCHECK((coordinator_state_ & COORD_CONCLUDING) || multi_->concluding);
    coordinator_state_ &= ~COORD_CONCLUDING;
  }

  // Log to journal only once the command finished running
  if ((coordinator_state_ & COORD_CONCLUDING) || (multi_ && multi_->concluding)) {
    LogAutoJournalOnShard(shard, result);
    db_slice.UnlockChangeCb();
    MaybeInvokeTrackingCb();
  } else {
    db_slice.UnlockChangeCb();
  }
}

// TODO: For multi-transactions we should be able to deduce mode() at run-time based
// on the context. For regular multi-transactions we can actually inspect all commands.
// For eval-like transactions - we can decide based on the command flavor (EVAL/EVALRO) or
// auto-tune based on the static analysis (by identifying commands with hardcoded command names).
void Transaction::ScheduleInternal() {
  DCHECK_EQ(txid_, 0u);
  DCHECK_EQ(coordinator_state_ & COORD_SCHED, 0);
  DCHECK_GT(unique_shard_cnt_, 0u);
  DCHECK(!IsAtomicMulti() || cid_->IsMultiTransactional());

  // Try running immediately (during scheduling) if we're concluding and either:
  // - have a single shard, and thus never have to cancel scheduling due to reordering
  // - run as an idempotent command, meaning we can safely repeat the operation if scheduling fails
  bool can_run_immediately = !IsGlobal() && (coordinator_state_ & COORD_CONCLUDING) &&
                             (unique_shard_cnt_ == 1 || (cid_->opt_mask() & CO::IDEMPOTENT));

  DVLOG(1) << "ScheduleInternal " << cid_->name() << " on " << unique_shard_cnt_ << " shards "
           << " immediate run: " << can_run_immediately;

  auto is_active = [this](uint32_t i) { return IsActive(i); };

  // Loop until successfully scheduled in all shards.
  while (true) {
    stats_.schedule_attempts++;

    // This is a contention point for all threads - avoid using it unless necessary.
    // Single shard operations can assign txid later if the immediate run failed.
    if (unique_shard_cnt_ > 1)
      txid_ = op_seq.fetch_add(1, memory_order_relaxed);

    InitTxTime();

    atomic_uint32_t schedule_fails = 0;
    auto cb = [this, &schedule_fails, can_run_immediately]() {
      if (!ScheduleInShard(EngineShard::tlocal(), can_run_immediately)) {
        schedule_fails.fetch_add(1, memory_order_relaxed);
      }
      FinishHop();
    };

    run_barrier_.Start(unique_shard_cnt_);
    if (CanRunInlined()) {
      // single shard schedule operation can't fail
      CHECK(ScheduleInShard(EngineShard::tlocal(), can_run_immediately));
      run_barrier_.Dec();
    } else {
      IterateActiveShards([cb](const auto& sd, ShardId i) { shard_set->Add(i, cb); });
      run_barrier_.Wait();
    }

    if (schedule_fails.load(memory_order_relaxed) == 0) {
      coordinator_state_ |= COORD_SCHED;

      RecordTxScheduleStats(this);
      break;
    }

    VLOG(2) << "Cancelling " << DebugId();
    ServerState::tlocal()->stats.tx_schedule_cancel_cnt += 1;

    atomic_bool should_poll_execution{false};
    auto cancel = [&](EngineShard* shard) {
      bool res = CancelShardCb(shard);
      if (res) {
        should_poll_execution.store(true, memory_order_relaxed);
      }
    };
    shard_set->RunBriefInParallel(std::move(cancel), is_active);

    // We must follow up with PollExecution because in rare cases with multi-trans
    // that follows this one, we may find the next transaction in the queue that is never
    // trigerred. Which leads to deadlock. I could solve this by adding PollExecution to
    // CancelShardCb above but then we would need to use the shard_set queue since PollExecution
    // is blocking. I wanted to avoid the additional latency for the general case of running
    // CancelShardCb because of the very rate case below. Therefore, I decided to just fetch the
    // indication that we need to follow up with PollExecution and then send it to shard_set queue.
    // We do not need to wait for this callback to finish - just make sure it will eventually run.
    // See https://github.com/dragonflydb/dragonfly/issues/150 for more info.
    if (should_poll_execution.load(memory_order_relaxed)) {
      IterateActiveShards([](const auto& sd, auto i) {
        shard_set->Add(i, [] { EngineShard::tlocal()->PollExecution("cancel_cleanup", nullptr); });
      });
    }
  }
}

// Runs in the coordinator fiber.
void Transaction::UnlockMulti() {
  VLOG(1) << "UnlockMulti " << DebugId();
  DCHECK(multi_);
  DCHECK_GE(GetUseCount(), 1u);  // Greater-equal because there may be callbacks in progress.

  // Return if we either didn't schedule at all (and thus run) or already did conclude
  if ((coordinator_state_ & COORD_SCHED) == 0 || (coordinator_state_ & COORD_CONCLUDING) > 0)
    return;

  vector<vector<LockFp>> sharded_keys(shard_set->size());
  for (const auto& [sid, fp] : multi_->tag_fps) {
    sharded_keys[sid].emplace_back(fp);
  }

  use_count_.fetch_add(shard_data_.size(), std::memory_order_relaxed);

  DCHECK_EQ(shard_data_.size(), shard_set->size());
  for (ShardId i = 0; i < shard_data_.size(); ++i) {
    vector<LockFp> fps = std::move(sharded_keys[i]);
    shard_set->Add(i, [this, fps = std::move(fps)]() {
      this->UnlockMultiShardCb(fps, EngineShard::tlocal());
      intrusive_ptr_release(this);
    });
  }

  VLOG(1) << "UnlockMultiEnd " << DebugId();
}

OpStatus Transaction::ScheduleSingleHop(RunnableType cb) {
  Execute(cb, true);
  return local_result_;
}

// Runs in coordinator thread.
void Transaction::Execute(RunnableType cb, bool conclude) {
  if (multi_ && multi_->role == SQUASHED_STUB) {
    local_result_ = RunSquashedMultiCb(cb);
    return;
  }

  local_result_ = OpStatus::OK;
  cb_ptr_ = &cb;

  if (IsAtomicMulti()) {
    multi_->concluding = conclude;
  } else {
    coordinator_state_ = conclude ? (coordinator_state_ | COORD_CONCLUDING)
                                  : (coordinator_state_ & ~COORD_CONCLUDING);
  }

  if ((coordinator_state_ & COORD_SCHED) == 0) {
    ScheduleInternal();
  }

  DispatchHop();
  run_barrier_.Wait();
  cb_ptr_ = nullptr;

  if (coordinator_state_ & COORD_CONCLUDING)
    coordinator_state_ &= ~COORD_SCHED;
}

// Runs in coordinator thread.
void Transaction::DispatchHop() {
  DVLOG(1) << "DispatchHop " << DebugId();
  DCHECK_GT(unique_shard_cnt_, 0u);
  DCHECK_GT(use_count_.load(memory_order_relaxed), 0u);
  DCHECK(!IsAtomicMulti() || multi_->lock_mode.has_value());
  DCHECK_LE(shard_data_.size(), 1024u);

  // Hops can start executing immediately after being armed, so we
  // initialize the run barrier before arming, as well as copy indices
  // of active shards to avoid reading concurrently accessed shard data.
  std::bitset<1024> poll_flags(0);
  unsigned run_cnt = 0;
  IterateActiveShards([&poll_flags, &run_cnt](auto& sd, auto i) {
    if ((sd.local_mask & RAN_IMMEDIATELY) == 0) {
      run_cnt++;
      poll_flags.set(i, true);
    }
    sd.local_mask &= ~RAN_IMMEDIATELY;  // we'll run it next time if it avoided concluding
  });

  DCHECK_EQ(run_cnt, poll_flags.count());
  if (run_cnt == 0)  // all callbacks were run immediately
    return;

  run_barrier_.Start(run_cnt);

  // Set armed flags on all active shards.
  std::atomic_thread_fence(memory_order_release);  // once fence to avoid flushing writes in loop
  IterateActiveShards([&poll_flags](auto& sd, auto i) {
    if (poll_flags.test(i))
      sd.is_armed.store(true, memory_order_relaxed);
  });

  if (CanRunInlined()) {
    DCHECK_EQ(run_cnt, 1u);
    DVLOG(1) << "Short-circuit ExecuteAsync " << DebugId();
    EngineShard::tlocal()->PollExecution("exec_cb", this);
    return;
  }

  use_count_.fetch_add(run_cnt, memory_order_relaxed);  // for each pointer from poll_cb

  auto poll_cb = [this] {
    CHECK(namespace_ != nullptr);
    EngineShard::tlocal()->PollExecution("exec_cb", this);
    DVLOG(3) << "ptr_release " << DebugId();
    intrusive_ptr_release(this);  // against use_count_.fetch_add above.
  };
  IterateShards([&poll_cb, &poll_flags](PerShardData& sd, auto i) {
    if (poll_flags.test(i))
      shard_set->Add(i, poll_cb);
  });
}

void Transaction::FinishHop() {
  boost::intrusive_ptr<Transaction> guard(this);  // Keep alive until Dec() fully finishes
  run_barrier_.Dec();
}

void Transaction::Conclude() {
  if (!IsScheduled())
    return;
  auto cb = [](Transaction* t, EngineShard* shard) { return OpStatus::OK; };
  Execute(std::move(cb), true);
}

void Transaction::Refurbish() {
  txid_ = 0;
  coordinator_state_ = 0;
  cb_ptr_ = nullptr;
}

const absl::flat_hash_set<std::pair<ShardId, LockFp>>& Transaction::GetMultiFps() const {
  DCHECK(multi_);
  return multi_->tag_fps;
}

string Transaction::DEBUG_PrintFailState(ShardId sid) const {
  auto res = StrCat(
      "usc: ", unique_shard_cnt_, ", name:", GetCId()->name(),
      ", usecnt:", use_count_.load(memory_order_relaxed), ", runcnt: ", run_barrier_.DEBUG_Count(),
      ", coordstate: ", coordinator_state_, ", coord native thread: ", stats_.coordinator_index,
      ", schedule attempts: ", stats_.schedule_attempts, ", report from sid: ", sid, "\n");
  std::atomic_thread_fence(memory_order_acquire);
  for (unsigned i = 0; i < shard_data_.size(); ++i) {
    const auto& sd = shard_data_[i];
    absl::StrAppend(&res, "- shard: ", i, " local_mask:", sd.local_mask,
                    " total_runs: ", sd.stats.total_runs, "\n");
  }
  return res;
}

void Transaction::EnableShard(ShardId sid) {
  unique_shard_cnt_ = 1;
  unique_shard_id_ = sid;
  shard_data_.resize(1);
  shard_data_.front().local_mask |= ACTIVE;
}

void Transaction::EnableAllShards() {
  unique_shard_cnt_ = shard_set->size();
  unique_shard_id_ = unique_shard_cnt_ == 1 ? 0 : kInvalidSid;
  shard_data_.resize(shard_set->size());
  for (auto& sd : shard_data_)
    sd.local_mask |= ACTIVE;
}

// runs in coordinator thread.
// Marks the transaction as expired and removes it from the waiting queue.
void Transaction::ExpireBlocking(WaitKeysProvider wcb) {
  DCHECK(!IsGlobal());
  DVLOG(1) << "ExpireBlocking " << DebugId();
  run_barrier_.Start(unique_shard_cnt_);

  auto expire_cb = [this, &wcb] {
    EngineShard* es = EngineShard::tlocal();
    ExpireShardCb(wcb(this, es), es);
  };
  IterateActiveShards([&expire_cb](PerShardData& sd, auto i) { shard_set->Add(i, expire_cb); });

  run_barrier_.Wait();
  DVLOG(1) << "ExpireBlocking finished " << DebugId();
}

string_view Transaction::Name() const {
  return cid_ ? cid_->name() : "null-command";
}

ShardId Transaction::GetUniqueShard() const {
  DCHECK_EQ(GetUniqueShardCnt(), 1U);
  return unique_shard_id_;
}

optional<cluster::SlotId> Transaction::GetUniqueSlotId() const {
  return unique_slot_checker_.GetUniqueSlotId();
}

KeyLockArgs Transaction::GetLockArgs(ShardId sid) const {
  KeyLockArgs res;
  res.db_index = db_index_;

  if (unique_shard_cnt_ == 1) {
    res.fps = {kv_fp_.data(), kv_fp_.size()};
  } else {
    const auto& sd = shard_data_[sid];
    DCHECK_LE(sd.fp_start + sd.fp_count, kv_fp_.size());
    res.fps = {kv_fp_.data() + sd.fp_start, sd.fp_count};
  }
  return res;
}

uint16_t Transaction::DisarmInShard(ShardId sid) {
  auto& sd = shard_data_[SidToId(sid)];
  // NOTE: Maybe compare_exchange is worth it to avoid redundant writes
  return sd.is_armed.exchange(false, memory_order_acquire) ? sd.local_mask : 0;
}

pair<uint16_t, bool> Transaction::DisarmInShardWhen(ShardId sid, uint16_t relevant_flags) {
  auto& sd = shard_data_[SidToId(sid)];
  if (sd.is_armed.load(memory_order_acquire)) {
    bool relevant = sd.local_mask & relevant_flags;
    if (relevant)
      CHECK(sd.is_armed.exchange(false, memory_order_release));
    return {sd.local_mask, relevant};
  }
  return {0, false};
}

bool Transaction::IsActive(ShardId sid) const {
  // If we have only one shard, we often don't store infromation about all shards, so determine it
  // solely by id
  if (unique_shard_cnt_ == 1) {
    // However the active flag is still supposed to be set for our unique shard
    DCHECK((shard_data_[SidToId(unique_shard_id_)].local_mask & ACTIVE));
    return sid == unique_shard_id_;
  }

  return shard_data_[SidToId(sid)].local_mask & ACTIVE;
}

DbSlice& Transaction::GetCurrentDbSlice() const {
  CHECK(namespace_ != nullptr);
  return namespace_->GetCurrentDbSlice();
}

IntentLock::Mode Transaction::LockMode() const {
  return cid_->IsReadOnly() ? IntentLock::SHARED : IntentLock::EXCLUSIVE;
}

OpArgs Transaction::GetOpArgs(EngineShard* shard) const {
  DCHECK(IsActive(shard->shard_id()));
  DCHECK((multi_ && multi_->role == SQUASHED_STUB) || (run_barrier_.DEBUG_Count() > 0));
  return OpArgs{shard, this, GetDbContext()};
}

// This function should not block since it's run via RunBriefInParallel.
bool Transaction::ScheduleInShard(EngineShard* shard, bool can_run_immediately) {
  ShardId sid = SidToId(shard->shard_id());
  auto& sd = shard_data_[sid];

  DCHECK(sd.local_mask & ACTIVE);
  DCHECK_EQ(sd.local_mask & KEYLOCK_ACQUIRED, 0);
  sd.local_mask &= ~(OUT_OF_ORDER | RAN_IMMEDIATELY);

  TxQueue* txq = shard->txq();
  KeyLockArgs lock_args;
  IntentLock::Mode mode = LockMode();
  bool lock_granted = false;

  // If a more recent transaction already commited, we abort
  if (txid_ > 0 && shard->committed_txid() >= txid_)
    return false;

  // Acquire intent locks. Intent locks are always acquired, even if already locked by others.
  if (!IsGlobal()) {
    lock_args = GetLockArgs(shard->shard_id());
    bool shard_unlocked = shard->shard_lock()->Check(mode);

    // Check if we can run immediately
<<<<<<< HEAD
    if (shard_unlocked && can_run_immediately && CheckLocks(GetCurrentDbSlice(), mode, lock_args)) {
=======
    if (shard_unlocked && can_run_immediately &&
        CheckLocks(GetDbSlice(shard->shard_id()), mode, lock_args)) {
>>>>>>> d7351b31
      sd.local_mask |= RAN_IMMEDIATELY;
      shard->stats().tx_immediate_total++;

      RunCallback(shard);
      // Check state again, it could've been updated if the callback returned AVOID_CONCLUDING flag.
      // Only possible for single shard.
      if (coordinator_state_ & COORD_CONCLUDING)
        return true;
    }

<<<<<<< HEAD
    bool keys_unlocked = GetCurrentDbSlice().Acquire(mode, lock_args);
=======
    bool keys_unlocked = GetDbSlice(shard->shard_id()).Acquire(mode, lock_args);
>>>>>>> d7351b31
    lock_granted = shard_unlocked && keys_unlocked;

    sd.local_mask |= KEYLOCK_ACQUIRED;
    if (lock_granted) {
      sd.local_mask |= OUT_OF_ORDER;
    }

    DVLOG(3) << "Lock granted " << lock_granted << " for trans " << DebugId();
  }

  // Single shard operations might have delayed acquiring txid unless neccessary.
  if (txid_ == 0) {
    DCHECK_EQ(unique_shard_cnt_, 1u);
    txid_ = op_seq.fetch_add(1, memory_order_relaxed);
    DCHECK_GT(txid_, shard->committed_txid());
  }

  // If the new transaction requires reordering of the pending queue (i.e. it comes before tail)
  // and some other transaction already locked its keys we can not reorder 'trans' because
  // the transaction could have deduced that it can run OOO and eagerly execute. Hence, we
  // fail this scheduling attempt for trans.
  if (!txq->Empty() && txid_ < txq->TailScore() && !lock_granted) {
    if (sd.local_mask & KEYLOCK_ACQUIRED) {
<<<<<<< HEAD
      GetCurrentDbSlice().Release(mode, lock_args);
=======
      GetDbSlice(shard->shard_id()).Release(mode, lock_args);
>>>>>>> d7351b31
      sd.local_mask &= ~KEYLOCK_ACQUIRED;
    }
    return false;
  }

  if (IsGlobal()) {
    shard->shard_lock()->Acquire(mode);
    VLOG(1) << "Global shard lock acquired";
  }

  TxQueue::Iterator it = txq->Insert(this);
  DCHECK_EQ(TxQueue::kEnd, sd.pq_pos);
  sd.pq_pos = it;

  AnalyzeTxQueue(shard, txq);
  DVLOG(1) << "Insert into tx-queue, sid(" << sid << ") " << DebugId() << ", qlen " << txq->size();

  return true;
}

bool Transaction::CancelShardCb(EngineShard* shard) {
  ShardId idx = SidToId(shard->shard_id());
  auto& sd = shard_data_[idx];

  TxQueue::Iterator q_pos = exchange(sd.pq_pos, TxQueue::kEnd);
  if (q_pos == TxQueue::kEnd) {
    DCHECK_EQ(sd.local_mask & KEYLOCK_ACQUIRED, 0);
    return false;
  }

  TxQueue* txq = shard->txq();
  bool was_head = txq->Head() == q_pos;

  Transaction* trans = absl::get<Transaction*>(txq->At(q_pos));
  DCHECK(trans == this) << txq->size() << ' ' << sd.pq_pos << ' ' << trans->DebugId();
  txq->Remove(q_pos);

  if (IsGlobal()) {
    shard->shard_lock()->Release(LockMode());
  } else {
    auto lock_args = GetLockArgs(shard->shard_id());
    DCHECK(sd.local_mask & KEYLOCK_ACQUIRED);
    DCHECK(!lock_args.fps.empty());
<<<<<<< HEAD
    GetCurrentDbSlice().Release(LockMode(), lock_args);
=======
    GetDbSlice(shard->shard_id()).Release(LockMode(), lock_args);
>>>>>>> d7351b31
    sd.local_mask &= ~KEYLOCK_ACQUIRED;
  }

  // Check if we need to poll the next head
  return was_head && !txq->Empty();
}

// runs in engine-shard thread.
ShardArgs Transaction::GetShardArgs(ShardId sid) const {
  DCHECK(!multi_ || multi_->role != SQUASHER);

  // We can read unique_shard_cnt_  only because ShardArgsInShard is called after IsArmedInShard
  // barrier.
  if (unique_shard_cnt_ == 1) {
    return ShardArgs{full_args_, absl::MakeSpan(args_slices_)};
  }

  const auto& sd = shard_data_[sid];
  return ShardArgs{full_args_,
                   absl::MakeSpan(args_slices_.data() + sd.slice_start, sd.slice_count)};
}

OpStatus Transaction::WaitOnWatch(const time_point& tp, WaitKeysProvider wkeys_provider,
                                  KeyReadyChecker krc, bool* block_flag, bool* pause_flag) {
  if (blocking_barrier_.IsClaimed()) {  // Might have been cancelled ahead by a dropping connection
    Conclude();
    return OpStatus::CANCELLED;
  }

  DCHECK(!IsAtomicMulti());  // blocking inside MULTI is not allowed

  // Register keys on active shards blocking controllers and mark shard state as suspended.
  auto cb = [&](Transaction* t, EngineShard* shard) {
    auto keys = wkeys_provider(t, shard);
    return t->WatchInShard(&t->GetNamespace(), keys, shard, krc);
  };
  Execute(std::move(cb), true);

  // Don't reset the scheduled flag because we didn't release the locks
  coordinator_state_ |= COORD_SCHED;

  auto* stats = ServerState::tl_connection_stats();
  ++stats->num_blocked_clients;
  DVLOG(1) << "WaitOnWatch wait for " << tp << " " << DebugId();

  // Wait for the blocking barrier to be closed.
  // Note: It might return immediately if another thread already notified us.
  *block_flag = true;
  cv_status status = blocking_barrier_.Wait(tp);
  *block_flag = false;

  DVLOG(1) << "WaitOnWatch done " << int(status) << " " << DebugId();
  --stats->num_blocked_clients;

  *pause_flag = true;
  ServerState::tlocal()->AwaitPauseState(true);  // blocking are always write commands
  *pause_flag = false;

  OpStatus result = OpStatus::OK;
  if (status == cv_status::timeout) {
    result = OpStatus::TIMED_OUT;
  } else if (coordinator_state_ & COORD_CANCELLED) {
    result = local_result_;
  }

  // If we don't follow up with an "action" hop, we must clean up manually on all shards.
  if (result != OpStatus::OK)
    ExpireBlocking(wkeys_provider);

  return result;
}

OpStatus Transaction::WatchInShard(Namespace* ns, BlockingController::Keys keys, EngineShard* shard,
                                   KeyReadyChecker krc) {
  auto& sd = shard_data_[SidToId(shard->shard_id())];

  CHECK_EQ(0, sd.local_mask & SUSPENDED_Q);
  sd.local_mask |= SUSPENDED_Q;
  sd.local_mask &= ~OUT_OF_ORDER;

  ns->GetOrAddBlockingController(shard)->AddWatched(keys, std::move(krc), this);
  DVLOG(2) << "WatchInShard " << DebugId();

  return OpStatus::OK;
}

void Transaction::ExpireShardCb(BlockingController::Keys keys, EngineShard* shard) {
  // Blocking transactions don't release keys when suspending, release them now.
  auto lock_args = GetLockArgs(shard->shard_id());
<<<<<<< HEAD
  GetCurrentDbSlice().Release(LockMode(), lock_args);
=======
  GetDbSlice(shard->shard_id()).Release(LockMode(), lock_args);
>>>>>>> d7351b31

  auto& sd = shard_data_[SidToId(shard->shard_id())];
  sd.local_mask &= ~KEYLOCK_ACQUIRED;

  namespace_->GetBlockingController(shard->shard_id())->FinalizeWatched(keys, this);
  DCHECK(!namespace_->GetBlockingController(shard->shard_id())
              ->awakened_transactions()
              .contains(this));

  // Resume processing of transaction queue
  shard->PollExecution("unwatchcb", nullptr);
  FinishHop();
}

DbSlice& Transaction::GetDbSlice(ShardId shard_id) const {
  auto* shard = EngineShard::tlocal();
  DCHECK_EQ(shard->shard_id(), shard_id);
  return shard->db_slice();
}

OpStatus Transaction::RunSquashedMultiCb(RunnableType cb) {
  DCHECK(multi_ && multi_->role == SQUASHED_STUB);
  DCHECK_EQ(unique_shard_cnt_, 1u);

  auto* shard = EngineShard::tlocal();
<<<<<<< HEAD
  auto& db_slice = GetCurrentDbSlice();
  db_slice.LockChangeCb();
  auto result = cb(this, shard);
  GetCurrentDbSlice().OnCbFinish();
=======
  auto& db_slice = GetDbSlice(shard->shard_id());
  db_slice.LockChangeCb();
  auto result = cb(this, shard);
  db_slice.OnCbFinish();
>>>>>>> d7351b31
  LogAutoJournalOnShard(shard, result);
  db_slice.UnlockChangeCb();
  MaybeInvokeTrackingCb();

  DCHECK_EQ(result.flags, 0);  // if it's sophisticated, we shouldn't squash it
  return result;
}

void Transaction::UnlockMultiShardCb(absl::Span<const LockFp> fps, EngineShard* shard) {
  DCHECK(multi_ && multi_->lock_mode);

  if (multi_->mode == GLOBAL) {
    shard->shard_lock()->Release(IntentLock::EXCLUSIVE);
  } else {
<<<<<<< HEAD
    GetCurrentDbSlice().Release(*multi_->lock_mode, KeyLockArgs{db_index_, fps});
=======
    GetDbSlice(shard->shard_id()).Release(*multi_->lock_mode, KeyLockArgs{db_index_, fps});
>>>>>>> d7351b31
  }

  ShardId sid = shard->shard_id();
  auto& sd = shard_data_[SidToId(sid)];
  sd.local_mask |= UNLOCK_MULTI;

  // It does not have to be that all shards in multi transaction execute this tx.
  // Hence it could stay in the tx queue. We perform the necessary cleanup and remove it from
  // there. The transaction is not guaranteed to be at front.
  if (sd.pq_pos != TxQueue::kEnd) {
    DVLOG(1) << "unlockmulti: TxRemove " << DebugId();

    TxQueue* txq = shard->txq();
    DCHECK(!txq->Empty());
    DCHECK_EQ(absl::get<Transaction*>(txq->At(sd.pq_pos)), this);

    txq->Remove(sd.pq_pos);
    sd.pq_pos = TxQueue::kEnd;
  }

  shard->RemoveContTx(this);

  // Wake only if no tx queue head is currently running
  auto bc = namespace_->GetBlockingController(shard->shard_id());
  if (bc && shard->GetContTx() == nullptr)
    bc->NotifyPending();

  shard->PollExecution("unlockmulti", nullptr);
}

bool Transaction::IsGlobal() const {
  // Please note that a transaction can be non-global even if multi_->mode == GLOBAL.
  // It happens when a transaction is squashed and switches to execute differrent commands.
  return global_;
}

// Runs only in the shard thread.
// Returns true if the transacton has changed its state from suspended to awakened,
// false, otherwise.
bool Transaction::NotifySuspended(TxId committed_txid, ShardId sid, string_view key) {
  // Wake a transaction only once on the first notify.
  // We don't care about preserving the strict order with multiple operations running on blocking
  // keys in parallel, because the internal order is not observable from outside either way.
  if (!blocking_barrier_.TryClaim())
    return false;

  auto& sd = shard_data_[SidToId(sid)];

  DVLOG(1) << "NotifySuspended " << DebugId() << ", local_mask:" << sd.local_mask
           << " by commited_id " << committed_txid;

  // We're the first and only to wake this transaction, expect the shard to be suspended
  CHECK(sd.local_mask & SUSPENDED_Q);
  CHECK_EQ(sd.local_mask & AWAKED_Q, 0);

  // Find index of awakened key
  ShardArgs args = GetShardArgs(sid);
  auto it = find_if(args.cbegin(), args.cend(), [key](string_view arg) { return arg == key; });
  CHECK(it != args.cend());

  // Change state to awaked and store index of awakened key
  sd.local_mask &= ~SUSPENDED_Q;
  sd.local_mask |= AWAKED_Q;
  sd.wake_key_pos = it.index();

  blocking_barrier_.Close();
  return true;
}

optional<string_view> Transaction::GetWakeKey(ShardId sid) const {
  auto& sd = shard_data_[SidToId(sid)];
  if ((sd.local_mask & AWAKED_Q) == 0)
    return nullopt;

  CHECK_LT(sd.wake_key_pos, full_args_.size());
  return ArgS(full_args_, sd.wake_key_pos);
}

void Transaction::LogAutoJournalOnShard(EngineShard* shard, RunnableResult result) {
  // TODO: For now, we ignore non shard coordination.
  if (shard == nullptr)
    return;

  // Ignore technical squasher hops.
  if (multi_ && multi_->role == SQUASHER)
    return;

  // Only write commands and/or no-key-transactional commands are logged
  if (cid_->IsWriteOnly() == 0 && (cid_->opt_mask() & CO::NO_KEY_TRANSACTIONAL) == 0)
    return;

  auto journal = shard->journal();
  if (journal == nullptr)
    return;

  if (result.status != OpStatus::OK) {
    // We log NOOP even for NO_AUTOJOURNAL commands because the non-success status could have been
    // due to OOM in a single shard, while other shards succeeded
    journal->RecordEntry(txid_, journal::Op::NOOP, db_index_, unique_shard_cnt_,
                         unique_slot_checker_.GetUniqueSlotId(), journal::Entry::Payload{}, true);
    return;
  }

  // If autojournaling was disabled and not re-enabled the callback is writing to journal.
  // We do not allow preemption in callbacks and therefor the call to RecordJournal from
  // from callbacks does not allow await.
  // To make sure we flush the changes to sync we call TriggerJournalWriteToSink here.
  if ((cid_->opt_mask() & CO::NO_AUTOJOURNAL) && !re_enabled_auto_journal_) {
    TriggerJournalWriteToSink();
    return;
  }

  journal::Entry::Payload entry_payload;
  string_view cmd{cid_->name()};
  if (unique_shard_cnt_ == 1 || args_slices_.empty()) {
    entry_payload = journal::Entry::Payload(cmd, full_args_);
  } else {
    ShardArgs shard_args = GetShardArgs(shard->shard_id());
    entry_payload = journal::Entry::Payload(cmd, shard_args);
  }
  // Record to journal autojournal commands, here we allow await which anables writing to sync
  // the journal change.
  LogJournalOnShard(shard, std::move(entry_payload), unique_shard_cnt_, true);
}

void Transaction::LogJournalOnShard(EngineShard* shard, journal::Entry::Payload&& payload,
                                    uint32_t shard_cnt, bool allow_await) const {
  auto journal = shard->journal();
  CHECK(journal);
  journal->RecordEntry(txid_, journal::Op::COMMAND, db_index_, shard_cnt,
                       unique_slot_checker_.GetUniqueSlotId(), std::move(payload), allow_await);
}

void Transaction::ReviveAutoJournal() {
  DCHECK(cid_->opt_mask() & CO::NO_AUTOJOURNAL);
  DCHECK_EQ(run_barrier_.DEBUG_Count(), 0u);  // Can't be changed while dispatching
  re_enabled_auto_journal_ = true;
}

void Transaction::CancelBlocking(std::function<OpStatus(ArgSlice)> status_cb) {
  // We're on the owning thread of this transaction, so we can safely access it's data below.
  // First, check if it makes sense to proceed.
  if (blocking_barrier_.IsClaimed() || cid_ == nullptr || (cid_->opt_mask() & CO::BLOCKING) == 0)
    return;

  OpStatus status = OpStatus::CANCELLED;
  if (status_cb) {
    vector<string_view> all_keys;
    IterateActiveShards([this, &all_keys](PerShardData&, auto i) {
      auto shard_keys = GetShardArgs(i);
      all_keys.insert(all_keys.end(), shard_keys.begin(), shard_keys.end());
    });
    status = status_cb(absl::MakeSpan(all_keys));
  }

  if (status == OpStatus::OK)
    return;

  // Check if someone else is about to wake us up
  if (!blocking_barrier_.TryClaim())
    return;

  coordinator_state_ |= COORD_CANCELLED;
  local_result_ = status;
  blocking_barrier_.Close();
}

bool Transaction::CanRunInlined() const {
  auto* ss = ServerState::tlocal();
  if (unique_shard_cnt_ == 1 && unique_shard_id_ == ss->thread_index() &&
      ss->AllowInlineScheduling()) {
    ss->stats.tx_inline_runs++;
    return true;
  }
  return false;
}

OpResult<KeyIndex> DetermineKeys(const CommandId* cid, CmdArgList args) {
  KeyIndex key_index;

  if (cid->opt_mask() & (CO::GLOBAL_TRANS | CO::NO_KEY_TRANSACTIONAL))
    return key_index;

  int num_custom_keys = -1;

  if (cid->opt_mask() & CO::VARIADIC_KEYS) {
    // ZUNION/INTER <num_keys> <key1> [<key2> ...]
    // EVAL <script> <num_keys>
    // XREAD ... STREAMS ...
    if (args.size() < 2) {
      return OpStatus::SYNTAX_ERR;
    }

    string_view name{cid->name()};

    if (name == "XREAD" || name == "XREADGROUP") {
      for (size_t i = 0; i < args.size(); ++i) {
        string_view arg = ArgS(args, i);
        if (absl::EqualsIgnoreCase(arg, "STREAMS")) {
          size_t left = args.size() - i - 1;
          if (left < 2 || left % 2 != 0)
            return OpStatus::SYNTAX_ERR;

          key_index.start = i + 1;
          key_index.end = key_index.start + (left / 2);
          key_index.step = 1;

          return key_index;
        }
      }
      return OpStatus::SYNTAX_ERR;
    }

    if (absl::EndsWith(name, "STORE"))
      key_index.bonus = 0;  // Z<xxx>STORE <key> commands

    unsigned num_keys_index;
    if (absl::StartsWith(name, "EVAL"))
      num_keys_index = 1;
    else
      num_keys_index = key_index.bonus ? *key_index.bonus + 1 : 0;

    string_view num = ArgS(args, num_keys_index);
    if (!absl::SimpleAtoi(num, &num_custom_keys) || num_custom_keys < 0)
      return OpStatus::INVALID_INT;

    if (num_custom_keys == 0 &&
        (absl::StartsWith(name, "ZDIFF") || absl::StartsWith(name, "ZUNION") ||
         absl::StartsWith(name, "ZINTER"))) {
      return OpStatus::AT_LEAST_ONE_KEY;
    }

    if (args.size() < size_t(num_custom_keys) + num_keys_index + 1)
      return OpStatus::SYNTAX_ERR;
  }

  if (cid->first_key_pos() > 0) {
    key_index.start = cid->first_key_pos() - 1;
    int last = cid->last_key_pos();

    if (num_custom_keys >= 0) {
      key_index.end = key_index.start + num_custom_keys;
    } else {
      key_index.end = last > 0 ? last : (int(args.size()) + last + 1);
    }
    if (cid->opt_mask() & CO::INTERLEAVED_KEYS) {
      if (cid->name() == "JSON.MSET") {
        key_index.step = 3;
      } else {
        key_index.step = 2;
      }
    } else {
      key_index.step = 1;
    }

    if (cid->opt_mask() & CO::STORE_LAST_KEY) {
      string_view name{cid->name()};

      if (name == "GEORADIUSBYMEMBER" && args.size() >= 5) {
        // key member radius .. STORE destkey
        string_view opt = ArgS(args, args.size() - 2);
        if (absl::EqualsIgnoreCase(opt, "STORE") || absl::EqualsIgnoreCase(opt, "STOREDIST")) {
          key_index.bonus = args.size() - 1;
        }
      }
    }

    return key_index;
  }

  LOG(FATAL) << "TBD: Not supported " << cid->name();

  return key_index;
}

std::vector<Transaction::PerShardCache>& Transaction::TLTmpSpace::GetShardIndex(unsigned size) {
  shard_cache.resize(size);
  for (auto& v : shard_cache)
    v.Clear();
  return shard_cache;
}

}  // namespace dfly<|MERGE_RESOLUTION|>--- conflicted
+++ resolved
@@ -589,11 +589,7 @@
       // touching those keys will be ordered via TxQueue. It's necessary because we preserve
       // the atomicity of awaked transactions by halting the TxQueue.
       if (was_suspended || !became_suspended) {
-<<<<<<< HEAD
-        namespace_->GetCurrentDbSlice().Release(mode, largs);
-=======
         GetDbSlice(shard->shard_id()).Release(mode, largs);
->>>>>>> d7351b31
         sd.local_mask &= ~KEYLOCK_ACQUIRED;
       }
       sd.local_mask &= ~OUT_OF_ORDER;
@@ -628,11 +624,7 @@
   DCHECK_EQ(shard, EngineShard::tlocal());
 
   RunnableResult result;
-<<<<<<< HEAD
-  auto& db_slice = GetCurrentDbSlice();
-=======
   auto& db_slice = GetDbSlice(shard->shard_id());
->>>>>>> d7351b31
   db_slice.LockChangeCb();
   try {
     result = (*cb_ptr_)(this, shard);
@@ -657,11 +649,7 @@
     LOG(FATAL) << "Unexpected exception " << e.what();
   }
 
-<<<<<<< HEAD
-  namespace_->GetCurrentDbSlice().OnCbFinish();
-=======
   db_slice.OnCbFinish();
->>>>>>> d7351b31
 
   // Handle result flags to alter behaviour.
   if (result.flags & RunnableResult::AVOID_CONCLUDING) {
@@ -1012,11 +1000,6 @@
   return shard_data_[SidToId(sid)].local_mask & ACTIVE;
 }
 
-DbSlice& Transaction::GetCurrentDbSlice() const {
-  CHECK(namespace_ != nullptr);
-  return namespace_->GetCurrentDbSlice();
-}
-
 IntentLock::Mode Transaction::LockMode() const {
   return cid_->IsReadOnly() ? IntentLock::SHARED : IntentLock::EXCLUSIVE;
 }
@@ -1051,12 +1034,8 @@
     bool shard_unlocked = shard->shard_lock()->Check(mode);
 
     // Check if we can run immediately
-<<<<<<< HEAD
-    if (shard_unlocked && can_run_immediately && CheckLocks(GetCurrentDbSlice(), mode, lock_args)) {
-=======
     if (shard_unlocked && can_run_immediately &&
         CheckLocks(GetDbSlice(shard->shard_id()), mode, lock_args)) {
->>>>>>> d7351b31
       sd.local_mask |= RAN_IMMEDIATELY;
       shard->stats().tx_immediate_total++;
 
@@ -1067,11 +1046,7 @@
         return true;
     }
 
-<<<<<<< HEAD
-    bool keys_unlocked = GetCurrentDbSlice().Acquire(mode, lock_args);
-=======
     bool keys_unlocked = GetDbSlice(shard->shard_id()).Acquire(mode, lock_args);
->>>>>>> d7351b31
     lock_granted = shard_unlocked && keys_unlocked;
 
     sd.local_mask |= KEYLOCK_ACQUIRED;
@@ -1095,11 +1070,7 @@
   // fail this scheduling attempt for trans.
   if (!txq->Empty() && txid_ < txq->TailScore() && !lock_granted) {
     if (sd.local_mask & KEYLOCK_ACQUIRED) {
-<<<<<<< HEAD
-      GetCurrentDbSlice().Release(mode, lock_args);
-=======
       GetDbSlice(shard->shard_id()).Release(mode, lock_args);
->>>>>>> d7351b31
       sd.local_mask &= ~KEYLOCK_ACQUIRED;
     }
     return false;
@@ -1143,11 +1114,7 @@
     auto lock_args = GetLockArgs(shard->shard_id());
     DCHECK(sd.local_mask & KEYLOCK_ACQUIRED);
     DCHECK(!lock_args.fps.empty());
-<<<<<<< HEAD
-    GetCurrentDbSlice().Release(LockMode(), lock_args);
-=======
     GetDbSlice(shard->shard_id()).Release(LockMode(), lock_args);
->>>>>>> d7351b31
     sd.local_mask &= ~KEYLOCK_ACQUIRED;
   }
 
@@ -1237,11 +1204,7 @@
 void Transaction::ExpireShardCb(BlockingController::Keys keys, EngineShard* shard) {
   // Blocking transactions don't release keys when suspending, release them now.
   auto lock_args = GetLockArgs(shard->shard_id());
-<<<<<<< HEAD
-  GetCurrentDbSlice().Release(LockMode(), lock_args);
-=======
   GetDbSlice(shard->shard_id()).Release(LockMode(), lock_args);
->>>>>>> d7351b31
 
   auto& sd = shard_data_[SidToId(shard->shard_id())];
   sd.local_mask &= ~KEYLOCK_ACQUIRED;
@@ -1257,9 +1220,8 @@
 }
 
 DbSlice& Transaction::GetDbSlice(ShardId shard_id) const {
-  auto* shard = EngineShard::tlocal();
-  DCHECK_EQ(shard->shard_id(), shard_id);
-  return shard->db_slice();
+  CHECK(namespace_ != nullptr);
+  return namespace_->GetDbSlice(shard_id);
 }
 
 OpStatus Transaction::RunSquashedMultiCb(RunnableType cb) {
@@ -1267,17 +1229,10 @@
   DCHECK_EQ(unique_shard_cnt_, 1u);
 
   auto* shard = EngineShard::tlocal();
-<<<<<<< HEAD
-  auto& db_slice = GetCurrentDbSlice();
-  db_slice.LockChangeCb();
-  auto result = cb(this, shard);
-  GetCurrentDbSlice().OnCbFinish();
-=======
   auto& db_slice = GetDbSlice(shard->shard_id());
   db_slice.LockChangeCb();
   auto result = cb(this, shard);
   db_slice.OnCbFinish();
->>>>>>> d7351b31
   LogAutoJournalOnShard(shard, result);
   db_slice.UnlockChangeCb();
   MaybeInvokeTrackingCb();
@@ -1292,11 +1247,7 @@
   if (multi_->mode == GLOBAL) {
     shard->shard_lock()->Release(IntentLock::EXCLUSIVE);
   } else {
-<<<<<<< HEAD
-    GetCurrentDbSlice().Release(*multi_->lock_mode, KeyLockArgs{db_index_, fps});
-=======
     GetDbSlice(shard->shard_id()).Release(*multi_->lock_mode, KeyLockArgs{db_index_, fps});
->>>>>>> d7351b31
   }
 
   ShardId sid = shard->shard_id();
