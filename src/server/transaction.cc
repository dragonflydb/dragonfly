--- conflicted
+++ resolved
@@ -451,12 +451,7 @@
 
   bool was_suspended = sd.local_mask & SUSPENDED_Q;
   bool awaked_prerun = sd.local_mask & AWAKED_Q;
-<<<<<<< HEAD
-  bool is_concluding = coordinator_state_ & COORD_EXEC_CONCLUDING;
-  bool tx_stop_runnig = is_concluding && !IsAtomicMulti();
-=======
   bool is_concluding = coordinator_state_ & COORD_CONCLUDING;
->>>>>>> e9453e62
 
   IntentLock::Mode mode = LockMode();
 
@@ -495,7 +490,6 @@
 
   /*************************************************************************/
 
-<<<<<<< HEAD
   if (result.flags & RunnableResult::AVOID_CONCLUDING) {
     CHECK_EQ(unique_shard_cnt_, 1u);  // multi shard must know it ahead, so why do those tricks?
     DCHECK(is_concluding);
@@ -503,11 +497,8 @@
     tx_stop_runnig = false;  // TODO: will be removed by preceding PR
   }
 
-  if (is_concluding)  // Check last hop
-=======
   // Log to jounrnal only once the command finished running
   if (is_concluding || (multi_ && multi_->concluding))
->>>>>>> e9453e62
     LogAutoJournalOnShard(shard);
 
   shard->db_slice().OnCbFinish();
@@ -689,10 +680,6 @@
 
   DCHECK(!cb_ptr_);
   DCHECK(IsAtomicMulti() || (coordinator_state_ & COORD_SCHED) == 0);  // Multi schedule in advance.
-<<<<<<< HEAD
-  coordinator_state_ |= COORD_EXEC_CONCLUDING;  // Single hop means we conclude.
-=======
->>>>>>> e9453e62
 
   cb_ptr_ = &cb;
 
