// Copyright 2023, DragonflyDB authors.  All rights reserved.
// See LICENSE for licensing terms.
//

#include "server/search/search_family.h"

#include "base/gtest.h"
#include "base/logging.h"
#include "facade/facade_test.h"
#include "server/command_registry.h"
#include "server/test_utils.h"

using namespace testing;
using namespace std;
using namespace util;

namespace dfly {

class SearchFamilyTest : public BaseFamilyTest {
 protected:
};

const auto kNoResults = IntArg(0);  // tests auto destruct single element arrays

MATCHER_P(DocIds, arg_ids, "") {
  if (arg_ids.empty()) {
    if (auto res = arg.GetInt(); !res || *res != 0) {
      *result_listener << "Expected single zero";
      return false;
    }
    return true;
  }

  if (arg.type != RespExpr::ARRAY) {
    *result_listener << "Wrong response type: " << int(arg.type);
    return false;
  }

  auto results = arg.GetVec();
  if (results.size() != arg_ids.size() * 2 + 1) {
    *result_listener << "Wrong resp vec size: " << results.size();
    return false;
  }

  if (auto num_results = results[0].GetInt();
      !num_results || size_t(*num_results) != arg_ids.size()) {
    *result_listener << "Bad document number in reply: " << results.size();
    return false;
  }

  vector<string> received_ids;
  for (size_t i = 1; i < results.size(); i += 2)
    received_ids.push_back(results[i].GetString());

  vector<string> expected_ids = arg_ids;
  sort(received_ids.begin(), received_ids.end());
  sort(expected_ids.begin(), expected_ids.end());

  return expected_ids == received_ids;
}

template <typename... Args> auto AreDocIds(Args... args) {
  return DocIds(vector<string>{args...});
}

TEST_F(SearchFamilyTest, CreateDropListIndex) {
  EXPECT_EQ(Run({"ft.create", "idx-1", "ON", "HASH", "PREFIX", "1", "prefix-1"}), "OK");
  EXPECT_EQ(Run({"ft.create", "idx-2", "ON", "JSON", "PREFIX", "1", "prefix-2"}), "OK");
  EXPECT_EQ(Run({"ft.create", "idx-3", "ON", "JSON", "PREFIX", "1", "prefix-3"}), "OK");

  EXPECT_THAT(Run({"ft._list"}).GetVec(), testing::UnorderedElementsAre("idx-1", "idx-2", "idx-3"));

  EXPECT_EQ(Run({"ft.dropindex", "idx-2"}), "OK");
  EXPECT_THAT(Run({"ft._list"}).GetVec(), testing::UnorderedElementsAre("idx-1", "idx-3"));

  EXPECT_THAT(Run({"ft.dropindex", "idx-100"}), ErrArg("Unknown Index name"));

  EXPECT_EQ(Run({"ft.dropindex", "idx-1"}), "OK");
  EXPECT_EQ(Run({"ft._list"}), "idx-3");
}

TEST_F(SearchFamilyTest, InfoIndex) {
  EXPECT_EQ(
      Run({"ft.create", "idx-1", "ON", "HASH", "PREFIX", "1", "doc-", "SCHEMA", "name", "TEXT"}),
      "OK");

  for (size_t i = 0; i < 15; i++) {
    Run({"hset", absl::StrCat("doc-", i), "name", absl::StrCat("Name of", i)});
  }

  auto info = Run({"ft.info", "idx-1"});
  EXPECT_THAT(info, RespArray(ElementsAre(
                        _, _, "fields",
                        RespArray(ElementsAre(RespArray(ElementsAre("name", "type", "TEXT")))),
                        "num_docs", IntArg(15))));
}

TEST_F(SearchFamilyTest, Simple) {
  Run({"hset", "d:1", "foo", "baz", "k", "v"});
  Run({"hset", "d:2", "foo", "bar", "k", "v"});
  Run({"hset", "d:3", "foo", "bad", "k", "v"});

  EXPECT_EQ(Run({"ft.create", "i1", "PREFIX", "1", "d:", "SCHEMA", "foo", "TEXT", "k", "TEXT"}),
            "OK");

  EXPECT_THAT(Run({"ft.search", "i1", "@foo:bar"}), AreDocIds("d:2"));
  EXPECT_THAT(Run({"ft.search", "i1", "@foo:bar | @foo:baz"}), AreDocIds("d:1", "d:2"));
  EXPECT_THAT(Run({"ft.search", "i1", "@foo:(bar|baz|bad)"}), AreDocIds("d:1", "d:2", "d:3"));

  EXPECT_THAT(Run({"ft.search", "i1", "@foo:none"}), kNoResults);

  EXPECT_THAT(Run({"ft.search", "iNone", "@foo:bar"}), ErrArg("iNone: no such index"));
  EXPECT_THAT(Run({"ft.search", "i1", "@@NOTAQUERY@@"}), ErrArg("Query syntax error"));

  // w: prefix is not part of index
  Run({"hset", "w:2", "foo", "this", "k", "v"});
  EXPECT_THAT(Run({"ft.search", "i1", "@foo:this"}), kNoResults);
}

TEST_F(SearchFamilyTest, NoPrefix) {
  Run({"hset", "d:1", "a", "one", "k", "v"});
  Run({"hset", "d:2", "a", "two", "k", "v"});
  Run({"hset", "d:3", "a", "three", "k", "v"});

  EXPECT_EQ(Run({"ft.create", "i1", "schema", "a", "text", "k", "text"}), "OK");

  EXPECT_THAT(Run({"ft.search", "i1", "one | three"}), AreDocIds("d:1", "d:3"));
}

TEST_F(SearchFamilyTest, Json) {
  Run({"json.set", "k1", ".", R"({"a": "small test", "b": "some details"})"});
  Run({"json.set", "k2", ".", R"({"a": "another test", "b": "more details"})"});
  Run({"json.set", "k3", ".", R"({"a": "last test", "b": "secret details"})"});

  EXPECT_EQ(Run({"ft.create", "i1", "on", "json", "schema", "a", "text", "b", "text"}), "OK");

  EXPECT_THAT(Run({"ft.search", "i1", "some|more"}), AreDocIds("k1", "k2"));
  EXPECT_THAT(Run({"ft.search", "i1", "some|more|secret"}), AreDocIds("k1", "k2", "k3"));

  EXPECT_THAT(Run({"ft.search", "i1", "@a:last @b:details"}), AreDocIds("k3"));
  EXPECT_THAT(Run({"ft.search", "i1", "@a:(another|small)"}), AreDocIds("k1", "k2"));
  EXPECT_THAT(Run({"ft.search", "i1", "@a:(another|small|secret)"}), AreDocIds("k1", "k2"));

  EXPECT_THAT(Run({"ft.search", "i1", "none"}), kNoResults);
  EXPECT_THAT(Run({"ft.search", "i1", "@a:small @b:secret"}), kNoResults);
}

TEST_F(SearchFamilyTest, Tags) {
  Run({"hset", "d:1", "color", "red, green"});
  Run({"hset", "d:2", "color", "green, blue"});
  Run({"hset", "d:3", "color", "blue, red"});
  Run({"hset", "d:4", "color", "red"});
  Run({"hset", "d:5", "color", "green"});
  Run({"hset", "d:6", "color", "blue"});

  EXPECT_EQ(Run({"ft.create", "i1", "on", "hash", "schema", "color", "tag"}), "OK");

  // Tags don't participate in full text search
  EXPECT_THAT(Run({"ft.search", "i1", "red"}), kNoResults);

  EXPECT_THAT(Run({"ft.search", "i1", "@color:{ red }"}), AreDocIds("d:1", "d:3", "d:4"));
  EXPECT_THAT(Run({"ft.search", "i1", "@color:{green}"}), AreDocIds("d:1", "d:2", "d:5"));
  EXPECT_THAT(Run({"ft.search", "i1", "@color:{blue}"}), AreDocIds("d:2", "d:3", "d:6"));

  EXPECT_THAT(Run({"ft.search", "i1", "@color:{red | green}"}),
              AreDocIds("d:1", "d:2", "d:3", "d:4", "d:5"));
  EXPECT_THAT(Run({"ft.search", "i1", "@color:{blue | green}"}),
              AreDocIds("d:1", "d:2", "d:3", "d:5", "d:6"));
}

TEST_F(SearchFamilyTest, Numbers) {
  for (unsigned i = 0; i <= 10; i++) {
    for (unsigned j = 0; j <= 10; j++) {
      auto key = absl::StrCat("i", i, "j", j);
      Run({"hset", key, "i", absl::StrCat(i), "j", absl::StrCat(j)});
    }
  }

  EXPECT_EQ(Run({"ft.create", "i1", "schema", "i", "numeric", "j", "numeric"}), "OK");

  // Test simple ranges:
  EXPECT_THAT(Run({"ft.search", "i1", "@i:[5 5] @j:[5 5]"}), AreDocIds("i5j5"));

  EXPECT_THAT(Run({"ft.search", "i1", "@i:[0 1] @j:[9 10]"}),
              AreDocIds("i0j9", "i0j10", "i1j9", "i1j10"));

  EXPECT_THAT(Run({"ft.search", "i1", "@i:[7 8] @j:[2 3]"}),
              AreDocIds("i7j2", "i7j3", "i8j2", "i8j3"));

  // Test union of ranges:
  EXPECT_THAT(Run({"ft.search", "i1", "(@i:[1 2] | @i:[6 6]) @j:[7 7]"}),
              AreDocIds("i1j7", "i2j7", "i6j7"));

  EXPECT_THAT(Run({"ft.search", "i1", "(@i:[1 5] | @i:[1 3] | @i:[3 5]) @j:[7 7]"}),
              AreDocIds("i1j7", "i2j7", "i3j7", "i4j7", "i5j7"));

  // Test intersection of ranges:
  EXPECT_THAT(Run({"ft.search", "i1", "(@i:[9 9]) (@j:[5 7] @j:[6 8])"}),
              AreDocIds("i9j6", "i9j7"));

  EXPECT_THAT(Run({"ft.search", "i1", "@i:[9 9] (@j:[4 6] @j:[1 5] @j:[5 10])"}),
              AreDocIds("i9j5"));

  EXPECT_THAT(Run({"ft.search", "i1", "@i:[9 9] (@j:[4 6] @j:[1 5] @j:[5 10])"}),
              AreDocIds("i9j5"));

  // Test negation of ranges:
  EXPECT_THAT(Run({"ft.search", "i1", "@i:[9 9] -@j:[1 10]"}), AreDocIds("i9j0"));

  // TODO: Check on new algo
  // EXPECT_THAT(Run({"ft.search", "i1", "-@i:[0 9] -@j:[1 10]"}), AreDocIds("i10j0"));

  /*
  TODO: Breaks the parser
  EXPECT_THAT(Run({"ft.search", "i1", "(@i:[1 3] ! @i:[2 2]) @j:[7 7]"}),
              DocIds(vector<string>{"i1j7", "i3j7"}));
  */
}

TEST_F(SearchFamilyTest, TestLimit) {
  for (unsigned i = 0; i < 20; i++)
    Run({"hset", to_string(i), "match", "all"});
  Run({"ft.create", "i1", "SCHEMA", "match", "text"});

  // Default limit is 10
  auto resp = Run({"ft.search", "i1", "all"});
  EXPECT_THAT(resp, ArrLen(10 * 2 + 1));

  resp = Run({"ft.search", "i1", "all", "limit", "0", "0"});
  EXPECT_THAT(resp, IntArg(20));

  resp = Run({"ft.search", "i1", "all", "limit", "0", "5"});
  EXPECT_THAT(resp, ArrLen(5 * 2 + 1));

  resp = Run({"ft.search", "i1", "all", "limit", "17", "5"});
  EXPECT_THAT(resp, ArrLen(3 * 2 + 1));
}

TEST_F(SearchFamilyTest, SimpleUpdates) {
  EXPECT_EQ(Run({"ft.create", "i1", "schema", "title", "text", "visits", "numeric"}), "OK");

  Run({"hset", "d:1", "title", "Dragonfly article", "visits", "100"});
  Run({"hset", "d:2", "title", "Butterfly observations", "visits", "50"});
  Run({"hset", "d:3", "title", "Bumblebee studies", "visits", "30"});

  // Check values above were added to the index
  EXPECT_THAT(Run({"ft.search", "i1", "article | observations | studies"}),
              AreDocIds("d:1", "d:2", "d:3"));

  // Update title - text value
  {
    Run({"hset", "d:2", "title", "Butterfly studies"});
    EXPECT_THAT(Run({"ft.search", "i1", "observations"}), kNoResults);
    EXPECT_THAT(Run({"ft.search", "i1", "studies"}), AreDocIds("d:2", "d:3"));

    Run({"hset", "d:1", "title", "Upcoming Dragonfly presentation"});
    EXPECT_THAT(Run({"ft.search", "i1", "article"}), kNoResults);
    EXPECT_THAT(Run({"ft.search", "i1", "upcoming presentation"}), AreDocIds("d:1"));

    Run({"hset", "d:3", "title", "Secret bumblebee research"});
    EXPECT_THAT(Run({"ft.search", "i1", "studies"}), AreDocIds("d:2"));
    EXPECT_THAT(Run({"ft.search", "i1", "secret research"}), AreDocIds("d:3"));
  }

  // Update visits - numeric value
  {
    EXPECT_THAT(Run({"ft.search", "i1", "@visits:[50 1000]"}), AreDocIds("d:1", "d:2"));

    Run({"hset", "d:3", "visits", "75"});
    EXPECT_THAT(Run({"ft.search", "i1", "@visits:[0 49]"}), kNoResults);
    EXPECT_THAT(Run({"ft.search", "i1", "@visits:[50 1000]"}), AreDocIds("d:1", "d:2", "d:3"));

    Run({"hset", "d:1", "visits", "125"});
    Run({"hset", "d:2", "visits", "150"});
    EXPECT_THAT(Run({"ft.search", "i1", "@visits:[100 1000]"}), AreDocIds("d:1", "d:2"));

    Run({"hset", "d:3", "visits", "175"});
    EXPECT_THAT(Run({"ft.search", "i1", "@visits:[0 100]"}), kNoResults);
    EXPECT_THAT(Run({"ft.search", "i1", "@visits:[150 1000]"}), AreDocIds("d:2", "d:3"));
  }

  // Delete documents
  {
    Run({"del", "d:2", "d:3"});
    EXPECT_THAT(Run({"ft.search", "i1", "dragonfly"}), AreDocIds("d:1"));
    EXPECT_THAT(Run({"ft.search", "i1", "butterfly | bumblebee"}), kNoResults);
  }
}

<<<<<<< HEAD
TEST_F(SearchFamilyTest, Unicode) {
  EXPECT_EQ(Run({"ft.create", "i1", "schema", "title", "text", "visits", "numeric"}), "OK");

  // Explicitly using screaming uppercase to check utf-8 to lowercase functionality
  Run({"hset", "d:1", "title", "Веселая СТРЕКОЗА Иван", "visits", "400"});
  Run({"hset", "d:2", "title", "Die fröhliche Libelle Günther", "visits", "300"});
  Run({"hset", "d:3", "title", "השפירית המהירה יעקב", "visits", "200"});
  Run({"hset", "d:4", "title", "πανίσχυρη ΛΙΒΕΛΛΟΎΛΗ Δίας", "visits", "100"});

  // Check we find our dragonfly in all languages
  EXPECT_THAT(Run({"ft.search", "i1", "стРекоЗа|liBellE|השפירית|λΙβελλοΎλη"}),
              AreDocIds("d:1", "d:2", "d:3", "d:4"));

  // Check the result is valid
  auto resp = Run({"ft.search", "i1", "λιβελλούλη"});
  EXPECT_THAT(resp.GetVec()[2].GetVec(),
              UnorderedElementsAre("visits", "100", "title", "πανίσχυρη ΛΙΒΕΛΛΟΎΛΗ Δίας"));
=======
TEST_F(SearchFamilyTest, SimpleExpiry) {
  EXPECT_EQ(Run({"ft.create", "i1", "schema", "title", "text", "expires-in", "numeric"}), "OK");

  Run({"hset", "d:1", "title", "never to expire", "expires-in", "100500"});

  Run({"hset", "d:2", "title", "first to expire", "expires-in", "50"});
  Run({"pexpire", "d:2", "50"});

  Run({"hset", "d:3", "title", "second to expire", "expires-in", "100"});
  Run({"pexpire", "d:3", "100"});

  EXPECT_THAT(Run({"ft.search", "i1", "*"}), AreDocIds("d:1", "d:2", "d:3"));

  shard_set->TEST_EnableHeartBeat();

  AdvanceTime(60);
  ThisFiber::SleepFor(5ms);  // Give heartbeat time to delete expired doc
  EXPECT_THAT(Run({"ft.search", "i1", "*"}), AreDocIds("d:1", "d:3"));

  AdvanceTime(60);
  Run({"HGETALL", "d:3"});  // Trigger expiry by access
  EXPECT_THAT(Run({"ft.search", "i1", "*"}), AreDocIds("d:1"));
>>>>>>> c65b9cf6
}

}  // namespace dfly<|MERGE_RESOLUTION|>--- conflicted
+++ resolved
@@ -287,7 +287,6 @@
   }
 }
 
-<<<<<<< HEAD
 TEST_F(SearchFamilyTest, Unicode) {
   EXPECT_EQ(Run({"ft.create", "i1", "schema", "title", "text", "visits", "numeric"}), "OK");
 
@@ -305,7 +304,8 @@
   auto resp = Run({"ft.search", "i1", "λιβελλούλη"});
   EXPECT_THAT(resp.GetVec()[2].GetVec(),
               UnorderedElementsAre("visits", "100", "title", "πανίσχυρη ΛΙΒΕΛΛΟΎΛΗ Δίας"));
-=======
+}
+
 TEST_F(SearchFamilyTest, SimpleExpiry) {
   EXPECT_EQ(Run({"ft.create", "i1", "schema", "title", "text", "expires-in", "numeric"}), "OK");
 
@@ -328,7 +328,6 @@
   AdvanceTime(60);
   Run({"HGETALL", "d:3"});  // Trigger expiry by access
   EXPECT_THAT(Run({"ft.search", "i1", "*"}), AreDocIds("d:1"));
->>>>>>> c65b9cf6
 }
 
 }  // namespace dfly