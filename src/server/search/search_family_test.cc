// Copyright 2023, DragonflyDB authors.  All rights reserved.
// See LICENSE for licensing terms.
//

#include "server/search/search_family.h"

#include <absl/flags/flag.h>

#include "base/gtest.h"
#include "base/logging.h"
#include "facade/error.h"
#include "facade/facade_test.h"
#include "server/command_registry.h"
#include "server/test_utils.h"

using namespace testing;
using namespace std;
using namespace util;
using namespace facade;

ABSL_DECLARE_FLAG(bool, search_reject_legacy_field);

namespace dfly {

class SearchFamilyTest : public BaseFamilyTest {
 protected:
};

const auto kNoResults = IntArg(0);  // tests auto destruct single element arrays

/* Asserts that response is array of two arrays. Used to test FT.PROFILE response */
::testing::AssertionResult AssertArrayOfTwoArrays(const RespExpr& resp) {
  if (resp.GetVec().size() != 2) {
    return ::testing::AssertionFailure()
           << "Expected response array length to be 2, but was " << resp.GetVec().size();
  }

  const auto& vec = resp.GetVec();
  if (vec[0].type != RespExpr::ARRAY) {
    return ::testing::AssertionFailure()
           << "Expected resp[0] to be an array, but was " << vec[0].type;
  }
  if (vec[1].type != RespExpr::ARRAY) {
    return ::testing::AssertionFailure()
           << "Expected resp[1] to be an array, but was " << vec[1].type;
  }
  return ::testing::AssertionSuccess();
}

#define ASSERT_ARRAY_OF_TWO_ARRAYS(resp) ASSERT_PRED1(AssertArrayOfTwoArrays, resp)

MATCHER_P2(DocIds, total, arg_ids, "") {
  if (arg_ids.empty()) {
    if (auto res = arg.GetInt(); !res || *res != 0) {
      *result_listener << "Expected single zero";
      return false;
    }
    return true;
  }

  if (arg.type != RespExpr::ARRAY) {
    *result_listener << "Wrong response type: " << int(arg.type);
    return false;
  }

  auto results = arg.GetVec();
  if (results.size() != arg_ids.size() * 2 + 1) {
    *result_listener << "Wrong resp vec size: " << results.size();
    return false;
  }

  if (auto num_results = results[0].GetInt(); !num_results || size_t(*num_results) != total) {
    *result_listener << "Bad total count in reply: " << num_results.value_or(-1);
    return false;
  }

  vector<string> received_ids;
  for (size_t i = 1; i < results.size(); i += 2)
    received_ids.push_back(results[i].GetString());

  vector<string> expected_ids = arg_ids;
  sort(received_ids.begin(), received_ids.end());
  sort(expected_ids.begin(), expected_ids.end());

  return expected_ids == received_ids;
}

template <typename... Args> auto AreDocIds(Args... args) {
  return DocIds(sizeof...(args), vector<string>{args...});
}

template <typename... Args> auto IsArray(Args... args) {
  return RespArray(ElementsAre(std::forward<Args>(args)...));
}

template <typename... Args> auto IsUnordArray(Args... args) {
  return RespArray(UnorderedElementsAre(std::forward<Args>(args)...));
}
template <typename Expected, size_t... Is>
void BuildKvMatchers(std::vector<Matcher<std::pair<std::string, RespExpr>>>& kv_matchers,
                     const Expected& expected, std::index_sequence<Is...>) {
  (kv_matchers.emplace_back(Pair(std::get<Is * 2>(expected), std::get<Is * 2 + 1>(expected))), ...);
}

MATCHER_P(IsMapMatcher, expected, "") {
  if (arg.type != RespExpr::ARRAY) {
    *result_listener << "Wrong response type: " << arg.type;
    return false;
  }

  constexpr size_t expected_size = std::tuple_size<decltype(expected)>::value;
  constexpr size_t exprected_pairs_number = expected_size / 2;

  auto result = arg.GetVec();
  if (result.size() != expected_size) {
    *result_listener << "Wrong resp array size: " << result.size();
    return false;
  }

  std::vector<std::pair<std::string, RespExpr>> received_pairs;
  for (size_t i = 0; i < result.size(); i += 2) {
    received_pairs.emplace_back(result[i].GetString(), result[i + 1]);
  }

  std::vector<Matcher<std::pair<std::string, RespExpr>>> kv_matchers;
  BuildKvMatchers(kv_matchers, expected, std::make_index_sequence<exprected_pairs_number>{});

  return ExplainMatchResult(UnorderedElementsAreArray(kv_matchers), received_pairs,
                            result_listener);
}

template <typename... Args> auto IsMap(Args... args) {
  return IsMapMatcher(std::make_tuple(args...));
}

MATCHER_P(IsMapWithSizeMatcher, expected, "") {
  if (arg.type != RespExpr::ARRAY) {
    *result_listener << "Wrong response type: " << arg.type;
    return false;
  }
  constexpr size_t expected_size = std::tuple_size<decltype(expected)>::value;
  constexpr size_t exprected_pairs_number = expected_size / 2;

  auto result = arg.GetVec();
  if (result.size() != expected_size + 1 || result.size() % 2 != 1) {
    *result_listener << "Wrong resp array size: " << result.size();
    return false;
  }

  if (result[0].GetInt() != exprected_pairs_number) {
    *result_listener << "Wrong pairs count: " << result[0].GetInt().value_or(-1);
    return false;
  }

  std::vector<std::pair<std::string, RespExpr>> received_pairs;
  for (size_t i = 1; i < result.size(); i += 2) {
    received_pairs.emplace_back(result[i].GetString(), result[i + 1]);
  }

  std::vector<Matcher<std::pair<std::string, RespExpr>>> kv_matchers;
  BuildKvMatchers(kv_matchers, expected, std::make_index_sequence<exprected_pairs_number>{});

  return ExplainMatchResult(UnorderedElementsAreArray(kv_matchers), received_pairs,
                            result_listener);
}

template <typename... Args> auto IsMapWithSize(Args... args) {
  return IsMapWithSizeMatcher(std::make_tuple(args...));
}

MATCHER_P(IsUnordArrayWithSizeMatcher, expected, "") {
  if (arg.type != RespExpr::ARRAY) {
    *result_listener << "Wrong response type: " << arg.type;
    return false;
  }

  auto result = arg.GetVec();
  size_t expected_size = std::tuple_size<decltype(expected)>::value;
  if (result.size() != expected_size + 1) {
    *result_listener << "Wrong resp array size: " << result.size();
    return false;
  }

  if (result[0].GetInt() != expected_size) {
    *result_listener << "Wrong elements count: " << result[0].GetInt().value_or(-1);
    return false;
  }

  std::vector<RespExpr> received_elements(result.begin() + 1, result.end());

  // Create a vector of matchers from the tuple
  std::vector<Matcher<RespExpr>> matchers;
  std::apply([&matchers](auto&&... args) { ((matchers.push_back(args)), ...); }, expected);

  return ExplainMatchResult(UnorderedElementsAreArray(matchers), received_elements,
                            result_listener);
}

template <typename... Matchers> auto IsUnordArrayWithSize(Matchers... matchers) {
  return IsUnordArrayWithSizeMatcher(std::make_tuple(matchers...));
}

TEST_F(SearchFamilyTest, CreateDropListIndex) {
  EXPECT_EQ(Run({"ft.create", "idx-1", "ON", "HASH", "PREFIX", "1", "prefix-1"}), "OK");
  EXPECT_EQ(Run({"ft.create", "idx-2", "ON", "JSON", "PREFIX", "1", "prefix-2"}), "OK");
  EXPECT_EQ(Run({"ft.create", "idx-3", "ON", "JSON", "PREFIX", "1", "prefix-3"}), "OK");

  EXPECT_THAT(Run({"ft._list"}).GetVec(), testing::UnorderedElementsAre("idx-1", "idx-2", "idx-3"));

  EXPECT_EQ(Run({"ft.dropindex", "idx-2"}), "OK");
  EXPECT_THAT(Run({"ft._list"}).GetVec(), testing::UnorderedElementsAre("idx-1", "idx-3"));

  EXPECT_THAT(Run({"ft.create", "idx-1"}), ErrArg("Index already exists"));

  EXPECT_THAT(Run({"ft.dropindex", "idx-100"}), ErrArg("Unknown Index name"));

  EXPECT_EQ(Run({"ft.dropindex", "idx-1"}), "OK");
  EXPECT_EQ(Run({"ft._list"}), "idx-3");
}

TEST_F(SearchFamilyTest, CreateDropDifferentDatabases) {
  // Create index on db 0
  auto resp =
      Run({"ft.create", "idx-1", "ON", "HASH", "PREFIX", "1", "doc-", "SCHEMA", "name", "TEXT"});
  EXPECT_EQ(resp, "OK");

  EXPECT_EQ(Run({"select", "1"}), "OK");  // change database

  // Creating an index on non zero database must fail
  resp = Run({"ft.create", "idx-2", "ON", "JSON", "PREFIX", "1", "prefix-2"});
  EXPECT_THAT(resp, ErrArg("ERR Cannot create index on db != 0"));

  // Add some data to the index
  Run({"hset", "doc-0", "name", "Name of 0"});

  // ft.search must work on the another database
  resp = Run({"ft.search", "idx-1", "*"});
  EXPECT_THAT(resp, IsMapWithSize("doc-0", IsMap("name", "Name of 0")));

  // ft.dropindex must work on the another database
  EXPECT_EQ(Run({"ft.dropindex", "idx-1"}), "OK");

  EXPECT_THAT(Run({"ft.info", "idx-1"}), ErrArg("ERR Unknown Index name"));
  EXPECT_EQ(Run({"select", "0"}), "OK");
  EXPECT_THAT(Run({"ft.info", "idx-1"}), ErrArg("ERR Unknown Index name"));
}

TEST_F(SearchFamilyTest, AlterIndex) {
  Run({"hset", "d:1", "color", "blue", "cost", "150"});
  Run({"hset", "d:2", "color", "green", "cost", "200"});

  Run({"ft.create", "idx-1", "ON", "HASH"});

  EXPECT_EQ(Run({"ft.alter", "idx-1", "schema", "add", "color", "tag"}), "OK");
  EXPECT_THAT(Run({"ft.search", "idx-1", "@color:{blue}"}), AreDocIds("d:1"));
  EXPECT_THAT(Run({"ft.search", "idx-1", "@color:{green}"}), AreDocIds("d:2"));

  EXPECT_EQ(Run({"ft.alter", "idx-1", "schema", "add", "cost", "numeric"}), "OK");
  EXPECT_THAT(Run({"ft.search", "idx-1", "@cost:[0 100]"}), kNoResults);
  EXPECT_THAT(Run({"ft.search", "idx-1", "@cost:[100 300]"}), AreDocIds("d:1", "d:2"));

  EXPECT_THAT(Run({"ft.alter", "idx-2", "schema", "add", "price", "numeric"}),
              ErrArg("Index not found"));
}

TEST_F(SearchFamilyTest, InfoIndex) {
  EXPECT_EQ(
      Run({"ft.create", "idx-1", "ON", "HASH", "PREFIX", "1", "doc-", "SCHEMA", "name", "TEXT"}),
      "OK");

  for (size_t i = 0; i < 15; i++) {
    Run({"hset", absl::StrCat("doc-", i), "name", absl::StrCat("Name of", i)});
  }

  auto info = Run({"ft.info", "idx-1"});
  EXPECT_THAT(info,
              IsArray(_, _, _, IsArray("key_type", "HASH", "prefix", "doc-"), "attributes",
                      IsArray(IsArray("identifier", "name", "attribute", "name", "type", "TEXT")),
                      "num_docs", IntArg(15)));
}

TEST_F(SearchFamilyTest, Stats) {
  EXPECT_EQ(
      Run({"ft.create", "idx-1", "ON", "HASH", "PREFIX", "1", "doc1-", "SCHEMA", "name", "TEXT"}),
      "OK");

  EXPECT_EQ(
      Run({"ft.create", "idx-2", "ON", "HASH", "PREFIX", "1", "doc2-", "SCHEMA", "name", "TEXT"}),
      "OK");

  for (size_t i = 0; i < 50; i++) {
    Run({"hset", absl::StrCat("doc1-", i), "name", absl::StrCat("Name of", i)});
    Run({"hset", absl::StrCat("doc2-", i), "name", absl::StrCat("Name of", i)});
  }

  auto metrics = GetMetrics();
  EXPECT_EQ(metrics.search_stats.num_indices, 2);
  EXPECT_EQ(metrics.search_stats.num_entries, 50 * 2);

  size_t expected_usage = 2 * (50 + 3 /* number of distinct words*/) * (24 + 48 /* kv size */) +
                          50 * 2 * 1 /* posting list entries */;
  EXPECT_GE(metrics.search_stats.used_memory, expected_usage);
  EXPECT_LE(metrics.search_stats.used_memory, 3 * expected_usage);
}

// todo: ASAN fails heres on arm
#ifndef SANITIZERS
TEST_F(SearchFamilyTest, Simple) {
  Run({"hset", "d:1", "foo", "baz", "k", "v"});
  Run({"hset", "d:2", "foo", "bar", "k", "v"});
  Run({"hset", "d:3", "foo", "bad", "k", "v"});

  EXPECT_EQ(Run({"ft.create", "i1", "PREFIX", "1", "d:", "SCHEMA", "foo", "TEXT", "k", "TEXT"}),
            "OK");

  EXPECT_THAT(Run({"ft.search", "i1", "@foo:bar"}), AreDocIds("d:2"));
  EXPECT_THAT(Run({"ft.search", "i1", "@foo:bar | @foo:baz"}), AreDocIds("d:1", "d:2"));
  EXPECT_THAT(Run({"ft.search", "i1", "@foo:(bar|baz|bad)"}), AreDocIds("d:1", "d:2", "d:3"));

  EXPECT_THAT(Run({"ft.search", "i1", "@foo:none"}), kNoResults);

  EXPECT_THAT(Run({"ft.search", "iNone", "@foo:bar"}), ErrArg("iNone: no such index"));
  EXPECT_THAT(Run({"ft.search", "i1", "@@NOTAQUERY@@"}), ErrArg("Query syntax error"));

  // w: prefix is not part of index
  Run({"hset", "w:2", "foo", "this", "k", "v"});
  EXPECT_THAT(Run({"ft.search", "i1", "@foo:this"}), kNoResults);
}
#endif

TEST_F(SearchFamilyTest, Errors) {
  Run({"ft.create", "i1", "PREFIX", "1", "d:", "SCHEMA", "foo", "TAG", "bar", "TEXT"});

  // Wrong field
  EXPECT_THAT(Run({"ft.search", "i1", "@whoami:lol"}), ErrArg("Invalid field: whoami"));

  // Wrong field type
  EXPECT_THAT(Run({"ft.search", "i1", "@foo:lol"}), ErrArg("Wrong access type for field: foo"));

  // ft.create index on json schema $.sometag AS sometag TAG SEPARATOR
  EXPECT_THAT(Run({"ft.create", "i2", "ON", "JSON", "SCHEMA", "$.sometag", "AS", "sometag", "TAG",
                   "SEPARATOR"}),
              ErrArg("Tag separator must be a single character. Got ``"));
}

TEST_F(SearchFamilyTest, NoPrefix) {
  Run({"hset", "d:1", "a", "one", "k", "v"});
  Run({"hset", "d:2", "a", "two", "k", "v"});
  Run({"hset", "d:3", "a", "three", "k", "v"});

  EXPECT_EQ(Run({"ft.create", "i1", "schema", "a", "text", "k", "text"}), "OK");

  EXPECT_THAT(Run({"ft.search", "i1", "one | three"}), AreDocIds("d:1", "d:3"));
}

TEST_F(SearchFamilyTest, Json) {
  Run({"json.set", "k1", ".", R"({"a": "small test", "b": "some details"})"});
  Run({"json.set", "k2", ".", R"({"a": "another test", "b": "more details"})"});
  Run({"json.set", "k3", ".", R"({"a": "last test", "b": "secret details"})"});

  EXPECT_EQ(Run({"ft.create", "i1", "on", "json", "schema", "$.a", "as", "a", "text", "$.b", "as",
                 "b", "text"}),
            "OK");

  EXPECT_THAT(Run({"ft.search", "i1", "some|more"}), AreDocIds("k1", "k2"));
  EXPECT_THAT(Run({"ft.search", "i1", "some|more|secret"}), AreDocIds("k1", "k2", "k3"));

  EXPECT_THAT(Run({"ft.search", "i1", "@a:last @b:details"}), AreDocIds("k3"));
  EXPECT_THAT(Run({"ft.search", "i1", "@a:(another|small)"}), AreDocIds("k1", "k2"));
  EXPECT_THAT(Run({"ft.search", "i1", "@a:(another|small|secret)"}), AreDocIds("k1", "k2"));

  EXPECT_THAT(Run({"ft.search", "i1", "none"}), kNoResults);
  EXPECT_THAT(Run({"ft.search", "i1", "@a:small @b:secret"}), kNoResults);
}

TEST_F(SearchFamilyTest, JsonAttributesPaths) {
  Run({"json.set", "k1", ".", R"(   {"nested": {"value": "no"}} )"});
  Run({"json.set", "k2", ".", R"(   {"nested": {"value": "yes"}} )"});
  Run({"json.set", "k3", ".", R"(   {"nested": {"value": "maybe"}} )"});

  EXPECT_EQ(
      Run({"ft.create", "i1", "on", "json", "schema", "$.nested.value", "as", "value", "text"}),
      "OK");

  EXPECT_THAT(Run({"ft.search", "i1", "yes"}), AreDocIds("k2"));
}

TEST_F(SearchFamilyTest, JsonIdentifierWithBrackets) {
  Run({"json.set", "k1", ".", R"({"name":"London","population":8.8,"continent":"Europe"})"});
  Run({"json.set", "k2", ".", R"({"name":"Athens","population":3.1,"continent":"Europe"})"});
  Run({"json.set", "k3", ".", R"({"name":"Tel-Aviv","population":1.3,"continent":"Asia"})"});
  Run({"json.set", "k4", ".", R"({"name":"Hyderabad","population":9.8,"continent":"Asia"})"});

  EXPECT_EQ(Run({"ft.create", "i1", "on", "json", "schema", "$[\"name\"]", "as", "name", "tag",
                 "$[\"population\"]", "as", "population", "numeric", "sortable", "$[\"continent\"]",
                 "as", "continent", "tag"}),
            "OK");

  EXPECT_THAT(Run({"ft.search", "i1", "(@continent:{Europe})"}), AreDocIds("k1", "k2"));
}

// todo: fails on arm build
#ifndef SANITIZERS
TEST_F(SearchFamilyTest, JsonArrayValues) {
  string_view D1 = R"(
{
  "name": "Alex",
  "plays" : [
    {"game": "Pacman", "score": 10},
    {"game": "Tetris", "score": 15}
  ],
  "areas": ["EU-west", "EU-central"]
}
)";
  string_view D2 = R"(
{
  "name": "Bob",
  "plays" : [
    {"game": "Pacman", "score": 15},
    {"game": "Mario", "score": 7}
  ],
  "areas": ["US-central"]
}
)";
  string_view D3 = R"(
{
  "name": "Caren",
  "plays" : [
    {"game": "Mario", "score": 9},
    {"game": "Doom", "score": 20}
  ],
  "areas": ["EU-central", "EU-east"]
}
)";

  Run({"json.set", "k1", ".", D1});
  Run({"json.set", "k2", ".", D2});
  Run({"json.set", "k3", ".", D3});

  Run({"ft.create", "i1",
       "on",        "json",
       "schema",    "$.name",
       "as",        "name",
       "text",      "$.plays[*].game",
       "as",        "games",
       "tag",       "$.plays[*].score",
       "as",        "scores",
       "numeric",   "$.areas[*]",
       "as",        "areas",
       "tag"});

  EXPECT_THAT(Run({"ft.search", "i1", "*"}), AreDocIds("k1", "k2", "k3"));

  // Find players by games
  EXPECT_THAT(Run({"ft.search", "i1", "@games:{Tetris | Mario | Doom}"}),
              AreDocIds("k1", "k2", "k3"));
  EXPECT_THAT(Run({"ft.search", "i1", "@games:{Pacman}"}), AreDocIds("k1", "k2"));
  EXPECT_THAT(Run({"ft.search", "i1", "@games:{Mario}"}), AreDocIds("k2", "k3"));

  // Find players by scores
  EXPECT_THAT(Run({"ft.search", "i1", "@scores:[15 15]"}), AreDocIds("k1", "k2"));
  EXPECT_THAT(Run({"ft.search", "i1", "@scores:[0 (10]"}), AreDocIds("k2", "k3"));
  EXPECT_THAT(Run({"ft.search", "i1", "@scores:[(15 20]"}), AreDocIds("k3"));

  // Find platers by areas
  EXPECT_THAT(Run({"ft.search", "i1", "@areas:{'EU-central'}"}), AreDocIds("k1", "k3"));
  EXPECT_THAT(Run({"ft.search", "i1", "@areas:{'US-central'}"}), AreDocIds("k2"));

  // Test complicated RETURN expression
  auto res = Run(
      {"ft.search", "i1", "@name:bob", "return", "1", "max($.plays[*].score)", "as", "max-score"});
  EXPECT_THAT(res, IsMapWithSize("k2", IsMap("max-score", "15")));

  // Test invalid json path expression omits that field
  res = Run({"ft.search", "i1", "@name:alex", "return", "1", "::??INVALID??::", "as", "retval"});
  EXPECT_THAT(res, IsMapWithSize("k1", IsMap()));
}
#endif

TEST_F(SearchFamilyTest, Tags) {
  Run({"hset", "d:1", "color", "red, green"});
  Run({"hset", "d:2", "color", "green, blue"});
  Run({"hset", "d:3", "color", "blue, red"});
  Run({"hset", "d:4", "color", "red"});
  Run({"hset", "d:5", "color", "green"});
  Run({"hset", "d:6", "color", "blue"});

  EXPECT_EQ(Run({"ft.create", "i1", "on", "hash", "schema", "color", "tag", "dummy", "numeric"}),
            "OK");
  EXPECT_THAT(Run({"ft.tagvals", "i2", "color"}), ErrArg("Unknown Index name"));
  EXPECT_THAT(Run({"ft.tagvals", "i1", "foo"}), ErrArg("No such field"));
  EXPECT_THAT(Run({"ft.tagvals", "i1", "dummy"}), ErrArg("Not a tag field"));
  auto resp = Run({"ft.tagvals", "i1", "color"});
  ASSERT_THAT(resp, IsUnordArray("red", "blue", "green"));

  // Tags don't participate in full text search
  EXPECT_THAT(Run({"ft.search", "i1", "red"}), kNoResults);

  EXPECT_THAT(Run({"ft.search", "i1", "@color:{ red }"}), AreDocIds("d:1", "d:3", "d:4"));
  EXPECT_THAT(Run({"ft.search", "i1", "@color:{green}"}), AreDocIds("d:1", "d:2", "d:5"));
  EXPECT_THAT(Run({"ft.search", "i1", "@color:{blue}"}), AreDocIds("d:2", "d:3", "d:6"));

  EXPECT_THAT(Run({"ft.search", "i1", "@color:{red | green}"}),
              AreDocIds("d:1", "d:2", "d:3", "d:4", "d:5"));
  EXPECT_THAT(Run({"ft.search", "i1", "@color:{blue | green}"}),
              AreDocIds("d:1", "d:2", "d:3", "d:5", "d:6"));

  EXPECT_EQ(Run({"ft.create", "i2", "on", "hash", "schema", "c1", "as", "c2", "tag"}), "OK");

  // TODO: there is a discrepancy here between redis stack and Dragonfly,
  // we accept the original field when it has alias, while redis stack does not.
  //
  // EXPECT_THAT(Run({"ft.tagvals", "i2", "c1"}), ErrArg("No such field"));
  EXPECT_THAT(Run({"ft.tagvals", "i2", "c2"}), ArrLen(0));
}

TEST_F(SearchFamilyTest, TagOptions) {
  Run({"hset", "d:1", "color", "    red/   green // bLUe   "});
  Run({"hset", "d:2", "color", "blue   /// GReeN   "});
  Run({"hset", "d:3", "color", "grEEn // yellow   //"});
  Run({"hset", "d:4", "color", "  /blue/green/  "});

  EXPECT_EQ(Run({"ft.create", "i1", "on", "hash", "schema", "color", "tag", "casesensitive",
                 "separator", "/"}),
            "OK");

  EXPECT_THAT(Run({"ft.search", "i1", "@color:{green}"}), AreDocIds("d:1", "d:4"));
  EXPECT_THAT(Run({"ft.search", "i1", "@color:{GReeN}"}), AreDocIds("d:2"));
  EXPECT_THAT(Run({"ft.search", "i1", "@color:{blue}"}), AreDocIds("d:2", "d:4"));
}

TEST_F(SearchFamilyTest, TagNumbers) {
  Run({"hset", "d:1", "number", "1"});
  Run({"hset", "d:2", "number", "2"});
  Run({"hset", "d:3", "number", "3"});

  EXPECT_EQ(Run({"ft.create", "i1", "on", "hash", "schema", "number", "tag"}), "OK");

  EXPECT_THAT(Run({"ft.search", "i1", "@number:{1}"}), AreDocIds("d:1"));
  EXPECT_THAT(Run({"ft.search", "i1", "@number:{1|2}"}), AreDocIds("d:1", "d:2"));
  EXPECT_THAT(Run({"ft.search", "i1", "@number:{1|2|3}"}), AreDocIds("d:1", "d:2", "d:3"));

  EXPECT_THAT(Run({"ft.search", "i1", "@number:{1.0|2|3.0}"}), AreDocIds("d:2"));
  EXPECT_THAT(Run({"ft.search", "i1", "@number:{1|2|3.0}"}), AreDocIds("d:1", "d:2"));
  EXPECT_THAT(Run({"ft.search", "i1", "@number:{1|hello|2}"}), AreDocIds("d:1", "d:2"));
}

TEST_F(SearchFamilyTest, TagEscapeCharacters) {
  EXPECT_EQ(Run({"ft.create", "item_idx", "ON", "JSON", "PREFIX", "1", "p", "SCHEMA", "$.name",
                 "AS", "name", "TAG"}),
            "OK");
  EXPECT_EQ(Run({"json.set", "p:1", "$", "{\"name\":\"escape-error\"}"}), "OK");

  auto resp = Run({"ft.search", "item_idx", "@name:{escape\\-err*}"});
  EXPECT_THAT(resp, AreDocIds("p:1"));
}

TEST_F(SearchFamilyTest, Numbers) {
  for (unsigned i = 0; i <= 10; i++) {
    for (unsigned j = 0; j <= 10; j++) {
      auto key = absl::StrCat("i", i, "j", j);
      Run({"hset", key, "i", absl::StrCat(i), "j", absl::StrCat(j)});
    }
  }

  EXPECT_EQ(Run({"ft.create", "i1", "schema", "i", "numeric", "j", "numeric"}), "OK");

  // Test simple ranges:
  EXPECT_THAT(Run({"ft.search", "i1", "@i:[5 5] @j:[5 5]"}), AreDocIds("i5j5"));

  EXPECT_THAT(Run({"ft.search", "i1", "@i:[0 1] @j:[9 10]"}),
              AreDocIds("i0j9", "i0j10", "i1j9", "i1j10"));

  EXPECT_THAT(Run({"ft.search", "i1", "@i:[7 8] @j:[2 3]"}),
              AreDocIds("i7j2", "i7j3", "i8j2", "i8j3"));

  // Test union of ranges:
  EXPECT_THAT(Run({"ft.search", "i1", "(@i:[1 2] | @i:[6 6]) @j:[7 7]"}),
              AreDocIds("i1j7", "i2j7", "i6j7"));

  EXPECT_THAT(Run({"ft.search", "i1", "(@i:[1 5] | @i:[1 3] | @i:[3 5]) @j:[7 7]"}),
              AreDocIds("i1j7", "i2j7", "i3j7", "i4j7", "i5j7"));

  // Test intersection of ranges:
  EXPECT_THAT(Run({"ft.search", "i1", "(@i:[9 9]) (@j:[5 7] @j:[6 8])"}),
              AreDocIds("i9j6", "i9j7"));

  EXPECT_THAT(Run({"ft.search", "i1", "@i:[9 9] (@j:[4 6] @j:[1 5] @j:[5 10])"}),
              AreDocIds("i9j5"));

  EXPECT_THAT(Run({"ft.search", "i1", "@i:[9 9] (@j:[4 6] @j:[1 5] @j:[5 10])"}),
              AreDocIds("i9j5"));

  // Test negation of ranges:
  EXPECT_THAT(Run({"ft.search", "i1", "@i:[9 9] -@j:[1 10]"}), AreDocIds("i9j0"));
  EXPECT_THAT(Run({"ft.search", "i1", "-@i:[0 9] -@j:[1 10]"}), AreDocIds("i10j0"));

  // Test empty range
  EXPECT_THAT(Run({"ft.search", "i1", "@i:[9 1]"}), AreDocIds());
  EXPECT_THAT(Run({"ft.search", "i1", "@j:[5 0]"}), AreDocIds());
  EXPECT_THAT(Run({"ft.search", "i1", "@i:[7 1] @j:[6 2]"}), AreDocIds());
}

TEST_F(SearchFamilyTest, TestLimit) {
  for (unsigned i = 0; i < 20; i++)
    Run({"hset", to_string(i), "match", "all"});
  Run({"ft.create", "i1", "SCHEMA", "match", "text"});

  // Default limit is 10
  auto resp = Run({"ft.search", "i1", "all"});
  EXPECT_THAT(resp, ArrLen(10 * 2 + 1));

  resp = Run({"ft.search", "i1", "all", "limit", "0", "0"});
  EXPECT_THAT(resp, IntArg(20));

  resp = Run({"ft.search", "i1", "all", "limit", "0", "5"});
  EXPECT_THAT(resp, ArrLen(5 * 2 + 1));

  resp = Run({"ft.search", "i1", "all", "limit", "17", "5"});
  EXPECT_THAT(resp, ArrLen(3 * 2 + 1));
}

TEST_F(SearchFamilyTest, TestReturn) {
  auto floatsv = [](const float* f) -> string_view {
    return {reinterpret_cast<const char*>(f), sizeof(float)};
  };

  for (unsigned i = 0; i < 20; i++) {
    const float score = i;
    Run({"hset", "k"s + to_string(i), "longA", to_string(i), "longB", to_string(i + 1), "longC",
         to_string(i + 2), "secret", to_string(i + 3), "vector", floatsv(&score)});
  }

  Run({"ft.create", "i1",     "SCHEMA", "longA",   "AS",    "justA", "TEXT",
       "longB",     "AS",     "justB",  "NUMERIC", "longC", "AS",    "justC",
       "NUMERIC",   "vector", "VECTOR", "FLAT",    "2",     "DIM",   "1"});

  auto MatchEntry = [](string key, auto... fields) { return IsMapWithSize(key, IsMap(fields...)); };

  // Check all fields are returned
  auto resp = Run({"ft.search", "i1", "@justA:0"});
  EXPECT_THAT(resp, MatchEntry("k0", "longA", "0", "longB", "1", "longC", "2", "secret", "3",
                               "vector", "[0]"));

  // Check no fields are returned
  resp = Run({"ft.search", "i1", "@justA:0", "return", "0"});
  EXPECT_THAT(resp, IsArray(IntArg(1), "k0"));

  resp = Run({"ft.search", "i1", "@justA:0", "nocontent"});
  EXPECT_THAT(resp, IsArray(IntArg(1), "k0"));

  // Check only one field is returned (and with original identifier)
  resp = Run({"ft.search", "i1", "@justA:0", "return", "1", "longA"});
  EXPECT_THAT(resp, MatchEntry("k0", "longA", "0"));

  // Check only one field is returned with right alias
  resp = Run({"ft.search", "i1", "@justA:0", "return", "1", "longB", "as", "madeupname"});
  EXPECT_THAT(resp, MatchEntry("k0", "madeupname", "1"));

  // Check two fields
  resp = Run({"ft.search", "i1", "@justA:0", "return", "2", "longB", "as", "madeupname", "longC"});
  EXPECT_THAT(resp, MatchEntry("k0", "madeupname", "1", "longC", "2"));

  // Check non-existing field
  resp = Run({"ft.search", "i1", "@justA:0", "return", "1", "nothere"});
  EXPECT_THAT(resp, MatchEntry("k0"));

  // Checl implcit __vector_score is provided
  float score = 20;
  resp = Run({"ft.search", "i1", "@justA:0 => [KNN 20 @vector $vector]", "SORTBY", "__vector_score",
              "DESC", "RETURN", "1", "longA", "PARAMS", "2", "vector", floatsv(&score)});
  EXPECT_THAT(resp, MatchEntry("k0", "longA", "0"));

  // Check sort doesn't shadow knn return alias
  score = 20;
  resp = Run({"ft.search", "i1", "@justA:0 => [KNN 20 @vector $vector AS vec_return]", "SORTBY",
              "vec_return", "DESC", "RETURN", "1", "vec_return", "PARAMS", "2", "vector",
              floatsv(&score)});
  EXPECT_THAT(resp, MatchEntry("k0", "vec_return", "20"));
}

TEST_F(SearchFamilyTest, TestStopWords) {
  Run({"ft.create", "i1", "STOPWORDS", "3", "red", "green", "blue", "SCHEMA", "title", "TEXT"});

  Run({"hset", "d:1", "title", "ReD? parrot flies away"});
  Run({"hset", "d:2", "title", "GrEEn crocodile eats you"});
  Run({"hset", "d:3", "title", "BLUe. Whale surfes the sea"});

  EXPECT_THAT(Run({"ft.search", "i1", "red"}), kNoResults);
  EXPECT_THAT(Run({"ft.search", "i1", "green"}), kNoResults);
  EXPECT_THAT(Run({"ft.search", "i1", "blue"}), kNoResults);

  EXPECT_THAT(Run({"ft.search", "i1", "parrot"}), AreDocIds("d:1"));
  EXPECT_THAT(Run({"ft.search", "i1", "crocodile"}), AreDocIds("d:2"));
  EXPECT_THAT(Run({"ft.search", "i1", "whale"}), AreDocIds("d:3"));
}

TEST_F(SearchFamilyTest, SimpleUpdates) {
  EXPECT_EQ(Run({"ft.create", "i1", "schema", "title", "text", "visits", "numeric"}), "OK");

  Run({"hset", "d:1", "title", "Dragonfly article", "visits", "100"});
  Run({"hset", "d:2", "title", "Butterfly observations", "visits", "50"});
  Run({"hset", "d:3", "title", "Bumblebee studies", "visits", "30"});

  // Check values above were added to the index
  EXPECT_THAT(Run({"ft.search", "i1", "article | observations | studies"}),
              AreDocIds("d:1", "d:2", "d:3"));

  // Update title - text value
  {
    Run({"hset", "d:2", "title", "Butterfly studies"});
    EXPECT_THAT(Run({"ft.search", "i1", "observations"}), kNoResults);
    EXPECT_THAT(Run({"ft.search", "i1", "studies"}), AreDocIds("d:2", "d:3"));

    Run({"hset", "d:1", "title", "Upcoming Dragonfly presentation"});
    EXPECT_THAT(Run({"ft.search", "i1", "article"}), kNoResults);
    EXPECT_THAT(Run({"ft.search", "i1", "upcoming presentation"}), AreDocIds("d:1"));

    Run({"hset", "d:3", "title", "Secret bumblebee research"});
    EXPECT_THAT(Run({"ft.search", "i1", "studies"}), AreDocIds("d:2"));
    EXPECT_THAT(Run({"ft.search", "i1", "secret research"}), AreDocIds("d:3"));
  }

  // Update visits - numeric value
  {
    EXPECT_THAT(Run({"ft.search", "i1", "@visits:[50 1000]"}), AreDocIds("d:1", "d:2"));

    Run({"hset", "d:3", "visits", "75"});
    EXPECT_THAT(Run({"ft.search", "i1", "@visits:[0 49]"}), kNoResults);
    EXPECT_THAT(Run({"ft.search", "i1", "@visits:[50 1000]"}), AreDocIds("d:1", "d:2", "d:3"));

    Run({"hset", "d:1", "visits", "125"});
    Run({"hset", "d:2", "visits", "150"});
    EXPECT_THAT(Run({"ft.search", "i1", "@visits:[100 1000]"}), AreDocIds("d:1", "d:2"));

    Run({"hset", "d:3", "visits", "175"});
    EXPECT_THAT(Run({"ft.search", "i1", "@visits:[0 100]"}), kNoResults);
    EXPECT_THAT(Run({"ft.search", "i1", "@visits:[150 1000]"}), AreDocIds("d:2", "d:3"));
  }

  // Delete documents
  {
    Run({"del", "d:2", "d:3"});
    EXPECT_THAT(Run({"ft.search", "i1", "dragonfly"}), AreDocIds("d:1"));
    EXPECT_THAT(Run({"ft.search", "i1", "butterfly | bumblebee"}), kNoResults);
  }
}

TEST_F(SearchFamilyTest, Unicode) {
  EXPECT_EQ(Run({"ft.create", "i1", "schema", "title", "text", "visits", "numeric"}), "OK");

  // Explicitly using screaming uppercase to check utf-8 to lowercase functionality
  Run({"hset", "d:1", "title", "Веселая СТРЕКОЗА Иван", "visits", "400"});
  Run({"hset", "d:2", "title", "Die fröhliche Libelle Günther", "visits", "300"});
  Run({"hset", "d:3", "title", "השפירית המהירה יעקב", "visits", "200"});
  Run({"hset", "d:4", "title", "πανίσχυρη ΛΙΒΕΛΛΟΎΛΗ Δίας", "visits", "100"});

  // Check we find our dragonfly in all languages
  EXPECT_THAT(Run({"ft.search", "i1", "стРекоЗа|liBellE|השפירית|λΙβελλοΎλη"}),
              AreDocIds("d:1", "d:2", "d:3", "d:4"));

  // Check the result is valid
  auto resp = Run({"ft.search", "i1", "λιβελλούλη"});
  EXPECT_THAT(resp,
              IsMapWithSize("d:4", IsMap("visits", "100", "title", "πανίσχυρη ΛΙΒΕΛΛΟΎΛΗ Δίας")));
}

TEST_F(SearchFamilyTest, UnicodeWords) {
  EXPECT_EQ(Run({"ft.create", "i1", "schema", "title", "text"}), "OK");

  Run({"hset", "d:1", "title",
       "WORD!!! Одно слово? Zwei Wörter. Comma before ,sentence, "
       "Τρεις λέξεις: χελώνα-σκύλου-γάτας. !זה עובד",
       "visits", "400"});

  // Make sure it includes ALL those words
  EXPECT_THAT(Run({"ft.search", "i1", "word слово wörter sentence λέξεις γάτας עובד"}),
              AreDocIds("d:1"));
}

TEST_F(SearchFamilyTest, BasicSort) {
  auto AreRange = [](size_t total, size_t l, size_t r, string_view prefix) {
    vector<string> out;
    for (size_t i = min(l, r); i < max(l, r); i++)
      out.push_back(absl::StrCat(prefix, i));
    if (l > r)
      reverse(out.begin(), out.end());
    return DocIds(total, out);
  };

  // max_memory_limit = INT_MAX;

  Run({"ft.create", "i1", "prefix", "1", "d:", "schema", "ord", "numeric", "sortable"});

  for (size_t i = 0; i < 100; i++)
    Run({"hset", absl::StrCat("d:", i), "ord", absl::StrCat(i)});

  // Sort ranges of 23 elements
  for (size_t i = 0; i < 77; i++)
    EXPECT_THAT(Run({"ft.search", "i1", "*", "SORTBY", "ord", "LIMIT", to_string(i), "23"}),
                AreRange(100, i, i + 23, "d:"));

  // Sort ranges of 27 elements in reverse
  for (size_t i = 0; i < 73; i++)
    EXPECT_THAT(Run({"ft.search", "i1", "*", "SORTBY", "ord", "DESC", "LIMIT", to_string(i), "27"}),
                AreRange(100, 100 - i, 100 - i - 27, "d:"));

  Run({"ft.create", "i2", "prefix", "1", "d2:", "schema", "name", "text", "sortable"});

  absl::InsecureBitGen gen;
  vector<string> random_strs;
  for (size_t i = 0; i < 10; i++)
    random_strs.emplace_back(dfly::GetRandomHex(gen, 7));
  sort(random_strs.begin(), random_strs.end());

  for (size_t i = 0; i < 10; i++)
    Run({"hset", absl::StrCat("d2:", i), "name", random_strs[i]});

  for (size_t i = 0; i < 7; i++)
    EXPECT_THAT(Run({"ft.search", "i2", "*", "SORTBY", "name", "DESC", "LIMIT", to_string(i), "3"}),
                AreRange(10, 10 - i, 10 - i - 3, "d2:"));
}

TEST_F(SearchFamilyTest, FtProfile) {
  Run({"ft.create", "i1", "schema", "name", "text"});

  auto resp = Run({"ft.profile", "i1", "search", "query", "(a | b) c d"});
  ASSERT_ARRAY_OF_TWO_ARRAYS(resp);

  const auto& top_level = resp.GetVec();
  EXPECT_THAT(top_level[0], IsMapWithSize());

  const auto& profile_result = top_level[1].GetVec();
  EXPECT_EQ(profile_result.size(), shard_set->size() + 1);

  EXPECT_THAT(profile_result[0].GetVec(), ElementsAre("took", _, "hits", _, "serialized", _));

  for (size_t sid = 0; sid < shard_set->size(); sid++) {
    const auto& shard_resp = profile_result[sid + 1].GetVec();
    EXPECT_THAT(shard_resp, ElementsAre("took", _, "tree", _));

    const auto& tree = shard_resp[3].GetVec();
    EXPECT_THAT(tree[0].GetString(), HasSubstr("Logical{n=3,o=and}"sv));
    EXPECT_EQ(tree[1].GetVec().size(), 3);
  }

  // Test LIMITED throws no errors
  resp = Run({"ft.profile", "i1", "search", "limited", "query", "(a | b) c d"});
  ASSERT_ARRAY_OF_TWO_ARRAYS(resp);
}

#ifndef SANITIZERS
TEST_F(SearchFamilyTest, FtProfileInvalidQuery) {
  Run({"json.set", "j1", ".", R"({"id":"1"})"});
  Run({"ft.create", "i1", "on", "json", "schema", "$.id", "as", "id", "tag"});

  auto resp = Run({"ft.profile", "i1", "search", "query", "@id:[1 1]"});
  ASSERT_ARRAY_OF_TWO_ARRAYS(resp);

  EXPECT_THAT(resp.GetVec()[0], IsMapWithSize());

  resp = Run({"ft.profile", "i1", "search", "query", "@{invalid13289}"});
  EXPECT_THAT(resp, ErrArg("query syntax error"));
}
#endif

TEST_F(SearchFamilyTest, FtProfileErrorReply) {
  Run({"ft.create", "i1", "schema", "name", "text"});

  auto resp = Run({"ft.profile", "i1", "not_search", "query", "(a | b) c d"});
  EXPECT_THAT(resp, ErrArg("no `SEARCH` or `AGGREGATE` provided"));

  resp = Run({"ft.profile", "i1", "search", "not_query", "(a | b) c d"});
  EXPECT_THAT(resp, ErrArg(kSyntaxErr));

  resp = Run({"ft.profile", "non_existent_key", "search", "query", "(a | b) c d"});
  EXPECT_THAT(resp, ErrArg("non_existent_key: no such index"));
}

TEST_F(SearchFamilyTest, SimpleExpiry) {
  EXPECT_EQ(Run({"ft.create", "i1", "schema", "title", "text", "expires-in", "numeric"}), "OK");

  Run({"hset", "d:1", "title", "never to expire", "expires-in", "100500"});

  Run({"hset", "d:2", "title", "first to expire", "expires-in", "50"});
  Run({"pexpire", "d:2", "50"});

  Run({"hset", "d:3", "title", "second to expire", "expires-in", "100"});
  Run({"pexpire", "d:3", "100"});

  EXPECT_THAT(Run({"ft.search", "i1", "*"}), AreDocIds("d:1", "d:2", "d:3"));

  AdvanceTime(60);
  ThisFiber::SleepFor(5ms);  // Give heartbeat time to delete expired doc
  EXPECT_THAT(Run({"ft.search", "i1", "*"}), AreDocIds("d:1", "d:3"));

  AdvanceTime(60);
  Run({"HGETALL", "d:3"});  // Trigger expiry by access
  EXPECT_THAT(Run({"ft.search", "i1", "*"}), AreDocIds("d:1"));

  Run({"flushall"});
}

TEST_F(SearchFamilyTest, DocsEditing) {
  auto resp = Run({"JSON.SET", "k1", ".", R"({"a":"1"})"});
  EXPECT_EQ(resp, "OK");

  resp = Run({"FT.CREATE", "index", "ON", "JSON", "SCHEMA", "$.a", "AS", "a", "TEXT"});
  EXPECT_EQ(resp, "OK");

  resp = Run({"FT.SEARCH", "index", "*"});
  EXPECT_THAT(resp, IsMapWithSize("k1", IsMap("$", R"({"a":"1"})")));

  // Test dump and restore
  resp = Run({"DUMP", "k1"});
  auto dump = resp.GetBuf();

  resp = Run({"DEL", "k1"});
  EXPECT_THAT(resp, IntArg(1));

  resp = Run({"RESTORE", "k1", "0", ToSV(dump)});
  EXPECT_EQ(resp, "OK");

  resp = Run({"FT.SEARCH", "index", "*"});
  EXPECT_THAT(resp, IsMapWithSize("k1", IsMap("$", R"({"a":"1"})")));

  // Test renaming a key
  EXPECT_EQ(Run({"RENAME", "k1", "new_k1"}), "OK");

  resp = Run({"FT.SEARCH", "index", "*"});
  EXPECT_THAT(resp, IsMapWithSize("new_k1", IsMap("$", R"({"a":"1"})")));

  EXPECT_EQ(Run({"RENAME", "new_k1", "k1"}), "OK");

  resp = Run({"FT.SEARCH", "index", "*"});
  EXPECT_THAT(resp, IsMapWithSize("k1", IsMap("$", R"({"a":"1"})")));
}

TEST_F(SearchFamilyTest, AggregateGroupBy) {
  Run({"hset", "key:1", "word", "item1", "foo", "10", "text", "\"first key\"", "non_indexed_value",
       "1"});
  Run({"hset", "key:2", "word", "item2", "foo", "20", "text", "\"second key\"", "non_indexed_value",
       "2"});
  Run({"hset", "key:3", "word", "item1", "foo", "40", "text", "\"third key\"", "non_indexed_value",
       "3"});

  auto resp = Run(
      {"ft.create", "i1", "ON", "HASH", "SCHEMA", "word", "TAG", "foo", "NUMERIC", "text", "TEXT"});
  EXPECT_EQ(resp, "OK");

  resp = Run(
      {"ft.aggregate", "i1", "*", "GROUPBY", "1", "@word", "REDUCE", "COUNT", "0", "AS", "count"});
  EXPECT_THAT(resp, IsUnordArrayWithSize(IsMap("count", "2", "word", "item1"),
                                         IsMap("word", "item2", "count", "1")));

  resp = Run({"ft.aggregate", "i1", "*", "GROUPBY", "1", "@word", "REDUCE", "SUM", "1", "@foo",
              "AS", "foo_total"});
  EXPECT_THAT(resp, IsUnordArrayWithSize(IsMap("foo_total", "50", "word", "item1"),
                                         IsMap("foo_total", "20", "word", "item2")));

  resp = Run({"ft.aggregate", "i1", "*", "GROUPBY", "1", "@word", "REDUCE", "AVG", "1", "@foo",
              "AS", "foo_average"});
  EXPECT_THAT(resp, IsUnordArrayWithSize(IsMap("foo_average", "20", "word", "item2"),
                                         IsMap("foo_average", "25", "word", "item1")));

  resp = Run({"ft.aggregate", "i1", "*", "GROUPBY", "2", "@word", "@text", "REDUCE", "SUM", "1",
              "@foo", "AS", "foo_total"});
  EXPECT_THAT(resp, IsUnordArrayWithSize(
                        IsMap("foo_total", "10", "word", "item1", "text", "\"first key\""),
                        IsMap("foo_total", "40", "word", "item1", "text", "\"third key\""),
                        IsMap("foo_total", "20", "word", "item2", "text", "\"second key\"")));

  resp = Run({"ft.aggregate", "i1", "*", "LOAD", "2", "foo", "word", "GROUPBY", "1", "@word",
              "REDUCE", "SUM", "1", "@foo", "AS", "foo_total"});
  EXPECT_THAT(resp, IsUnordArrayWithSize(IsMap("foo_total", "20", "word", "item2"),
                                         IsMap("foo_total", "50", "word", "item1")));

  resp = Run({"ft.aggregate", "i1", "*", "LOAD", "2", "foo", "text", "GROUPBY", "2", "@word",
              "@text", "REDUCE", "SUM", "1", "@foo", "AS", "foo_total"});
  EXPECT_THAT(resp, IsUnordArrayWithSize(
                        IsMap("foo_total", "40", "word", "item1", "text", "\"third key\""),
                        IsMap("foo_total", "20", "word", "item2", "text", "\"second key\""),
                        IsMap("foo_total", "10", "word", "item1", "text", "\"first key\"")));
}

TEST_F(SearchFamilyTest, JsonAggregateGroupBy) {
  Run({"JSON.SET", "product:1", "$", R"({"name": "Product A", "price": 10, "quantity": 2})"});
  Run({"JSON.SET", "product:2", "$", R"({"name": "Product B", "price": 20, "quantity": 3})"});
  Run({"JSON.SET", "product:3", "$", R"({"name": "Product C", "price": 30, "quantity": 5})"});

  auto resp =
      Run({"FT.CREATE", "json_index", "ON", "JSON", "SCHEMA", "$.name", "AS", "name", "TEXT",
           "$.price", "AS", "price", "NUMERIC", "$.quantity", "AS", "quantity", "NUMERIC"});
  EXPECT_EQ(resp, "OK");

  resp = Run({"FT.AGGREGATE", "json_index", "*", "GROUPBY", "0", "REDUCE", "SUM", "1", "price",
              "AS", "total_price"});
  EXPECT_THAT(resp, IsUnordArrayWithSize(IsMap("total_price", "60")));

  resp = Run({"FT.AGGREGATE", "json_index", "*", "GROUPBY", "0", "REDUCE", "AVG", "1", "price",
              "AS", "avg_price"});
  EXPECT_THAT(resp, IsUnordArrayWithSize(IsMap("avg_price", "20")));
}

TEST_F(SearchFamilyTest, JsonAggregateGroupByWithoutAtSign) {
  absl::FlagSaver fs;
  Run({"HSET", "h1", "group", "first", "value", "1"});
  Run({"HSET", "h2", "group", "second", "value", "2"});
  Run({"HSET", "h3", "group", "first", "value", "3"});

  auto resp =
      Run({"FT.CREATE", "index", "ON", "HASH", "SCHEMA", "group", "TAG", "value", "NUMERIC"});
  EXPECT_EQ(resp, "OK");

  absl::SetFlag(&FLAGS_search_reject_legacy_field, false);
  resp = Run({"FT.AGGREGATE", "index", "*", "GROUPBY", "1", "group", "REDUCE", "COUNT", "0", "AS",
              "count"});
  EXPECT_THAT(resp, IsUnordArrayWithSize(IsMap("count", "2", "group", "first"),
                                         IsMap("group", "second", "count", "1")));
  absl::SetFlag(&FLAGS_search_reject_legacy_field, true);
  resp = Run({"FT.AGGREGATE", "index", "*", "GROUPBY", "1", "group", "REDUCE", "COUNT", "0", "AS",
              "count"});
  EXPECT_THAT(resp, ErrArg("bad arguments: Field name should start with '@'"));
}

TEST_F(SearchFamilyTest, AggregateGroupByReduceSort) {
  for (size_t i = 0; i < 101; i++) {  // 51 even, 50 odd
    Run({"hset", absl::StrCat("k", i), "even", (i % 2 == 0) ? "true" : "false", "value",
         absl::StrCat(i)});
  }
  Run({"ft.create", "i1", "schema", "even", "tag", "sortable", "value", "numeric", "sortable"});

  absl::FlagSaver fs;
  absl::SetFlag(&FLAGS_search_reject_legacy_field, false);
  // clang-format off
  auto resp = Run({"ft.aggregate", "i1", "*",
                  "GROUPBY", "1", "@even",
                      "REDUCE", "count", "0", "as", "count",
                      "REDUCE", "count_distinct", "1", "even", "as", "distinct_tags",
                      "REDUCE", "count_distinct", "1", "value", "as", "distinct_vals",
                      "REDUCE", "max", "1", "value", "as", "max_val",
                      "REDUCE", "min", "1", "value", "as", "min_val",
                  "SORTBY", "1", "count"});
  // clang-format on

  EXPECT_THAT(resp,
              IsUnordArrayWithSize(IsMap("even", "false", "count", "50", "distinct_tags", "1",
                                         "distinct_vals", "50", "max_val", "99", "min_val", "1"),
                                   IsMap("even", "true", "count", "51", "distinct_tags", "1",
                                         "distinct_vals", "51", "max_val", "100", "min_val", "0")));
  absl::SetFlag(&FLAGS_search_reject_legacy_field, true);
  // clang-format off
  resp = Run({"ft.aggregate", "i1", "*",
                  "GROUPBY", "1", "@even",
                      "REDUCE", "count", "0", "as", "count",
                      "REDUCE", "count_distinct", "1", "even", "as", "distinct_tags",
                      "REDUCE", "count_distinct", "1", "value", "as", "distinct_vals",
                      "REDUCE", "max", "1", "value", "as", "max_val",
                      "REDUCE", "min", "1", "value", "as", "min_val",
                  "SORTBY", "1", "count"});
  // clang-format on

  EXPECT_THAT(resp, ErrArg("SORTBY field name 'count' must start with '@'"));
}

TEST_F(SearchFamilyTest, AggregateLoadGroupBy) {
  for (size_t i = 0; i < 101; i++) {  // 51 even, 50 odd
    Run({"hset", absl::StrCat("k", i), "even", (i % 2 == 0) ? "true" : "false", "value",
         absl::StrCat(i)});
  }
  Run({"ft.create", "i1", "schema", "value", "numeric", "sortable"});

  // clang-format off
  auto resp = Run({"ft.aggregate", "i1", "*",
                  "LOAD", "1", "even",
                  "GROUPBY", "1", "@even"});
  // clang-format on

  EXPECT_THAT(resp, IsUnordArrayWithSize(IsMap("even", "false"), IsMap("even", "true")));
}

TEST_F(SearchFamilyTest, AggregateLoad) {
  Run({"hset", "key:1", "word", "item1", "foo", "10"});
  Run({"hset", "key:2", "word", "item2", "foo", "20"});
  Run({"hset", "key:3", "word", "item1", "foo", "30"});

  auto resp = Run({"ft.create", "index", "ON", "HASH", "SCHEMA", "word", "TAG", "foo", "NUMERIC"});
  EXPECT_EQ(resp, "OK");

  // ft.aggregate index "*" LOAD 1 @word LOAD 1 @foo
  resp = Run({"ft.aggregate", "index", "*", "LOAD", "1", "@word", "LOAD", "1", "@foo"});
  EXPECT_THAT(resp, IsUnordArrayWithSize(IsMap("word", "item1", "foo", "30"),
                                         IsMap("word", "item2", "foo", "20"),
                                         IsMap("word", "item1", "foo", "10")));

  // ft.aggregate index "*" GROUPBY 1 @word REDUCE SUM 1 @foo AS foo_total LOAD 1 foo_total
  resp = Run({"ft.aggregate", "index", "*", "GROUPBY", "1", "@word", "REDUCE", "SUM", "1", "@foo",
              "AS", "foo_total", "LOAD", "1", "foo_total"});
  EXPECT_THAT(resp, ErrArg("LOAD cannot be applied after projectors or reducers"));
}

TEST_F(SearchFamilyTest, Vector) {
  auto resp = Run({"ft.create", "ann", "ON", "HASH", "SCHEMA", "vector", "VECTOR", "HNSW", "8",
                   "TYPE", "FLOAT32", "DIM", "100", "distance_metric", "cosine", "M", "64"});
  EXPECT_EQ(resp, "OK");
}

TEST_F(SearchFamilyTest, EscapedSymbols) {
  Run({"ft.create", "i1", "ON", "HASH", "SCHEMA", "color", "tag"});

  // TODO ',' is separator, we need to check should next request work or not
  // In redis it works for JSON but not for HASH
  // Run({"hset", "i1", "color", R"(blue,1\$+)"});
  // EXPECT_THAT(Run({"ft.search", "i1", R"(@color:{blue\,1\\\$\+})"}), AreDocIds("i1"));
  // EXPECT_THAT(Run({"ft.search", "i1", "@color:{blue}"}), kNoResults);

  Run({"hset", "i1", "color", "blue.1\"%="});
  EXPECT_THAT(Run({"ft.search", "i1", "@color:{blue\\.1\\\"\\%\\=}"}), AreDocIds("i1"));
  EXPECT_THAT(Run({"ft.search", "i1", "@color:{blue}"}), kNoResults);

  Run({"hset", "i1", "color", "blue<1'^~"});
  EXPECT_THAT(Run({"ft.search", "i1", "@color:{blue\\<1\\'\\^\\~}"}), AreDocIds("i1"));
  EXPECT_THAT(Run({"ft.search", "i1", "@color:{blue}"}), kNoResults);

  Run({"hset", "i1", "color", "blue>1:&/"});
  EXPECT_THAT(Run({"ft.search", "i1", "@color:{blue\\>1\\:\\&\\/}"}), AreDocIds("i1"));
  EXPECT_THAT(Run({"ft.search", "i1", "@color:{blue}"}), kNoResults);

  Run({"hset", "i1", "color", "blue{1;* "});
  EXPECT_THAT(Run({"ft.search", "i1", "@color:{blue\\{1\\;\\*\\ }"}), AreDocIds("i1"));
  EXPECT_THAT(Run({"ft.search", "i1", "@color:{blue}"}), kNoResults);

  Run({"hset", "i1", "color", "blue}1!("});
  EXPECT_THAT(Run({"ft.search", "i1", "@color:{blue\\}1\\!\\(}"}), AreDocIds("i1"));
  EXPECT_THAT(Run({"ft.search", "i1", "@color:{blue}"}), kNoResults);

  Run({"hset", "i1", "color", "blue[1@)"});
  EXPECT_THAT(Run({"ft.search", "i1", "@color:{blue\\[1\\@\\)}"}), AreDocIds("i1"));
  EXPECT_THAT(Run({"ft.search", "i1", "@color:{blue}"}), kNoResults);

  Run({"hset", "i1", "color", "blue]1#-"});
  EXPECT_THAT(Run({"ft.search", "i1", "@color:{blue\\]1\\#\\-}"}), AreDocIds("i1"));
  EXPECT_THAT(Run({"ft.search", "i1", "@color:{blue}"}), kNoResults);
}

TEST_F(SearchFamilyTest, FlushSearchIndices) {
  auto resp =
      Run({"FT.CREATE", "json", "ON", "JSON", "SCHEMA", "$.nested.value", "AS", "value", "TEXT"});
  EXPECT_EQ(resp, "OK");

  EXPECT_EQ(Run({"FLUSHALL"}), "OK");

  // Test that the index was removed
  resp = Run({"FT.CREATE", "json", "ON", "JSON", "SCHEMA", "$.another.nested.value", "AS", "value",
              "TEXT"});
  EXPECT_EQ(resp, "OK");

  EXPECT_EQ(Run({"FLUSHDB"}), "OK");

  // Test that the index was removed
  resp = Run({"FT.CREATE", "json", "ON", "JSON", "SCHEMA", "$.another.nested.value", "AS", "value",
              "TEXT"});
  EXPECT_EQ(resp, "OK");

  EXPECT_EQ(Run({"select", "1"}), "OK");
  EXPECT_EQ(Run({"FLUSHDB"}), "OK");
  EXPECT_EQ(Run({"select", "0"}), "OK");

  // Test that index was not removed
  resp = Run({"FT.CREATE", "json", "ON", "JSON", "SCHEMA", "$.another.nested.value", "AS", "value",
              "TEXT"});
  EXPECT_THAT(resp, ErrArg("ERR Index already exists"));
}

TEST_F(SearchFamilyTest, SearchWithLoadOptionHard) {
  // Test HASH
  Run({"HSET", "h1", "a", "1", "b", "one", "first", "h1"});
  Run({"HSET", "h2", "a", "2", "b", "two", "second", "h2"});
  Run({"HSET", "h3", "a", "1", "b", "one", "third", "h3"});

  auto resp = Run({"FT.CREATE", "i1", "ON", "HASH", "SCHEMA", "@a", "TAG"});
  EXPECT_EQ(resp, "OK");

  resp = Run({"FT.SEARCH", "i1", "*", "LOAD", "1", "@b"});
  EXPECT_THAT(resp, IsMapWithSize("h1", IsMap("a", "1", "b", "one", "first", "h1"), "h2",
                                  IsMap("a", "2", "b", "two", "second", "h2"), "h3",
                                  IsMap("a", "1", "b", "one", "third", "h3")));

  // Test JSON
  Run({"JSON.SET", "j1", ".", R"({"a":"1","b":"one","first":"j1"})"});
  Run({"JSON.SET", "j2", ".", R"({"a":"2","b":"two","second":"j2"})"});
  Run({"JSON.SET", "j3", ".", R"({"a":"1","b":"one","third":"j3"})"});

  resp = Run({"FT.CREATE", "i2", "ON", "JSON", "SCHEMA", "$.a", "AS", "a", "TAG"});
  EXPECT_EQ(resp, "OK");

  resp = Run({"FT.SEARCH", "i2", "*", "LOAD", "1", "$.b", "AS", "b"});
  EXPECT_THAT(
      resp, IsMapWithSize("j1", IsMap("b", "\"one\"", "$", R"({"a":"1","b":"one","first":"j1"})"),
                          "j2", IsMap("b", "\"two\"", "$", R"({"a":"2","b":"two","second":"j2"})"),
                          "j3", IsMap("b", "\"one\"", "$", R"({"a":"1","b":"one","third":"j3"})")));
}

// todo: ASAN fails heres on arm
#ifndef SANITIZERS
TEST_F(SearchFamilyTest, AggregateWithLoadOptionHard) {
  // Test HASH
  Run({"HSET", "h1", "word", "item1", "foo", "10", "text", "first key"});
  Run({"HSET", "h2", "word", "item2", "foo", "20", "text", "second key"});

  auto resp = Run(
      {"FT.CREATE", "i1", "ON", "HASH", "SCHEMA", "word", "TAG", "foo", "NUMERIC", "text", "TEXT"});
  EXPECT_EQ(resp, "OK");

  resp = Run({"FT.AGGREGATE", "i1", "*", "LOAD", "2", "foo", "text", "GROUPBY", "2", "@word",
              "@text", "REDUCE", "SUM", "1", "@foo", "AS", "foo_total"});
  EXPECT_THAT(resp,
              IsUnordArrayWithSize(IsMap("foo_total", "20", "word", "item2", "text", "second key"),
                                   IsMap("foo_total", "10", "word", "item1", "text", "first key")));

  resp = Run({"FT.AGGREGATE", "i1", "*", "LOAD", "1", "@word", "GROUPBY", "1", "@word", "REDUCE",
              "SUM", "1", "@foo", "AS", "foo_total"});
  EXPECT_THAT(resp, IsUnordArrayWithSize(IsMap("foo_total", "20", "word", "item2"),
                                         IsMap("foo_total", "10", "word", "item1")));

  // Test JSON
  Run({"JSON.SET", "j1", ".", R"({"word":"item1","foo":10,"text":"first key"})"});
  Run({"JSON.SET", "j2", ".", R"({"word":"item2","foo":20,"text":"second key"})"});

  resp = Run({"FT.CREATE", "i2", "ON", "JSON", "SCHEMA", "$.word", "AS", "word", "TAG", "$.foo",
              "AS", "foo", "NUMERIC", "$.text", "AS", "text", "TEXT"});
  EXPECT_EQ(resp, "OK");

  resp = Run({"FT.AGGREGATE", "i2", "*", "LOAD", "2", "foo", "text", "GROUPBY", "2", "@word",
              "@text", "REDUCE", "SUM", "1", "@foo", "AS", "foo_total"});
  EXPECT_THAT(resp, IsUnordArrayWithSize(
                        IsMap("foo_total", "20", "word", "\"item2\"", "text", "\"second key\""),
                        IsMap("foo_total", "10", "word", "\"item1\"", "text", "\"first key\"")));

  resp = Run({"FT.AGGREGATE", "i2", "*", "LOAD", "1", "@word", "GROUPBY", "1", "@word", "REDUCE",
              "SUM", "1", "@foo", "AS", "foo_total"});
  EXPECT_THAT(resp, IsUnordArrayWithSize(IsMap("foo_total", "20", "word", "\"item2\""),
                                         IsMap("foo_total", "10", "word", "\"item1\"")));
}
#endif

TEST_F(SearchFamilyTest, WrongFieldTypeJson) {
  // Test simple
  Run({"JSON.SET", "j1", ".", R"({"value":"one"})"});
  Run({"JSON.SET", "j2", ".", R"({"value":1})"});

  EXPECT_EQ(Run({"FT.CREATE", "i1", "ON", "JSON", "SCHEMA", "$.value", "AS", "value", "NUMERIC",
                 "SORTABLE"}),
            "OK");

  auto resp = Run({"FT.SEARCH", "i1", "*"});
  EXPECT_THAT(resp, AreDocIds("j2"));

  resp = Run({"FT.AGGREGATE", "i1", "*", "LOAD", "1", "$.value"});
  EXPECT_THAT(resp, IsUnordArrayWithSize(IsMap("$.value", "1")));

  // Test with two fields. One is loading
  Run({"JSON.SET", "j3", ".", R"({"value":"two","another_value":1})"});
  Run({"JSON.SET", "j4", ".", R"({"value":2,"another_value":2})"});

  EXPECT_EQ(Run({"FT.CREATE", "i2", "ON", "JSON", "SCHEMA", "$.value", "AS", "value", "NUMERIC"}),
            "OK");

  resp = Run({"FT.SEARCH", "i2", "*", "LOAD", "1", "$.another_value"});
  EXPECT_THAT(
      resp, IsMapWithSize("j2", IsMap("$", R"({"value":1})"), "j4",
                          IsMap("$", R"({"another_value":2,"value":2})", "$.another_value", "2")));

  absl::FlagSaver fs;
  absl::SetFlag(&FLAGS_search_reject_legacy_field, false);
  resp = Run({"FT.AGGREGATE", "i2", "*", "LOAD", "2", "$.value", "$.another_value", "GROUPBY", "2",
              "$.value", "$.another_value", "REDUCE", "COUNT", "0", "AS", "count"});
  EXPECT_THAT(resp,
              IsUnordArrayWithSize(
                  IsMap("$.value", "1", "$.another_value", ArgType(RespExpr::NIL), "count", "1"),
                  IsMap("$.value", "2", "$.another_value", "2", "count", "1")));
  absl::SetFlag(&FLAGS_search_reject_legacy_field, true);

  resp = Run({"FT.AGGREGATE", "i2", "*", "LOAD", "2", "$.value", "$.another_value", "GROUPBY", "2",
              "$.value", "$.another_value", "REDUCE", "COUNT", "0", "AS", "count"});
  EXPECT_THAT(resp, ErrArg("bad arguments: Field name should start with '@'"));

  // Test multiple field values
  Run({"JSON.SET", "j5", ".", R"({"arr":[{"id":1},{"id":"two"}]})"});
  Run({"JSON.SET", "j6", ".", R"({"arr":[{"id":1},{"id":2}]})"});
  Run({"JSON.SET", "j7", ".", R"({"arr":[]})"});

  resp = Run({"FT.CREATE", "i3", "ON", "JSON", "SCHEMA", "$.arr[*].id", "AS", "id", "NUMERIC"});
  EXPECT_EQ(resp, "OK");

  resp = Run({"FT.SEARCH", "i3", "*"});
  EXPECT_THAT(resp, AreDocIds("j1", "j2", "j3", "j4", "j6", "j7"));  // Only j5 fails

  resp = Run({"FT.CREATE", "i4", "ON", "JSON", "SCHEMA", "$.arr[*].id", "AS", "id", "NUMERIC",
              "SORTABLE"});
  EXPECT_EQ(resp, "OK");

  resp = Run({"FT.SEARCH", "i4", "*"});
  EXPECT_THAT(resp, AreDocIds("j1", "j2", "j3", "j4", "j6", "j7"));  // Only j5 fails
}

TEST_F(SearchFamilyTest, WrongFieldTypeHash) {
  // Test simple
  Run({"HSET", "h1", "value", "one"});
  Run({"HSET", "h2", "value", "1"});

  EXPECT_EQ(Run({"FT.CREATE", "i1", "ON", "HASH", "SCHEMA", "value", "NUMERIC", "SORTABLE"}), "OK");

  auto resp = Run({"FT.SEARCH", "i1", "*"});
  EXPECT_THAT(resp, IsMapWithSize("h2", IsMap("value", "1")));

  resp = Run({"FT.AGGREGATE", "i1", "*", "LOAD", "1", "@value"});
  EXPECT_THAT(resp, IsUnordArrayWithSize(IsMap("value", "1")));

  // Test with two fields. One is loading
  Run({"HSET", "h3", "value", "two", "another_value", "1"});
  Run({"HSET", "h4", "value", "2", "another_value", "2"});

  EXPECT_EQ(Run({"FT.CREATE", "i2", "ON", "HASH", "SCHEMA", "value", "NUMERIC"}), "OK");

  resp = Run({"FT.SEARCH", "i2", "*", "LOAD", "1", "@another_value"});
  EXPECT_THAT(resp, IsMapWithSize("h2", IsMap("value", "1"), "h4",
                                  IsMap("value", "2", "another_value", "2")));

  resp = Run({"FT.AGGREGATE", "i2", "*", "LOAD", "2", "@value", "@another_value", "GROUPBY", "2",
              "@value", "@another_value", "REDUCE", "COUNT", "0", "AS", "count"});
  EXPECT_THAT(resp, IsUnordArrayWithSize(
                        IsMap("value", "1", "another_value", ArgType(RespExpr::NIL), "count", "1"),
                        IsMap("value", "2", "another_value", "2", "count", "1")));
}

TEST_F(SearchFamilyTest, WrongFieldTypeHardJson) {
  Run({"JSON.SET", "j1", ".", R"({"data":1,"name":"doc_with_int"})"});
  Run({"JSON.SET", "j2", ".", R"({"data":"1","name":"doc_with_int_as_string"})"});
  Run({"JSON.SET", "j3", ".", R"({"data":"string","name":"doc_with_string"})"});
  Run({"JSON.SET", "j4", ".",
       R"({"data":["first", "second", "third"],"name":"doc_with_strings"})"});
  Run({"JSON.SET", "j5", ".", R"({"name":"no_data"})"});
  Run({"JSON.SET", "j6", ".", R"({"data":[5,4,3],"name":"doc_with_vector"})"});
  Run({"JSON.SET", "j7", ".", R"({"data":"[5,4,3]","name":"doc_with_vector_as_string"})"});
  Run({"JSON.SET", "j8", ".", R"({"data":null,"name":"doc_with_null"})"});
  Run({"JSON.SET", "j9", ".", R"({"data":[null, null, null],"name":"doc_with_nulls"})"});
  Run({"JSON.SET", "j10", ".", R"({"data":true,"name":"doc_with_boolean"})"});
  Run({"JSON.SET", "j11", ".", R"({"data":[true, false, true],"name":"doc_with_booleans"})"});

  auto resp = Run({"FT.CREATE", "i1", "ON", "JSON", "SCHEMA", "$.data", "AS", "data", "NUMERIC"});
  EXPECT_EQ(resp, "OK");

  resp = Run(
      {"FT.CREATE", "i2", "ON", "JSON", "SCHEMA", "$.data", "AS", "data", "NUMERIC", "SORTABLE"});
  EXPECT_EQ(resp, "OK");

  resp = Run({"FT.CREATE", "i3", "ON", "JSON", "SCHEMA", "$.data", "AS", "data", "TAG"});
  EXPECT_EQ(resp, "OK");

  resp =
      Run({"FT.CREATE", "i4", "ON", "JSON", "SCHEMA", "$.data", "AS", "data", "TAG", "SORTABLE"});
  EXPECT_EQ(resp, "OK");

  resp = Run({"FT.CREATE", "i5", "ON", "JSON", "SCHEMA", "$.data", "AS", "data", "TEXT"});
  EXPECT_EQ(resp, "OK");

  resp =
      Run({"FT.CREATE", "i6", "ON", "JSON", "SCHEMA", "$.data", "AS", "data", "TEXT", "SORTABLE"});
  EXPECT_EQ(resp, "OK");

  resp = Run({"FT.CREATE", "i7", "ON", "JSON", "SCHEMA", "$.data", "AS", "data", "VECTOR", "FLAT",
              "6", "TYPE", "FLOAT32", "DIM", "3", "DISTANCE_METRIC", "L2"});
  EXPECT_EQ(resp, "OK");

  resp = Run({"FT.SEARCH", "i1", "*"});
  EXPECT_THAT(resp, AreDocIds("j1", "j5", "j6", "j8", "j9"));

  resp = Run({"FT.SEARCH", "i2", "*"});
  EXPECT_THAT(resp, AreDocIds("j1", "j5", "j6", "j8", "j9"));

  resp = Run({"FT.SEARCH", "i3", "*"});
  EXPECT_THAT(resp, AreDocIds("j2", "j3", "j4", "j5", "j7", "j8", "j9", "j10", "j11"));

  resp = Run({"FT.SEARCH", "i4", "*"});
  EXPECT_THAT(resp, AreDocIds("j2", "j3", "j4", "j5", "j7", "j8", "j9", "j10", "j11"));

  resp = Run({"FT.SEARCH", "i5", "*"});
  EXPECT_THAT(resp, AreDocIds("j2", "j3", "j4", "j5", "j7", "j8", "j9"));

  resp = Run({"FT.SEARCH", "i6", "*"});
  EXPECT_THAT(resp, AreDocIds("j2", "j3", "j4", "j5", "j7", "j8", "j9"));

  resp = Run({"FT.SEARCH", "i7", "*"});
  EXPECT_THAT(resp, AreDocIds("j5", "j6", "j8"));
}

TEST_F(SearchFamilyTest, WrongFieldTypeHardHash) {
  Run({"HSET", "j1", "data", "1", "name", "doc_with_int"});
  Run({"HSET", "j2", "data", "1", "name", "doc_with_int_as_string"});
  Run({"HSET", "j3", "data", "string", "name", "doc_with_string"});
  Run({"HSET", "j4", "name", "no_data"});
  Run({"HSET", "j5", "data", "5,4,3", "name", "doc_with_fake_vector"});
  Run({"HSET", "j6", "data", "[5,4,3]", "name", "doc_with_fake_vector_as_string"});

  // Vector [1, 2, 3]
  std::string vector = std::string("\x3f\x80\x00\x00\x40\x00\x00\x00\x40\x40\x00\x00", 12);
  Run({"HSET", "j7", "data", vector, "name", "doc_with_vector [1, 2, 3]"});

  auto resp = Run({"FT.CREATE", "i1", "ON", "HASH", "SCHEMA", "data", "NUMERIC"});
  EXPECT_EQ(resp, "OK");

  resp = Run({"FT.CREATE", "i2", "ON", "HASH", "SCHEMA", "data", "NUMERIC", "SORTABLE"});
  EXPECT_EQ(resp, "OK");

  resp = Run({"FT.CREATE", "i3", "ON", "HASH", "SCHEMA", "data", "TAG"});
  EXPECT_EQ(resp, "OK");

  resp = Run({"FT.CREATE", "i4", "ON", "HASH", "SCHEMA", "data", "TAG", "SORTABLE"});
  EXPECT_EQ(resp, "OK");

  resp = Run({"FT.CREATE", "i5", "ON", "HASH", "SCHEMA", "data", "TEXT"});
  EXPECT_EQ(resp, "OK");

  resp = Run({"FT.CREATE", "i6", "ON", "HASH", "SCHEMA", "data", "TEXT", "SORTABLE"});
  EXPECT_EQ(resp, "OK");

  resp = Run({"FT.CREATE", "i7", "ON", "HASH", "SCHEMA", "data", "VECTOR", "FLAT", "6", "TYPE",
              "FLOAT32", "DIM", "3", "DISTANCE_METRIC", "L2"});
  EXPECT_EQ(resp, "OK");

  resp = Run({"FT.SEARCH", "i1", "*"});
  EXPECT_THAT(resp, AreDocIds("j2", "j1", "j4"));

  resp = Run({"FT.SEARCH", "i2", "*"});
  EXPECT_THAT(resp, AreDocIds("j2", "j1", "j4"));

  resp = Run({"FT.SEARCH", "i3", "*"});
  EXPECT_THAT(resp, AreDocIds("j2", "j7", "j3", "j6", "j1", "j4", "j5"));

  resp = Run({"FT.SEARCH", "i4", "*"});
  EXPECT_THAT(resp, AreDocIds("j2", "j7", "j3", "j6", "j1", "j4", "j5"));

  resp = Run({"FT.SEARCH", "i5", "*"});
  EXPECT_THAT(resp, AreDocIds("j4", "j2", "j7", "j3", "j6", "j1", "j5"));

  resp = Run({"FT.SEARCH", "i6", "*"});
  EXPECT_THAT(resp, AreDocIds("j4", "j2", "j7", "j3", "j6", "j1", "j5"));

  resp = Run({"FT.SEARCH", "i7", "*"});
  EXPECT_THAT(resp, AreDocIds("j4", "j7"));
}

TEST_F(SearchFamilyTest, WrongVectorFieldType) {
  Run({"JSON.SET", "j1", ".",
       R"({"vector_field": [0.1, 0.2, 0.3], "name": "doc_with_correct_dim"})"});
  Run({"JSON.SET", "j2", ".", R"({"vector_field": [0.1, 0.2], "name": "doc_with_small_dim"})"});
  Run({"JSON.SET", "j3", ".",
       R"({"vector_field": [0.1, 0.2, 0.3, 0.4], "name": "doc_with_large_dim"})"});
  Run({"JSON.SET", "j4", ".", R"({"vector_field": [1, 2, 3], "name": "doc_with_int_values"})"});
  Run({"JSON.SET", "j5", ".",
       R"({"vector_field":"not_vector", "name":"doc_with_incorrect_field_type"})"});
  Run({"JSON.SET", "j6", ".", R"({"name":"doc_with_no_field"})"});
  Run({"JSON.SET", "j7", ".",
       R"({"vector_field": [999999999999999999999999999999999999999, -999999999999999999999999999999999999999, 500000000000000000000000000000000000000], "name": "doc_with_out_of_range_values"})"});
  Run({"JSON.SET", "j8", ".", R"({"vector_field":null, "name": "doc_with_null"})"});
  Run({"JSON.SET", "j9", ".", R"({"vector_field":[null, null, null], "name": "doc_with_nulls"})"});
  Run({"JSON.SET", "j10", ".", R"({"vector_field":true, "name": "doc_with_boolean"})"});
  Run({"JSON.SET", "j11", ".",
       R"({"vector_field":[true, false, true], "name": "doc_with_booleans"})"});
  Run({"JSON.SET", "j12", ".", R"({"vector_field":1, "name": "doc_with_int"})"});

  auto resp =
      Run({"FT.CREATE", "index", "ON", "JSON", "SCHEMA", "$.vector_field", "AS", "vector_field",
           "VECTOR", "FLAT", "6", "TYPE", "FLOAT32", "DIM", "3", "DISTANCE_METRIC", "L2"});
  EXPECT_EQ(resp, "OK");

  resp = Run({"FT.SEARCH", "index", "*"});
  EXPECT_THAT(resp, AreDocIds("j6", "j7", "j1", "j4", "j8"));
}

#ifndef SANITIZERS
TEST_F(SearchFamilyTest, SearchLoadReturnJson) {
  Run({"JSON.SET", "j1", ".", R"({"a":"one"})"});
  Run({"JSON.SET", "j2", ".", R"({"a":"two"})"});

  auto resp = Run({"FT.CREATE", "i1", "ON", "JSON", "SCHEMA", "$.a", "AS", "a", "TEXT"});
  EXPECT_EQ(resp, "OK");

  // Search with RETURN $.a
  resp = Run({"FT.SEARCH", "i1", "*", "RETURN", "1", "$.a"});
  EXPECT_THAT(resp, IsMapWithSize("j1", IsMap("$.a", "\"one\""), "j2", IsMap("$.a", "\"two\"")));

  // Search with RETURN a
  resp = Run({"FT.SEARCH", "i1", "*", "RETURN", "1", "a"});
  EXPECT_THAT(resp, IsMapWithSize("j1", IsMap("a", "\"one\""), "j2", IsMap("a", "\"two\"")));

  // Search with RETURN @a
  resp = Run({"FT.SEARCH", "i1", "*", "RETURN", "1", "@a"});
  EXPECT_THAT(resp, IsMapWithSize("j1", IsMap(), "j2", IsMap()));

  // Search with RETURN $.a AS vvv
  resp = Run({"FT.SEARCH", "i1", "*", "RETURN", "1", "$.a", "AS", "vvv"});
  EXPECT_THAT(resp, IsMapWithSize("j1", IsMap("vvv", "\"one\""), "j2", IsMap("vvv", "\"two\"")));

  // Search with RETURN a AS vvv
  resp = Run({"FT.SEARCH", "i1", "*", "RETURN", "1", "a", "AS", "vvv"});
  EXPECT_THAT(resp, IsMapWithSize("j1", IsMap("vvv", "\"one\""), "j2", IsMap("vvv", "\"two\"")));

  // Search with RETURN @a AS vvv
  resp = Run({"FT.SEARCH", "i1", "*", "RETURN", "1", "@a", "AS", "vvv"});
  EXPECT_THAT(resp, IsMapWithSize("j1", IsMap(), "j2", IsMap()));

  // Search with LOAD $.a
  resp = Run({"FT.SEARCH", "i1", "*", "LOAD", "1", "$.a"});
  EXPECT_THAT(resp, IsMapWithSize("j1", IsMap("$.a", "\"one\"", "$", R"({"a":"one"})"), "j2",
                                  IsMap("$.a", "\"two\"", "$", R"({"a":"two"})")));

  // Search with LOAD a
  resp = Run({"FT.SEARCH", "i1", "*", "LOAD", "1", "a"});
  EXPECT_THAT(resp, IsMapWithSize("j1", IsMap("a", "\"one\"", "$", R"({"a":"one"})"), "j2",
                                  IsMap("a", "\"two\"", "$", R"({"a":"two"})")));

  // Search with LOAD @a
  resp = Run({"FT.SEARCH", "i1", "*", "LOAD", "1", "@a"});
  EXPECT_THAT(resp, IsMapWithSize("j1", IsMap("a", "\"one\"", "$", R"({"a":"one"})"), "j2",
                                  IsMap("a", "\"two\"", "$", R"({"a":"two"})")));

  // Search with LOAD $.a AS vvv
  resp = Run({"FT.SEARCH", "i1", "*", "LOAD", "1", "$.a", "AS", "vvv"});
  EXPECT_THAT(resp, IsMapWithSize("j1", IsMap("$", R"({"a":"one"})", "vvv", "\"one\""), "j2",
                                  IsMap("$", R"({"a":"two"})", "vvv", "\"two\"")));

  // Search with LOAD a AS vvv
  resp = Run({"FT.SEARCH", "i1", "*", "LOAD", "1", "a", "AS", "vvv"});
  EXPECT_THAT(resp, IsMapWithSize("j1", IsMap("$", R"({"a":"one"})", "vvv", "\"one\""), "j2",
                                  IsMap("$", R"({"a":"two"})", "vvv", "\"two\"")));

  // Search with LOAD @a AS vvv
  resp = Run({"FT.SEARCH", "i1", "*", "LOAD", "1", "@a", "AS", "vvv"});
  EXPECT_THAT(resp, IsMapWithSize("j1", IsMap("$", R"({"a":"one"})", "vvv", "\"one\""), "j2",
                                  IsMap("$", R"({"a":"two"})", "vvv", "\"two\"")));

  /* Test another name */

  resp = Run({"FT.CREATE", "i2", "ON", "JSON", "SCHEMA", "$.a", "AS", "nnn", "TEXT"});
  EXPECT_EQ(resp, "OK");

  // Search with RETURN nnn
  resp = Run({"FT.SEARCH", "i2", "*", "RETURN", "1", "nnn"});
  EXPECT_THAT(resp, IsMapWithSize("j1", IsMap("nnn", "\"one\""), "j2", IsMap("nnn", "\"two\"")));

  // Search with RETURN @nnn
  resp = Run({"FT.SEARCH", "i2", "*", "RETURN", "1", "@nnn"});
  EXPECT_THAT(resp, IsMapWithSize("j1", IsMap(), "j2", IsMap()));

  // Search with RETURN a
  resp = Run({"FT.SEARCH", "i2", "*", "RETURN", "1", "a"});
  EXPECT_THAT(resp, IsMapWithSize("j1", IsMap(), "j2", IsMap()));

  // Search with RETURN @a
  resp = Run({"FT.SEARCH", "i2", "*", "RETURN", "1", "@a"});
  EXPECT_THAT(resp, IsMapWithSize("j1", IsMap(), "j2", IsMap()));

  // Search with LOAD nnn
  resp = Run({"FT.SEARCH", "i2", "*", "LOAD", "1", "nnn"});
  EXPECT_THAT(resp, IsMapWithSize("j1", IsMap("nnn", "\"one\"", "$", R"({"a":"one"})"), "j2",
                                  IsMap("nnn", "\"two\"", "$", R"({"a":"two"})")));

  // Search with LOAD @nnn
  resp = Run({"FT.SEARCH", "i2", "*", "LOAD", "1", "@nnn"});
  EXPECT_THAT(resp, IsMapWithSize("j1", IsMap("nnn", "\"one\"", "$", R"({"a":"one"})"), "j2",
                                  IsMap("nnn", "\"two\"", "$", R"({"a":"two"})")));

  // Search with LOAD a
  resp = Run({"FT.SEARCH", "i2", "*", "LOAD", "1", "a"});
  EXPECT_THAT(
      resp, IsMapWithSize("j1", IsMap("$", R"({"a":"one"})"), "j2", IsMap("$", R"({"a":"two"})")));

  // Search with LOAD @a
  resp = Run({"FT.SEARCH", "i2", "*", "LOAD", "1", "@a"});
  EXPECT_THAT(
      resp, IsMapWithSize("j1", IsMap("$", R"({"a":"one"})"), "j2", IsMap("$", R"({"a":"two"})")));
}
#endif

TEST_F(SearchFamilyTest, SearchLoadReturnHash) {
  Run({"HSET", "h1", "a", "one"});
  Run({"HSET", "h2", "a", "two"});

  auto resp = Run({"FT.CREATE", "i1", "ON", "HASH", "SCHEMA", "a", "TEXT"});
  EXPECT_EQ(resp, "OK");

  // Search with RETURN $.a
  resp = Run({"FT.SEARCH", "i1", "*", "RETURN", "1", "$.a"});
  EXPECT_THAT(resp, IsMapWithSize("h2", IsMap(), "h1", IsMap()));

  // Search with RETURN a
  resp = Run({"FT.SEARCH", "i1", "*", "RETURN", "1", "a"});
  EXPECT_THAT(resp, IsMapWithSize("h2", IsMap("a", "two"), "h1", IsMap("a", "one")));

  // Search with RETURN @a
  resp = Run({"FT.SEARCH", "i1", "*", "RETURN", "1", "@a"});
  EXPECT_THAT(resp, IsMapWithSize("h2", IsMap(), "h1", IsMap()));

  // Search with RETURN $.a AS vvv
  resp = Run({"FT.SEARCH", "i1", "*", "RETURN", "1", "$.a", "AS", "vvv"});
  EXPECT_THAT(resp, IsMapWithSize("h2", IsMap(), "h1", IsMap()));

  // Search with RETURN a AS vvv
  resp = Run({"FT.SEARCH", "i1", "*", "RETURN", "1", "a", "AS", "vvv"});
  EXPECT_THAT(resp, IsMapWithSize("h2", IsMap("vvv", "two"), "h1", IsMap("vvv", "one")));

  // Search with RETURN @a AS vvv
  resp = Run({"FT.SEARCH", "i1", "*", "RETURN", "1", "@a", "AS", "vvv"});
  EXPECT_THAT(resp, IsMapWithSize("h2", IsMap(), "h1", IsMap()));

  // Search with LOAD $.a
  resp = Run({"FT.SEARCH", "i1", "*", "LOAD", "1", "$.a"});
  EXPECT_THAT(resp, IsMapWithSize("h2", IsMap("a", "two"), "h1", IsMap("a", "one")));

  // Search with LOAD a
  resp = Run({"FT.SEARCH", "i1", "*", "LOAD", "1", "a"});
  EXPECT_THAT(resp, IsMapWithSize("h2", IsMap("a", "two"), "h1", IsMap("a", "one")));

  // Search with LOAD @a
  resp = Run({"FT.SEARCH", "i1", "*", "LOAD", "1", "@a"});
  EXPECT_THAT(resp, IsMapWithSize("h2", IsMap("a", "two"), "h1", IsMap("a", "one")));

  // Search with LOAD $.a AS vvv
  resp = Run({"FT.SEARCH", "i1", "*", "LOAD", "1", "$.a", "AS", "vvv"});
  EXPECT_THAT(resp, IsMapWithSize("h2", IsMap("a", "two"), "h1", IsMap("a", "one")));

  // Search with LOAD a AS vvv
  resp = Run({"FT.SEARCH", "i1", "*", "LOAD", "1", "a", "AS", "vvv"});
  EXPECT_THAT(resp, IsMapWithSize("h2", IsMap("vvv", "two", "a", "two"), "h1",
                                  IsMap("vvv", "one", "a", "one")));

  // Search with LOAD @a AS vvv
  resp = Run({"FT.SEARCH", "i1", "*", "LOAD", "1", "@a", "AS", "vvv"});
  EXPECT_THAT(resp, IsMapWithSize("h2", IsMap("vvv", "two", "a", "two"), "h1",
                                  IsMap("vvv", "one", "a", "one")));

  /* Test another name */

  resp = Run({"FT.CREATE", "i2", "ON", "HASH", "SCHEMA", "a", "AS", "nnn", "TEXT"});
  EXPECT_EQ(resp, "OK");

  // Search with RETURN nnn
  resp = Run({"FT.SEARCH", "i2", "*", "RETURN", "1", "nnn"});
  EXPECT_THAT(resp, IsMapWithSize("h2", IsMap("nnn", "two"), "h1", IsMap("nnn", "one")));

  // Search with RETURN @nnn
  resp = Run({"FT.SEARCH", "i2", "*", "RETURN", "1", "@nnn"});
  EXPECT_THAT(resp, IsMapWithSize("h1", IsMap(), "h2", IsMap()));

  // Search with RETURN a
  resp = Run({"FT.SEARCH", "i2", "*", "RETURN", "1", "a"});
  EXPECT_THAT(resp, IsMapWithSize("h2", IsMap("a", "two"), "h1", IsMap("a", "one")));

  // Search with RETURN @a
  resp = Run({"FT.SEARCH", "i2", "*", "RETURN", "1", "@a"});
  EXPECT_THAT(resp, IsMapWithSize("h1", IsMap(), "h2", IsMap()));

  // Search with LOAD nnn
  resp = Run({"FT.SEARCH", "i2", "*", "LOAD", "1", "nnn"});
  EXPECT_THAT(resp, IsMapWithSize("h2", IsMap("nnn", "two", "a", "two"), "h1",
                                  IsMap("nnn", "one", "a", "one")));

  // Search with LOAD @nnn
  resp = Run({"FT.SEARCH", "i2", "*", "LOAD", "1", "@nnn"});
  EXPECT_THAT(resp, IsMapWithSize("h2", IsMap("nnn", "two", "a", "two"), "h1",
                                  IsMap("nnn", "one", "a", "one")));

  // Search with LOAD a
  resp = Run({"FT.SEARCH", "i2", "*", "LOAD", "1", "a"});
  EXPECT_THAT(resp, IsMapWithSize("h2", IsMap("a", "two"), "h1", IsMap("a", "one")));

  // Search with LOAD @a
  resp = Run({"FT.SEARCH", "i2", "*", "LOAD", "1", "@a"});
  EXPECT_THAT(resp, IsMapWithSize("h2", IsMap("a", "two"), "h1", IsMap("a", "one")));
}

// Test that FT.AGGREGATE prints only needed fields
TEST_F(SearchFamilyTest, AggregateResultFields) {
  Run({"JSON.SET", "j1", ".", R"({"a":"1","b":"2","c":"3"})"});
  Run({"JSON.SET", "j2", ".", R"({"a":"4","b":"5","c":"6"})"});
  Run({"JSON.SET", "j3", ".", R"({"a":"7","b":"8","c":"9"})"});

  auto resp = Run({"FT.CREATE", "i1", "ON", "JSON", "SCHEMA", "$.a", "AS", "a", "TEXT", "SORTABLE",
                   "$.b", "AS", "b", "TEXT", "$.c", "AS", "c", "TEXT"});
  EXPECT_EQ(resp, "OK");

  resp = Run({"FT.AGGREGATE", "i1", "*"});
  EXPECT_THAT(resp, IsUnordArrayWithSize(IsMap(), IsMap(), IsMap()));

  absl::FlagSaver fs;
  absl::SetFlag(&FLAGS_search_reject_legacy_field, false);
  resp = Run({"FT.AGGREGATE", "i1", "*", "SORTBY", "1", "a"});
  EXPECT_THAT(resp, IsUnordArrayWithSize(IsMap("a", "1"), IsMap("a", "4"), IsMap("a", "7")));
  absl::SetFlag(&FLAGS_search_reject_legacy_field, true);
  resp = Run({"FT.AGGREGATE", "i1", "*", "SORTBY", "1", "a"});
  EXPECT_THAT(resp, ErrArg("SORTBY field name 'a' must start with '@'"));

  absl::SetFlag(&FLAGS_search_reject_legacy_field, false);
  resp = Run({"FT.AGGREGATE", "i1", "*", "LOAD", "1", "@b", "SORTBY", "1", "a"});
  EXPECT_THAT(resp,
              IsUnordArrayWithSize(IsMap("b", "\"2\"", "a", "1"), IsMap("b", "\"5\"", "a", "4"),
                                   IsMap("b", "\"8\"", "a", "7")));
  absl::SetFlag(&FLAGS_search_reject_legacy_field, true);
  resp = Run({"FT.AGGREGATE", "i1", "*", "LOAD", "1", "@b", "SORTBY", "1", "a"});
  EXPECT_THAT(resp, ErrArg("SORTBY field name 'a' must start with '@'"));

  absl::SetFlag(&FLAGS_search_reject_legacy_field, false);
  resp = Run({"FT.AGGREGATE", "i1", "*", "SORTBY", "1", "a", "GROUPBY", "2", "@b", "@a", "REDUCE",
              "COUNT", "0", "AS", "count"});
  EXPECT_THAT(resp, IsUnordArrayWithSize(IsMap("b", "\"8\"", "a", "7", "count", "1"),
                                         IsMap("b", "\"2\"", "a", "1", "count", "1"),
                                         IsMap("b", "\"5\"", "a", "4", "count", "1")));
  absl::SetFlag(&FLAGS_search_reject_legacy_field, true);
  resp = Run({"FT.AGGREGATE", "i1", "*", "SORTBY", "1", "a", "GROUPBY", "2", "@b", "@a", "REDUCE",
              "COUNT", "0", "AS", "count"});
  EXPECT_THAT(resp, ErrArg("SORTBY field name 'a' must start with '@'"));

  Run({"JSON.SET", "j4", ".", R"({"id":1, "number":4})"});
  Run({"JSON.SET", "j5", ".", R"({"id":2})"});

  resp = Run({"FT.CREATE", "i2", "ON", "JSON", "SCHEMA", "$.id", "AS", "id", "NUMERIC", "$.number",
              "AS", "number", "NUMERIC"});
  EXPECT_EQ(resp, "OK");

  resp = Run({"FT.AGGREGATE", "i2", "*", "LOAD", "2", "@id", "@number"});
  EXPECT_THAT(resp, IsUnordArrayWithSize(IsMap("id", "1", "number", "4"), IsMap("id", "2"), IsMap(),
                                         IsMap(), IsMap()));
}

TEST_F(SearchFamilyTest, AggregateSortByJson) {
  Run({"JSON.SET", "j1", "$", R"({"name": "first", "number": 1200, "group": "first"})"});
  Run({"JSON.SET", "j2", "$", R"({"name": "second", "number": 800, "group": "first"})"});
  Run({"JSON.SET", "j3", "$", R"({"name": "third", "number": 300, "group": "first"})"});
  Run({"JSON.SET", "j4", "$", R"({"name": "fourth", "number": 400, "group": "second"})"});
  Run({"JSON.SET", "j5", "$", R"({"name": "fifth", "number": 900, "group": "second"})"});
  Run({"JSON.SET", "j6", "$", R"({"name": "sixth", "number": 300, "group": "first"})"});
  Run({"JSON.SET", "j7", "$", R"({"name": "seventh", "number": 400, "group": "second"})"});
  Run({"JSON.SET", "j8", "$", R"({"name": "eighth", "group": "first"})"});
  Run({"JSON.SET", "j9", "$", R"({"name": "ninth", "group": "second"})"});

  Run({"FT.CREATE", "index", "ON", "JSON", "SCHEMA", "$.name", "AS", "name", "TEXT", "$.number",
       "AS", "number", "NUMERIC", "$.group", "AS", "group", "TAG"});

  // Test sorting by name (DESC) and number (ASC)
  auto resp = Run({"FT.AGGREGATE", "index", "*", "SORTBY", "4", "@name", "DESC", "@number", "ASC"});
  EXPECT_THAT(resp, IsUnordArrayWithSize(
                        IsMap("name", "\"third\"", "number", "300"),
                        IsMap("name", "\"sixth\"", "number", "300"),
                        IsMap("name", "\"seventh\"", "number", "400"),
                        IsMap("name", "\"second\"", "number", "800"), IsMap("name", "\"ninth\""),
                        IsMap("name", "\"fourth\"", "number", "400"),
                        IsMap("name", "\"first\"", "number", "1200"),
                        IsMap("name", "\"fifth\"", "number", "900"), IsMap("name", "\"eighth\"")));

  // Test sorting by name (ASC) and number (DESC)
  resp = Run({"FT.AGGREGATE", "index", "*", "SORTBY", "4", "@name", "ASC", "@number", "DESC"});
  EXPECT_THAT(resp, IsUnordArrayWithSize(
                        IsMap("name", "\"eighth\""), IsMap("name", "\"fifth\"", "number", "900"),
                        IsMap("name", "\"first\"", "number", "1200"),
                        IsMap("name", "\"fourth\"", "number", "400"), IsMap("name", "\"ninth\""),
                        IsMap("name", "\"second\"", "number", "800"),
                        IsMap("name", "\"seventh\"", "number", "400"),
                        IsMap("name", "\"sixth\"", "number", "300"),
                        IsMap("name", "\"third\"", "number", "300")));

  // Test sorting by group (ASC), number (DESC), and name
  resp = Run(
      {"FT.AGGREGATE", "index", "*", "SORTBY", "5", "@group", "ASC", "@number", "DESC", "@name"});
  EXPECT_THAT(resp, IsUnordArrayWithSize(
                        IsMap("group", "\"first\"", "number", "1200", "name", "\"first\""),
                        IsMap("group", "\"first\"", "number", "800", "name", "\"second\""),
                        IsMap("group", "\"first\"", "number", "300", "name", "\"sixth\""),
                        IsMap("group", "\"first\"", "number", "300", "name", "\"third\""),
                        IsMap("group", "\"first\"", "name", "\"eighth\""),
                        IsMap("group", "\"second\"", "number", "900", "name", "\"fifth\""),
                        IsMap("group", "\"second\"", "number", "400", "name", "\"fourth\""),
                        IsMap("group", "\"second\"", "number", "400", "name", "\"seventh\""),
                        IsMap("group", "\"second\"", "name", "\"ninth\"")));

  // Test sorting by number (ASC), group (DESC), and name
  resp = Run(
      {"FT.AGGREGATE", "index", "*", "SORTBY", "5", "@number", "ASC", "@group", "DESC", "@name"});
  EXPECT_THAT(resp, IsUnordArrayWithSize(
                        IsMap("number", "300", "group", "\"first\"", "name", "\"sixth\""),
                        IsMap("number", "300", "group", "\"first\"", "name", "\"third\""),
                        IsMap("number", "400", "group", "\"second\"", "name", "\"fourth\""),
                        IsMap("number", "400", "group", "\"second\"", "name", "\"seventh\""),
                        IsMap("number", "800", "group", "\"first\"", "name", "\"second\""),
                        IsMap("number", "900", "group", "\"second\"", "name", "\"fifth\""),
                        IsMap("number", "1200", "group", "\"first\"", "name", "\"first\""),
                        IsMap("group", "\"second\"", "name", "\"ninth\""),
                        IsMap("group", "\"first\"", "name", "\"eighth\"")));

  // Test sorting with MAX 3
  resp = Run({"FT.AGGREGATE", "index", "*", "SORTBY", "1", "@number", "MAX", "3"});
  EXPECT_THAT(resp, IsUnordArrayWithSize(IsMap("number", "300"), IsMap("number", "300"),
                                         IsMap("number", "400")));

  // Test sorting with MAX 3
  resp = Run({"FT.AGGREGATE", "index", "*", "SORTBY", "2", "@number", "DESC", "MAX", "3"});
  EXPECT_THAT(resp, IsUnordArrayWithSize(IsMap("number", "1200"), IsMap("number", "900"),
                                         IsMap("number", "800")));

  // Test sorting by number (ASC) with MAX 999
  resp = Run({"FT.AGGREGATE", "index", "*", "SORTBY", "1", "@number", "MAX", "999"});
  EXPECT_THAT(resp, IsUnordArrayWithSize(IsMap("number", "300"), IsMap("number", "300"),
                                         IsMap("number", "400"), IsMap("number", "400"),
                                         IsMap("number", "800"), IsMap("number", "900"),
                                         IsMap("number", "1200"), IsMap(), IsMap()));

  // Test sorting by name and number (DESC)
  resp = Run({"FT.AGGREGATE", "index", "*", "SORTBY", "3", "@name", "@number", "DESC"});
  EXPECT_THAT(resp, IsUnordArrayWithSize(
                        IsMap("name", "\"eighth\""), IsMap("name", "\"fifth\"", "number", "900"),
                        IsMap("name", "\"first\"", "number", "1200"),
                        IsMap("name", "\"fourth\"", "number", "400"), IsMap("name", "\"ninth\""),
                        IsMap("name", "\"second\"", "number", "800"),
                        IsMap("name", "\"seventh\"", "number", "400"),
                        IsMap("name", "\"sixth\"", "number", "300"),
                        IsMap("name", "\"third\"", "number", "300")));

  // Test SORTBY with MAX, GROUPBY, and REDUCE COUNT
  resp = Run({"FT.AGGREGATE", "index", "*", "SORTBY", "1", "@name", "MAX", "3", "GROUPBY", "1",
              "@number", "REDUCE", "COUNT", "0", "AS", "count"});
  EXPECT_THAT(resp, IsUnordArrayWithSize(IsMap("number", "900", "count", "1"),
                                         IsMap("number", ArgType(RespExpr::NIL), "count", "1"),
                                         IsMap("number", "1200", "count", "1")));

  // Test SORTBY with MAX, GROUPBY (0 fields), and REDUCE COUNT
  resp = Run({"FT.AGGREGATE", "index", "*", "SORTBY", "1", "@name", "MAX", "3", "GROUPBY", "0",
              "REDUCE", "COUNT", "0", "AS", "count"});
  EXPECT_THAT(resp, IsUnordArrayWithSize(IsMap("count", "3")));
}

TEST_F(SearchFamilyTest, AggregateSortByParsingErrors) {
  Run({"JSON.SET", "j1", "$", R"({"name": "first", "number": 1200, "group": "first"})"});
  Run({"JSON.SET", "j2", "$", R"({"name": "second", "number": 800, "group": "first"})"});
  Run({"JSON.SET", "j3", "$", R"({"name": "third", "number": 300, "group": "first"})"});
  Run({"JSON.SET", "j4", "$", R"({"name": "fourth", "number": 400, "group": "second"})"});
  Run({"JSON.SET", "j5", "$", R"({"name": "fifth", "number": 900, "group": "second"})"});
  Run({"JSON.SET", "j6", "$", R"({"name": "sixth", "number": 300, "group": "first"})"});
  Run({"JSON.SET", "j7", "$", R"({"name": "seventh", "number": 400, "group": "second"})"});
  Run({"JSON.SET", "j8", "$", R"({"name": "eighth", "group": "first"})"});
  Run({"JSON.SET", "j9", "$", R"({"name": "ninth", "group": "second"})"});

  Run({"FT.CREATE", "index", "ON", "JSON", "SCHEMA", "$.name", "AS", "name", "TEXT", "$.number",
       "AS", "number", "NUMERIC", "$.group", "AS", "group", "TAG"});

  // Test SORTBY with invalid argument count
  auto resp = Run({"FT.AGGREGATE", "index", "*", "SORTBY", "999", "@name", "@number", "DESC"});
  EXPECT_THAT(resp, ErrArg("bad arguments for SORTBY: specified invalid number of strings"));

  // Test SORTBY with negative argument count
  resp = Run({"FT.AGGREGATE", "index", "*", "SORTBY", "-3", "@name", "@number", "DESC"});
  EXPECT_THAT(resp, ErrArg(kInvalidIntErr));

  // Test MAX with invalid value
  resp = Run({"FT.AGGREGATE", "index", "*", "SORTBY", "1", "@name", "MAX", "-10"});
  EXPECT_THAT(resp, ErrArg(kInvalidIntErr));

  // Test MAX without a value
  resp = Run({"FT.AGGREGATE", "index", "*", "SORTBY", "1", "@name", "MAX"});
  EXPECT_THAT(resp, ErrArg(kSyntaxErr));

  // Test SORTBY with a non-existing field
  /* Temporary unsupported
  resp = Run({"FT.AGGREGATE", "index", "*", "SORTBY", "1", "@nonexistingfield"});
  EXPECT_THAT(resp, ErrArg("Property `nonexistingfield` not loaded nor in schema")); */

  // Test SORTBY with an invalid value
  resp = Run({"FT.AGGREGATE", "index", "*", "SORTBY", "notvalue", "@name"});
  EXPECT_THAT(resp, ErrArg(kInvalidIntErr));
}

TEST_F(SearchFamilyTest, AggregateSortByParsingErrorsWithoutAt) {
  Run({"JSON.SET", "j1", "$", R"({"name": "first", "number": 1200, "group": "first"})"});

  Run({"FT.CREATE", "index", "ON", "JSON", "SCHEMA", "$.name", "AS", "name", "TEXT", "$.number",
       "AS", "number", "NUMERIC", "$.group", "AS", "group", "TAG"});

  // Test SORTBY with field name without '@'
  auto resp = Run({"FT.AGGREGATE", "index", "*", "SORTBY", "1", "name"});
  EXPECT_THAT(resp, ErrArg("SORTBY field name 'name' must start with '@'"));

  // Test SORTBY with field name without '@' and multiple sort fields
  resp = Run({"FT.AGGREGATE", "index", "*", "SORTBY", "3", "name", "@number", "DESC"});
  EXPECT_THAT(resp, ErrArg("SORTBY field name 'name' must start with '@'"));

  // Test SORTBY with field name without '@' and MAX option
  resp = Run({"FT.AGGREGATE", "index", "*", "SORTBY", "1", "name", "MAX", "1"});
  EXPECT_THAT(resp, ErrArg("SORTBY field name 'name' must start with '@'"));

  // Check that the old error still works for wrong number of args
  resp = Run({"FT.AGGREGATE", "index", "*", "SORTBY", "2", "@name"});
  EXPECT_THAT(resp, ErrArg("bad arguments for SORTBY: specified invalid number of strings"));
}

TEST_F(SearchFamilyTest, InvalidSearchOptions) {
  Run({"JSON.SET", "j1", ".", R"({"field1":"first","field2":"second"})"});
  Run({"FT.CREATE", "idx", "ON", "JSON", "SCHEMA", "$.field1", "AS", "field1", "TEXT", "$.field2",
       "AS", "field2", "TEXT"});

  /* Test with an empty query and LOAD. TODO: Add separate test for query syntax
  auto resp = Run({"FT.SEARCH", "idx", "", "LOAD", "1", "@field1"});
  EXPECT_THAT(resp, IsMapWithSize()); */

  // Test with LIMIT missing arguments
  auto resp = Run({"FT.SEARCH", "idx", "*", "LIMIT", "0"});
  EXPECT_THAT(resp, ErrArg(kSyntaxErr));

  // Test with LIMIT exceeding the maximum allowed value
  resp = Run({"FT.SEARCH", "idx", "*", "LIMIT", "0", "100000000000000000000"});
  EXPECT_THAT(resp, ErrArg(kInvalidIntErr));

  // Test with LIMIT and negative arguments
  resp = Run({"FT.SEARCH", "idx", "*", "LIMIT", "-1", "10"});
  EXPECT_THAT(resp, ErrArg(kInvalidIntErr));

  // Test with LIMIT and invalid argument types
  resp = Run({"FT.SEARCH", "idx", "*", "LIMIT", "start", "count"});
  EXPECT_THAT(resp, ErrArg(kInvalidIntErr));

  // Test with invalid LOAD arguments
  resp = Run({"FT.SEARCH", "idx", "*", "LOAD", "@field1", "@field2"});
  EXPECT_THAT(resp, ErrArg(kInvalidIntErr));

  // Test with duplicate fields in LOAD
  resp = Run({"FT.SEARCH", "idx", "*", "LOAD", "4", "@field1", "@field1", "@field2", "@field2"});
  EXPECT_THAT(resp, IsMapWithSize("j1", IsMap("field1", "\"first\"", "field2", "\"second\"", "$",
                                              R"({"field1":"first","field2":"second"})")));

  // Test with LOAD exceeding maximum allowed count
  resp = Run({"FT.SEARCH", "idx", "*", "LOAD", "100000000000000000000", "@field1", "@field2"});
  EXPECT_THAT(resp, ErrArg(kInvalidIntErr));

  // Test with invalid RETURN syntax (missing count)
  resp = Run({"FT.SEARCH", "idx", "*", "RETURN", "@field1", "@field2"});
  EXPECT_THAT(resp, ErrArg(kInvalidIntErr));

  // Test with RETURN having duplicate fields
  resp = Run({"FT.SEARCH", "idx", "*", "RETURN", "4", "field1", "field1", "field2", "field2"});
  EXPECT_THAT(resp, IsMapWithSize("j1", IsMap("field1", "\"first\"", "field2", "\"second\"")));

  // Test with RETURN exceeding maximum allowed count
  resp = Run({"FT.SEARCH", "idx", "*", "RETURN", "100000000000000000000", "@field1", "@field2"});
  EXPECT_THAT(resp, ErrArg(kInvalidIntErr));

  // Test with NOCONTENT and LOAD
  resp = Run({"FT.SEARCH", "idx", "*", "NOCONTENT", "LOAD", "2", "@field1", "@field2"});
  EXPECT_THAT(resp, IsArray(IntArg(1), "j1"));

  // Test with NOCONTENT and RETURN
  resp = Run({"FT.SEARCH", "idx", "*", "NOCONTENT", "RETURN", "2", "@field1", "@field2"});
  EXPECT_THAT(resp, IsArray(IntArg(1), "j1"));
}

TEST_F(SearchFamilyTest, KnnSearchOptions) {
  Run({"JSON.SET", "doc:1", ".", R"({"vector": [0.1, 0.2, 0.3, 0.4]})"});
  Run({"JSON.SET", "doc:2", ".", R"({"vector": [0.5, 0.6, 0.7, 0.8]})"});
  Run({"JSON.SET", "doc:3", ".", R"({"vector": [0.9, 0.1, 0.4, 0.3]})"});

  auto resp = Run({"FT.CREATE", "my_index", "ON",  "JSON",   "PREFIX",          "1",     "doc:",
                   "SCHEMA",    "$.vector", "AS",  "vector", "VECTOR",          "FLAT",  "6",
                   "TYPE",      "FLOAT32",  "DIM", "4",      "DISTANCE_METRIC", "COSINE"});
  EXPECT_EQ(resp, "OK");

  std::string query_vector("\x00\x00\x00\x3f\x00\x00\x00\x40\x00\x00\x00\x41\x00\x00\x80\x42", 16);

  // KNN 2
  resp = Run({"FT.SEARCH", "my_index", "*=>[KNN 2 @vector $query_vector]", "PARAMS", "2",
              "query_vector", query_vector});
  EXPECT_THAT(resp, AreDocIds("doc:1", "doc:2"));

  // KNN 11929939
  resp = Run({"FT.SEARCH", "my_index", "*=>[KNN 11929939 @vector $query_vector]", "PARAMS", "2",
              "query_vector", query_vector});
  EXPECT_THAT(resp, AreDocIds("doc:1", "doc:2", "doc:3"));

  // KNN 11929939, LIMIT 4 2
  resp = Run({"FT.SEARCH", "my_index", "*=>[KNN 11929939 @vector $query_vector]", "PARAMS", "2",
              "query_vector", query_vector, "LIMIT", "4", "2"});
  EXPECT_THAT(resp, IntArg(3));

  // KNN 11929939, LIMIT 0 10
  resp = Run({"FT.SEARCH", "my_index", "*=>[KNN 11929939 @vector $query_vector]", "PARAMS", "2",
              "query_vector", query_vector, "LIMIT", "0", "10"});
  EXPECT_THAT(resp, AreDocIds("doc:1", "doc:2", "doc:3"));

  // KNN 1, LIMIT 0 2
  resp = Run({"FT.SEARCH", "my_index", "*=>[KNN 1 @vector $query_vector]", "PARAMS", "2",
              "query_vector", query_vector, "LIMIT", "0", "2"});
  EXPECT_THAT(resp, AreDocIds("doc:1"));
}

TEST_F(SearchFamilyTest, InvalidAggregateOptions) {
  Run({"JSON.SET", "j1", ".", R"({"field1":"first","field2":"second"})"});
  Run({"FT.CREATE", "idx", "ON", "JSON", "SCHEMA", "$.field1", "AS", "field1", "TEXT", "$.field2",
       "AS", "field2", "TEXT"});

  // Test GROUPBY with no arguments
  auto resp = Run({"FT.AGGREGATE", "idx", "*", "GROUPBY"});
  EXPECT_THAT(resp, ErrArg(kSyntaxErr));

  // Test GROUPBY with invalid count
  resp = Run({"FT.AGGREGATE", "idx", "*", "GROUPBY", "-1", "@field1"});
  EXPECT_THAT(resp, ErrArg(kInvalidIntErr));

  resp =
      Run({"FT.AGGREGATE", "idx", "*", "GROUPBY", "100000000000000000000", "@field1", "@field2"});
  EXPECT_THAT(resp, ErrArg(kInvalidIntErr));

  // Test REDUCE with no REDUCE function
  resp = Run({"FT.AGGREGATE", "idx", "*", "GROUPBY", "1", "@field1", "REDUCE"});
  EXPECT_THAT(resp, ErrArg("reducer function  not found"));

  /* // Test REDUCE with COUNT function
  resp = Run({"FT.AGGREGATE", "idx", "*", "GROUPBY", "1", "@field1", "REDUCE", "COUNT", "0"});
  EXPECT_THAT(resp, IsMapWithSize("__generated_aliascount", "1", "field1", "first")); */

  // Test REDUCE with invalid function
  resp = Run({"FT.AGGREGATE", "idx", "*", "GROUPBY", "1", "@field1", "REDUCE", "INVALIDFUNC", "0",
              "AS", "result"});
  EXPECT_THAT(resp, ErrArg("reducer function INVALIDFUNC not found"));

  // Test SORTBY with no arguments
  resp = Run({"FT.AGGREGATE", "idx", "*", "SORTBY"});
  EXPECT_THAT(resp, ErrArg(kSyntaxErr));

  // Test SORTBY with invalid count
  resp = Run({"FT.AGGREGATE", "idx", "*", "SORTBY", "-1", "@field1"});
  EXPECT_THAT(resp, ErrArg(kInvalidIntErr));

  resp = Run({"FT.AGGREGATE", "idx", "*", "SORTBY", "100000000000000000000", "@field1"});
  EXPECT_THAT(resp, ErrArg(kInvalidIntErr));

  // Test LIMIT with invalid arguments
  resp = Run({"FT.AGGREGATE", "idx", "*", "LIMIT", "0"});
  EXPECT_THAT(resp, ErrArg(kSyntaxErr));

  resp = Run({"FT.AGGREGATE", "idx", "*", "LIMIT", "-1", "10"});
  EXPECT_THAT(resp, ErrArg(kInvalidIntErr));

  resp = Run({"FT.AGGREGATE", "idx", "*", "LIMIT", "0", "100000000000000000000"});
  EXPECT_THAT(resp, ErrArg(kInvalidIntErr));

  // Test LOAD with invalid arguments
  resp = Run({"FT.AGGREGATE", "idx", "*", "LOAD", "@field1", "@field2"});
  EXPECT_THAT(resp, ErrArg(kInvalidIntErr));

  resp = Run({"FT.AGGREGATE", "idx", "*", "LOAD", "-1", "@field1"});
  EXPECT_THAT(resp, ErrArg(kInvalidIntErr));

  resp = Run({"FT.AGGREGATE", "idx", "*", "LOAD", "100000000000000000000", "@field1", "@field2"});
  EXPECT_THAT(resp, ErrArg(kInvalidIntErr));
}

TEST_F(SearchFamilyTest, InvalidCreateOptions) {
  // Test with a duplicate field in the schema
  auto resp = Run({"FT.CREATE", "index", "ON", "HASH", "SCHEMA", "title", "TEXT", "title", "TEXT"});
  EXPECT_THAT(resp, ErrArg("Duplicate field in schema - title"));

  // Test with no fields in the schema
  resp = Run({"FT.CREATE", "index", "ON", "HASH", "SCHEMA"});
  EXPECT_THAT(resp, ErrArg("Fields arguments are missing"));

  // Test with an invalid field type
  resp = Run({"FT.CREATE", "index", "ON", "HASH", "SCHEMA", "title", "UNKNOWN_TYPE"});
  EXPECT_THAT(resp, ErrArg("Field type UNKNOWN_TYPE is not supported"));

  // Test with an invalid STOPWORDS argument
  resp = Run({"FT.CREATE", "index", "ON", "HASH", "STOPWORDS", "10", "the", "and", "of", "SCHEMA",
              "title", "TEXT"});
  EXPECT_THAT(resp, ErrArg(kSyntaxErr));

  resp = Run({"FT.CREATE", "index", "ON", "HASH", "STOPWORDS", "99999999999999999999", "the", "and",
              "of", "SCHEMA", "title", "TEXT"});
  EXPECT_THAT(resp, ErrArg(kInvalidIntErr));

  resp = Run({"FT.CREATE", "index", "ON", "HASH", "STOPWORDS", "-1", "the", "and", "of", "SCHEMA",
              "title", "TEXT"});
  EXPECT_THAT(resp, ErrArg(kInvalidIntErr));

  resp = Run({"FT.CREATE", "index", "ON", "HASH", "STOPWORDS", "not_a_number", "the", "and", "of",
              "SCHEMA", "title", "TEXT"});
  EXPECT_THAT(resp, ErrArg(kInvalidIntErr));
}

TEST_F(SearchFamilyTest, SynonymManagement) {
  // Create index with prefix
  EXPECT_EQ(
      Run({"FT.CREATE", "my_idx", "ON", "HASH", "PREFIX", "1", "doc:", "SCHEMA", "title", "TEXT"}),
      "OK");

  // Add first group of synonyms
  EXPECT_EQ(Run({"FT.SYNUPDATE", "my_idx", "1", "cat", "feline", "kitty"}), "OK");

  // Add second group of synonyms
  EXPECT_EQ(Run({"FT.SYNUPDATE", "my_idx", "2", "kitty", "cute", "adorable"}), "OK");

  // Add third group of synonyms
  EXPECT_EQ(Run({"FT.SYNUPDATE", "my_idx", "3", "kitty", "tiger", "cub"}), "OK");

  // Check the dump output
  auto resp = Run({"FT.SYNDUMP", "my_idx"});
  EXPECT_THAT(resp, IsUnordArray("cub", IsArray("3"), "cute", IsArray("2"), "adorable",
                                 IsArray("2"), "kitty", IsArray("1", "2", "3"), "feline",
                                 IsArray("1"), "tiger", IsArray("3"), "cat", IsArray("1")));
}

TEST_F(SearchFamilyTest, SynonymsSearch) {
  // Create search index
  auto resp =
      Run({"FT.CREATE", "myIndex", "ON", "HASH", "PREFIX", "1", "doc:", "SCHEMA", "title", "TEXT"});
  EXPECT_EQ(resp, "OK");

  // Add documents
  EXPECT_THAT(Run({"HSET", "doc:1", "title", "car"}), IntArg(1));
  EXPECT_THAT(Run({"HSET", "doc:2", "title", "automobile"}), IntArg(1));
  EXPECT_THAT(Run({"HSET", "doc:3", "title", "vehicle"}), IntArg(1));

  // Add synonyms "car" and "automobile" to group 1
  resp = Run({"FT.SYNUPDATE", "myIndex", "1", "car", "automobile"});
  EXPECT_EQ(resp, "OK");

  // Check synonyms list
  resp = Run({"FT.SYNDUMP", "myIndex"});
  ASSERT_THAT(resp, ArrLen(4));

  // Search for "car" (should find both "car" and "automobile")
  resp = Run({"FT.SEARCH", "myIndex", "car"});
  EXPECT_THAT(resp, AreDocIds("doc:1", "doc:2"));

  // Search for "automobile" (should find both "car" and "automobile")
  resp = Run({"FT.SEARCH", "myIndex", "automobile"});
  EXPECT_THAT(resp, AreDocIds("doc:1", "doc:2"));

  // Add "vehicle" to the synonym group
  resp = Run({"FT.SYNUPDATE", "myIndex", "1", "vehicle"});
  EXPECT_EQ(resp, "OK");

  // Search for "vehicle" (should find all three documents)
  resp = Run({"FT.SEARCH", "myIndex", "vehicle"});
  EXPECT_THAT(resp, AreDocIds("doc:1", "doc:2", "doc:3"));
}

// Test for case-insensitive synonyms
TEST_F(SearchFamilyTest, CaseInsensitiveSynonyms) {
  // Create an index
  EXPECT_EQ(Run({"FT.CREATE", "case_idx", "ON", "HASH", "PREFIX", "1", "doc:", "SCHEMA", "title",
                 "TEXT"}),
            "OK");

  // Add documents with different case words
  EXPECT_THAT(Run({"HSET", "doc:1", "title", "The cat is sleeping"}), IntArg(1));
  EXPECT_THAT(Run({"HSET", "doc:2", "title", "A feline hunter"}), IntArg(1));
  EXPECT_THAT(Run({"HSET", "doc:3", "title", "The dog is barking"}), IntArg(1));
  EXPECT_THAT(Run({"HSET", "doc:4", "title", "A Canine friend"}), IntArg(1));

  // Add synonym groups with text IDs
  EXPECT_EQ(Run({"FT.SYNUPDATE", "case_idx", "my_synonyms_group0", "cat", "feline"}), "OK");
  EXPECT_EQ(Run({"FT.SYNUPDATE", "case_idx", "my_synonyms_group1", "dog", "canine"}), "OK");

  // Check synonym output
  auto resp = Run({"FT.SYNDUMP", "case_idx"});
  EXPECT_THAT(resp, ArrLen(8));  // 4 terms, each with a list of groups

  // Synonym search is case-insensitive
  // Search for "cat" should find "cat" and "feline"
  resp = Run({"FT.SEARCH", "case_idx", "cat"});
  EXPECT_THAT(resp, AreDocIds("doc:1", "doc:2"));

  // Search for "feline" should find "feline" and "cat"
  resp = Run({"FT.SEARCH", "case_idx", "feline"});
  EXPECT_THAT(resp, AreDocIds("doc:2", "doc:1"));

  // Search for "dog" should find "dog" and "canine"
  resp = Run({"FT.SEARCH", "case_idx", "dog"});
  EXPECT_THAT(resp, AreDocIds("doc:3", "doc:4"));

  // Search for "canine" should find "canine" and "dog"
  resp = Run({"FT.SEARCH", "case_idx", "canine"});
  EXPECT_THAT(resp, AreDocIds("doc:4", "doc:3"));

  // Search with different case
  // Search for "Cat" (uppercase) should find "cat" and "feline"
  resp = Run({"FT.SEARCH", "case_idx", "Cat"});
  EXPECT_THAT(resp, AreDocIds("doc:1", "doc:2"));

  // Search for "FELINE" (uppercase) should find "feline" and "cat"
  resp = Run({"FT.SEARCH", "case_idx", "FELINE"});
  EXPECT_THAT(resp, AreDocIds("doc:2", "doc:1"));

  // Search for "DoG" (mixed case) should find "dog" and "canine"
  resp = Run({"FT.SEARCH", "case_idx", "DoG"});
  EXPECT_THAT(resp, AreDocIds("doc:3", "doc:4"));

  // Search for "cAnInE" (mixed case) should find "canine" and "dog"
  resp = Run({"FT.SEARCH", "case_idx", "cAnInE"});
  EXPECT_THAT(resp, AreDocIds("doc:4", "doc:3"));
}

TEST_F(SearchFamilyTest, SynonymsWithSpaces) {
  EXPECT_EQ(Run({"FT.CREATE", "my_index", "ON", "HASH", "PREFIX", "1", "doc:", "SCHEMA", "field",
                 "TEXT"}),
            "OK");

  EXPECT_EQ(Run({"FT.SYNUPDATE", "my_index", "syn_group", "word1", "word2"}), "OK");

  EXPECT_THAT(Run({"HSET", "doc:1", "field", " syn_group"}), IntArg(1));
  EXPECT_THAT(Run({"HSET", "doc:2", "field", "syn_group"}), IntArg(1));
  EXPECT_THAT(Run({"HSET", "doc:3", "field", "word1"}), IntArg(1));
  EXPECT_THAT(Run({"HSET", "doc:4", "field", "word2"}), IntArg(1));
  EXPECT_THAT(Run({"HSET", "doc:5", "field", R"(\ syn_group)"}), IntArg(1));

  auto resp = Run({"FT.SEARCH", "my_index", "word1"});
  EXPECT_THAT(resp, AreDocIds("doc:3", "doc:4"));

  resp = Run({"FT.SEARCH", "my_index", "word2"});
  EXPECT_THAT(resp, AreDocIds("doc:4", "doc:3"));

  resp = Run({"FT.SEARCH", "my_index", "syn_group"});
  EXPECT_THAT(resp, AreDocIds("doc:2", "doc:1", "doc:5"));

  // FT.SEARCH my_index "\ syn_group"
  // FT.SEARCH my_index " syn_group"
  // The both transform to " syn_group" after syntax analysis
  // " syn_group" passes to query_str in FtSearch
  resp = Run({"FT.SEARCH", "my_index", " syn_group"});
  EXPECT_THAT(resp, AreDocIds("doc:1", "doc:2", "doc:5"));
}

TEST_F(SearchFamilyTest, SynonymsWithLeadingSpaces) {
  EXPECT_EQ(Run({"FT.CREATE", "my_index", "ON", "HASH", "PREFIX", "1", "doc:", "SCHEMA", "title",
                 "TEXT"}),
            "OK");

  EXPECT_EQ(Run({"FT.SYNUPDATE", "my_index", "group1", "word", "    several_spaces_synonym"}),
            "OK");

  auto resp = Run({"FT.SYNDUMP", "my_index"});
  EXPECT_THAT(resp, IsUnordArray("    several_spaces_synonym", IsArray("group1"), "word",
                                 IsArray("group1")));

  EXPECT_THAT(Run({"HSET", "doc:1", "title", "word"}), IntArg(1));
  EXPECT_THAT(Run({"HSET", "doc:2", "title", "several_spaces_synonym"}), IntArg(1));

  resp = Run({"FT.SEARCH", "my_index", "word"});
  EXPECT_THAT(resp, AreDocIds("doc:1"));

  resp = Run({"FT.SEARCH", "my_index", "several_spaces_synonym"});
  EXPECT_THAT(resp, AreDocIds("doc:2"));

  EXPECT_THAT(Run({"HSET", "doc:3", "title", "    several_spaces_synonym"}), IntArg(1));

  resp = Run({"FT.SEARCH", "my_index", "word"});
  EXPECT_THAT(resp, AreDocIds("doc:1"));
}

// Test to verify prefix search works correctly with synonyms
TEST_F(SearchFamilyTest, PrefixSearchWithSynonyms) {
  // Create search index
  EXPECT_EQ(Run({"FT.CREATE", "prefix_index", "ON", "HASH", "PREFIX", "1", "doc:", "SCHEMA",
                 "title", "TEXT"}),
            "OK");

  // Add documents with words that start with the same prefix
  EXPECT_THAT(Run({"HSET", "doc:1", "title", "apple"}), IntArg(1));
  EXPECT_THAT(Run({"HSET", "doc:2", "title", "application"}), IntArg(1));
  EXPECT_THAT(Run({"HSET", "doc:3", "title", "banana"}), IntArg(1));
  EXPECT_THAT(Run({"HSET", "doc:4", "title", "appetizer"}), IntArg(1));
  EXPECT_THAT(Run({"HSET", "doc:5", "title", "pineapple"}), IntArg(1));
  EXPECT_THAT(Run({"HSET", "doc:6", "title", "macintosh"}), IntArg(1));

  // Check prefix search before adding synonyms
  auto resp = Run({"FT.SEARCH", "prefix_index", "app*"});
  EXPECT_THAT(resp, AreDocIds("doc:1", "doc:2", "doc:4"));

  // Add synonym: apple <-> macintosh
  EXPECT_EQ(Run({"FT.SYNUPDATE", "prefix_index", "1", "apple", "macintosh"}), "OK");

  // Verify prefix search still works after adding synonyms
  resp = Run({"FT.SEARCH", "prefix_index", "app*"});
  EXPECT_THAT(resp, AreDocIds("doc:1", "doc:2", "doc:4"));

  // Check exact term search for terms that are now synonyms
  resp = Run({"FT.SEARCH", "prefix_index", "apple"});
  EXPECT_THAT(resp, AreDocIds("doc:1", "doc:6"));  // Should find both apple and macintosh

  resp = Run({"FT.SEARCH", "prefix_index", "macintosh"});
  EXPECT_THAT(resp, AreDocIds("doc:6", "doc:1"));  // Should find both macintosh and apple

  // Check that prefix search for mac* only finds macintosh, not apple
  resp = Run({"FT.SEARCH", "prefix_index", "mac*"});
  EXPECT_THAT(resp, AreDocIds("doc:6"));  // Should only find macintosh
}

TEST_F(SearchFamilyTest, SearchSortByOptionNonSortableFieldJson) {
  Run({"JSON.SET", "json1", "$", R"({"text":"2"})"});
  Run({"JSON.SET", "json2", "$", R"({"text":"1"})"});

  auto resp = Run({"FT.CREATE", "index", "ON", "JSON", "SCHEMA", "$.text", "AS", "text", "TEXT"});
  EXPECT_EQ(resp, "OK");

  auto expect_expr = [](std::string_view text_field) {
    return IsArray(2, "json2", IsMap(text_field, "\"1\"", "$", R"({"text":"1"})"), "json1",
                   IsMap(text_field, "\"2\"", "$", R"({"text":"2"})"));
  };

  resp = Run({"FT.SEARCH", "index", "*", "SORTBY", "text"});
  EXPECT_THAT(resp, expect_expr("text"sv));

  resp = Run({"FT.SEARCH", "index", "*", "SORTBY", "@text"});
  EXPECT_THAT(resp, expect_expr("text"sv));

  resp = Run({"FT.SEARCH", "index", "*", "SORTBY", "$.text"});
  EXPECT_THAT(resp, expect_expr("$.text"sv));
}

TEST_F(SearchFamilyTest, SearchSortByOptionNonSortableFieldHash) {
  Run({"HSET", "h1", "text", "2"});
  Run({"HSET", "h2", "text", "1"});

  auto resp = Run({"FT.CREATE", "index", "ON", "HASH", "SCHEMA", "text", "TEXT"});
  EXPECT_EQ(resp, "OK");

  auto expected_expr = IsArray(2, "h2", IsMap("text", "1"), "h1", IsMap("text", "2"));

  resp = Run({"FT.SEARCH", "index", "*", "SORTBY", "text"});
  EXPECT_THAT(resp, expected_expr);

  resp = Run({"FT.SEARCH", "index", "*", "SORTBY", "@text"});
  EXPECT_THAT(resp, expected_expr);
}

TEST_F(SearchFamilyTest, KnnSearchWithSortby) {
  auto to_vector = [](const char* value) { return std::string(value, 16); };

  Run({"HSET", "doc:1", "timestamp", "1713100000", "embedding",
       to_vector("\x3d\xcc\xcc\x3d\x00\x00\x80\x3f\xcd\xcc\x4c\x3e\x9a\x99\x19\x3f")});
  Run({"HSET", "doc:2", "timestamp", "1713200000", "embedding",
       to_vector("\x9a\x99\x19\x3f\xcd\xcc\x4c\x3e\x00\x00\x80\x3f\x3d\xcc\xcc\x3d")});
  Run({"HSET", "doc:3", "timestamp", "1713300000", "embedding",
       to_vector("\x00\x00\x80\x3f\x3d\xcc\xcc\x3d\xcd\xcc\x4c\x3e\x9a\x99\x19\x3f")});

  Run({"FT.CREATE", "my_index", "ON", "HASH", "SCHEMA", "timestamp", "NUMERIC", "SORTABLE",
       "embedding", "VECTOR", "FLAT", "6", "TYPE", "FLOAT32", "DIM", "4", "DISTANCE_METRIC",
       "COSINE"});

  auto search_vector =
      to_vector("\x3d\xcc\xcc\x3d\x00\x00\x80\x3f\xcd\xcc\x4c\x3e\x9a\x99\x19\x3f");

  auto resp = Run({"FT.SEARCH", "my_index", "*=>[KNN 2 @embedding $vec]", "PARAMS", "2", "vec",
                   search_vector, "NOCONTENT"});
  EXPECT_THAT(resp, IsArray(2, "doc:1", "doc:3"));

  // FT.SEARCH with KNN + SORTBY
  resp = Run({"FT.SEARCH", "my_index", "*=>[KNN 2 @embedding $vec]", "PARAMS", "2", "vec",
              search_vector, "SORTBY", "timestamp", "DESC", "NOCONTENT"});
  EXPECT_THAT(resp, IsArray(2, "doc:3", "doc:1"));
}

TEST_F(SearchFamilyTest, SearchNonNullFields) {
  // Basic schema with text, tag, and numeric fields
  EXPECT_EQ(Run({"ft.create", "i1", "schema", "title", "text", "tags", "tag", "score", "numeric",
                 "sortable"}),
            "OK");

  Run({"hset", "d:1", "title", "Document with title and tags", "tags", "tag1,tag2"});
  Run({"hset", "d:2", "title", "Document with title and score", "score", "75"});
  Run({"hset", "d:3", "title", "Document with all fields", "tags", "tag2,tag3", "score", "100"});
  Run({"hset", "d:4", "tags", "Document with only tags", "score", "50"});

  // Testing non-null field searches with @field:* syntax
  EXPECT_THAT(Run({"ft.search", "i1", "@title:*"}), AreDocIds("d:1", "d:2", "d:3"));
  EXPECT_THAT(Run({"ft.search", "i1", "@tags:*"}), AreDocIds("d:1", "d:3", "d:4"));
  EXPECT_THAT(Run({"ft.search", "i1", "@score:*"}), AreDocIds("d:2", "d:3", "d:4"));

  // Testing combinations of non-null field searches
  EXPECT_THAT(Run({"ft.search", "i1", "@title:* @tags:*"}), AreDocIds("d:1", "d:3"));
  EXPECT_THAT(Run({"ft.search", "i1", "@title:* @score:*"}), AreDocIds("d:2", "d:3"));
  EXPECT_THAT(Run({"ft.search", "i1", "@tags:* @score:*"}), AreDocIds("d:3", "d:4"));
  EXPECT_THAT(Run({"ft.search", "i1", "@title:* @tags:* @score:*"}), AreDocIds("d:3"));

  // Testing non-null field searches with sorting
  auto result = Run({"ft.search", "i1", "@score:*", "SORTBY", "score", "DESC"});
  ASSERT_EQ(result.GetVec().size(), 7);
  EXPECT_EQ(result.GetVec()[1].GetString(), "d:3");  // Highest score (100) first
  EXPECT_EQ(result.GetVec()[3].GetString(), "d:2");  // Middle score (75)
  EXPECT_EQ(result.GetVec()[5].GetString(), "d:4");  // Lowest score (50) last

  // Testing non-null field searches with JSON
  Run({"json.set", "j:1", ".",
       R"({"title": "JSON document", "meta": {"tags": ["tag1", "tag2"]}})"});
  Run({"json.set", "j:2", ".", R"({"meta": {"score": 100}})"});
  Run({"json.set", "j:3", ".",
       R"({"title": "Full JSON", "meta": {"tags": ["tag3"], "score": 80}})"});

  EXPECT_EQ(Run({"ft.create", "i2", "on", "json", "schema", "$.title", "as", "title", "text",
                 "$.meta.tags", "as", "tags", "tag", "$.meta.score", "as", "score", "numeric"}),
            "OK");

  EXPECT_THAT(Run({"ft.search", "i2", "@title:*"}), AreDocIds("j:1", "j:3"));
  EXPECT_THAT(Run({"ft.search", "i2", "@tags:*"}), AreDocIds("j:1", "j:3"));
  EXPECT_THAT(Run({"ft.search", "i2", "@score:*"}), AreDocIds("j:2", "j:3"));
  EXPECT_THAT(Run({"ft.search", "i2", "@title:* @tags:* @score:*"}), AreDocIds("j:3"));

  // Testing text indices with star query
  Run({"hset", "text:1", "content", "apple banana"});
  Run({"hset", "text:2", "content", "cherry date"});
  Run({"hset", "text:3", "content", "elephant fig"});

  EXPECT_EQ(Run({"ft.create", "text_idx", "ON", "HASH", "PREFIX", "1", "text:", "SCHEMA", "content",
                 "TEXT"}),
            "OK");

  EXPECT_THAT(Run({"ft.search", "text_idx", "*"}), AreDocIds("text:1", "text:2", "text:3"));

  // Testing tag indices with star query
  Run({"hset", "tag:1", "categories", "fruit,food"});
  Run({"hset", "tag:2", "categories", "drink,beverage"});
  Run({"hset", "tag:3", "categories", "tech,gadget"});

  EXPECT_EQ(Run({"ft.create", "tag_idx", "ON", "HASH", "PREFIX", "1", "tag:", "SCHEMA",
                 "categories", "TAG", "SEPARATOR", ","}),
            "OK");

  EXPECT_THAT(Run({"ft.search", "tag_idx", "*"}), AreDocIds("tag:1", "tag:2", "tag:3"));

  // Testing numeric indices with star query
  Run({"hset", "num:1", "price", "10.5"});
  Run({"hset", "num:2", "price", "20.75"});
  Run({"hset", "num:3", "price", "30.99"});

  EXPECT_EQ(Run({"ft.create", "num_idx", "ON", "HASH", "PREFIX", "1", "num:", "SCHEMA", "price",
                 "NUMERIC", "SORTABLE"}),
            "OK");

  EXPECT_THAT(Run({"ft.search", "num_idx", "*"}), AreDocIds("num:1", "num:2", "num:3"));

  // Testing vector indices with star query
  string vector1 = "\\x00\\x00\\x80\\x3f\\x00\\x00\\x00\\x00\\x00\\x00\\x00\\x00";  // [1,0,0]
  string vector2 = "\\x00\\x00\\x00\\x00\\x00\\x00\\x80\\x3f\\x00\\x00\\x00\\x00";  // [0,1,0]
  string vector3 = "\\x00\\x00\\x00\\x00\\x00\\x00\\x00\\x00\\x00\\x00\\x80\\x3f";  // [0,0,1]

  Run({"hset", "vec:1", "embedding", vector1});
  Run({"hset", "vec:2", "embedding", vector2});
  Run({"hset", "vec:3", "embedding", vector3});

  // Testing star query with result limit
  auto limit_result = Run({"ft.search", "text_idx", "*", "LIMIT", "0", "2"});
  ASSERT_GE(limit_result.GetVec().size(), 5);                 // Total count + 2 docs with fields
  EXPECT_EQ(limit_result.GetVec()[0].GetInt(), 3);            // Total count is 3 (all matches)
  EXPECT_EQ(limit_result.GetVec()[1].GetString(), "text:1");  // First doc
  EXPECT_EQ(limit_result.GetVec()[3].GetString(), "text:2");  // Second doc

  // Testing star query with sorting
  auto price_desc_result = Run({"ft.search", "num_idx", "*", "SORTBY", "price", "DESC"});
  ASSERT_EQ(price_desc_result.GetVec().size(), 7);
  EXPECT_EQ(price_desc_result.GetVec()[1].GetString(), "num:3");  // Most expensive item first
  EXPECT_EQ(price_desc_result.GetVec()[3].GetString(), "num:2");
  EXPECT_EQ(price_desc_result.GetVec()[5].GetString(), "num:1");  // Cheapest item last

  auto price_asc_result = Run({"ft.search", "num_idx", "*", "SORTBY", "price", "ASC"});
  ASSERT_EQ(price_asc_result.GetVec().size(), 7);
  EXPECT_EQ(price_asc_result.GetVec()[1].GetString(), "num:1");  // Cheapest item first
  EXPECT_EQ(price_asc_result.GetVec()[3].GetString(), "num:2");
  EXPECT_EQ(price_asc_result.GetVec()[5].GetString(), "num:3");  // Most expensive item last
}

TEST_F(SearchFamilyTest, SortIndexBasicOperations) {
  // Create an index with a numeric field and a text field, both SORTABLE
  EXPECT_EQ(Run({"ft.create", "sort_idx", "SCHEMA", "num_field", "NUMERIC", "SORTABLE", "str_field",
                 "TEXT", "SORTABLE"}),
            "OK");

  // Add documents with different field values - only with both fields for test simplification
  Run({"hset", "doc:1", "num_field", "10", "str_field", "apple"});
  Run({"hset", "doc:2", "num_field", "20", "str_field", "banana"});
  Run({"hset", "doc:3", "num_field", "5", "str_field", "cherry"});
  Run({"hset", "doc:4", "num_field", "15", "str_field", "date"});

  // Test search with star (* - all documents)
  EXPECT_THAT(Run({"ft.search", "sort_idx", "*"}), AreDocIds("doc:1", "doc:2", "doc:3", "doc:4"));

  // Test search by field presence
  EXPECT_THAT(Run({"ft.search", "sort_idx", "@num_field:*"}),
              AreDocIds("doc:1", "doc:2", "doc:3", "doc:4"));
  EXPECT_THAT(Run({"ft.search", "sort_idx", "@str_field:*"}),
              AreDocIds("doc:1", "doc:2", "doc:3", "doc:4"));

  // Test sorting by numeric field (ascending)
  auto num_asc_result = Run({"ft.search", "sort_idx", "*", "SORTBY", "num_field", "ASC"});

  // Check the overall order, not specific indices
  ASSERT_GE(num_asc_result.GetVec().size(), 9);  // 4 documents * 2 + 1

  // Collect document IDs in the order they appear in the result
  std::vector<std::string> sorted_ids;
  for (size_t i = 1; i < num_asc_result.GetVec().size(); i += 2) {
    sorted_ids.push_back(num_asc_result.GetVec()[i].GetString());
  }

  // Verify that the numeric field sorting order is correct
  ASSERT_EQ(sorted_ids.size(), 4);
  EXPECT_EQ(sorted_ids[0], "doc:3");  // 5
  EXPECT_EQ(sorted_ids[1], "doc:1");  // 10
  EXPECT_EQ(sorted_ids[2], "doc:4");  // 15
  EXPECT_EQ(sorted_ids[3], "doc:2");  // 20

  // Sorting by text field (descending)
  auto str_desc_result = Run({"ft.search", "sort_idx", "*", "SORTBY", "str_field", "DESC"});

  // Check the overall order of text sorting
  sorted_ids.clear();
  for (size_t i = 1; i < str_desc_result.GetVec().size(); i += 2) {
    sorted_ids.push_back(str_desc_result.GetVec()[i].GetString());
  }

  ASSERT_EQ(sorted_ids.size(), 4);
  EXPECT_EQ(sorted_ids[0], "doc:4");  // date
  EXPECT_EQ(sorted_ids[1], "doc:3");  // cherry
  EXPECT_EQ(sorted_ids[2], "doc:2");  // banana
  EXPECT_EQ(sorted_ids[3], "doc:1");  // apple

  // Update a document
  Run({"hset", "doc:3", "num_field", "30"});  // 5 -> 30

  // Check the updated sorting
  auto updated_result = Run({"ft.search", "sort_idx", "*", "SORTBY", "num_field", "ASC"});
  sorted_ids.clear();
  for (size_t i = 1; i < updated_result.GetVec().size(); i += 2) {
    sorted_ids.push_back(updated_result.GetVec()[i].GetString());
  }

  ASSERT_EQ(sorted_ids.size(), 4);
  EXPECT_EQ(sorted_ids[0], "doc:1");  // 10
  EXPECT_EQ(sorted_ids[1], "doc:4");  // 15
  EXPECT_EQ(sorted_ids[2], "doc:2");  // 20
  EXPECT_EQ(sorted_ids[3], "doc:3");  // 30

  // Test document deletion
  Run({"del", "doc:2"});
  auto after_delete_result = Run({"ft.search", "sort_idx", "*"});
  EXPECT_THAT(after_delete_result, AreDocIds("doc:1", "doc:3", "doc:4"));
}

// Separate test for documents with missing fields during sorting
TEST_F(SearchFamilyTest, SortIndexWithNullFields) {
  EXPECT_EQ(Run({"ft.create", "null_sort_idx", "SCHEMA", "num_field", "NUMERIC", "SORTABLE"}),
            "OK");

  // Documents with and without numeric field
  Run({"hset", "doc:1", "num_field", "10"});
  Run({"hset", "doc:2", "num_field", "20"});
  Run({"hset", "doc:3", "other_field", "value"});  // no numeric field

  // Verify that all documents are indexed
  EXPECT_THAT(Run({"ft.search", "null_sort_idx", "*"}), AreDocIds("doc:1", "doc:2", "doc:3"));

  // Verify that only documents with numeric field are found by @num_field:* query
  EXPECT_THAT(Run({"ft.search", "null_sort_idx", "@num_field:*"}), AreDocIds("doc:1", "doc:2"));

  // When sorting, documents without the field should be at the end (but exact order may vary)
  auto sort_result = Run({"ft.search", "null_sort_idx", "*", "SORTBY", "num_field", "ASC"});

  // Collect results
  std::vector<std::string> sorted_ids;
  for (size_t i = 1; i < sort_result.GetVec().size(); i += 2) {
    sorted_ids.push_back(sort_result.GetVec()[i].GetString());
  }

  // Verify that documents with numeric fields are in the correct order,
  // and the document without a numeric field is either at the end or not included (depends on
  // implementation)
  ASSERT_GE(sorted_ids.size(), 2);

  // Check only documents with known field values
  auto doc1_pos = std::find(sorted_ids.begin(), sorted_ids.end(), "doc:1");
  auto doc2_pos = std::find(sorted_ids.begin(), sorted_ids.end(), "doc:2");

  ASSERT_NE(doc1_pos, sorted_ids.end());
  ASSERT_NE(doc2_pos, sorted_ids.end());

  // doc:1 (10) should be before doc:2 (20) in ascending sort
  EXPECT_LT(std::distance(sorted_ids.begin(), doc1_pos),
            std::distance(sorted_ids.begin(), doc2_pos));
}

TEST_F(SearchFamilyTest, VectorIndexOperations) {
  // Create an index with a vector field
  EXPECT_EQ(Run({"ft.create", "vector_idx", "SCHEMA", "vec", "VECTOR", "FLAT", "6", "TYPE",
                 "FLOAT32", "DIM", "3", "DISTANCE_METRIC", "L2", "name", "TEXT"}),
            "OK");

  // Function to convert float vectors to binary representation
  auto FloatsToBytes = [](const std::vector<float>& floats) -> std::string {
    return std::string(reinterpret_cast<const char*>(floats.data()), floats.size() * sizeof(float));
  };

  // Prepare vector data in binary format
  std::string vec1 = FloatsToBytes({1.0f, 0.0f, 0.0f});
  std::string vec2 = FloatsToBytes({0.0f, 1.0f, 0.0f});
  std::string vec3 = FloatsToBytes({0.0f, 0.0f, 1.0f});
  std::string vec4 = FloatsToBytes({0.5f, 0.5f, 0.0f});
  std::string vec5 = FloatsToBytes({0.3f, 0.3f, 0.3f});

  // Add documents with vector data in binary format
  Run({"hset", "vec:1", "vec", vec1, "name", "vector1"});
  Run({"hset", "vec:2", "vec", vec2, "name", "vector2"});
  Run({"hset", "vec:3", "vec", vec3, "name", "vector3"});
  Run({"hset", "vec:4", "vec", vec4, "name", "vector4"});
  Run({"hset", "vec:5", "vec", vec5, "name", "vector5"});

  // Basic star search
  auto star_search = Run({"ft.search", "vector_idx", "*"});
  EXPECT_THAT(star_search, AreDocIds("vec:1", "vec:2", "vec:3", "vec:4", "vec:5"));

  // Search by vector field presence
  auto vec_field_search = Run({"ft.search", "vector_idx", "@vec:*"});
  EXPECT_THAT(vec_field_search, AreDocIds("vec:1", "vec:2", "vec:3", "vec:4", "vec:5"));
}

// Test to verify that @field:* syntax works with sortable fields
TEST_F(SearchFamilyTest, SortIndexGetAllResults) {
  // Create an index with a numeric field that is SORTABLE but not indexed as a regular field
  EXPECT_EQ(Run({"ft.create", "sort_only_idx", "SCHEMA", "sort_field", "NUMERIC", "SORTABLE"}),
            "OK");

  // Add documents with and without the sortable field
  Run({"hset", "doc:1", "sort_field", "10", "other_field", "value1"});
  Run({"hset", "doc:2", "sort_field", "20", "other_field", "value2"});
  Run({"hset", "doc:3", "sort_field", "30", "other_field", "value3"});
  Run({"hset", "doc:4", "other_field", "value4"});  // no sort_field
  Run({"hset", "doc:5", "other_field", "value5"});  // no sort_field

  // Test that all documents are indexed
  EXPECT_THAT(Run({"ft.search", "sort_only_idx", "*"}),
              AreDocIds("doc:1", "doc:2", "doc:3", "doc:4", "doc:5"));

  // Test that @field:* search works for sortable field
  // This should only return documents that have the sort_field
  EXPECT_THAT(Run({"ft.search", "sort_only_idx", "@sort_field:*"}),
              AreDocIds("doc:1", "doc:2", "doc:3"));

  // Test sorting with @field:* query
  auto sort_result =
      Run({"ft.search", "sort_only_idx", "@sort_field:*", "SORTBY", "sort_field", "DESC"});

  // Collect document IDs in order
  std::vector<std::string> sorted_ids;
  for (size_t i = 1; i < sort_result.GetVec().size(); i += 2) {
    sorted_ids.push_back(sort_result.GetVec()[i].GetString());
  }

  // Verify correct order
  ASSERT_EQ(sorted_ids.size(), 3);
  EXPECT_EQ(sorted_ids[0], "doc:3");  // 30
  EXPECT_EQ(sorted_ids[1], "doc:2");  // 20
  EXPECT_EQ(sorted_ids[2], "doc:1");  // 10
}

TEST_F(SearchFamilyTest, JsonWithNullFields) {
  // Create JSON documents with null values in different field types
  Run({"JSON.SET", "doc:1", ".",
       R"({"text_field": "sample text", "tag_field": "tag1,tag2", "num_field": 100})"});
  Run({"JSON.SET", "doc:2", ".", R"({"text_field": null, "tag_field": "tag3", "num_field": 200})"});
  Run({"JSON.SET", "doc:3", ".",
       R"({"text_field": "another text", "tag_field": null, "num_field": 300})"});
  Run({"JSON.SET", "doc:4", ".",
       R"({"text_field": "more text", "tag_field": "tag4,tag5", "num_field": null})"});
  Run({"JSON.SET", "doc:5", ".", R"({"text_field": null, "tag_field": null, "num_field": null})"});
  Run({"JSON.SET", "doc:6", ".", R"({"other_field": "not indexed field"})"});

  // Create indices for text, tag, and numeric fields (non-sortable)
  EXPECT_EQ(Run({"FT.CREATE", "idx:regular", "ON", "JSON", "SCHEMA", "$.text_field", "AS",
                 "text_field", "TEXT", "$.tag_field", "AS", "tag_field", "TAG", "$.num_field", "AS",
                 "num_field", "NUMERIC"}),
            "OK");

  // Create indices for text, tag, and numeric fields (sortable)
  EXPECT_EQ(Run({"FT.CREATE",    "idx:sortable", "ON",         "JSON",    "SCHEMA",
                 "$.text_field", "AS",           "text_field", "TEXT",    "SORTABLE",
                 "$.tag_field",  "AS",           "tag_field",  "TAG",     "SORTABLE",
                 "$.num_field",  "AS",           "num_field",  "NUMERIC", "SORTABLE"}),
            "OK");

  // Test @field:* searches on non-sortable index
  EXPECT_THAT(Run({"FT.SEARCH", "idx:regular", "@text_field:*"}),
              AreDocIds("doc:1", "doc:3", "doc:4"));
  EXPECT_THAT(Run({"FT.SEARCH", "idx:regular", "@tag_field:*"}),
              AreDocIds("doc:1", "doc:2", "doc:4"));
  EXPECT_THAT(Run({"FT.SEARCH", "idx:regular", "@num_field:*"}),
              AreDocIds("doc:1", "doc:2", "doc:3"));

  // Test @field:* searches on sortable index
  EXPECT_THAT(Run({"FT.SEARCH", "idx:sortable", "@text_field:*"}),
              AreDocIds("doc:1", "doc:3", "doc:4"));
  EXPECT_THAT(Run({"FT.SEARCH", "idx:sortable", "@tag_field:*"}),
              AreDocIds("doc:1", "doc:2", "doc:4"));
  EXPECT_THAT(Run({"FT.SEARCH", "idx:sortable", "@num_field:*"}),
              AreDocIds("doc:1", "doc:2", "doc:3"));

  // Test search for documents with non-null values for all fields
  EXPECT_THAT(Run({"FT.SEARCH", "idx:regular", "@text_field:* @tag_field:* @num_field:*"}),
              AreDocIds("doc:1"));
  EXPECT_THAT(Run({"FT.SEARCH", "idx:sortable", "@text_field:* @tag_field:* @num_field:*"}),
              AreDocIds("doc:1"));

  // Test combined queries
  EXPECT_THAT(Run({"FT.SEARCH", "idx:regular", "@text_field:* @tag_field:*"}),
              AreDocIds("doc:1", "doc:4"));
  EXPECT_THAT(Run({"FT.SEARCH", "idx:regular", "@text_field:* @num_field:*"}),
              AreDocIds("doc:1", "doc:3"));
  EXPECT_THAT(Run({"FT.SEARCH", "idx:regular", "@tag_field:* @num_field:*"}),
              AreDocIds("doc:1", "doc:2"));
}

TEST_F(SearchFamilyTest, TestHsetDeleteDocumentHnswSchemaCrash) {
  EXPECT_EQ(Run({"FT.CREATE", "idx", "SCHEMA", "n", "NUMERIC", "v", "VECTOR", "HNSW", "8", "TYPE",
                 "FLOAT16", "DIM", "4", "DISTANCE_METRIC", "L2", "M", "65536"}),
            "OK");

  auto res = Run({"HSET", "doc", "n", "0"});
  EXPECT_EQ(res, 1);

  res = Run({"DEL", "doc"});
  EXPECT_EQ(res, 1);
}

TEST_F(SearchFamilyTest, RenameDocumentBetweenIndices) {
  absl::FlagSaver fs;

  SetTestFlag("cluster_mode", "emulated");
  ResetService();

  EXPECT_EQ(Run({"ft.create", "idx1", "prefix", "1", "idx1", "filter", "@index==\"yes\"", "schema",
                 "t", "text"}),
            "OK");
  EXPECT_EQ(Run({"ft.create", "idx2", "prefix", "1", "idx2", "filter", "@index==\"yes\"", "schema",
                 "t", "text"}),
            "OK");

  Run({"hset", "idx1:{doc}1", "t", "foo1", "index", "yes"});

  EXPECT_EQ(Run({"rename", "idx1:{doc}1", "idx2:{doc}1"}), "OK");
  EXPECT_EQ(Run({"rename", "idx2:{doc}1", "idx1:{doc}1"}), "OK");
}

TEST_F(SearchFamilyTest, JsonSetIndexesBug) {
  auto resp = Run({"JSON.SET", "j1", "$", R"({"text":"some text"})"});
  EXPECT_THAT(resp, "OK");

  resp = Run(
      {"FT.CREATE", "index", "ON", "json", "SCHEMA", "$.text", "AS", "text", "TEXT", "SORTABLE"});
  EXPECT_THAT(resp, "OK");

  resp = Run({"JSON.SET", "j1", "$", R"({"asd}"})"});
  EXPECT_THAT(resp, ErrArg("ERR failed to parse JSON"));

  resp = Run({"FT.AGGREGATE", "index", "*", "GROUPBY", "1", "@text"});
  EXPECT_THAT(resp, IsUnordArrayWithSize(IsMap("text", "some text")));
}

<<<<<<< HEAD
TEST_F(SearchFamilyTest, SearchReindexWriteSearchRace) {
  const std::string kIndexName = "myRaceIdx";
  const int kWriterOps = 2000;    // Number of documents to write
  const int kSearcherOps = 1500;  // Number of search operations
  const int kReindexerOps = 25;   // Number of times to drop/recreate the index

  // 1. Initial FT.CREATE for the index
  // Schema from the issue: content TEXT SORTABLE, tags TAG SORTABLE, numeric_field NUMERIC SORTABLE
  Run({"ft.create", kIndexName, "ON", "HASH", "PREFIX", "1", "doc:", "SCHEMA", "content", "TEXT",
       "SORTABLE", "tags", "TAG", "SORTABLE", "numeric_field", "NUMERIC", "SORTABLE"});

  // 2. writer_fiber
  auto writer_fiber = pp_->at(0)->LaunchFiber([&] {
    for (int i = 1; i <= kWriterOps; ++i) {
      std::string doc_key = absl::StrCat("doc:", i);
      std::string content = absl::StrCat("text data item ", i, " for race condition test");
      std::string tags_val = absl::StrCat("tagA,tagB,", (i % 10));
      std::string numeric_field_val = std::to_string(i);
      try {
        Run({"hset", doc_key, "content", content, "tags", tags_val, "numeric_field",
             numeric_field_val});
      } catch (const std::exception& e) {
      }
      if (i % 100 == 0)
        ThisFiber::SleepFor(std::chrono::microseconds(100));  // Brief yield
    }
  });

  // 3. searcher_fiber
  auto searcher_fiber = pp_->at(1)->LaunchFiber([&] {
    for (int i = 1; i <= kSearcherOps; ++i) {
      int random_val_content = 1 + (i % kWriterOps);
      int random_tag_val = i % 10;
      int random_val_numeric = 1 + (i % kWriterOps);

      std::string query_content = absl::StrCat("@content:item", random_val_content);
      std::string query_tags = absl::StrCat("@tags:{tagA|tagB|tag", random_tag_val, "}");
      std::string query_numeric = absl::StrCat("@numeric_field:[", random_val_numeric, " ",
                                               (random_val_numeric + 100), "]");
      try {
        Run({"ft.search", kIndexName, query_content});
        Run({"ft.search", kIndexName, query_tags});
        Run({"ft.search", kIndexName, query_numeric});
      } catch (const std::exception& e) {
      }
      if (i % 50 == 0)
        ThisFiber::SleepFor(std::chrono::microseconds(200 * (1 + i % 2)));
    }
  });

  // 4. reindexer_fiber
  auto reindexer_fiber = pp_->at(2)->LaunchFiber([&] {
    for (int i = 1; i <= kReindexerOps; ++i) {
      try {
        Run({"ft.create", kIndexName, "ON", "HASH", "PREFIX", "1", "doc:", "SCHEMA", "content",
             "TEXT", "SORTABLE", "tags", "TAG", "SORTABLE", "numeric_field", "NUMERIC",
             "SORTABLE"});
      } catch (const std::exception& e) {
      }
      ThisFiber::SleepFor(std::chrono::milliseconds(10 + (i % 5 * 5)));
      try {
        Run({"ft.dropindex", kIndexName});
      } catch (const std::exception& e) {
      }
      ThisFiber::SleepFor(std::chrono::microseconds(500 * (1 + i % 2)));
    }
  });

  // Join fibers
  writer_fiber.Join();
  searcher_fiber.Join();
  reindexer_fiber.Join();

  ASSERT_FALSE(service_->IsShardSetLocked());
}

=======
TEST_F(SearchFamilyTest, IgnoredOptionsInFtCreate) {
  Run({"HSET", "doc:1", "title", "Test Document"});

  // Create an index with various options, some of which should be ignored
  // INDEXMISSING and INDEXEMPTY are supported by default
  auto resp = Run({"FT.CREATE",
                   "idx",
                   "ON",
                   "HASH",
                   "SCHEMA",
                   "title",
                   "TEXT",
                   "UNF",
                   "NOSTEM",
                   "CASESENSITIVE",
                   "WITHSUFFIXTRIE",
                   "INDEXMISSING",
                   "INDEXEMPTY",
                   "WEIGHT",
                   "1",
                   "SEPARATOR",
                   "|",
                   "PHONETIC",
                   "dm:en",
                   "SORTABLE"});

  // Check that the response is OK, indicating the index was created successfully
  EXPECT_THAT(resp, "OK");

  // Verify that the index was created correctly
  resp = Run({"FT.SEARCH", "idx", "*"});
  EXPECT_THAT(resp, AreDocIds("doc:1"));
}
>>>>>>> 8b05854a
}  // namespace dfly<|MERGE_RESOLUTION|>--- conflicted
+++ resolved
@@ -2768,7 +2768,6 @@
   EXPECT_THAT(resp, IsUnordArrayWithSize(IsMap("text", "some text")));
 }
 
-<<<<<<< HEAD
 TEST_F(SearchFamilyTest, SearchReindexWriteSearchRace) {
   const std::string kIndexName = "myRaceIdx";
   const int kWriterOps = 2000;    // Number of documents to write
@@ -2845,7 +2844,6 @@
   ASSERT_FALSE(service_->IsShardSetLocked());
 }
 
-=======
 TEST_F(SearchFamilyTest, IgnoredOptionsInFtCreate) {
   Run({"HSET", "doc:1", "title", "Test Document"});
 
@@ -2879,5 +2877,5 @@
   resp = Run({"FT.SEARCH", "idx", "*"});
   EXPECT_THAT(resp, AreDocIds("doc:1"));
 }
->>>>>>> 8b05854a
+
 }  // namespace dfly