// Copyright 2023, DragonflyDB authors.  All rights reserved.
// See LICENSE for licensing terms.
//

#include "server/search/search_family.h"

#include <absl/flags/flag.h>

#include <algorithm>

#include "absl/strings/str_format.h"
#include "base/gtest.h"
#include "base/logging.h"
#include "facade/error.h"
#include "facade/facade_test.h"
#include "server/command_registry.h"
#include "server/test_utils.h"

using namespace testing;
using namespace std;
using namespace util;
using namespace facade;

ABSL_DECLARE_FLAG(bool, search_reject_legacy_field);

namespace dfly {

class SearchFamilyTest : public BaseFamilyTest {
 protected:
};

const auto kNoResults = IntArg(0);  // tests auto destruct single element arrays

/* Asserts that response is array of two arrays. Used to test FT.PROFILE response */
::testing::AssertionResult AssertArrayOfTwoArrays(const RespExpr& resp) {
  if (resp.GetVec().size() != 2) {
    return ::testing::AssertionFailure()
           << "Expected response array length to be 2, but was " << resp.GetVec().size();
  }

  const auto& vec = resp.GetVec();
  if (vec[0].type != RespExpr::ARRAY) {
    return ::testing::AssertionFailure()
           << "Expected resp[0] to be an array, but was " << vec[0].type;
  }
  if (vec[1].type != RespExpr::ARRAY) {
    return ::testing::AssertionFailure()
           << "Expected resp[1] to be an array, but was " << vec[1].type;
  }
  return ::testing::AssertionSuccess();
}

#define ASSERT_ARRAY_OF_TWO_ARRAYS(resp) ASSERT_PRED1(AssertArrayOfTwoArrays, resp)

MATCHER_P2(DocIds, total, arg_ids, "") {
  if (arg_ids.empty()) {
    if (auto res = arg.GetInt(); !res || *res != 0) {
      *result_listener << "Expected single zero";
      return false;
    }
    return true;
  }

  if (arg.type != RespExpr::ARRAY) {
    *result_listener << "Wrong response type: " << int(arg.type);
    return false;
  }

  auto results = arg.GetVec();
  if (results.size() != arg_ids.size() * 2 + 1) {
    *result_listener << "Wrong resp vec size: " << results.size();
    return false;
  }

  if (auto num_results = results[0].GetInt(); !num_results || size_t(*num_results) != total) {
    *result_listener << "Bad total count in reply: " << num_results.value_or(-1);
    return false;
  }

  vector<string> received_ids;
  for (size_t i = 1; i < results.size(); i += 2)
    received_ids.push_back(results[i].GetString());

  vector<string> expected_ids = arg_ids;
  sort(received_ids.begin(), received_ids.end());
  sort(expected_ids.begin(), expected_ids.end());

  return expected_ids == received_ids;
}

template <typename... Args> auto AreDocIds(Args... args) {
  return DocIds(sizeof...(args), vector<string>{args...});
}

template <typename... Args> auto IsArray(Args... args) {
  return RespArray(ElementsAre(std::forward<Args>(args)...));
}

template <typename... Args> auto IsUnordArray(Args... args) {
  return RespArray(UnorderedElementsAre(std::forward<Args>(args)...));
}
template <typename Expected, size_t... Is>
void BuildKvMatchers(std::vector<Matcher<std::pair<std::string, RespExpr>>>& kv_matchers,
                     const Expected& expected, std::index_sequence<Is...>) {
  (kv_matchers.emplace_back(Pair(std::get<Is * 2>(expected), std::get<Is * 2 + 1>(expected))), ...);
}

MATCHER_P(IsMapMatcher, expected, "") {
  if (arg.type != RespExpr::ARRAY) {
    *result_listener << "Wrong response type: " << arg.type;
    return false;
  }

  constexpr size_t expected_size = std::tuple_size<decltype(expected)>::value;
  constexpr size_t exprected_pairs_number = expected_size / 2;

  auto result = arg.GetVec();
  if (result.size() != expected_size) {
    *result_listener << "Wrong resp array size: " << result.size();
    return false;
  }

  std::vector<std::pair<std::string, RespExpr>> received_pairs;
  for (size_t i = 0; i < result.size(); i += 2) {
    received_pairs.emplace_back(result[i].GetString(), result[i + 1]);
  }

  std::vector<Matcher<std::pair<std::string, RespExpr>>> kv_matchers;
  BuildKvMatchers(kv_matchers, expected, std::make_index_sequence<exprected_pairs_number>{});

  return ExplainMatchResult(UnorderedElementsAreArray(kv_matchers), received_pairs,
                            result_listener);
}

template <typename... Args> auto IsMap(Args... args) {
  return IsMapMatcher(std::make_tuple(args...));
}

MATCHER_P(IsMapWithSizeMatcher, expected, "") {
  if (arg.type != RespExpr::ARRAY) {
    *result_listener << "Wrong response type: " << arg.type;
    return false;
  }
  constexpr size_t expected_size = std::tuple_size<decltype(expected)>::value;
  constexpr size_t exprected_pairs_number = expected_size / 2;

  auto result = arg.GetVec();
  if (result.size() != expected_size + 1 || result.size() % 2 != 1) {
    *result_listener << "Wrong resp array size: " << result.size();
    return false;
  }

  if (result[0].GetInt() != exprected_pairs_number) {
    *result_listener << "Wrong pairs count: " << result[0].GetInt().value_or(-1);
    return false;
  }

  std::vector<std::pair<std::string, RespExpr>> received_pairs;
  for (size_t i = 1; i < result.size(); i += 2) {
    received_pairs.emplace_back(result[i].GetString(), result[i + 1]);
  }

  std::vector<Matcher<std::pair<std::string, RespExpr>>> kv_matchers;
  BuildKvMatchers(kv_matchers, expected, std::make_index_sequence<exprected_pairs_number>{});

  return ExplainMatchResult(UnorderedElementsAreArray(kv_matchers), received_pairs,
                            result_listener);
}

template <typename... Args> auto IsMapWithSize(Args... args) {
  return IsMapWithSizeMatcher(std::make_tuple(args...));
}

MATCHER_P(IsUnordArrayWithSizeMatcher, expected, "") {
  if (arg.type != RespExpr::ARRAY) {
    *result_listener << "Wrong response type: " << arg.type;
    return false;
  }

  auto result = arg.GetVec();
  size_t expected_size = std::tuple_size<decltype(expected)>::value;
  if (result.size() != expected_size + 1) {
    *result_listener << "Wrong resp array size: " << result.size();
    return false;
  }

  if (result[0].GetInt() != expected_size) {
    *result_listener << "Wrong elements count: " << result[0].GetInt().value_or(-1);
    return false;
  }

  std::vector<RespExpr> received_elements(result.begin() + 1, result.end());

  // Create a vector of matchers from the tuple
  std::vector<Matcher<RespExpr>> matchers;
  std::apply([&matchers](auto&&... args) { ((matchers.push_back(args)), ...); }, expected);

  return ExplainMatchResult(UnorderedElementsAreArray(matchers), received_elements,
                            result_listener);
}

template <typename... Matchers> auto IsUnordArrayWithSize(Matchers... matchers) {
  return IsUnordArrayWithSizeMatcher(std::make_tuple(matchers...));
}

TEST_F(SearchFamilyTest, CreateDropListIndex) {
  EXPECT_EQ(Run({"ft.create", "idx-1", "ON", "HASH", "PREFIX", "1", "prefix-1"}), "OK");
  EXPECT_EQ(Run({"ft.create", "idx-2", "ON", "JSON", "PREFIX", "1", "prefix-2"}), "OK");
  EXPECT_EQ(Run({"ft.create", "idx-3", "ON", "JSON", "PREFIX", "1", "prefix-3"}), "OK");

  EXPECT_THAT(Run({"ft._list"}).GetVec(), testing::UnorderedElementsAre("idx-1", "idx-2", "idx-3"));

  EXPECT_EQ(Run({"ft.dropindex", "idx-2"}), "OK");
  EXPECT_THAT(Run({"ft._list"}).GetVec(), testing::UnorderedElementsAre("idx-1", "idx-3"));

  EXPECT_THAT(Run({"ft.create", "idx-1"}), ErrArg("Index already exists"));

  EXPECT_THAT(Run({"ft.dropindex", "idx-100"}), ErrArg("Unknown Index name"));

  EXPECT_EQ(Run({"ft.dropindex", "idx-1"}), "OK");
  EXPECT_EQ(Run({"ft._list"}), "idx-3");
}

TEST_F(SearchFamilyTest, CreateDropDifferentDatabases) {
  // Create index on db 0
  auto resp =
      Run({"ft.create", "idx-1", "ON", "HASH", "PREFIX", "1", "doc-", "SCHEMA", "name", "TEXT"});
  EXPECT_EQ(resp, "OK");

  EXPECT_EQ(Run({"select", "1"}), "OK");  // change database

  // Creating an index on non zero database must fail
  resp = Run({"ft.create", "idx-2", "ON", "JSON", "PREFIX", "1", "prefix-2"});
  EXPECT_THAT(resp, ErrArg("ERR Cannot create index on db != 0"));

  // Add some data to the index
  Run({"hset", "doc-0", "name", "Name of 0"});

  // ft.search must work on the another database
  resp = Run({"ft.search", "idx-1", "*"});
  EXPECT_THAT(resp, IsMapWithSize("doc-0", IsMap("name", "Name of 0")));

  // ft.dropindex must work on the another database
  EXPECT_EQ(Run({"ft.dropindex", "idx-1"}), "OK");

  EXPECT_THAT(Run({"ft.info", "idx-1"}), ErrArg("ERR Unknown Index name"));
  EXPECT_EQ(Run({"select", "0"}), "OK");
  EXPECT_THAT(Run({"ft.info", "idx-1"}), ErrArg("ERR Unknown Index name"));
}

TEST_F(SearchFamilyTest, AlterIndex) {
  Run({"hset", "d:1", "color", "blue", "cost", "150"});
  Run({"hset", "d:2", "color", "green", "cost", "200"});

  Run({"ft.create", "idx-1", "ON", "HASH"});

  EXPECT_EQ(Run({"ft.alter", "idx-1", "schema", "add", "color", "tag"}), "OK");
  EXPECT_THAT(Run({"ft.search", "idx-1", "@color:{blue}"}), AreDocIds("d:1"));
  EXPECT_THAT(Run({"ft.search", "idx-1", "@color:{green}"}), AreDocIds("d:2"));

  EXPECT_EQ(Run({"ft.alter", "idx-1", "schema", "add", "cost", "numeric"}), "OK");
  EXPECT_THAT(Run({"ft.search", "idx-1", "@cost:[0 100]"}), kNoResults);
  EXPECT_THAT(Run({"ft.search", "idx-1", "@cost:[100 300]"}), AreDocIds("d:1", "d:2"));

  EXPECT_THAT(Run({"ft.alter", "idx-2", "schema", "add", "price", "numeric"}),
              ErrArg("Index not found"));
}

TEST_F(SearchFamilyTest, SuffixPrefixSearch) {
  Run({"ft.create", "idx", "SCHEMA", "name", "TEXT"});
  Run({"hset", "d:1", "name", "apple"});
  Run({"hset", "d:2", "name", "carrot"});

  EXPECT_THAT(Run({"FT.SEARCH", "idx", "app*"}), AreDocIds("d:1"));
  EXPECT_THAT(Run({"FT.SEARCH", "idx", "@name:app*"}), AreDocIds("d:1"));
  EXPECT_THAT(Run({"FT.SEARCH", "idx", "*le"}), AreDocIds("d:1"));
  EXPECT_THAT(Run({"FT.SEARCH", "idx", "@name:*le"}), AreDocIds("d:1"));
  EXPECT_THAT(Run({"FT.SEARCH", "idx", "*pl*"}), AreDocIds("d:1"));
  EXPECT_THAT(Run({"FT.SEARCH", "idx", "@name:*pl*"}), AreDocIds("d:1"));
}

TEST_F(SearchFamilyTest, InfoIndex) {
  EXPECT_EQ(
      Run({"ft.create", "idx-1", "ON", "HASH", "PREFIX", "1", "doc-", "SCHEMA", "name", "TEXT"}),
      "OK");

  for (size_t i = 0; i < 15; i++) {
    Run({"hset", absl::StrCat("doc-", i), "name", absl::StrCat("Name of", i)});
  }

  auto info = Run({"ft.info", "idx-1"});
  EXPECT_THAT(info,
              IsArray(_, _, _, IsArray("key_type", "HASH", "prefix", "doc-"), "attributes",
                      IsArray(IsArray("identifier", "name", "attribute", "name", "type", "TEXT")),
                      "num_docs", IntArg(15)));
}

TEST_F(SearchFamilyTest, Stats) {
  EXPECT_EQ(
      Run({"ft.create", "idx-1", "ON", "HASH", "PREFIX", "1", "doc1-", "SCHEMA", "name", "TEXT"}),
      "OK");

  EXPECT_EQ(
      Run({"ft.create", "idx-2", "ON", "HASH", "PREFIX", "1", "doc2-", "SCHEMA", "name", "TEXT"}),
      "OK");

  for (size_t i = 0; i < 50; i++) {
    Run({"hset", absl::StrCat("doc1-", i), "name", absl::StrCat("Name of", i)});
    Run({"hset", absl::StrCat("doc2-", i), "name", absl::StrCat("Name of", i)});
  }

  auto metrics = GetMetrics();
  EXPECT_EQ(metrics.search_stats.num_indices, 2);
  EXPECT_EQ(metrics.search_stats.num_entries, 50 * 2);

  size_t expected_usage = 2 * (50 + 3 /* number of distinct words*/) * (24 + 48 /* kv size */) +
                          50 * 2 * 1 /* posting list entries */;
  EXPECT_GE(metrics.search_stats.used_memory, expected_usage);
  EXPECT_LE(metrics.search_stats.used_memory, 3 * expected_usage);
}

// todo: ASAN fails heres on arm
#ifndef SANITIZERS
TEST_F(SearchFamilyTest, Simple) {
  Run({"hset", "d:1", "foo", "baz", "k", "v"});
  Run({"hset", "d:2", "foo", "bar", "k", "v"});
  Run({"hset", "d:3", "foo", "bad", "k", "v"});

  EXPECT_EQ(Run({"ft.create", "i1", "PREFIX", "1", "d:", "SCHEMA", "foo", "TEXT", "k", "TEXT"}),
            "OK");

  EXPECT_THAT(Run({"ft.search", "i1", "@foo:bar"}), AreDocIds("d:2"));
  EXPECT_THAT(Run({"ft.search", "i1", "@foo:bar | @foo:baz"}), AreDocIds("d:1", "d:2"));
  EXPECT_THAT(Run({"ft.search", "i1", "@foo:(bar|baz|bad)"}), AreDocIds("d:1", "d:2", "d:3"));

  EXPECT_THAT(Run({"ft.search", "i1", "@foo:none"}), kNoResults);

  EXPECT_THAT(Run({"ft.search", "iNone", "@foo:bar"}), ErrArg("iNone: no such index"));
  EXPECT_THAT(Run({"ft.search", "i1", "@@NOTAQUERY@@"}), ErrArg("Query syntax error"));

  // w: prefix is not part of index
  Run({"hset", "w:2", "foo", "this", "k", "v"});
  EXPECT_THAT(Run({"ft.search", "i1", "@foo:this"}), kNoResults);
}
#endif

TEST_F(SearchFamilyTest, Errors) {
  Run({"ft.create", "i1", "PREFIX", "1", "d:", "SCHEMA", "foo", "TAG", "bar", "TEXT"});

  // Wrong field
  EXPECT_THAT(Run({"ft.search", "i1", "@whoami:lol"}), ErrArg("Invalid field: whoami"));

  // Wrong field type
  EXPECT_THAT(Run({"ft.search", "i1", "@foo:lol"}), ErrArg("Wrong access type for field: foo"));

  // ft.create index on json schema $.sometag AS sometag TAG SEPARATOR
  EXPECT_THAT(Run({"ft.create", "i2", "ON", "JSON", "SCHEMA", "$.sometag", "AS", "sometag", "TAG",
                   "SEPARATOR"}),
              ErrArg("Tag separator must be a single character. Got ``"));
}

TEST_F(SearchFamilyTest, NoPrefix) {
  Run({"hset", "d:1", "a", "one", "k", "v"});
  Run({"hset", "d:2", "a", "two", "k", "v"});
  Run({"hset", "d:3", "a", "three", "k", "v"});

  EXPECT_EQ(Run({"ft.create", "i1", "schema", "a", "text", "k", "text"}), "OK");

  EXPECT_THAT(Run({"ft.search", "i1", "one | three"}), AreDocIds("d:1", "d:3"));
}

TEST_F(SearchFamilyTest, Json) {
  Run({"json.set", "k1", ".", R"({"a": "small test", "b": "some details"})"});
  Run({"json.set", "k2", ".", R"({"a": "another test", "b": "more details"})"});
  Run({"json.set", "k3", ".", R"({"a": "last test", "b": "secret details"})"});

  EXPECT_EQ(Run({"ft.create", "i1", "on", "json", "schema", "$.a", "as", "a", "text", "$.b", "as",
                 "b", "text"}),
            "OK");

  EXPECT_THAT(Run({"ft.search", "i1", "some|more"}), AreDocIds("k1", "k2"));
  EXPECT_THAT(Run({"ft.search", "i1", "some|more|secret"}), AreDocIds("k1", "k2", "k3"));

  EXPECT_THAT(Run({"ft.search", "i1", "@a:last @b:details"}), AreDocIds("k3"));
  EXPECT_THAT(Run({"ft.search", "i1", "@a:(another|small)"}), AreDocIds("k1", "k2"));
  EXPECT_THAT(Run({"ft.search", "i1", "@a:(another|small|secret)"}), AreDocIds("k1", "k2"));

  EXPECT_THAT(Run({"ft.search", "i1", "none"}), kNoResults);
  EXPECT_THAT(Run({"ft.search", "i1", "@a:small @b:secret"}), kNoResults);
}

TEST_F(SearchFamilyTest, JsonAttributesPaths) {
  Run({"json.set", "k1", ".", R"(   {"nested": {"value": "no"}} )"});
  Run({"json.set", "k2", ".", R"(   {"nested": {"value": "yes"}} )"});
  Run({"json.set", "k3", ".", R"(   {"nested": {"value": "maybe"}} )"});

  EXPECT_EQ(
      Run({"ft.create", "i1", "on", "json", "schema", "$.nested.value", "as", "value", "text"}),
      "OK");

  EXPECT_THAT(Run({"ft.search", "i1", "yes"}), AreDocIds("k2"));
}

TEST_F(SearchFamilyTest, JsonIdentifierWithBrackets) {
  Run({"json.set", "k1", ".", R"({"name":"London","population":8.8,"continent":"Europe"})"});
  Run({"json.set", "k2", ".", R"({"name":"Athens","population":3.1,"continent":"Europe"})"});
  Run({"json.set", "k3", ".", R"({"name":"Tel-Aviv","population":1.3,"continent":"Asia"})"});
  Run({"json.set", "k4", ".", R"({"name":"Hyderabad","population":9.8,"continent":"Asia"})"});

  EXPECT_EQ(Run({"ft.create", "i1", "on", "json", "schema", "$[\"name\"]", "as", "name", "tag",
                 "$[\"population\"]", "as", "population", "numeric", "sortable", "$[\"continent\"]",
                 "as", "continent", "tag"}),
            "OK");

  EXPECT_THAT(Run({"ft.search", "i1", "(@continent:{Europe})"}), AreDocIds("k1", "k2"));
}

// todo: fails on arm build
#ifndef SANITIZERS
TEST_F(SearchFamilyTest, JsonArrayValues) {
  string_view D1 = R"(
{
  "name": "Alex",
  "plays" : [
    {"game": "Pacman", "score": 10},
    {"game": "Tetris", "score": 15}
  ],
  "areas": ["EU-west", "EU-central"]
}
)";
  string_view D2 = R"(
{
  "name": "Bob",
  "plays" : [
    {"game": "Pacman", "score": 15},
    {"game": "Mario", "score": 7}
  ],
  "areas": ["US-central"]
}
)";
  string_view D3 = R"(
{
  "name": "Caren",
  "plays" : [
    {"game": "Mario", "score": 9},
    {"game": "Doom", "score": 20}
  ],
  "areas": ["EU-central", "EU-east"]
}
)";

  Run({"json.set", "k1", ".", D1});
  Run({"json.set", "k2", ".", D2});
  Run({"json.set", "k3", ".", D3});

  Run({"ft.create", "i1",
       "on",        "json",
       "schema",    "$.name",
       "as",        "name",
       "text",      "$.plays[*].game",
       "as",        "games",
       "tag",       "$.plays[*].score",
       "as",        "scores",
       "numeric",   "$.areas[*]",
       "as",        "areas",
       "tag"});

  EXPECT_THAT(Run({"ft.search", "i1", "*"}), AreDocIds("k1", "k2", "k3"));

  // Find players by games
  EXPECT_THAT(Run({"ft.search", "i1", "@games:{Tetris | Mario | Doom}"}),
              AreDocIds("k1", "k2", "k3"));
  EXPECT_THAT(Run({"ft.search", "i1", "@games:{Pacman}"}), AreDocIds("k1", "k2"));
  EXPECT_THAT(Run({"ft.search", "i1", "@games:{Mario}"}), AreDocIds("k2", "k3"));

  // Find players by scores
  EXPECT_THAT(Run({"ft.search", "i1", "@scores:[15 15]"}), AreDocIds("k1", "k2"));
  EXPECT_THAT(Run({"ft.search", "i1", "@scores:[0 (10]"}), AreDocIds("k2", "k3"));
  EXPECT_THAT(Run({"ft.search", "i1", "@scores:[(15 20]"}), AreDocIds("k3"));

  // Find platers by areas
  EXPECT_THAT(Run({"ft.search", "i1", "@areas:{'EU-central'}"}), AreDocIds("k1", "k3"));
  EXPECT_THAT(Run({"ft.search", "i1", "@areas:{'US-central'}"}), AreDocIds("k2"));

  // Test complicated RETURN expression
  auto res = Run(
      {"ft.search", "i1", "@name:bob", "return", "1", "max($.plays[*].score)", "as", "max-score"});
  EXPECT_THAT(res, IsMapWithSize("k2", IsMap("max-score", "15")));

  // Test invalid json path expression omits that field
  res = Run({"ft.search", "i1", "@name:alex", "return", "1", "::??INVALID??::", "as", "retval"});
  EXPECT_THAT(res, IsMapWithSize("k1", IsMap()));
}
#endif

TEST_F(SearchFamilyTest, Tags) {
  Run({"hset", "d:1", "color", "red, green"});
  Run({"hset", "d:2", "color", "green, blue"});
  Run({"hset", "d:3", "color", "blue, red"});
  Run({"hset", "d:4", "color", "red"});
  Run({"hset", "d:5", "color", "green"});
  Run({"hset", "d:6", "color", "blue"});

  EXPECT_EQ(Run({"ft.create", "i1", "on", "hash", "schema", "color", "tag", "dummy", "numeric"}),
            "OK");
  EXPECT_THAT(Run({"ft.tagvals", "i2", "color"}), ErrArg("Unknown Index name"));
  EXPECT_THAT(Run({"ft.tagvals", "i1", "foo"}), ErrArg("No such field"));
  EXPECT_THAT(Run({"ft.tagvals", "i1", "dummy"}), ErrArg("Not a tag field"));
  auto resp = Run({"ft.tagvals", "i1", "color"});
  ASSERT_THAT(resp, IsUnordArray("red", "blue", "green"));

  // Tags don't participate in full text search
  EXPECT_THAT(Run({"ft.search", "i1", "red"}), kNoResults);

  EXPECT_THAT(Run({"ft.search", "i1", "@color:{ red }"}), AreDocIds("d:1", "d:3", "d:4"));
  EXPECT_THAT(Run({"ft.search", "i1", "@color:{green}"}), AreDocIds("d:1", "d:2", "d:5"));
  EXPECT_THAT(Run({"ft.search", "i1", "@color:{blue}"}), AreDocIds("d:2", "d:3", "d:6"));

  EXPECT_THAT(Run({"ft.search", "i1", "@color:{red | green}"}),
              AreDocIds("d:1", "d:2", "d:3", "d:4", "d:5"));
  EXPECT_THAT(Run({"ft.search", "i1", "@color:{blue | green}"}),
              AreDocIds("d:1", "d:2", "d:3", "d:5", "d:6"));

  EXPECT_EQ(Run({"ft.create", "i2", "on", "hash", "schema", "c1", "as", "c2", "tag"}), "OK");

  // TODO: there is a discrepancy here between redis stack and Dragonfly,
  // we accept the original field when it has alias, while redis stack does not.
  //
  // EXPECT_THAT(Run({"ft.tagvals", "i2", "c1"}), ErrArg("No such field"));
  EXPECT_THAT(Run({"ft.tagvals", "i2", "c2"}), ArrLen(0));
}

TEST_F(SearchFamilyTest, TagOptions) {
  Run({"hset", "d:1", "color", "    red/   green // bLUe   "});
  Run({"hset", "d:2", "color", "blue   /// GReeN   "});
  Run({"hset", "d:3", "color", "grEEn // yellow   //"});
  Run({"hset", "d:4", "color", "  /blue/green/  "});

  EXPECT_EQ(Run({"ft.create", "i1", "on", "hash", "schema", "color", "tag", "casesensitive",
                 "separator", "/"}),
            "OK");

  EXPECT_THAT(Run({"ft.search", "i1", "@color:{green}"}), AreDocIds("d:1", "d:4"));
  EXPECT_THAT(Run({"ft.search", "i1", "@color:{GReeN}"}), AreDocIds("d:2"));
  EXPECT_THAT(Run({"ft.search", "i1", "@color:{blue}"}), AreDocIds("d:2", "d:4"));
}

TEST_F(SearchFamilyTest, SymbolsInTag) {
  Run({"FT.CREATE", "demo_idx", "ON", "HASH", "PREFIX", "1", "doc:", "SCHEMA", "tags", "TAG"});
  Run({"HSET", "doc:1", "name", "First Item", "tags", "@first"});
  Run({"HSET", "doc:2", "name", "Second Item", "tags", "?second"});
  Run({"HSET", "doc:3", "name", "Third Item", "tags", ":third"});
  Run({"HSET", "doc:4", "name", "Fourth Item", "tags", "\"fourth"});
  EXPECT_THAT(Run({"FT.SEARCH", "demo_idx", R"(@tags:{\?second})"}), AreDocIds("doc:2"));
  EXPECT_THAT(Run({"FT.SEARCH", "demo_idx", R"(@tags:{\@first})"}), AreDocIds("doc:1"));
  EXPECT_THAT(Run({"FT.SEARCH", "demo_idx", R"(@tags:{\:third})"}), AreDocIds("doc:3"));
  EXPECT_THAT(Run({"FT.SEARCH", "demo_idx", R"(@tags:{\"fourth})"}), AreDocIds("doc:4"));
}

TEST_F(SearchFamilyTest, TagNumbers) {
  Run({"hset", "d:1", "number", "1"});
  Run({"hset", "d:2", "number", "2"});
  Run({"hset", "d:3", "number", "3"});

  EXPECT_EQ(Run({"ft.create", "i1", "on", "hash", "schema", "number", "tag"}), "OK");

  EXPECT_THAT(Run({"ft.search", "i1", "@number:{1}"}), AreDocIds("d:1"));
  EXPECT_THAT(Run({"ft.search", "i1", "@number:{1|2}"}), AreDocIds("d:1", "d:2"));
  EXPECT_THAT(Run({"ft.search", "i1", "@number:{1|2|3}"}), AreDocIds("d:1", "d:2", "d:3"));

  EXPECT_THAT(Run({"ft.search", "i1", "@number:{1.0|2|3.0}"}), AreDocIds("d:2"));
  EXPECT_THAT(Run({"ft.search", "i1", "@number:{1|2|3.0}"}), AreDocIds("d:1", "d:2"));
  EXPECT_THAT(Run({"ft.search", "i1", "@number:{1|hello|2}"}), AreDocIds("d:1", "d:2"));
}

TEST_F(SearchFamilyTest, TagEscapeCharacters) {
  EXPECT_EQ(Run({"ft.create", "item_idx", "ON", "JSON", "PREFIX", "1", "p", "SCHEMA", "$.name",
                 "AS", "name", "TAG"}),
            "OK");
  EXPECT_EQ(Run({"json.set", "p:1", "$", "{\"name\":\"escape-error\"}"}), "OK");

  auto resp = Run({"ft.search", "item_idx", "@name:{escape\\-err*}"});
  EXPECT_THAT(resp, AreDocIds("p:1"));
}

TEST_F(SearchFamilyTest, Numbers) {
  for (unsigned i = 0; i <= 10; i++) {
    for (unsigned j = 0; j <= 10; j++) {
      auto key = absl::StrCat("i", i, "j", j);
      Run({"hset", key, "i", absl::StrCat(i), "j", absl::StrCat(j)});
    }
  }

  EXPECT_EQ(Run({"ft.create", "i1", "schema", "i", "numeric", "j", "numeric"}), "OK");

  // Test simple ranges:
  EXPECT_THAT(Run({"ft.search", "i1", "@i:[5 5] @j:[5 5]"}), AreDocIds("i5j5"));

  EXPECT_THAT(Run({"ft.search", "i1", "@i:[0 1] @j:[9 10]"}),
              AreDocIds("i0j9", "i0j10", "i1j9", "i1j10"));

  EXPECT_THAT(Run({"ft.search", "i1", "@i:[7 8] @j:[2 3]"}),
              AreDocIds("i7j2", "i7j3", "i8j2", "i8j3"));

  // Test union of ranges:
  EXPECT_THAT(Run({"ft.search", "i1", "(@i:[1 2] | @i:[6 6]) @j:[7 7]"}),
              AreDocIds("i1j7", "i2j7", "i6j7"));

  EXPECT_THAT(Run({"ft.search", "i1", "(@i:[1 5] | @i:[1 3] | @i:[3 5]) @j:[7 7]"}),
              AreDocIds("i1j7", "i2j7", "i3j7", "i4j7", "i5j7"));

  // Test intersection of ranges:
  EXPECT_THAT(Run({"ft.search", "i1", "(@i:[9 9]) (@j:[5 7] @j:[6 8])"}),
              AreDocIds("i9j6", "i9j7"));

  EXPECT_THAT(Run({"ft.search", "i1", "@i:[9 9] (@j:[4 6] @j:[1 5] @j:[5 10])"}),
              AreDocIds("i9j5"));

  EXPECT_THAT(Run({"ft.search", "i1", "@i:[9 9] (@j:[4 6] @j:[1 5] @j:[5 10])"}),
              AreDocIds("i9j5"));

  // Test negation of ranges:
  EXPECT_THAT(Run({"ft.search", "i1", "@i:[9 9] -@j:[1 10]"}), AreDocIds("i9j0"));
  EXPECT_THAT(Run({"ft.search", "i1", "-@i:[0 9] -@j:[1 10]"}), AreDocIds("i10j0"));

  // Test empty range
  EXPECT_THAT(Run({"ft.search", "i1", "@i:[9 1]"}), AreDocIds());
  EXPECT_THAT(Run({"ft.search", "i1", "@j:[5 0]"}), AreDocIds());
  EXPECT_THAT(Run({"ft.search", "i1", "@i:[7 1] @j:[6 2]"}), AreDocIds());
}

TEST_F(SearchFamilyTest, TestLimit) {
  for (unsigned i = 0; i < 20; i++)
    Run({"hset", to_string(i), "match", "all"});
  Run({"ft.create", "i1", "SCHEMA", "match", "text"});

  // Default limit is 10
  auto resp = Run({"ft.search", "i1", "all"});
  EXPECT_THAT(resp, ArrLen(10 * 2 + 1));

  resp = Run({"ft.search", "i1", "all", "limit", "0", "0"});
  EXPECT_THAT(resp, IntArg(20));

  resp = Run({"ft.search", "i1", "all", "limit", "0", "5"});
  EXPECT_THAT(resp, ArrLen(5 * 2 + 1));

  resp = Run({"ft.search", "i1", "all", "limit", "17", "5"});
  EXPECT_THAT(resp, ArrLen(3 * 2 + 1));
}

string_view FloatSV(const float* f) {
  return {reinterpret_cast<const char*>(f), sizeof(float)};
}

auto MatchEntry = [](string key, auto... fields) { return IsMapWithSize(key, IsMap(fields...)); };

TEST_F(SearchFamilyTest, ReturnOption) {
  for (unsigned i = 0; i < 20; i++) {
    const float score = i;
    Run({"hset", "k"s + to_string(i), "longA", to_string(i), "longB", to_string(i + 1), "longC",
         to_string(i + 2), "secret", to_string(i + 3), "vector", FloatSV(&score)});
  }

  Run({"ft.create", "i1",     "SCHEMA", "longA",   "AS",    "justA", "TEXT",
       "longB",     "AS",     "justB",  "NUMERIC", "longC", "AS",    "justC",
       "NUMERIC",   "vector", "VECTOR", "FLAT",    "2",     "DIM",   "1"});

  // Check all fields are returned
  auto resp = Run({"ft.search", "i1", "@justA:0"});
  EXPECT_THAT(resp, MatchEntry("k0", "longA", "0", "longB", "1", "longC", "2", "secret", "3",
                               "vector", "[0]"));

  // Check no fields are returned
  resp = Run({"ft.search", "i1", "@justA:0", "return", "0"});
  EXPECT_THAT(resp, IsArray(IntArg(1), "k0"));

  resp = Run({"ft.search", "i1", "@justA:0", "nocontent"});
  EXPECT_THAT(resp, IsArray(IntArg(1), "k0"));

  // Check only one field is returned (and with original identifier)
  resp = Run({"ft.search", "i1", "@justA:0", "return", "1", "longA"});
  EXPECT_THAT(resp, MatchEntry("k0", "longA", "0"));

  // Check only one field is returned with right alias
  resp = Run({"ft.search", "i1", "@justA:0", "return", "1", "longB", "as", "madeupname"});
  EXPECT_THAT(resp, MatchEntry("k0", "madeupname", "1"));

  // Check two fields
  resp = Run({"ft.search", "i1", "@justA:0", "return", "2", "longB", "as", "madeupname", "longC"});
  EXPECT_THAT(resp, MatchEntry("k0", "madeupname", "1", "longC", "2"));

  // Check non-existing field
  resp = Run({"ft.search", "i1", "@justA:0", "return", "1", "nothere"});
  EXPECT_THAT(resp, MatchEntry("k0"));

  // Checl implcit __vector_score is provided
  float score = 20;
  resp = Run({"ft.search", "i1", "@justA:0 => [KNN 20 @vector $vector]", "SORTBY", "__vector_score",
              "DESC", "RETURN", "1", "longA", "PARAMS", "2", "vector", FloatSV(&score)});
  EXPECT_THAT(resp, MatchEntry("k0", "longA", "0"));

  // Check sort doesn't shadow knn return alias
  score = 20;
  resp = Run({"ft.search", "i1", "@justA:0 => [KNN 20 @vector $vector AS vec_return]", "SORTBY",
              "vec_return", "DESC", "RETURN", "1", "vec_return", "PARAMS", "2", "vector",
              FloatSV(&score)});
  EXPECT_THAT(resp, MatchEntry("k0", "vec_return", "20"));
}

TEST_F(SearchFamilyTest, ReturnOptionJson) {
  const string_view j =
      R"({"actions":["fly","sleep"],"name":"dragon","not_indexed":true,"size":3})";
  Run({"json.set", "k1", ".", j});
  Run({"ft.create", "i1", "on", "json", "schema", "$.name", "as", "name", "text", "$.actions[0]",
       "as", "primary_action", "tag", "$.size", "as", "size", "numeric"});

  // Return whole document as a single field by default
  EXPECT_THAT(Run({"ft.search", "i1", "*"}), MatchEntry("k1", "$", j));

  // RETURN 0
  EXPECT_THAT(Run({"ft.search", "i1", "*", "return", "0"}), IsArray(IntArg(1), "k1"));

  // RETURN by full path
  EXPECT_THAT(Run({"ft.search", "i1", "*", "return", "1", "$.name"}),
              MatchEntry("k1", "$.name", "dragon"));
  EXPECT_THAT(Run({"ft.search", "i1", "*", "return", "1", "$.actions"}),
              MatchEntry("k1", "$.actions", "[\"fly\",\"sleep\"]"));

  // RETURN by full path with alias
  EXPECT_THAT(Run({"ft.search", "i1", "*", "return", "1", "$.name", "as", "n"}),
              MatchEntry("k1", "n", "dragon"));

  // RETURN by schema alias
  EXPECT_THAT(Run({"ft.search", "i1", "*", "return", "1", "name"}),
              MatchEntry("k1", "name", "dragon"));
  EXPECT_THAT(Run({"ft.search", "i1", "*", "return", "1", "primary_action"}),
              MatchEntry("k1", "primary_action", "fly"));

  // RETURN by schema alias with new alias
  EXPECT_THAT(Run({"ft.search", "i1", "*", "return", "1", "name", "as", "n"}),
              MatchEntry("k1", "n", "dragon"));
  EXPECT_THAT(Run({"ft.search", "i1", "*", "return", "1", "primary_action", "as", "pa"}),
              MatchEntry("k1", "pa", "fly"));

  // Whole document with SORTBY includes sortable field as return field
  EXPECT_THAT(Run({"ft.search", "i1", "*", "sortby", "size"}),
              MatchEntry("k1", "$", j, "size", "3"));

  // RETURN with SORTBY doesn't include sortable field
  EXPECT_THAT(Run({"ft.search", "i1", "*", "sortby", "size", "return", "1", "name"}),
              MatchEntry("k1", "name", "dragon"));
}

TEST_F(SearchFamilyTest, TestStopWords) {
  Run({"ft.create", "i1", "STOPWORDS", "3", "red", "green", "blue", "SCHEMA", "title", "TEXT"});

  Run({"hset", "d:1", "title", "ReD? parrot flies away"});
  Run({"hset", "d:2", "title", "GrEEn crocodile eats you"});
  Run({"hset", "d:3", "title", "BLUe. Whale surfes the sea"});

  EXPECT_THAT(Run({"ft.search", "i1", "red"}), kNoResults);
  EXPECT_THAT(Run({"ft.search", "i1", "green"}), kNoResults);
  EXPECT_THAT(Run({"ft.search", "i1", "blue"}), kNoResults);

  EXPECT_THAT(Run({"ft.search", "i1", "parrot"}), AreDocIds("d:1"));
  EXPECT_THAT(Run({"ft.search", "i1", "crocodile"}), AreDocIds("d:2"));
  EXPECT_THAT(Run({"ft.search", "i1", "whale"}), AreDocIds("d:3"));
}

TEST_F(SearchFamilyTest, SimpleUpdates) {
  EXPECT_EQ(Run({"ft.create", "i1", "schema", "title", "text", "visits", "numeric"}), "OK");

  Run({"hset", "d:1", "title", "Dragonfly article", "visits", "100"});
  Run({"hset", "d:2", "title", "Butterfly observations", "visits", "50"});
  Run({"hset", "d:3", "title", "Bumblebee studies", "visits", "30"});

  // Check values above were added to the index
  EXPECT_THAT(Run({"ft.search", "i1", "article | observations | studies"}),
              AreDocIds("d:1", "d:2", "d:3"));

  // Update title - text value
  {
    Run({"hset", "d:2", "title", "Butterfly studies"});
    EXPECT_THAT(Run({"ft.search", "i1", "observations"}), kNoResults);
    EXPECT_THAT(Run({"ft.search", "i1", "studies"}), AreDocIds("d:2", "d:3"));

    Run({"hset", "d:1", "title", "Upcoming Dragonfly presentation"});
    EXPECT_THAT(Run({"ft.search", "i1", "article"}), kNoResults);
    EXPECT_THAT(Run({"ft.search", "i1", "upcoming presentation"}), AreDocIds("d:1"));

    Run({"hset", "d:3", "title", "Secret bumblebee research"});
    EXPECT_THAT(Run({"ft.search", "i1", "studies"}), AreDocIds("d:2"));
    EXPECT_THAT(Run({"ft.search", "i1", "secret research"}), AreDocIds("d:3"));
  }

  // Update visits - numeric value
  {
    EXPECT_THAT(Run({"ft.search", "i1", "@visits:[50 1000]"}), AreDocIds("d:1", "d:2"));

    Run({"hset", "d:3", "visits", "75"});
    EXPECT_THAT(Run({"ft.search", "i1", "@visits:[0 49]"}), kNoResults);
    EXPECT_THAT(Run({"ft.search", "i1", "@visits:[50 1000]"}), AreDocIds("d:1", "d:2", "d:3"));

    Run({"hset", "d:1", "visits", "125"});
    Run({"hset", "d:2", "visits", "150"});
    EXPECT_THAT(Run({"ft.search", "i1", "@visits:[100 1000]"}), AreDocIds("d:1", "d:2"));

    Run({"hset", "d:3", "visits", "175"});
    EXPECT_THAT(Run({"ft.search", "i1", "@visits:[0 100]"}), kNoResults);
    EXPECT_THAT(Run({"ft.search", "i1", "@visits:[150 1000]"}), AreDocIds("d:2", "d:3"));
  }

  // Delete documents
  {
    Run({"del", "d:2", "d:3"});
    EXPECT_THAT(Run({"ft.search", "i1", "dragonfly"}), AreDocIds("d:1"));
    EXPECT_THAT(Run({"ft.search", "i1", "butterfly | bumblebee"}), kNoResults);
  }
}

TEST_F(SearchFamilyTest, Unicode) {
  EXPECT_EQ(Run({"ft.create", "i1", "schema", "title", "text", "visits", "numeric"}), "OK");

  // Explicitly using screaming uppercase to check utf-8 to lowercase functionality
  Run({"hset", "d:1", "title", "Веселая СТРЕКОЗА Иван", "visits", "400"});
  Run({"hset", "d:2", "title", "Die fröhliche Libelle Günther", "visits", "300"});
  Run({"hset", "d:3", "title", "השפירית המהירה יעקב", "visits", "200"});
  Run({"hset", "d:4", "title", "πανίσχυρη ΛΙΒΕΛΛΟΎΛΗ Δίας", "visits", "100"});

  // Check we find our dragonfly in all languages
  EXPECT_THAT(Run({"ft.search", "i1", "стРекоЗа|liBellE|השפירית|λΙβελλοΎλη"}),
              AreDocIds("d:1", "d:2", "d:3", "d:4"));

  // Check the result is valid
  auto resp = Run({"ft.search", "i1", "λιβελλούλη"});
  EXPECT_THAT(resp,
              IsMapWithSize("d:4", IsMap("visits", "100", "title", "πανίσχυρη ΛΙΒΕΛΛΟΎΛΗ Δίας")));
}

TEST_F(SearchFamilyTest, UnicodeWords) {
  EXPECT_EQ(Run({"ft.create", "i1", "schema", "title", "text"}), "OK");

  Run({"hset", "d:1", "title",
       "WORD!!! Одно слово? Zwei Wörter. Comma before ,sentence, "
       "Τρεις λέξεις: χελώνα-σκύλου-γάτας. !זה עובד",
       "visits", "400"});

  // Make sure it includes ALL those words
  EXPECT_THAT(Run({"ft.search", "i1", "word слово wörter sentence λέξεις γάτας עובד"}),
              AreDocIds("d:1"));
}

TEST_F(SearchFamilyTest, PrefixSuffixInfixTrie) {
  Run({"ft.create", "i1", "schema", "title", "text", "withsuffixtrie"});

  Run({"hset", "d:1", "title", "CaspIAn SeA"});
  Run({"hset", "d:2", "title", "GreAt LakEs"});
  Run({"hset", "d:3", "title", "Lake VictorIA"});
  Run({"hset", "d:4", "title", "LaKE Como"});

  EXPECT_THAT(Run({"ft.search", "i1", "*ea*"}), AreDocIds("d:1", "d:2"));
  EXPECT_THAT(Run({"ft.search", "i1", "*ia*"}), AreDocIds("d:1", "d:3"));
  EXPECT_THAT(Run({"ft.search", "i1", "lake*"}), AreDocIds("d:2", "d:3", "d:4"));
  EXPECT_THAT(Run({"ft.search", "i1", "*lake"}), AreDocIds("d:3", "d:4"));
}

struct SortTest : SearchFamilyTest, public testing::WithParamInterface<bool /* sortable */> {};

TEST_P(SortTest, BasicSort) {
  auto AreRange = [](size_t total, size_t l, size_t r, string_view prefix) {
    vector<string> out;
    for (size_t i = min(l, r); i < max(l, r); i++)
      out.push_back(absl::StrCat(prefix, i));
    if (l > r)
      reverse(out.begin(), out.end());
    return DocIds(total, out);
  };

  vector<string_view> params{"ft.create", "i1", "prefix", "1", "d:", "schema", "ord", "numeric"};
  if (GetParam())
    params.emplace_back("sortable");
  Run(params);

  size_t num_docs = 100;
  for (size_t i = 0; i < num_docs; i++)
    Run({"hset", absl::StrCat("d:", i), "ord", absl::StrCat(i)});

  // Check SORTBY in ASC and DESC mode with different LIMIT parameters
  for (int take = 17; take < 35; take += 7) {
    for (size_t i = 0; i < num_docs - take; i++)
      EXPECT_THAT(
          Run({"ft.search", "i1", "*", "SORTBY", "ord", "LIMIT", to_string(i), to_string(take)}),
          AreRange(num_docs, i, i + take, "d:"));

    for (size_t i = 0; i < num_docs - take; i++)
      EXPECT_THAT(Run({"ft.search", "i1", "*", "SORTBY", "ord", "DESC", "LIMIT", to_string(i),
                       to_string(take)}),
                  AreRange(num_docs, num_docs - i, num_docs - i - take, "d:"));
  }

  params = {"ft.create", "i2", "prefix", "1", "d2:", "schema", "name", "text"};
  if (GetParam())
    params.emplace_back("sortable");
  Run(params);

  absl::InsecureBitGen gen;
  vector<string> random_strs;
  for (size_t i = 0; i < 10; i++)
    random_strs.emplace_back(dfly::GetRandomHex(gen, 7));
  sort(random_strs.begin(), random_strs.end());

  for (size_t i = 0; i < 10; i++)
    Run({"hset", absl::StrCat("d2:", i), "name", random_strs[i]});

  for (size_t i = 0; i < 7; i++)
    EXPECT_THAT(Run({"ft.search", "i2", "*", "SORTBY", "name", "DESC", "LIMIT", to_string(i), "3"}),
                AreRange(10, 10 - i, 10 - i - 3, "d2:"));
}

INSTANTIATE_TEST_SUITE_P(Sortable, SortTest, testing::Values(true));
INSTANTIATE_TEST_SUITE_P(NotSortable, SortTest, testing::Values(false));

TEST_F(SearchFamilyTest, FtProfile) {
  Run({"ft.create", "i1", "schema", "name", "text"});

  auto resp = Run({"ft.profile", "i1", "search", "query", "(a | b) c d"});
  ASSERT_ARRAY_OF_TWO_ARRAYS(resp);

  const auto& top_level = resp.GetVec();
  EXPECT_THAT(top_level[0], IsMapWithSize());

  const auto& profile_result = top_level[1].GetVec();
  EXPECT_EQ(profile_result.size(), shard_set->size() + 1);

  EXPECT_THAT(profile_result[0].GetVec(), ElementsAre("took", _, "hits", _, "serialized", _));

  for (size_t sid = 0; sid < shard_set->size(); sid++) {
    const auto& shard_resp = profile_result[sid + 1].GetVec();
    EXPECT_THAT(shard_resp, ElementsAre("took", _, "tree", _));

    const auto& tree = shard_resp[3].GetVec();
    EXPECT_EQ(tree[3].GetString() /* operation */, "Logical{n=3,o=and}"s);
    EXPECT_GT(tree[1].GetInt() /* total time*/, tree[5].GetInt() /* self time */);
    EXPECT_EQ(tree[7].GetInt() /* processed */, 0);
  }

  // Test LIMITED throws no errors
  resp = Run({"ft.profile", "i1", "search", "limited", "query", "(a | b) c d"});
  ASSERT_ARRAY_OF_TWO_ARRAYS(resp);
}

#ifndef SANITIZERS
TEST_F(SearchFamilyTest, FtProfileInvalidQuery) {
  Run({"json.set", "j1", ".", R"({"id":"1"})"});
  Run({"ft.create", "i1", "on", "json", "schema", "$.id", "as", "id", "tag"});

  auto resp = Run({"ft.profile", "i1", "search", "query", "@id:[1 1]"});
  ASSERT_ARRAY_OF_TWO_ARRAYS(resp);

  EXPECT_THAT(resp.GetVec()[0], IsMapWithSize());

  resp = Run({"ft.profile", "i1", "search", "query", "@{invalid13289}"});
  EXPECT_THAT(resp, ErrArg("query syntax error"));
}
#endif

TEST_F(SearchFamilyTest, FtProfileErrorReply) {
  Run({"ft.create", "i1", "schema", "name", "text"});

  auto resp = Run({"ft.profile", "i1", "not_search", "query", "(a | b) c d"});
  EXPECT_THAT(resp, ErrArg("no `SEARCH` or `AGGREGATE` provided"));

  resp = Run({"ft.profile", "i1", "search", "not_query", "(a | b) c d"});
  EXPECT_THAT(resp, ErrArg(kSyntaxErr));

  resp = Run({"ft.profile", "non_existent_key", "search", "query", "(a | b) c d"});
  EXPECT_THAT(resp, ErrArg("non_existent_key: no such index"));
}

TEST_F(SearchFamilyTest, SimpleExpiry) {
  EXPECT_EQ(Run({"ft.create", "i1", "schema", "title", "text", "expires-in", "numeric"}), "OK");

  Run({"hset", "d:1", "title", "never to expire", "expires-in", "100500"});

  Run({"hset", "d:2", "title", "first to expire", "expires-in", "50"});
  Run({"pexpire", "d:2", "50"});

  Run({"hset", "d:3", "title", "second to expire", "expires-in", "100"});
  Run({"pexpire", "d:3", "100"});

  EXPECT_THAT(Run({"ft.search", "i1", "*"}), AreDocIds("d:1", "d:2", "d:3"));

  AdvanceTime(60);
  ThisFiber::SleepFor(5ms);  // Give heartbeat time to delete expired doc
  EXPECT_THAT(Run({"ft.search", "i1", "*"}), AreDocIds("d:1", "d:3"));

  AdvanceTime(60);
  Run({"HGETALL", "d:3"});  // Trigger expiry by access
  EXPECT_THAT(Run({"ft.search", "i1", "*"}), AreDocIds("d:1"));

  Run({"flushall"});
}

TEST_F(SearchFamilyTest, DocsEditing) {
  auto resp = Run({"JSON.SET", "k1", ".", R"({"a":"1"})"});
  EXPECT_EQ(resp, "OK");

  resp = Run({"FT.CREATE", "index", "ON", "JSON", "SCHEMA", "$.a", "AS", "a", "TEXT"});
  EXPECT_EQ(resp, "OK");

  resp = Run({"FT.SEARCH", "index", "*"});
  EXPECT_THAT(resp, IsMapWithSize("k1", IsMap("$", R"({"a":"1"})")));

  // Test dump and restore
  resp = Run({"DUMP", "k1"});
  auto dump = resp.GetBuf();

  resp = Run({"DEL", "k1"});
  EXPECT_THAT(resp, IntArg(1));

  resp = Run({"RESTORE", "k1", "0", ToSV(dump)});
  EXPECT_EQ(resp, "OK");

  resp = Run({"FT.SEARCH", "index", "*"});
  EXPECT_THAT(resp, IsMapWithSize("k1", IsMap("$", R"({"a":"1"})")));

  // Test renaming a key
  EXPECT_EQ(Run({"RENAME", "k1", "new_k1"}), "OK");

  resp = Run({"FT.SEARCH", "index", "*"});
  EXPECT_THAT(resp, IsMapWithSize("new_k1", IsMap("$", R"({"a":"1"})")));

  EXPECT_EQ(Run({"RENAME", "new_k1", "k1"}), "OK");

  resp = Run({"FT.SEARCH", "index", "*"});
  EXPECT_THAT(resp, IsMapWithSize("k1", IsMap("$", R"({"a":"1"})")));
}

TEST_F(SearchFamilyTest, AggregateGroupBy) {
  Run({"hset", "key:1", "word", "item1", "foo", "10", "text", "\"first key\"", "non_indexed_value",
       "1"});
  Run({"hset", "key:2", "word", "item2", "foo", "20", "text", "\"second key\"", "non_indexed_value",
       "2"});
  Run({"hset", "key:3", "word", "item1", "foo", "40", "text", "\"third key\"", "non_indexed_value",
       "3"});

  auto resp = Run(
      {"ft.create", "i1", "ON", "HASH", "SCHEMA", "word", "TAG", "foo", "NUMERIC", "text", "TEXT"});
  EXPECT_EQ(resp, "OK");

  resp = Run(
      {"ft.aggregate", "i1", "*", "GROUPBY", "1", "@word", "REDUCE", "COUNT", "0", "AS", "count"});
  EXPECT_THAT(resp, IsUnordArrayWithSize(IsMap("count", "2", "word", "item1"),
                                         IsMap("word", "item2", "count", "1")));

  resp = Run({"ft.aggregate", "i1", "*", "GROUPBY", "1", "@word", "REDUCE", "SUM", "1", "@foo",
              "AS", "foo_total"});
  EXPECT_THAT(resp, IsUnordArrayWithSize(IsMap("foo_total", "50", "word", "item1"),
                                         IsMap("foo_total", "20", "word", "item2")));

  resp = Run({"ft.aggregate", "i1", "*", "GROUPBY", "1", "@word", "REDUCE", "AVG", "1", "@foo",
              "AS", "foo_average"});
  EXPECT_THAT(resp, IsUnordArrayWithSize(IsMap("foo_average", "20", "word", "item2"),
                                         IsMap("foo_average", "25", "word", "item1")));

  resp = Run({"ft.aggregate", "i1", "*", "GROUPBY", "2", "@word", "@text", "REDUCE", "SUM", "1",
              "@foo", "AS", "foo_total"});
  EXPECT_THAT(resp, IsUnordArrayWithSize(
                        IsMap("foo_total", "10", "word", "item1", "text", "\"first key\""),
                        IsMap("foo_total", "40", "word", "item1", "text", "\"third key\""),
                        IsMap("foo_total", "20", "word", "item2", "text", "\"second key\"")));

  resp = Run({"ft.aggregate", "i1", "*", "LOAD", "2", "foo", "word", "GROUPBY", "1", "@word",
              "REDUCE", "SUM", "1", "@foo", "AS", "foo_total"});
  EXPECT_THAT(resp, IsUnordArrayWithSize(IsMap("foo_total", "20", "word", "item2"),
                                         IsMap("foo_total", "50", "word", "item1")));

  resp = Run({"ft.aggregate", "i1", "*", "LOAD", "2", "foo", "text", "GROUPBY", "2", "@word",
              "@text", "REDUCE", "SUM", "1", "@foo", "AS", "foo_total"});
  EXPECT_THAT(resp, IsUnordArrayWithSize(
                        IsMap("foo_total", "40", "word", "item1", "text", "\"third key\""),
                        IsMap("foo_total", "20", "word", "item2", "text", "\"second key\""),
                        IsMap("foo_total", "10", "word", "item1", "text", "\"first key\"")));
}

TEST_F(SearchFamilyTest, JsonAggregateGroupBy) {
  Run({"JSON.SET", "product:1", "$", R"({"name": "Product A", "price": 10, "quantity": 2})"});
  Run({"JSON.SET", "product:2", "$", R"({"name": "Product B", "price": 20, "quantity": 3})"});
  Run({"JSON.SET", "product:3", "$", R"({"name": "Product C", "price": 30, "quantity": 5})"});

  auto resp =
      Run({"FT.CREATE", "json_index", "ON", "JSON", "SCHEMA", "$.name", "AS", "name", "TEXT",
           "$.price", "AS", "price", "NUMERIC", "$.quantity", "AS", "quantity", "NUMERIC"});
  EXPECT_EQ(resp, "OK");

  resp = Run({"FT.AGGREGATE", "json_index", "*", "GROUPBY", "0", "REDUCE", "SUM", "1", "price",
              "AS", "total_price"});
  EXPECT_THAT(resp, IsUnordArrayWithSize(IsMap("total_price", "60")));

  resp = Run({"FT.AGGREGATE", "json_index", "*", "GROUPBY", "0", "REDUCE", "AVG", "1", "price",
              "AS", "avg_price"});
  EXPECT_THAT(resp, IsUnordArrayWithSize(IsMap("avg_price", "20")));
}

TEST_F(SearchFamilyTest, JsonAggregateGroupByWithoutAtSign) {
  absl::FlagSaver fs;
  Run({"HSET", "h1", "group", "first", "value", "1"});
  Run({"HSET", "h2", "group", "second", "value", "2"});
  Run({"HSET", "h3", "group", "first", "value", "3"});

  auto resp =
      Run({"FT.CREATE", "index", "ON", "HASH", "SCHEMA", "group", "TAG", "value", "NUMERIC"});
  EXPECT_EQ(resp, "OK");

  absl::SetFlag(&FLAGS_search_reject_legacy_field, false);
  resp = Run({"FT.AGGREGATE", "index", "*", "GROUPBY", "1", "group", "REDUCE", "COUNT", "0", "AS",
              "count"});
  EXPECT_THAT(resp, IsUnordArrayWithSize(IsMap("count", "2", "group", "first"),
                                         IsMap("group", "second", "count", "1")));
  absl::SetFlag(&FLAGS_search_reject_legacy_field, true);
  resp = Run({"FT.AGGREGATE", "index", "*", "GROUPBY", "1", "group", "REDUCE", "COUNT", "0", "AS",
              "count"});
  EXPECT_THAT(resp, ErrArg("bad arguments: Field name should start with '@'"));
}

TEST_F(SearchFamilyTest, AggregateGroupByReduceSort) {
  for (size_t i = 0; i < 101; i++) {  // 51 even, 50 odd
    Run({"hset", absl::StrCat("k", i), "even", (i % 2 == 0) ? "true" : "false", "value",
         absl::StrCat(i)});
  }
  Run({"ft.create", "i1", "schema", "even", "tag", "sortable", "value", "numeric", "sortable"});

  absl::FlagSaver fs;
  absl::SetFlag(&FLAGS_search_reject_legacy_field, false);
  // clang-format off
  auto resp = Run({"ft.aggregate", "i1", "*",
                  "GROUPBY", "1", "@even",
                      "REDUCE", "count", "0", "as", "count",
                      "REDUCE", "count_distinct", "1", "even", "as", "distinct_tags",
                      "REDUCE", "count_distinct", "1", "value", "as", "distinct_vals",
                      "REDUCE", "max", "1", "value", "as", "max_val",
                      "REDUCE", "min", "1", "value", "as", "min_val",
                  "SORTBY", "1", "count"});
  // clang-format on

  EXPECT_THAT(resp,
              IsUnordArrayWithSize(IsMap("even", "false", "count", "50", "distinct_tags", "1",
                                         "distinct_vals", "50", "max_val", "99", "min_val", "1"),
                                   IsMap("even", "true", "count", "51", "distinct_tags", "1",
                                         "distinct_vals", "51", "max_val", "100", "min_val", "0")));
  absl::SetFlag(&FLAGS_search_reject_legacy_field, true);
  // clang-format off
  resp = Run({"ft.aggregate", "i1", "*",
                  "GROUPBY", "1", "@even",
                      "REDUCE", "count", "0", "as", "count",
                      "REDUCE", "count_distinct", "1", "even", "as", "distinct_tags",
                      "REDUCE", "count_distinct", "1", "value", "as", "distinct_vals",
                      "REDUCE", "max", "1", "value", "as", "max_val",
                      "REDUCE", "min", "1", "value", "as", "min_val",
                  "SORTBY", "1", "count"});
  // clang-format on

  EXPECT_THAT(resp, ErrArg("SORTBY field name 'count' must start with '@'"));
}

TEST_F(SearchFamilyTest, AggregateLoadGroupBy) {
  for (size_t i = 0; i < 101; i++) {  // 51 even, 50 odd
    Run({"hset", absl::StrCat("k", i), "even", (i % 2 == 0) ? "true" : "false", "value",
         absl::StrCat(i)});
  }
  Run({"ft.create", "i1", "schema", "value", "numeric", "sortable"});

  // clang-format off
  auto resp = Run({"ft.aggregate", "i1", "*",
                  "LOAD", "1", "even",
                  "GROUPBY", "1", "@even"});
  // clang-format on

  EXPECT_THAT(resp, IsUnordArrayWithSize(IsMap("even", "false"), IsMap("even", "true")));
}

TEST_F(SearchFamilyTest, AggregateLoad) {
  Run({"hset", "key:1", "word", "item1", "foo", "10"});
  Run({"hset", "key:2", "word", "item2", "foo", "20"});
  Run({"hset", "key:3", "word", "item1", "foo", "30"});

  auto resp = Run({"ft.create", "index", "ON", "HASH", "SCHEMA", "word", "TAG", "foo", "NUMERIC"});
  EXPECT_EQ(resp, "OK");

  // ft.aggregate index "*" LOAD 1 @word LOAD 1 @foo
  resp = Run({"ft.aggregate", "index", "*", "LOAD", "1", "@word", "LOAD", "1", "@foo"});
  EXPECT_THAT(resp, IsUnordArrayWithSize(IsMap("word", "item1", "foo", "30"),
                                         IsMap("word", "item2", "foo", "20"),
                                         IsMap("word", "item1", "foo", "10")));

  // ft.aggregate index "*" GROUPBY 1 @word REDUCE SUM 1 @foo AS foo_total LOAD 1 foo_total
  resp = Run({"ft.aggregate", "index", "*", "GROUPBY", "1", "@word", "REDUCE", "SUM", "1", "@foo",
              "AS", "foo_total", "LOAD", "1", "foo_total"});
  EXPECT_THAT(resp, ErrArg("LOAD cannot be applied after projectors or reducers"));
}

TEST_F(SearchFamilyTest, Vector) {
  auto resp = Run({"ft.create", "ann", "ON", "HASH", "SCHEMA", "vector", "VECTOR", "HNSW", "8",
                   "TYPE", "FLOAT32", "DIM", "100", "distance_metric", "cosine", "M", "64"});
  EXPECT_EQ(resp, "OK");
}

TEST_F(SearchFamilyTest, EscapedSymbols) {
  Run({"ft.create", "i1", "ON", "HASH", "SCHEMA", "color", "tag"});

  // TODO ',' is separator, we need to check should next request work or not
  // In redis it works for JSON but not for HASH
  // Run({"hset", "i1", "color", R"(blue,1\$+)"});
  // EXPECT_THAT(Run({"ft.search", "i1", R"(@color:{blue\,1\\\$\+})"}), AreDocIds("i1"));
  // EXPECT_THAT(Run({"ft.search", "i1", "@color:{blue}"}), kNoResults);

  Run({"hset", "i1", "color", "blue.1\"%="});
  EXPECT_THAT(Run({"ft.search", "i1", "@color:{blue\\.1\\\"\\%\\=}"}), AreDocIds("i1"));
  EXPECT_THAT(Run({"ft.search", "i1", "@color:{blue}"}), kNoResults);

  Run({"hset", "i1", "color", "blue<1'^~"});
  EXPECT_THAT(Run({"ft.search", "i1", "@color:{blue\\<1\\'\\^\\~}"}), AreDocIds("i1"));
  EXPECT_THAT(Run({"ft.search", "i1", "@color:{blue}"}), kNoResults);

  Run({"hset", "i1", "color", "blue>1:&/"});
  EXPECT_THAT(Run({"ft.search", "i1", "@color:{blue\\>1\\:\\&\\/}"}), AreDocIds("i1"));
  EXPECT_THAT(Run({"ft.search", "i1", "@color:{blue}"}), kNoResults);

  Run({"hset", "i1", "color", "blue{1;* "});
  EXPECT_THAT(Run({"ft.search", "i1", "@color:{blue\\{1\\;\\*\\ }"}), AreDocIds("i1"));
  EXPECT_THAT(Run({"ft.search", "i1", "@color:{blue}"}), kNoResults);

  Run({"hset", "i1", "color", "blue}1!("});
  EXPECT_THAT(Run({"ft.search", "i1", "@color:{blue\\}1\\!\\(}"}), AreDocIds("i1"));
  EXPECT_THAT(Run({"ft.search", "i1", "@color:{blue}"}), kNoResults);

  Run({"hset", "i1", "color", "blue[1@)"});
  EXPECT_THAT(Run({"ft.search", "i1", "@color:{blue\\[1\\@\\)}"}), AreDocIds("i1"));
  EXPECT_THAT(Run({"ft.search", "i1", "@color:{blue}"}), kNoResults);

  Run({"hset", "i1", "color", "blue]1#-"});
  EXPECT_THAT(Run({"ft.search", "i1", "@color:{blue\\]1\\#\\-}"}), AreDocIds("i1"));
  EXPECT_THAT(Run({"ft.search", "i1", "@color:{blue}"}), kNoResults);
}

TEST_F(SearchFamilyTest, FlushSearchIndices) {
  auto resp =
      Run({"FT.CREATE", "json", "ON", "JSON", "SCHEMA", "$.nested.value", "AS", "value", "TEXT"});
  EXPECT_EQ(resp, "OK");

  EXPECT_EQ(Run({"FLUSHALL"}), "OK");

  // Test that the index was removed
  resp = Run({"FT.CREATE", "json", "ON", "JSON", "SCHEMA", "$.another.nested.value", "AS", "value",
              "TEXT"});
  EXPECT_EQ(resp, "OK");

  EXPECT_EQ(Run({"FLUSHDB"}), "OK");

  // Test that the index was removed
  resp = Run({"FT.CREATE", "json", "ON", "JSON", "SCHEMA", "$.another.nested.value", "AS", "value",
              "TEXT"});
  EXPECT_EQ(resp, "OK");

  EXPECT_EQ(Run({"select", "1"}), "OK");
  EXPECT_EQ(Run({"FLUSHDB"}), "OK");
  EXPECT_EQ(Run({"select", "0"}), "OK");

  // Test that index was not removed
  resp = Run({"FT.CREATE", "json", "ON", "JSON", "SCHEMA", "$.another.nested.value", "AS", "value",
              "TEXT"});
  EXPECT_THAT(resp, ErrArg("ERR Index already exists"));
}

// todo: ASAN fails heres on arm
#ifndef SANITIZERS
TEST_F(SearchFamilyTest, AggregateWithLoadOptionHard) {
  // Test HASH
  Run({"HSET", "h1", "word", "item1", "foo", "10", "text", "first key"});
  Run({"HSET", "h2", "word", "item2", "foo", "20", "text", "second key"});

  auto resp = Run(
      {"FT.CREATE", "i1", "ON", "HASH", "SCHEMA", "word", "TAG", "foo", "NUMERIC", "text", "TEXT"});
  EXPECT_EQ(resp, "OK");

  resp = Run({"FT.AGGREGATE", "i1", "*", "LOAD", "2", "foo", "text", "GROUPBY", "2", "@word",
              "@text", "REDUCE", "SUM", "1", "@foo", "AS", "foo_total"});
  EXPECT_THAT(resp,
              IsUnordArrayWithSize(IsMap("foo_total", "20", "word", "item2", "text", "second key"),
                                   IsMap("foo_total", "10", "word", "item1", "text", "first key")));

  resp = Run({"FT.AGGREGATE", "i1", "*", "LOAD", "1", "@word", "GROUPBY", "1", "@word", "REDUCE",
              "SUM", "1", "@foo", "AS", "foo_total"});
  EXPECT_THAT(resp, IsUnordArrayWithSize(IsMap("foo_total", "20", "word", "item2"),
                                         IsMap("foo_total", "10", "word", "item1")));

  // Test JSON
  Run({"JSON.SET", "j1", ".", R"({"word":"item1","foo":10,"text":"first key"})"});
  Run({"JSON.SET", "j2", ".", R"({"word":"item2","foo":20,"text":"second key"})"});

  resp = Run({"FT.CREATE", "i2", "ON", "JSON", "SCHEMA", "$.word", "AS", "word", "TAG", "$.foo",
              "AS", "foo", "NUMERIC", "$.text", "AS", "text", "TEXT"});
  EXPECT_EQ(resp, "OK");

  resp = Run({"FT.AGGREGATE", "i2", "*", "LOAD", "2", "foo", "text", "GROUPBY", "2", "@word",
              "@text", "REDUCE", "SUM", "1", "@foo", "AS", "foo_total"});
  EXPECT_THAT(resp,
              IsUnordArrayWithSize(IsMap("foo_total", "20", "word", "item2", "text", "second key"),
                                   IsMap("foo_total", "10", "word", "item1", "text", "first key")));

  resp = Run({"FT.AGGREGATE", "i2", "*", "LOAD", "1", "@word", "GROUPBY", "1", "@word", "REDUCE",
              "SUM", "1", "@foo", "AS", "foo_total"});
  EXPECT_THAT(resp, IsUnordArrayWithSize(IsMap("foo_total", "20", "word", "item2"),
                                         IsMap("foo_total", "10", "word", "item1")));
}
#endif

TEST_F(SearchFamilyTest, WrongFieldTypeJson) {
  // Test simple
  Run({"JSON.SET", "j1", ".", R"({"value":"one"})"});
  Run({"JSON.SET", "j2", ".", R"({"value":1})"});

  EXPECT_EQ(Run({"FT.CREATE", "i1", "ON", "JSON", "SCHEMA", "$.value", "AS", "value", "NUMERIC",
                 "SORTABLE"}),
            "OK");

  auto resp = Run({"FT.SEARCH", "i1", "*"});
  EXPECT_THAT(resp, AreDocIds("j2"));

  resp = Run({"FT.AGGREGATE", "i1", "*", "LOAD", "1", "$.value"});
  EXPECT_THAT(resp, IsUnordArrayWithSize(IsMap("$.value", "1")));

  // Test with two fields. One is loading
  Run({"JSON.SET", "j3", ".", R"({"value":"two","another_value":1})"});
  Run({"JSON.SET", "j4", ".", R"({"value":2,"another_value":2})"});

  EXPECT_EQ(Run({"FT.CREATE", "i2", "ON", "JSON", "SCHEMA", "$.value", "AS", "value", "NUMERIC"}),
            "OK");

  absl::FlagSaver fs;
  absl::SetFlag(&FLAGS_search_reject_legacy_field, false);
  resp = Run({"FT.AGGREGATE", "i2", "*", "LOAD", "2", "$.value", "$.another_value", "GROUPBY", "2",
              "$.value", "$.another_value", "REDUCE", "COUNT", "0", "AS", "count"});
  EXPECT_THAT(resp,
              IsUnordArrayWithSize(
                  IsMap("$.value", "1", "$.another_value", ArgType(RespExpr::NIL), "count", "1"),
                  IsMap("$.value", "2", "$.another_value", "2", "count", "1")));
  absl::SetFlag(&FLAGS_search_reject_legacy_field, true);

  resp = Run({"FT.AGGREGATE", "i2", "*", "LOAD", "2", "$.value", "$.another_value", "GROUPBY", "2",
              "$.value", "$.another_value", "REDUCE", "COUNT", "0", "AS", "count"});
  EXPECT_THAT(resp, ErrArg("bad arguments: Field name should start with '@'"));

  // Test multiple field values
  Run({"JSON.SET", "j5", ".", R"({"arr":[{"id":1},{"id":"two"}]})"});
  Run({"JSON.SET", "j6", ".", R"({"arr":[{"id":1},{"id":2}]})"});
  Run({"JSON.SET", "j7", ".", R"({"arr":[]})"});

  resp = Run({"FT.CREATE", "i3", "ON", "JSON", "SCHEMA", "$.arr[*].id", "AS", "id", "NUMERIC"});
  EXPECT_EQ(resp, "OK");

  resp = Run({"FT.SEARCH", "i3", "*"});
  EXPECT_THAT(resp, AreDocIds("j1", "j2", "j3", "j4", "j6", "j7"));  // Only j5 fails

  resp = Run({"FT.CREATE", "i4", "ON", "JSON", "SCHEMA", "$.arr[*].id", "AS", "id", "NUMERIC",
              "SORTABLE"});
  EXPECT_EQ(resp, "OK");

  resp = Run({"FT.SEARCH", "i4", "*"});
  EXPECT_THAT(resp, AreDocIds("j1", "j2", "j3", "j4", "j6", "j7"));  // Only j5 fails
}

TEST_F(SearchFamilyTest, WrongFieldTypeHash) {
  // Test simple
  Run({"HSET", "h1", "value", "one"});
  Run({"HSET", "h2", "value", "1"});

  EXPECT_EQ(Run({"FT.CREATE", "i1", "ON", "HASH", "SCHEMA", "value", "NUMERIC", "SORTABLE"}), "OK");

  auto resp = Run({"FT.SEARCH", "i1", "*"});
  EXPECT_THAT(resp, IsMapWithSize("h2", IsMap("value", "1")));

  resp = Run({"FT.AGGREGATE", "i1", "*", "LOAD", "1", "@value"});
  EXPECT_THAT(resp, IsUnordArrayWithSize(IsMap("value", "1")));

  // Test with two fields. One is loading
  Run({"HSET", "h3", "value", "two", "another_value", "1"});
  Run({"HSET", "h4", "value", "2", "another_value", "2"});

  EXPECT_EQ(Run({"FT.CREATE", "i2", "ON", "HASH", "SCHEMA", "value", "NUMERIC"}), "OK");

  resp = Run({"FT.SEARCH", "i2", "*", "LOAD", "1", "@another_value"});
  EXPECT_THAT(resp, IsMapWithSize("h2", IsMap("value", "1"), "h4",
                                  IsMap("value", "2", "another_value", "2")));

  resp = Run({"FT.AGGREGATE", "i2", "*", "LOAD", "2", "@value", "@another_value", "GROUPBY", "2",
              "@value", "@another_value", "REDUCE", "COUNT", "0", "AS", "count"});
  EXPECT_THAT(resp, IsUnordArrayWithSize(
                        IsMap("value", "1", "another_value", ArgType(RespExpr::NIL), "count", "1"),
                        IsMap("value", "2", "another_value", "2", "count", "1")));
}

TEST_F(SearchFamilyTest, WrongFieldTypeHardJson) {
  Run({"JSON.SET", "j1", ".", R"({"data":1,"name":"doc_with_int"})"});
  Run({"JSON.SET", "j2", ".", R"({"data":"1","name":"doc_with_int_as_string"})"});
  Run({"JSON.SET", "j3", ".", R"({"data":"string","name":"doc_with_string"})"});
  Run({"JSON.SET", "j4", ".",
       R"({"data":["first", "second", "third"],"name":"doc_with_strings"})"});
  Run({"JSON.SET", "j5", ".", R"({"name":"no_data"})"});
  Run({"JSON.SET", "j6", ".", R"({"data":[5,4,3],"name":"doc_with_vector"})"});
  Run({"JSON.SET", "j7", ".", R"({"data":"[5,4,3]","name":"doc_with_vector_as_string"})"});
  Run({"JSON.SET", "j8", ".", R"({"data":null,"name":"doc_with_null"})"});
  Run({"JSON.SET", "j9", ".", R"({"data":[null, null, null],"name":"doc_with_nulls"})"});
  Run({"JSON.SET", "j10", ".", R"({"data":true,"name":"doc_with_boolean"})"});
  Run({"JSON.SET", "j11", ".", R"({"data":[true, false, true],"name":"doc_with_booleans"})"});

  auto resp = Run({"FT.CREATE", "i1", "ON", "JSON", "SCHEMA", "$.data", "AS", "data", "NUMERIC"});
  EXPECT_EQ(resp, "OK");

  resp = Run(
      {"FT.CREATE", "i2", "ON", "JSON", "SCHEMA", "$.data", "AS", "data", "NUMERIC", "SORTABLE"});
  EXPECT_EQ(resp, "OK");

  resp = Run({"FT.CREATE", "i3", "ON", "JSON", "SCHEMA", "$.data", "AS", "data", "TAG"});
  EXPECT_EQ(resp, "OK");

  resp =
      Run({"FT.CREATE", "i4", "ON", "JSON", "SCHEMA", "$.data", "AS", "data", "TAG", "SORTABLE"});
  EXPECT_EQ(resp, "OK");

  resp = Run({"FT.CREATE", "i5", "ON", "JSON", "SCHEMA", "$.data", "AS", "data", "TEXT"});
  EXPECT_EQ(resp, "OK");

  resp =
      Run({"FT.CREATE", "i6", "ON", "JSON", "SCHEMA", "$.data", "AS", "data", "TEXT", "SORTABLE"});
  EXPECT_EQ(resp, "OK");

  resp = Run({"FT.CREATE", "i7", "ON", "JSON", "SCHEMA", "$.data", "AS", "data", "VECTOR", "FLAT",
              "6", "TYPE", "FLOAT32", "DIM", "3", "DISTANCE_METRIC", "L2"});
  EXPECT_EQ(resp, "OK");

  resp = Run({"FT.SEARCH", "i1", "*"});
  EXPECT_THAT(resp, AreDocIds("j1", "j5", "j6", "j8", "j9"));

  resp = Run({"FT.SEARCH", "i2", "*"});
  EXPECT_THAT(resp, AreDocIds("j1", "j5", "j6", "j8", "j9"));

  resp = Run({"FT.SEARCH", "i3", "*"});
  EXPECT_THAT(resp, AreDocIds("j2", "j3", "j4", "j5", "j7", "j8", "j9", "j10", "j11"));

  resp = Run({"FT.SEARCH", "i4", "*"});
  EXPECT_THAT(resp, AreDocIds("j2", "j3", "j4", "j5", "j7", "j8", "j9", "j10", "j11"));

  resp = Run({"FT.SEARCH", "i5", "*"});
  EXPECT_THAT(resp, AreDocIds("j2", "j3", "j4", "j5", "j7", "j8", "j9"));

  resp = Run({"FT.SEARCH", "i6", "*"});
  EXPECT_THAT(resp, AreDocIds("j2", "j3", "j4", "j5", "j7", "j8", "j9"));

  resp = Run({"FT.SEARCH", "i7", "*"});
  EXPECT_THAT(resp, AreDocIds("j5", "j6", "j8"));
}

TEST_F(SearchFamilyTest, WrongFieldTypeHardHash) {
  Run({"HSET", "j1", "data", "1", "name", "doc_with_int"});
  Run({"HSET", "j2", "data", "1", "name", "doc_with_int_as_string"});
  Run({"HSET", "j3", "data", "string", "name", "doc_with_string"});
  Run({"HSET", "j4", "name", "no_data"});
  Run({"HSET", "j5", "data", "5,4,3", "name", "doc_with_fake_vector"});
  Run({"HSET", "j6", "data", "[5,4,3]", "name", "doc_with_fake_vector_as_string"});

  // Vector [1, 2, 3]
  std::string vector = std::string("\x3f\x80\x00\x00\x40\x00\x00\x00\x40\x40\x00\x00", 12);
  Run({"HSET", "j7", "data", vector, "name", "doc_with_vector [1, 2, 3]"});

  auto resp = Run({"FT.CREATE", "i1", "ON", "HASH", "SCHEMA", "data", "NUMERIC"});
  EXPECT_EQ(resp, "OK");

  resp = Run({"FT.CREATE", "i2", "ON", "HASH", "SCHEMA", "data", "NUMERIC", "SORTABLE"});
  EXPECT_EQ(resp, "OK");

  resp = Run({"FT.CREATE", "i3", "ON", "HASH", "SCHEMA", "data", "TAG"});
  EXPECT_EQ(resp, "OK");

  resp = Run({"FT.CREATE", "i4", "ON", "HASH", "SCHEMA", "data", "TAG", "SORTABLE"});
  EXPECT_EQ(resp, "OK");

  resp = Run({"FT.CREATE", "i5", "ON", "HASH", "SCHEMA", "data", "TEXT"});
  EXPECT_EQ(resp, "OK");

  resp = Run({"FT.CREATE", "i6", "ON", "HASH", "SCHEMA", "data", "TEXT", "SORTABLE"});
  EXPECT_EQ(resp, "OK");

  resp = Run({"FT.CREATE", "i7", "ON", "HASH", "SCHEMA", "data", "VECTOR", "FLAT", "6", "TYPE",
              "FLOAT32", "DIM", "3", "DISTANCE_METRIC", "L2"});
  EXPECT_EQ(resp, "OK");

  resp = Run({"FT.SEARCH", "i1", "*"});
  EXPECT_THAT(resp, AreDocIds("j2", "j1", "j4"));

  resp = Run({"FT.SEARCH", "i2", "*"});
  EXPECT_THAT(resp, AreDocIds("j2", "j1", "j4"));

  resp = Run({"FT.SEARCH", "i3", "*"});
  EXPECT_THAT(resp, AreDocIds("j2", "j7", "j3", "j6", "j1", "j4", "j5"));

  resp = Run({"FT.SEARCH", "i4", "*"});
  EXPECT_THAT(resp, AreDocIds("j2", "j7", "j3", "j6", "j1", "j4", "j5"));

  resp = Run({"FT.SEARCH", "i5", "*"});
  EXPECT_THAT(resp, AreDocIds("j4", "j2", "j7", "j3", "j6", "j1", "j5"));

  resp = Run({"FT.SEARCH", "i6", "*"});
  EXPECT_THAT(resp, AreDocIds("j4", "j2", "j7", "j3", "j6", "j1", "j5"));

  resp = Run({"FT.SEARCH", "i7", "*"});
  EXPECT_THAT(resp, AreDocIds("j4", "j7"));
}

TEST_F(SearchFamilyTest, WrongVectorFieldType) {
  Run({"JSON.SET", "j1", ".",
       R"({"vector_field": [0.1, 0.2, 0.3], "name": "doc_with_correct_dim"})"});
  Run({"JSON.SET", "j2", ".", R"({"vector_field": [0.1, 0.2], "name": "doc_with_small_dim"})"});
  Run({"JSON.SET", "j3", ".",
       R"({"vector_field": [0.1, 0.2, 0.3, 0.4], "name": "doc_with_large_dim"})"});
  Run({"JSON.SET", "j4", ".", R"({"vector_field": [1, 2, 3], "name": "doc_with_int_values"})"});
  Run({"JSON.SET", "j5", ".",
       R"({"vector_field":"not_vector", "name":"doc_with_incorrect_field_type"})"});
  Run({"JSON.SET", "j6", ".", R"({"name":"doc_with_no_field"})"});
  Run({"JSON.SET", "j7", ".",
       R"({"vector_field": [999999999999999999999999999999999999999, -999999999999999999999999999999999999999, 500000000000000000000000000000000000000], "name": "doc_with_out_of_range_values"})"});
  Run({"JSON.SET", "j8", ".", R"({"vector_field":null, "name": "doc_with_null"})"});
  Run({"JSON.SET", "j9", ".", R"({"vector_field":[null, null, null], "name": "doc_with_nulls"})"});
  Run({"JSON.SET", "j10", ".", R"({"vector_field":true, "name": "doc_with_boolean"})"});
  Run({"JSON.SET", "j11", ".",
       R"({"vector_field":[true, false, true], "name": "doc_with_booleans"})"});
  Run({"JSON.SET", "j12", ".", R"({"vector_field":1, "name": "doc_with_int"})"});

  auto resp =
      Run({"FT.CREATE", "index", "ON", "JSON", "SCHEMA", "$.vector_field", "AS", "vector_field",
           "VECTOR", "FLAT", "6", "TYPE", "FLOAT32", "DIM", "3", "DISTANCE_METRIC", "L2"});
  EXPECT_EQ(resp, "OK");

  resp = Run({"FT.SEARCH", "index", "*"});
  EXPECT_THAT(resp, AreDocIds("j6", "j7", "j1", "j4", "j8"));
}

// Test that FT.AGGREGATE prints only needed fields
TEST_F(SearchFamilyTest, AggregateResultFields) {
  Run({"JSON.SET", "j1", ".", R"({"a":"1","b":"2","c":"3"})"});
  Run({"JSON.SET", "j2", ".", R"({"a":"4","b":"5","c":"6"})"});
  Run({"JSON.SET", "j3", ".", R"({"a":"7","b":"8","c":"9"})"});

  auto resp = Run({"FT.CREATE", "i1", "ON", "JSON", "SCHEMA", "$.a", "AS", "a", "TEXT", "SORTABLE",
                   "$.b", "AS", "b", "TEXT", "$.c", "AS", "c", "TEXT"});
  EXPECT_EQ(resp, "OK");

  resp = Run({"FT.AGGREGATE", "i1", "*"});
  EXPECT_THAT(resp, IsUnordArrayWithSize(IsMap(), IsMap(), IsMap()));

  absl::FlagSaver fs;
  absl::SetFlag(&FLAGS_search_reject_legacy_field, false);
  resp = Run({"FT.AGGREGATE", "i1", "*", "SORTBY", "1", "a"});
  EXPECT_THAT(resp, IsUnordArrayWithSize(IsMap("a", "1"), IsMap("a", "4"), IsMap("a", "7")));
  absl::SetFlag(&FLAGS_search_reject_legacy_field, true);
  resp = Run({"FT.AGGREGATE", "i1", "*", "SORTBY", "1", "a"});
  EXPECT_THAT(resp, ErrArg("SORTBY field name 'a' must start with '@'"));

  absl::SetFlag(&FLAGS_search_reject_legacy_field, false);
  resp = Run({"FT.AGGREGATE", "i1", "*", "LOAD", "1", "@b", "SORTBY", "1", "a"});
  EXPECT_THAT(resp, IsUnordArrayWithSize(IsMap("b", "2", "a", "1"), IsMap("b", "5", "a", "4"),
                                         IsMap("b", "8", "a", "7")));
  absl::SetFlag(&FLAGS_search_reject_legacy_field, true);
  resp = Run({"FT.AGGREGATE", "i1", "*", "LOAD", "1", "@b", "SORTBY", "1", "a"});
  EXPECT_THAT(resp, ErrArg("SORTBY field name 'a' must start with '@'"));

  absl::SetFlag(&FLAGS_search_reject_legacy_field, false);
  resp = Run({"FT.AGGREGATE", "i1", "*", "SORTBY", "1", "a", "GROUPBY", "2", "@b", "@a", "REDUCE",
              "COUNT", "0", "AS", "count"});
  EXPECT_THAT(resp, IsUnordArrayWithSize(IsMap("b", "8", "a", "7", "count", "1"),
                                         IsMap("b", "2", "a", "1", "count", "1"),
                                         IsMap("b", "5", "a", "4", "count", "1")));
  absl::SetFlag(&FLAGS_search_reject_legacy_field, true);
  resp = Run({"FT.AGGREGATE", "i1", "*", "SORTBY", "1", "a", "GROUPBY", "2", "@b", "@a", "REDUCE",
              "COUNT", "0", "AS", "count"});
  EXPECT_THAT(resp, ErrArg("SORTBY field name 'a' must start with '@'"));

  Run({"JSON.SET", "j4", ".", R"({"id":1, "number":4})"});
  Run({"JSON.SET", "j5", ".", R"({"id":2})"});

  resp = Run({"FT.CREATE", "i2", "ON", "JSON", "SCHEMA", "$.id", "AS", "id", "NUMERIC", "$.number",
              "AS", "number", "NUMERIC"});
  EXPECT_EQ(resp, "OK");

  resp = Run({"FT.AGGREGATE", "i2", "*", "LOAD", "2", "@id", "@number"});
  EXPECT_THAT(resp, IsUnordArrayWithSize(IsMap("id", "1", "number", "4"), IsMap("id", "2"), IsMap(),
                                         IsMap(), IsMap()));
}

TEST_F(SearchFamilyTest, AggregateSortByJson) {
  Run({"JSON.SET", "j1", "$", R"({"name": "first", "number": 1200, "group": "first"})"});
  Run({"JSON.SET", "j2", "$", R"({"name": "second", "number": 800, "group": "first"})"});
  Run({"JSON.SET", "j3", "$", R"({"name": "third", "number": 300, "group": "first"})"});
  Run({"JSON.SET", "j4", "$", R"({"name": "fourth", "number": 400, "group": "second"})"});
  Run({"JSON.SET", "j5", "$", R"({"name": "fifth", "number": 900, "group": "second"})"});
  Run({"JSON.SET", "j6", "$", R"({"name": "sixth", "number": 300, "group": "first"})"});
  Run({"JSON.SET", "j7", "$", R"({"name": "seventh", "number": 400, "group": "second"})"});
  Run({"JSON.SET", "j8", "$", R"({"name": "eighth", "group": "first"})"});
  Run({"JSON.SET", "j9", "$", R"({"name": "ninth", "group": "second"})"});

  Run({"FT.CREATE", "index", "ON", "JSON", "SCHEMA", "$.name", "AS", "name", "TEXT", "$.number",
       "AS", "number", "NUMERIC", "$.group", "AS", "group", "TAG"});

  // Test sorting by name (DESC) and number (ASC)
  auto resp = Run({"FT.AGGREGATE", "index", "*", "SORTBY", "4", "@name", "DESC", "@number", "ASC"});
  EXPECT_THAT(
      resp, IsUnordArrayWithSize(
                IsMap("name", "third", "number", "300"), IsMap("name", "sixth", "number", "300"),
                IsMap("name", "seventh", "number", "400"), IsMap("name", "second", "number", "800"),
                IsMap("name", "ninth"), IsMap("name", "fourth", "number", "400"),
                IsMap("name", "first", "number", "1200"), IsMap("name", "fifth", "number", "900"),
                IsMap("name", "eighth")));

  // Test sorting by name (ASC) and number (DESC)
  resp = Run({"FT.AGGREGATE", "index", "*", "SORTBY", "4", "@name", "ASC", "@number", "DESC"});
  EXPECT_THAT(
      resp, IsUnordArrayWithSize(
                IsMap("name", "eighth"), IsMap("name", "fifth", "number", "900"),
                IsMap("name", "first", "number", "1200"), IsMap("name", "fourth", "number", "400"),
                IsMap("name", "ninth"), IsMap("name", "second", "number", "800"),
                IsMap("name", "seventh", "number", "400"), IsMap("name", "sixth", "number", "300"),
                IsMap("name", "third", "number", "300")));

  // Test sorting by group (ASC), number (DESC), and name
  resp = Run(
      {"FT.AGGREGATE", "index", "*", "SORTBY", "5", "@group", "ASC", "@number", "DESC", "@name"});
  EXPECT_THAT(resp,
              IsUnordArrayWithSize(IsMap("group", "first", "number", "1200", "name", "first"),
                                   IsMap("group", "first", "number", "800", "name", "second"),
                                   IsMap("group", "first", "number", "300", "name", "sixth"),
                                   IsMap("group", "first", "number", "300", "name", "third"),
                                   IsMap("group", "first", "name", "eighth"),
                                   IsMap("group", "second", "number", "900", "name", "fifth"),
                                   IsMap("group", "second", "number", "400", "name", "fourth"),
                                   IsMap("group", "second", "number", "400", "name", "seventh"),
                                   IsMap("group", "second", "name", "ninth")));

  // Test sorting by number (ASC), group (DESC), and name
  resp = Run(
      {"FT.AGGREGATE", "index", "*", "SORTBY", "5", "@number", "ASC", "@group", "DESC", "@name"});
  EXPECT_THAT(resp,
              IsUnordArrayWithSize(IsMap("number", "300", "group", "first", "name", "sixth"),
                                   IsMap("number", "300", "group", "first", "name", "third"),
                                   IsMap("number", "400", "group", "second", "name", "fourth"),
                                   IsMap("number", "400", "group", "second", "name", "seventh"),
                                   IsMap("number", "800", "group", "first", "name", "second"),
                                   IsMap("number", "900", "group", "second", "name", "fifth"),
                                   IsMap("number", "1200", "group", "first", "name", "first"),
                                   IsMap("group", "second", "name", "ninth"),
                                   IsMap("group", "first", "name", "eighth")));

  // Test sorting with MAX 3
  resp = Run({"FT.AGGREGATE", "index", "*", "SORTBY", "1", "@number", "MAX", "3"});
  EXPECT_THAT(resp, IsUnordArrayWithSize(IsMap("number", "300"), IsMap("number", "300"),
                                         IsMap("number", "400")));

  // Test sorting with MAX 3
  resp = Run({"FT.AGGREGATE", "index", "*", "SORTBY", "2", "@number", "DESC", "MAX", "3"});
  EXPECT_THAT(resp, IsUnordArrayWithSize(IsMap("number", "1200"), IsMap("number", "900"),
                                         IsMap("number", "800")));

  // Test sorting by number (ASC) with MAX 999
  resp = Run({"FT.AGGREGATE", "index", "*", "SORTBY", "1", "@number", "MAX", "999"});
  EXPECT_THAT(resp, IsUnordArrayWithSize(IsMap("number", "300"), IsMap("number", "300"),
                                         IsMap("number", "400"), IsMap("number", "400"),
                                         IsMap("number", "800"), IsMap("number", "900"),
                                         IsMap("number", "1200"), IsMap(), IsMap()));

  // Test sorting by name and number (DESC)
  resp = Run({"FT.AGGREGATE", "index", "*", "SORTBY", "3", "@name", "@number", "DESC"});
  EXPECT_THAT(
      resp, IsUnordArrayWithSize(
                IsMap("name", "eighth"), IsMap("name", "fifth", "number", "900"),
                IsMap("name", "first", "number", "1200"), IsMap("name", "fourth", "number", "400"),
                IsMap("name", "ninth"), IsMap("name", "second", "number", "800"),
                IsMap("name", "seventh", "number", "400"), IsMap("name", "sixth", "number", "300"),
                IsMap("name", "third", "number", "300")));

  // Test SORTBY with MAX, GROUPBY, and REDUCE COUNT
  resp = Run({"FT.AGGREGATE", "index", "*", "SORTBY", "1", "@name", "MAX", "3", "GROUPBY", "1",
              "@number", "REDUCE", "COUNT", "0", "AS", "count"});
  EXPECT_THAT(resp, IsUnordArrayWithSize(IsMap("number", "900", "count", "1"),
                                         IsMap("number", ArgType(RespExpr::NIL), "count", "1"),
                                         IsMap("number", "1200", "count", "1")));

  // Test SORTBY with MAX, GROUPBY (0 fields), and REDUCE COUNT
  resp = Run({"FT.AGGREGATE", "index", "*", "SORTBY", "1", "@name", "MAX", "3", "GROUPBY", "0",
              "REDUCE", "COUNT", "0", "AS", "count"});
  EXPECT_THAT(resp, IsUnordArrayWithSize(IsMap("count", "3")));
}

TEST_F(SearchFamilyTest, AggregateSortByParsingErrors) {
  Run({"JSON.SET", "j1", "$", R"({"name": "first", "number": 1200, "group": "first"})"});
  Run({"JSON.SET", "j2", "$", R"({"name": "second", "number": 800, "group": "first"})"});
  Run({"JSON.SET", "j3", "$", R"({"name": "third", "number": 300, "group": "first"})"});
  Run({"JSON.SET", "j4", "$", R"({"name": "fourth", "number": 400, "group": "second"})"});
  Run({"JSON.SET", "j5", "$", R"({"name": "fifth", "number": 900, "group": "second"})"});
  Run({"JSON.SET", "j6", "$", R"({"name": "sixth", "number": 300, "group": "first"})"});
  Run({"JSON.SET", "j7", "$", R"({"name": "seventh", "number": 400, "group": "second"})"});
  Run({"JSON.SET", "j8", "$", R"({"name": "eighth", "group": "first"})"});
  Run({"JSON.SET", "j9", "$", R"({"name": "ninth", "group": "second"})"});

  Run({"FT.CREATE", "index", "ON", "JSON", "SCHEMA", "$.name", "AS", "name", "TEXT", "$.number",
       "AS", "number", "NUMERIC", "$.group", "AS", "group", "TAG"});

  // Test SORTBY with invalid argument count
  auto resp = Run({"FT.AGGREGATE", "index", "*", "SORTBY", "999", "@name", "@number", "DESC"});
  EXPECT_THAT(resp, ErrArg("bad arguments for SORTBY: specified invalid number of strings"));

  // Test SORTBY with negative argument count
  resp = Run({"FT.AGGREGATE", "index", "*", "SORTBY", "-3", "@name", "@number", "DESC"});
  EXPECT_THAT(resp, ErrArg(kInvalidIntErr));

  // Test MAX with invalid value
  resp = Run({"FT.AGGREGATE", "index", "*", "SORTBY", "1", "@name", "MAX", "-10"});
  EXPECT_THAT(resp, ErrArg(kInvalidIntErr));

  // Test MAX without a value
  resp = Run({"FT.AGGREGATE", "index", "*", "SORTBY", "1", "@name", "MAX"});
  EXPECT_THAT(resp, ErrArg(kSyntaxErr));

  // Test SORTBY with a non-existing field
  /* Temporary unsupported
  resp = Run({"FT.AGGREGATE", "index", "*", "SORTBY", "1", "@nonexistingfield"});
  EXPECT_THAT(resp, ErrArg("Property `nonexistingfield` not loaded nor in schema")); */

  // Test SORTBY with an invalid value
  resp = Run({"FT.AGGREGATE", "index", "*", "SORTBY", "notvalue", "@name"});
  EXPECT_THAT(resp, ErrArg(kInvalidIntErr));
}

TEST_F(SearchFamilyTest, AggregateSortByParsingErrorsWithoutAt) {
  Run({"JSON.SET", "j1", "$", R"({"name": "first", "number": 1200, "group": "first"})"});

  Run({"FT.CREATE", "index", "ON", "JSON", "SCHEMA", "$.name", "AS", "name", "TEXT", "$.number",
       "AS", "number", "NUMERIC", "$.group", "AS", "group", "TAG"});

  // Test SORTBY with field name without '@'
  auto resp = Run({"FT.AGGREGATE", "index", "*", "SORTBY", "1", "name"});
  EXPECT_THAT(resp, ErrArg("SORTBY field name 'name' must start with '@'"));

  // Test SORTBY with field name without '@' and multiple sort fields
  resp = Run({"FT.AGGREGATE", "index", "*", "SORTBY", "3", "name", "@number", "DESC"});
  EXPECT_THAT(resp, ErrArg("SORTBY field name 'name' must start with '@'"));

  // Test SORTBY with field name without '@' and MAX option
  resp = Run({"FT.AGGREGATE", "index", "*", "SORTBY", "1", "name", "MAX", "1"});
  EXPECT_THAT(resp, ErrArg("SORTBY field name 'name' must start with '@'"));

  // Check that the old error still works for wrong number of args
  resp = Run({"FT.AGGREGATE", "index", "*", "SORTBY", "2", "@name"});
  EXPECT_THAT(resp, ErrArg("bad arguments for SORTBY: specified invalid number of strings"));
}

TEST_F(SearchFamilyTest, InvalidSearchOptions) {
  Run({"JSON.SET", "j1", ".", R"({"field1":"first","field2":"second"})"});
  Run({"FT.CREATE", "idx", "ON", "JSON", "SCHEMA", "$.field1", "AS", "field1", "TEXT", "$.field2",
       "AS", "field2", "TEXT"});

  /* Test with an empty query and LOAD. TODO: Add separate test for query syntax
  auto resp = Run({"FT.SEARCH", "idx", "", "LOAD", "1", "@field1"});
  EXPECT_THAT(resp, IsMapWithSize()); */

  // Test with LIMIT missing arguments
  auto resp = Run({"FT.SEARCH", "idx", "*", "LIMIT", "0"});
  EXPECT_THAT(resp, ErrArg(kSyntaxErr));

  // Test with LIMIT exceeding the maximum allowed value
  resp = Run({"FT.SEARCH", "idx", "*", "LIMIT", "0", "100000000000000000000"});
  EXPECT_THAT(resp, ErrArg(kInvalidIntErr));

  // Test with LIMIT and negative arguments
  resp = Run({"FT.SEARCH", "idx", "*", "LIMIT", "-1", "10"});
  EXPECT_THAT(resp, ErrArg(kInvalidIntErr));

  // Test with LIMIT and invalid argument types
  resp = Run({"FT.SEARCH", "idx", "*", "LIMIT", "start", "count"});
  EXPECT_THAT(resp, ErrArg(kInvalidIntErr));

  // Test with invalid RETURN syntax (missing count)
  resp = Run({"FT.SEARCH", "idx", "*", "RETURN", "@field1", "@field2"});
  EXPECT_THAT(resp, ErrArg(kInvalidIntErr));

  // Test with RETURN having duplicate fields
  resp = Run({"FT.SEARCH", "idx", "*", "RETURN", "4", "field1", "field1", "field2", "field2"});
  EXPECT_THAT(resp, IsMapWithSize("j1", IsMap("field1", "first", "field2", "second")));

  // Test with RETURN exceeding maximum allowed count
  resp = Run({"FT.SEARCH", "idx", "*", "RETURN", "100000000000000000000", "@field1", "@field2"});
  EXPECT_THAT(resp, ErrArg(kInvalidIntErr));

  // Test with NOCONTENT and RETURN
  resp = Run({"FT.SEARCH", "idx", "*", "NOCONTENT", "RETURN", "2", "@field1", "@field2"});
  EXPECT_THAT(resp, IsArray(IntArg(1), "j1"));
}

TEST_F(SearchFamilyTest, KnnSearchOptions) {
  Run({"JSON.SET", "doc:1", ".", R"({"vector": [0.1, 0.2, 0.3, 0.4]})"});
  Run({"JSON.SET", "doc:2", ".", R"({"vector": [0.5, 0.6, 0.7, 0.8]})"});
  Run({"JSON.SET", "doc:3", ".", R"({"vector": [0.9, 0.1, 0.4, 0.3]})"});

  auto resp = Run({"FT.CREATE", "my_index", "ON",  "JSON",   "PREFIX",          "1",     "doc:",
                   "SCHEMA",    "$.vector", "AS",  "vector", "VECTOR",          "FLAT",  "6",
                   "TYPE",      "FLOAT32",  "DIM", "4",      "DISTANCE_METRIC", "COSINE"});
  EXPECT_EQ(resp, "OK");

  std::string query_vector("\x00\x00\x00\x3f\x00\x00\x00\x40\x00\x00\x00\x41\x00\x00\x80\x42", 16);

  // KNN 2
  resp = Run({"FT.SEARCH", "my_index", "*=>[KNN 2 @vector $query_vector]", "PARAMS", "2",
              "query_vector", query_vector});
  EXPECT_THAT(resp, AreDocIds("doc:1", "doc:2"));

  // KNN 11929939
  resp = Run({"FT.SEARCH", "my_index", "*=>[KNN 11929939 @vector $query_vector]", "PARAMS", "2",
              "query_vector", query_vector});
  EXPECT_THAT(resp, AreDocIds("doc:1", "doc:2", "doc:3"));

  // KNN 11929939, LIMIT 4 2
  resp = Run({"FT.SEARCH", "my_index", "*=>[KNN 11929939 @vector $query_vector]", "PARAMS", "2",
              "query_vector", query_vector, "LIMIT", "4", "2"});
  EXPECT_THAT(resp, IntArg(3));

  // KNN 11929939, LIMIT 0 10
  resp = Run({"FT.SEARCH", "my_index", "*=>[KNN 11929939 @vector $query_vector]", "PARAMS", "2",
              "query_vector", query_vector, "LIMIT", "0", "10"});
  EXPECT_THAT(resp, AreDocIds("doc:1", "doc:2", "doc:3"));

  // KNN 1, LIMIT 0 2
  resp = Run({"FT.SEARCH", "my_index", "*=>[KNN 1 @vector $query_vector]", "PARAMS", "2",
              "query_vector", query_vector, "LIMIT", "0", "2"});
  EXPECT_THAT(resp, AreDocIds("doc:1"));
}

TEST_F(SearchFamilyTest, KnnWithSortBy) {
  vector<string> doc_ids(100);
  for (size_t i = 0; i < doc_ids.size(); i++) {
    doc_ids[i] = absl::StrCat("d:", i);
    auto v = absl::StrFormat(R"({"v": [%d.0], "d": %d})", i, i);
    Run({"JSON.SET", doc_ids[i], ".", v});
  }

  Run({"FT.CREATE", "i1",      "ON",     "JSON", "PREFIX",          "1",    "d:",
       "SCHEMA",    "$.v",     "AS",     "v",    "VECTOR",          "FLAT", "6",
       "TYPE",      "FLOAT32", "DIM",    "1",    "DISTANCE_METRIC", "L2",   "$.d",
       "AS",        "d",       "NUMERIC"});

  // We first select knn_limit closest values and then sort in REVERSE by distance
  // on a non-sortable field. The result should be first cut off by knn_limit and then sorted
  for (size_t knn_limit = 8; knn_limit < 47; knn_limit += 3) {
    vector<string> expect_ids(doc_ids.begin() + knn_limit - min<size_t>(knn_limit, 10u),
                              doc_ids.begin() + knn_limit);
    reverse(expect_ids.begin(), expect_ids.end());

    const float qpoint = 0.0f;
    std::string q = absl::StrFormat("*=>[KNN %d @v $query_vector]", knn_limit);
    auto resp = Run({"ft.search", "i1", q, "SORTBY", "d", "DESC", "PARAMS", "2", "query_vector",
                     FloatSV(&qpoint), "LIMIT", "0", "10", "RETURN", "1", "d"});
    EXPECT_THAT(resp, DocIds(knn_limit, expect_ids)) << knn_limit;
  }
}

TEST_F(SearchFamilyTest, InvalidAggregateOptions) {
  Run({"JSON.SET", "j1", ".", R"({"field1":"first","field2":"second"})"});
  Run({"FT.CREATE", "idx", "ON", "JSON", "SCHEMA", "$.field1", "AS", "field1", "TEXT", "$.field2",
       "AS", "field2", "TEXT"});

  // Test GROUPBY with no arguments
  auto resp = Run({"FT.AGGREGATE", "idx", "*", "GROUPBY"});
  EXPECT_THAT(resp, ErrArg(kSyntaxErr));

  // Test GROUPBY with invalid count
  resp = Run({"FT.AGGREGATE", "idx", "*", "GROUPBY", "-1", "@field1"});
  EXPECT_THAT(resp, ErrArg(kInvalidIntErr));

  resp =
      Run({"FT.AGGREGATE", "idx", "*", "GROUPBY", "100000000000000000000", "@field1", "@field2"});
  EXPECT_THAT(resp, ErrArg(kInvalidIntErr));

  // Test REDUCE with no REDUCE function
  resp = Run({"FT.AGGREGATE", "idx", "*", "GROUPBY", "1", "@field1", "REDUCE"});
  EXPECT_THAT(resp, ErrArg("reducer function  not found"));

  /* // Test REDUCE with COUNT function
  resp = Run({"FT.AGGREGATE", "idx", "*", "GROUPBY", "1", "@field1", "REDUCE", "COUNT", "0"});
  EXPECT_THAT(resp, IsMapWithSize("__generated_aliascount", "1", "field1", "first")); */

  // Test REDUCE with invalid function
  resp = Run({"FT.AGGREGATE", "idx", "*", "GROUPBY", "1", "@field1", "REDUCE", "INVALIDFUNC", "0",
              "AS", "result"});
  EXPECT_THAT(resp, ErrArg("reducer function INVALIDFUNC not found"));

  // Test SORTBY with no arguments
  resp = Run({"FT.AGGREGATE", "idx", "*", "SORTBY"});
  EXPECT_THAT(resp, ErrArg(kSyntaxErr));

  // Test SORTBY with invalid count
  resp = Run({"FT.AGGREGATE", "idx", "*", "SORTBY", "-1", "@field1"});
  EXPECT_THAT(resp, ErrArg(kInvalidIntErr));

  resp = Run({"FT.AGGREGATE", "idx", "*", "SORTBY", "100000000000000000000", "@field1"});
  EXPECT_THAT(resp, ErrArg(kInvalidIntErr));

  // Test LIMIT with invalid arguments
  resp = Run({"FT.AGGREGATE", "idx", "*", "LIMIT", "0"});
  EXPECT_THAT(resp, ErrArg(kSyntaxErr));

  resp = Run({"FT.AGGREGATE", "idx", "*", "LIMIT", "-1", "10"});
  EXPECT_THAT(resp, ErrArg(kInvalidIntErr));

  resp = Run({"FT.AGGREGATE", "idx", "*", "LIMIT", "0", "100000000000000000000"});
  EXPECT_THAT(resp, ErrArg(kInvalidIntErr));

  // Test LOAD with invalid arguments
  resp = Run({"FT.AGGREGATE", "idx", "*", "LOAD", "@field1", "@field2"});
  EXPECT_THAT(resp, ErrArg(kInvalidIntErr));

  resp = Run({"FT.AGGREGATE", "idx", "*", "LOAD", "-1", "@field1"});
  EXPECT_THAT(resp, ErrArg(kInvalidIntErr));

  resp = Run({"FT.AGGREGATE", "idx", "*", "LOAD", "100000000000000000000", "@field1", "@field2"});
  EXPECT_THAT(resp, ErrArg(kInvalidIntErr));
}

TEST_F(SearchFamilyTest, InvalidCreateOptions) {
  // Test with a duplicate field in the schema
  auto resp = Run({"FT.CREATE", "index", "ON", "HASH", "SCHEMA", "title", "TEXT", "title", "TEXT"});
  EXPECT_THAT(resp, ErrArg("Duplicate field in schema - title"));

  // Test with no fields in the schema
  resp = Run({"FT.CREATE", "index", "ON", "HASH", "SCHEMA"});
  EXPECT_THAT(resp, ErrArg("Fields arguments are missing"));

  // Test with an invalid field type
  resp = Run({"FT.CREATE", "index", "ON", "HASH", "SCHEMA", "title", "UNKNOWN_TYPE"});
  EXPECT_THAT(resp, ErrArg("Field type UNKNOWN_TYPE is not supported"));

  // Test with an invalid STOPWORDS argument
  resp = Run({"FT.CREATE", "index", "ON", "HASH", "STOPWORDS", "10", "the", "and", "of", "SCHEMA",
              "title", "TEXT"});
  EXPECT_THAT(resp, ErrArg(kSyntaxErr));

  resp = Run({"FT.CREATE", "index", "ON", "HASH", "STOPWORDS", "99999999999999999999", "the", "and",
              "of", "SCHEMA", "title", "TEXT"});
  EXPECT_THAT(resp, ErrArg(kInvalidIntErr));

  resp = Run({"FT.CREATE", "index", "ON", "HASH", "STOPWORDS", "-1", "the", "and", "of", "SCHEMA",
              "title", "TEXT"});
  EXPECT_THAT(resp, ErrArg(kInvalidIntErr));

  resp = Run({"FT.CREATE", "index", "ON", "HASH", "STOPWORDS", "not_a_number", "the", "and", "of",
              "SCHEMA", "title", "TEXT"});
  EXPECT_THAT(resp, ErrArg(kInvalidIntErr));
}

TEST_F(SearchFamilyTest, SynonymManagement) {
  // Create index with prefix
  EXPECT_EQ(
      Run({"FT.CREATE", "my_idx", "ON", "HASH", "PREFIX", "1", "doc:", "SCHEMA", "title", "TEXT"}),
      "OK");

  // Add first group of synonyms
  EXPECT_EQ(Run({"FT.SYNUPDATE", "my_idx", "1", "cat", "feline", "kitty"}), "OK");

  // Add second group of synonyms
  EXPECT_EQ(Run({"FT.SYNUPDATE", "my_idx", "2", "kitty", "cute", "adorable"}), "OK");

  // Add third group of synonyms
  EXPECT_EQ(Run({"FT.SYNUPDATE", "my_idx", "3", "kitty", "tiger", "cub"}), "OK");

  // Check the dump output
  auto resp = Run({"FT.SYNDUMP", "my_idx"});
  EXPECT_THAT(resp, IsUnordArray("cub", IsArray("3"), "cute", IsArray("2"), "adorable",
                                 IsArray("2"), "kitty", IsArray("1", "2", "3"), "feline",
                                 IsArray("1"), "tiger", IsArray("3"), "cat", IsArray("1")));
}

TEST_F(SearchFamilyTest, SynonymsSearch) {
  // Create search index
  auto resp =
      Run({"FT.CREATE", "myIndex", "ON", "HASH", "PREFIX", "1", "doc:", "SCHEMA", "title", "TEXT"});
  EXPECT_EQ(resp, "OK");

  // Add documents
  EXPECT_THAT(Run({"HSET", "doc:1", "title", "car"}), IntArg(1));
  EXPECT_THAT(Run({"HSET", "doc:2", "title", "automobile"}), IntArg(1));
  EXPECT_THAT(Run({"HSET", "doc:3", "title", "vehicle"}), IntArg(1));

  // Add synonyms "car" and "automobile" to group 1
  resp = Run({"FT.SYNUPDATE", "myIndex", "1", "car", "automobile"});
  EXPECT_EQ(resp, "OK");

  // Check synonyms list
  resp = Run({"FT.SYNDUMP", "myIndex"});
  ASSERT_THAT(resp, ArrLen(4));

  // Search for "car" (should find both "car" and "automobile")
  resp = Run({"FT.SEARCH", "myIndex", "car"});
  EXPECT_THAT(resp, AreDocIds("doc:1", "doc:2"));

  // Search for "automobile" (should find both "car" and "automobile")
  resp = Run({"FT.SEARCH", "myIndex", "automobile"});
  EXPECT_THAT(resp, AreDocIds("doc:1", "doc:2"));

  // Add "vehicle" to the synonym group
  resp = Run({"FT.SYNUPDATE", "myIndex", "1", "vehicle"});
  EXPECT_EQ(resp, "OK");

  // Search for "vehicle" (should find all three documents)
  resp = Run({"FT.SEARCH", "myIndex", "vehicle"});
  EXPECT_THAT(resp, AreDocIds("doc:1", "doc:2", "doc:3"));
}

// Test for case-insensitive synonyms
TEST_F(SearchFamilyTest, CaseInsensitiveSynonyms) {
  // Create an index
  EXPECT_EQ(Run({"FT.CREATE", "case_idx", "ON", "HASH", "PREFIX", "1", "doc:", "SCHEMA", "title",
                 "TEXT"}),
            "OK");

  // Add documents with different case words
  EXPECT_THAT(Run({"HSET", "doc:1", "title", "The cat is sleeping"}), IntArg(1));
  EXPECT_THAT(Run({"HSET", "doc:2", "title", "A feline hunter"}), IntArg(1));
  EXPECT_THAT(Run({"HSET", "doc:3", "title", "The dog is barking"}), IntArg(1));
  EXPECT_THAT(Run({"HSET", "doc:4", "title", "A Canine friend"}), IntArg(1));

  // Add synonym groups with text IDs
  EXPECT_EQ(Run({"FT.SYNUPDATE", "case_idx", "my_synonyms_group0", "cat", "feline"}), "OK");
  EXPECT_EQ(Run({"FT.SYNUPDATE", "case_idx", "my_synonyms_group1", "dog", "canine"}), "OK");

  // Check synonym output
  auto resp = Run({"FT.SYNDUMP", "case_idx"});
  EXPECT_THAT(resp, ArrLen(8));  // 4 terms, each with a list of groups

  // Synonym search is case-insensitive
  // Search for "cat" should find "cat" and "feline"
  resp = Run({"FT.SEARCH", "case_idx", "cat"});
  EXPECT_THAT(resp, AreDocIds("doc:1", "doc:2"));

  // Search for "feline" should find "feline" and "cat"
  resp = Run({"FT.SEARCH", "case_idx", "feline"});
  EXPECT_THAT(resp, AreDocIds("doc:2", "doc:1"));

  // Search for "dog" should find "dog" and "canine"
  resp = Run({"FT.SEARCH", "case_idx", "dog"});
  EXPECT_THAT(resp, AreDocIds("doc:3", "doc:4"));

  // Search for "canine" should find "canine" and "dog"
  resp = Run({"FT.SEARCH", "case_idx", "canine"});
  EXPECT_THAT(resp, AreDocIds("doc:4", "doc:3"));

  // Search with different case
  // Search for "Cat" (uppercase) should find "cat" and "feline"
  resp = Run({"FT.SEARCH", "case_idx", "Cat"});
  EXPECT_THAT(resp, AreDocIds("doc:1", "doc:2"));

  // Search for "FELINE" (uppercase) should find "feline" and "cat"
  resp = Run({"FT.SEARCH", "case_idx", "FELINE"});
  EXPECT_THAT(resp, AreDocIds("doc:2", "doc:1"));

  // Search for "DoG" (mixed case) should find "dog" and "canine"
  resp = Run({"FT.SEARCH", "case_idx", "DoG"});
  EXPECT_THAT(resp, AreDocIds("doc:3", "doc:4"));

  // Search for "cAnInE" (mixed case) should find "canine" and "dog"
  resp = Run({"FT.SEARCH", "case_idx", "cAnInE"});
  EXPECT_THAT(resp, AreDocIds("doc:4", "doc:3"));
}

TEST_F(SearchFamilyTest, SynonymsWithSpaces) {
  EXPECT_EQ(Run({"FT.CREATE", "my_index", "ON", "HASH", "PREFIX", "1", "doc:", "SCHEMA", "field",
                 "TEXT"}),
            "OK");

  EXPECT_EQ(Run({"FT.SYNUPDATE", "my_index", "syn_group", "word1", "word2"}), "OK");

  EXPECT_THAT(Run({"HSET", "doc:1", "field", " syn_group"}), IntArg(1));
  EXPECT_THAT(Run({"HSET", "doc:2", "field", "syn_group"}), IntArg(1));
  EXPECT_THAT(Run({"HSET", "doc:3", "field", "word1"}), IntArg(1));
  EXPECT_THAT(Run({"HSET", "doc:4", "field", "word2"}), IntArg(1));
  EXPECT_THAT(Run({"HSET", "doc:5", "field", R"(\ syn_group)"}), IntArg(1));

  auto resp = Run({"FT.SEARCH", "my_index", "word1"});
  EXPECT_THAT(resp, AreDocIds("doc:3", "doc:4"));

  resp = Run({"FT.SEARCH", "my_index", "word2"});
  EXPECT_THAT(resp, AreDocIds("doc:4", "doc:3"));

  resp = Run({"FT.SEARCH", "my_index", "syn_group"});
  EXPECT_THAT(resp, AreDocIds("doc:2", "doc:1", "doc:5"));

  // FT.SEARCH my_index "\ syn_group"
  // FT.SEARCH my_index " syn_group"
  // The both transform to " syn_group" after syntax analysis
  // " syn_group" passes to query_str in FtSearch
  resp = Run({"FT.SEARCH", "my_index", " syn_group"});
  EXPECT_THAT(resp, AreDocIds("doc:1", "doc:2", "doc:5"));
}

TEST_F(SearchFamilyTest, SynonymsWithLeadingSpaces) {
  EXPECT_EQ(Run({"FT.CREATE", "my_index", "ON", "HASH", "PREFIX", "1", "doc:", "SCHEMA", "title",
                 "TEXT"}),
            "OK");

  EXPECT_EQ(Run({"FT.SYNUPDATE", "my_index", "group1", "word", "    several_spaces_synonym"}),
            "OK");

  auto resp = Run({"FT.SYNDUMP", "my_index"});
  EXPECT_THAT(resp, IsUnordArray("    several_spaces_synonym", IsArray("group1"), "word",
                                 IsArray("group1")));

  EXPECT_THAT(Run({"HSET", "doc:1", "title", "word"}), IntArg(1));
  EXPECT_THAT(Run({"HSET", "doc:2", "title", "several_spaces_synonym"}), IntArg(1));

  resp = Run({"FT.SEARCH", "my_index", "word"});
  EXPECT_THAT(resp, AreDocIds("doc:1"));

  resp = Run({"FT.SEARCH", "my_index", "several_spaces_synonym"});
  EXPECT_THAT(resp, AreDocIds("doc:2"));

  EXPECT_THAT(Run({"HSET", "doc:3", "title", "    several_spaces_synonym"}), IntArg(1));

  resp = Run({"FT.SEARCH", "my_index", "word"});
  EXPECT_THAT(resp, AreDocIds("doc:1"));
}

// Test to verify prefix search works correctly with synonyms
TEST_F(SearchFamilyTest, PrefixSearchWithSynonyms) {
  // Create search index
  EXPECT_EQ(Run({"FT.CREATE", "prefix_index", "ON", "HASH", "PREFIX", "1", "doc:", "SCHEMA",
                 "title", "TEXT"}),
            "OK");

  // Add documents with words that start with the same prefix
  EXPECT_THAT(Run({"HSET", "doc:1", "title", "apple"}), IntArg(1));
  EXPECT_THAT(Run({"HSET", "doc:2", "title", "application"}), IntArg(1));
  EXPECT_THAT(Run({"HSET", "doc:3", "title", "banana"}), IntArg(1));
  EXPECT_THAT(Run({"HSET", "doc:4", "title", "appetizer"}), IntArg(1));
  EXPECT_THAT(Run({"HSET", "doc:5", "title", "pineapple"}), IntArg(1));
  EXPECT_THAT(Run({"HSET", "doc:6", "title", "macintosh"}), IntArg(1));

  // Check prefix search before adding synonyms
  auto resp = Run({"FT.SEARCH", "prefix_index", "app*"});
  EXPECT_THAT(resp, AreDocIds("doc:1", "doc:2", "doc:4"));

  // Add synonym: apple <-> macintosh
  EXPECT_EQ(Run({"FT.SYNUPDATE", "prefix_index", "1", "apple", "macintosh"}), "OK");

  // Verify prefix search still works after adding synonyms
  resp = Run({"FT.SEARCH", "prefix_index", "app*"});
  EXPECT_THAT(resp, AreDocIds("doc:1", "doc:2", "doc:4"));

  // Check exact term search for terms that are now synonyms
  resp = Run({"FT.SEARCH", "prefix_index", "apple"});
  EXPECT_THAT(resp, AreDocIds("doc:1", "doc:6"));  // Should find both apple and macintosh

  resp = Run({"FT.SEARCH", "prefix_index", "macintosh"});
  EXPECT_THAT(resp, AreDocIds("doc:6", "doc:1"));  // Should find both macintosh and apple

  // Check that prefix search for mac* only finds macintosh, not apple
  resp = Run({"FT.SEARCH", "prefix_index", "mac*"});
  EXPECT_THAT(resp, AreDocIds("doc:6"));  // Should only find macintosh
}

TEST_F(SearchFamilyTest, SearchSortByOptionNonSortableFieldJson) {
  Run({"JSON.SET", "json1", "$", R"({"text":"2"})"});
  Run({"JSON.SET", "json2", "$", R"({"text":"1"})"});

  auto resp = Run({"FT.CREATE", "index", "ON", "JSON", "SCHEMA", "$.text", "AS", "text", "TEXT"});
  EXPECT_EQ(resp, "OK");

  auto expect_expr = [](std::string_view text_field) {
    return IsArray(2, "json2", IsMap(text_field, "1", "$", R"({"text":"1"})"), "json1",
                   IsMap(text_field, "2", "$", R"({"text":"2"})"));
  };

  resp = Run({"FT.SEARCH", "index", "*", "SORTBY", "text"});
  EXPECT_THAT(resp, expect_expr("text"sv));
}

TEST_F(SearchFamilyTest, SearchNonNullFields) {
  // Basic schema with text, tag, and numeric fields
  EXPECT_EQ(Run({"ft.create", "i1", "schema", "title", "text", "tags", "tag", "score", "numeric",
                 "sortable"}),
            "OK");

  Run({"hset", "d:1", "title", "Document with title and tags", "tags", "tag1,tag2"});
  Run({"hset", "d:2", "title", "Document with title and score", "score", "75"});
  Run({"hset", "d:3", "title", "Document with all fields", "tags", "tag2,tag3", "score", "100"});
  Run({"hset", "d:4", "tags", "Document with only tags", "score", "50"});

  // Testing non-null field searches with @field:* syntax
  EXPECT_THAT(Run({"ft.search", "i1", "@title:*"}), AreDocIds("d:1", "d:2", "d:3"));
  EXPECT_THAT(Run({"ft.search", "i1", "@tags:*"}), AreDocIds("d:1", "d:3", "d:4"));
  EXPECT_THAT(Run({"ft.search", "i1", "@score:*"}), AreDocIds("d:2", "d:3", "d:4"));

  // Testing combinations of non-null field searches
  EXPECT_THAT(Run({"ft.search", "i1", "@title:* @tags:*"}), AreDocIds("d:1", "d:3"));
  EXPECT_THAT(Run({"ft.search", "i1", "@title:* @score:*"}), AreDocIds("d:2", "d:3"));
  EXPECT_THAT(Run({"ft.search", "i1", "@tags:* @score:*"}), AreDocIds("d:3", "d:4"));
  EXPECT_THAT(Run({"ft.search", "i1", "@title:* @tags:* @score:*"}), AreDocIds("d:3"));

  // Testing non-null field searches with sorting
  auto result = Run({"ft.search", "i1", "@score:*", "SORTBY", "score", "DESC"});
  ASSERT_EQ(result.GetVec().size(), 7);
  EXPECT_EQ(result.GetVec()[1].GetString(), "d:3");  // Highest score (100) first
  EXPECT_EQ(result.GetVec()[3].GetString(), "d:2");  // Middle score (75)
  EXPECT_EQ(result.GetVec()[5].GetString(), "d:4");  // Lowest score (50) last

  // Testing non-null field searches with JSON
  Run({"json.set", "j:1", ".",
       R"({"title": "JSON document", "meta": {"tags": ["tag1", "tag2"]}})"});
  Run({"json.set", "j:2", ".", R"({"meta": {"score": 100}})"});
  Run({"json.set", "j:3", ".",
       R"({"title": "Full JSON", "meta": {"tags": ["tag3"], "score": 80}})"});

  EXPECT_EQ(Run({"ft.create", "i2", "on", "json", "schema", "$.title", "as", "title", "text",
                 "$.meta.tags", "as", "tags", "tag", "$.meta.score", "as", "score", "numeric"}),
            "OK");

  EXPECT_THAT(Run({"ft.search", "i2", "@title:*"}), AreDocIds("j:1", "j:3"));
  EXPECT_THAT(Run({"ft.search", "i2", "@tags:*"}), AreDocIds("j:1", "j:3"));
  EXPECT_THAT(Run({"ft.search", "i2", "@score:*"}), AreDocIds("j:2", "j:3"));
  EXPECT_THAT(Run({"ft.search", "i2", "@title:* @tags:* @score:*"}), AreDocIds("j:3"));

  // Testing text indices with star query
  Run({"hset", "text:1", "content", "apple banana"});
  Run({"hset", "text:2", "content", "cherry date"});
  Run({"hset", "text:3", "content", "elephant fig"});

  EXPECT_EQ(Run({"ft.create", "text_idx", "ON", "HASH", "PREFIX", "1", "text:", "SCHEMA", "content",
                 "TEXT"}),
            "OK");

  EXPECT_THAT(Run({"ft.search", "text_idx", "*"}), AreDocIds("text:1", "text:2", "text:3"));

  // Testing tag indices with star query
  Run({"hset", "tag:1", "categories", "fruit,food"});
  Run({"hset", "tag:2", "categories", "drink,beverage"});
  Run({"hset", "tag:3", "categories", "tech,gadget"});

  EXPECT_EQ(Run({"ft.create", "tag_idx", "ON", "HASH", "PREFIX", "1", "tag:", "SCHEMA",
                 "categories", "TAG", "SEPARATOR", ","}),
            "OK");

  EXPECT_THAT(Run({"ft.search", "tag_idx", "*"}), AreDocIds("tag:1", "tag:2", "tag:3"));

  // Testing numeric indices with star query
  Run({"hset", "num:1", "price", "10.5"});
  Run({"hset", "num:2", "price", "20.75"});
  Run({"hset", "num:3", "price", "30.99"});

  EXPECT_EQ(Run({"ft.create", "num_idx", "ON", "HASH", "PREFIX", "1", "num:", "SCHEMA", "price",
                 "NUMERIC", "SORTABLE"}),
            "OK");

  EXPECT_THAT(Run({"ft.search", "num_idx", "*"}), AreDocIds("num:1", "num:2", "num:3"));

  // Testing vector indices with star query
  string vector1 = R"(\x00\x00\x80\x3f\x00\x00\x00\x00\x00\x00\x00\x00)";  // [1,0,0]
  string vector2 = R"(\x00\x00\x00\x00\x00\x00\x80\x3f\x00\x00\x00\x00)";  // [0,1,0]
  string vector3 = R"(\x00\x00\x00\x00\x00\x00\x00\x00\x00\x00\x80\x3f)";  // [0,0,1]

  Run({"hset", "vec:1", "embedding", vector1});
  Run({"hset", "vec:2", "embedding", vector2});
  Run({"hset", "vec:3", "embedding", vector3});

  // Testing star query with result limit
  auto limit_result = Run({"ft.search", "text_idx", "*", "LIMIT", "0", "2"});

  // No sorting, so results returned are in random order (implementation-dependent).
  EXPECT_THAT(limit_result, RespElementsAre(IntArg(3), _, _, _, _));

  // Testing star query with sorting
  auto price_desc_result = Run({"ft.search", "num_idx", "*", "SORTBY", "price", "DESC"});
  ASSERT_EQ(price_desc_result.GetVec().size(), 7);
  EXPECT_EQ(price_desc_result.GetVec()[1].GetString(), "num:3");  // Most expensive item first
  EXPECT_EQ(price_desc_result.GetVec()[3].GetString(), "num:2");
  EXPECT_EQ(price_desc_result.GetVec()[5].GetString(), "num:1");  // Cheapest item last

  auto price_asc_result = Run({"ft.search", "num_idx", "*", "SORTBY", "price", "ASC"});
  ASSERT_EQ(price_asc_result.GetVec().size(), 7);
  EXPECT_EQ(price_asc_result.GetVec()[1].GetString(), "num:1");  // Cheapest item first
  EXPECT_EQ(price_asc_result.GetVec()[3].GetString(), "num:2");
  EXPECT_EQ(price_asc_result.GetVec()[5].GetString(), "num:3");  // Most expensive item last
}

TEST_F(SearchFamilyTest, SortIndexBasicOperations) {
  // Create an index with a numeric field and a text field, both SORTABLE
  EXPECT_EQ(Run({"ft.create", "sort_idx", "SCHEMA", "num_field", "NUMERIC", "SORTABLE", "str_field",
                 "TEXT", "SORTABLE"}),
            "OK");

  // Add documents with different field values - only with both fields for test simplification
  Run({"hset", "doc:1", "num_field", "10", "str_field", "apple"});
  Run({"hset", "doc:2", "num_field", "20", "str_field", "banana"});
  Run({"hset", "doc:3", "num_field", "5", "str_field", "cherry"});
  Run({"hset", "doc:4", "num_field", "15", "str_field", "date"});

  // Test search with star (* - all documents)
  EXPECT_THAT(Run({"ft.search", "sort_idx", "*"}), AreDocIds("doc:1", "doc:2", "doc:3", "doc:4"));

  // Test search by field presence
  EXPECT_THAT(Run({"ft.search", "sort_idx", "@num_field:*"}),
              AreDocIds("doc:1", "doc:2", "doc:3", "doc:4"));
  EXPECT_THAT(Run({"ft.search", "sort_idx", "@str_field:*"}),
              AreDocIds("doc:1", "doc:2", "doc:3", "doc:4"));

  // Test sorting by numeric field (ascending)
  auto num_asc_result = Run({"ft.search", "sort_idx", "*", "SORTBY", "num_field", "ASC"});

  // Check the overall order, not specific indices
  ASSERT_GE(num_asc_result.GetVec().size(), 9);  // 4 documents * 2 + 1

  // Collect document IDs in the order they appear in the result
  std::vector<std::string> sorted_ids;
  for (size_t i = 1; i < num_asc_result.GetVec().size(); i += 2) {
    sorted_ids.push_back(num_asc_result.GetVec()[i].GetString());
  }

  // Verify that the numeric field sorting order is correct
  ASSERT_EQ(sorted_ids.size(), 4);
  EXPECT_EQ(sorted_ids[0], "doc:3");  // 5
  EXPECT_EQ(sorted_ids[1], "doc:1");  // 10
  EXPECT_EQ(sorted_ids[2], "doc:4");  // 15
  EXPECT_EQ(sorted_ids[3], "doc:2");  // 20

  // Sorting by text field (descending)
  auto str_desc_result = Run({"ft.search", "sort_idx", "*", "SORTBY", "str_field", "DESC"});

  // Check the overall order of text sorting
  sorted_ids.clear();
  for (size_t i = 1; i < str_desc_result.GetVec().size(); i += 2) {
    sorted_ids.push_back(str_desc_result.GetVec()[i].GetString());
  }

  ASSERT_EQ(sorted_ids.size(), 4);
  EXPECT_EQ(sorted_ids[0], "doc:4");  // date
  EXPECT_EQ(sorted_ids[1], "doc:3");  // cherry
  EXPECT_EQ(sorted_ids[2], "doc:2");  // banana
  EXPECT_EQ(sorted_ids[3], "doc:1");  // apple

  // Update a document
  Run({"hset", "doc:3", "num_field", "30"});  // 5 -> 30

  // Check the updated sorting
  auto updated_result = Run({"ft.search", "sort_idx", "*", "SORTBY", "num_field", "ASC"});
  sorted_ids.clear();
  for (size_t i = 1; i < updated_result.GetVec().size(); i += 2) {
    sorted_ids.push_back(updated_result.GetVec()[i].GetString());
  }

  ASSERT_EQ(sorted_ids.size(), 4);
  EXPECT_EQ(sorted_ids[0], "doc:1");  // 10
  EXPECT_EQ(sorted_ids[1], "doc:4");  // 15
  EXPECT_EQ(sorted_ids[2], "doc:2");  // 20
  EXPECT_EQ(sorted_ids[3], "doc:3");  // 30

  // Test document deletion
  Run({"del", "doc:2"});
  auto after_delete_result = Run({"ft.search", "sort_idx", "*"});
  EXPECT_THAT(after_delete_result, AreDocIds("doc:1", "doc:3", "doc:4"));
}

// Separate test for documents with missing fields during sorting
TEST_F(SearchFamilyTest, SortIndexWithNullFields) {
  EXPECT_EQ(Run({"ft.create", "null_sort_idx", "SCHEMA", "num_field", "NUMERIC", "SORTABLE"}),
            "OK");

  // Documents with and without numeric field
  Run({"hset", "doc:1", "num_field", "10"});
  Run({"hset", "doc:2", "num_field", "20"});
  Run({"hset", "doc:3", "other_field", "value"});  // no numeric field

  // Verify that all documents are indexed
  EXPECT_THAT(Run({"ft.search", "null_sort_idx", "*"}), AreDocIds("doc:1", "doc:2", "doc:3"));

  // Verify that only documents with numeric field are found by @num_field:* query
  EXPECT_THAT(Run({"ft.search", "null_sort_idx", "@num_field:*"}), AreDocIds("doc:1", "doc:2"));

  // When sorting, documents without the field should be at the end (but exact order may vary)
  auto sort_result = Run({"ft.search", "null_sort_idx", "*", "SORTBY", "num_field", "ASC"});

  // Collect results
  std::vector<std::string> sorted_ids;
  for (size_t i = 1; i < sort_result.GetVec().size(); i += 2) {
    sorted_ids.push_back(sort_result.GetVec()[i].GetString());
  }

  // Verify that documents with numeric fields are in the correct order,
  // and the document without a numeric field is either at the end or not included (depends on
  // implementation)
  ASSERT_GE(sorted_ids.size(), 2);

  // Check only documents with known field values
  auto doc1_pos = std::find(sorted_ids.begin(), sorted_ids.end(), "doc:1");
  auto doc2_pos = std::find(sorted_ids.begin(), sorted_ids.end(), "doc:2");

  ASSERT_NE(doc1_pos, sorted_ids.end());
  ASSERT_NE(doc2_pos, sorted_ids.end());

  // doc:1 (10) should be before doc:2 (20) in ascending sort
  EXPECT_LT(std::distance(sorted_ids.begin(), doc1_pos),
            std::distance(sorted_ids.begin(), doc2_pos));
}

TEST_F(SearchFamilyTest, VectorIndexOperations) {
  // Create an index with a vector field
  EXPECT_EQ(Run({"ft.create", "vector_idx", "SCHEMA", "vec", "VECTOR", "FLAT", "6", "TYPE",
                 "FLOAT32", "DIM", "3", "DISTANCE_METRIC", "L2", "name", "TEXT"}),
            "OK");

  // Function to convert float vectors to binary representation
  auto FloatsToBytes = [](const std::vector<float>& floats) -> std::string {
    return std::string(reinterpret_cast<const char*>(floats.data()), floats.size() * sizeof(float));
  };

  // Prepare vector data in binary format
  std::string vec1 = FloatsToBytes({1.0f, 0.0f, 0.0f});
  std::string vec2 = FloatsToBytes({0.0f, 1.0f, 0.0f});
  std::string vec3 = FloatsToBytes({0.0f, 0.0f, 1.0f});
  std::string vec4 = FloatsToBytes({0.5f, 0.5f, 0.0f});
  std::string vec5 = FloatsToBytes({0.3f, 0.3f, 0.3f});

  // Add documents with vector data in binary format
  Run({"hset", "vec:1", "vec", vec1, "name", "vector1"});
  Run({"hset", "vec:2", "vec", vec2, "name", "vector2"});
  Run({"hset", "vec:3", "vec", vec3, "name", "vector3"});
  Run({"hset", "vec:4", "vec", vec4, "name", "vector4"});
  Run({"hset", "vec:5", "vec", vec5, "name", "vector5"});

  // Basic star search
  auto star_search = Run({"ft.search", "vector_idx", "*"});
  EXPECT_THAT(star_search, AreDocIds("vec:1", "vec:2", "vec:3", "vec:4", "vec:5"));

  // Search by vector field presence
  auto vec_field_search = Run({"ft.search", "vector_idx", "@vec:*"});
  EXPECT_THAT(vec_field_search, AreDocIds("vec:1", "vec:2", "vec:3", "vec:4", "vec:5"));
}

// Test to verify that @field:* syntax works with sortable fields
TEST_F(SearchFamilyTest, SortIndexGetAllResults) {
  // Create an index with a numeric field that is SORTABLE but not indexed as a regular field
  EXPECT_EQ(Run({"ft.create", "sort_only_idx", "SCHEMA", "sort_field", "NUMERIC", "SORTABLE"}),
            "OK");

  // Add documents with and without the sortable field
  Run({"hset", "doc:1", "sort_field", "10", "other_field", "value1"});
  Run({"hset", "doc:2", "sort_field", "20", "other_field", "value2"});
  Run({"hset", "doc:3", "sort_field", "30", "other_field", "value3"});
  Run({"hset", "doc:4", "other_field", "value4"});  // no sort_field
  Run({"hset", "doc:5", "other_field", "value5"});  // no sort_field

  // Test that all documents are indexed
  EXPECT_THAT(Run({"ft.search", "sort_only_idx", "*"}),
              AreDocIds("doc:1", "doc:2", "doc:3", "doc:4", "doc:5"));

  // Test that @field:* search works for sortable field
  // This should only return documents that have the sort_field
  EXPECT_THAT(Run({"ft.search", "sort_only_idx", "@sort_field:*"}),
              AreDocIds("doc:1", "doc:2", "doc:3"));

  // Test sorting with @field:* query
  auto sort_result =
      Run({"ft.search", "sort_only_idx", "@sort_field:*", "SORTBY", "sort_field", "DESC"});

  // Collect document IDs in order
  std::vector<std::string> sorted_ids;
  for (size_t i = 1; i < sort_result.GetVec().size(); i += 2) {
    sorted_ids.push_back(sort_result.GetVec()[i].GetString());
  }

  // Verify correct order
  ASSERT_EQ(sorted_ids.size(), 3);
  EXPECT_EQ(sorted_ids[0], "doc:3");  // 30
  EXPECT_EQ(sorted_ids[1], "doc:2");  // 20
  EXPECT_EQ(sorted_ids[2], "doc:1");  // 10
}

TEST_F(SearchFamilyTest, JsonWithNullFields) {
  // Create JSON documents with null values in different field types
  Run({"JSON.SET", "doc:1", ".",
       R"({"text_field": "sample text", "tag_field": "tag1,tag2", "num_field": 100})"});
  Run({"JSON.SET", "doc:2", ".", R"({"text_field": null, "tag_field": "tag3", "num_field": 200})"});
  Run({"JSON.SET", "doc:3", ".",
       R"({"text_field": "another text", "tag_field": null, "num_field": 300})"});
  Run({"JSON.SET", "doc:4", ".",
       R"({"text_field": "more text", "tag_field": "tag4,tag5", "num_field": null})"});
  Run({"JSON.SET", "doc:5", ".", R"({"text_field": null, "tag_field": null, "num_field": null})"});
  Run({"JSON.SET", "doc:6", ".", R"({"other_field": "not indexed field"})"});

  // Create indices for text, tag, and numeric fields (non-sortable)
  EXPECT_EQ(Run({"FT.CREATE", "idx:regular", "ON", "JSON", "SCHEMA", "$.text_field", "AS",
                 "text_field", "TEXT", "$.tag_field", "AS", "tag_field", "TAG", "$.num_field", "AS",
                 "num_field", "NUMERIC"}),
            "OK");

  // Create indices for text, tag, and numeric fields (sortable)
  EXPECT_EQ(Run({"FT.CREATE",    "idx:sortable", "ON",         "JSON",    "SCHEMA",
                 "$.text_field", "AS",           "text_field", "TEXT",    "SORTABLE",
                 "$.tag_field",  "AS",           "tag_field",  "TAG",     "SORTABLE",
                 "$.num_field",  "AS",           "num_field",  "NUMERIC", "SORTABLE"}),
            "OK");

  // Test @field:* searches on non-sortable index
  EXPECT_THAT(Run({"FT.SEARCH", "idx:regular", "@text_field:*"}),
              AreDocIds("doc:1", "doc:3", "doc:4"));
  EXPECT_THAT(Run({"FT.SEARCH", "idx:regular", "@tag_field:*"}),
              AreDocIds("doc:1", "doc:2", "doc:4"));
  EXPECT_THAT(Run({"FT.SEARCH", "idx:regular", "@num_field:*"}),
              AreDocIds("doc:1", "doc:2", "doc:3"));

  // Test @field:* searches on sortable index
  EXPECT_THAT(Run({"FT.SEARCH", "idx:sortable", "@text_field:*"}),
              AreDocIds("doc:1", "doc:3", "doc:4"));
  EXPECT_THAT(Run({"FT.SEARCH", "idx:sortable", "@tag_field:*"}),
              AreDocIds("doc:1", "doc:2", "doc:4"));
  EXPECT_THAT(Run({"FT.SEARCH", "idx:sortable", "@num_field:*"}),
              AreDocIds("doc:1", "doc:2", "doc:3"));

  // Test search for documents with non-null values for all fields
  EXPECT_THAT(Run({"FT.SEARCH", "idx:regular", "@text_field:* @tag_field:* @num_field:*"}),
              AreDocIds("doc:1"));
  EXPECT_THAT(Run({"FT.SEARCH", "idx:sortable", "@text_field:* @tag_field:* @num_field:*"}),
              AreDocIds("doc:1"));

  // Test combined queries
  EXPECT_THAT(Run({"FT.SEARCH", "idx:regular", "@text_field:* @tag_field:*"}),
              AreDocIds("doc:1", "doc:4"));
  EXPECT_THAT(Run({"FT.SEARCH", "idx:regular", "@text_field:* @num_field:*"}),
              AreDocIds("doc:1", "doc:3"));
  EXPECT_THAT(Run({"FT.SEARCH", "idx:regular", "@tag_field:* @num_field:*"}),
              AreDocIds("doc:1", "doc:2"));
}

TEST_F(SearchFamilyTest, TestHsetDeleteDocumentHnswSchemaCrash) {
  EXPECT_EQ(Run({"FT.CREATE", "idx", "SCHEMA", "n", "NUMERIC", "v", "VECTOR", "HNSW", "8", "TYPE",
                 "FLOAT16", "DIM", "4", "DISTANCE_METRIC", "L2", "M", "65536"}),
            "OK");

  auto res = Run({"HSET", "doc", "n", "0"});
  EXPECT_EQ(res, 1);

  res = Run({"DEL", "doc"});
  EXPECT_EQ(res, 1);
}

TEST_F(SearchFamilyTest, RenameDocumentBetweenIndices) {
  absl::FlagSaver fs;

  SetTestFlag("cluster_mode", "emulated");
  ResetService();

  EXPECT_EQ(Run({"ft.create", "idx1", "prefix", "1", "idx1", "filter", "@index==\"yes\"", "schema",
                 "t", "text"}),
            "OK");
  EXPECT_EQ(Run({"ft.create", "idx2", "prefix", "1", "idx2", "filter", "@index==\"yes\"", "schema",
                 "t", "text"}),
            "OK");

  Run({"hset", "idx1:{doc}1", "t", "foo1", "index", "yes"});

  EXPECT_EQ(Run({"rename", "idx1:{doc}1", "idx2:{doc}1"}), "OK");
  EXPECT_EQ(Run({"rename", "idx2:{doc}1", "idx1:{doc}1"}), "OK");
}

TEST_F(SearchFamilyTest, JsonSetIndexesBug) {
  auto resp = Run({"JSON.SET", "j1", "$", R"({"text":"some text"})"});
  EXPECT_THAT(resp, "OK");

  resp = Run(
      {"FT.CREATE", "index", "ON", "json", "SCHEMA", "$.text", "AS", "text", "TEXT", "SORTABLE"});
  EXPECT_THAT(resp, "OK");

  resp = Run({"JSON.SET", "j1", "$", R"({"asd}"})"});
  EXPECT_THAT(resp, ErrArg("ERR failed to parse JSON"));

  resp = Run({"FT.AGGREGATE", "index", "*", "GROUPBY", "1", "@text"});
  EXPECT_THAT(resp, IsUnordArrayWithSize(IsMap("text", "some text")));
}

TEST_F(SearchFamilyTest, SearchReindexWriteSearchRace) {
  const std::string kIndexName = "myRaceIdx";
  const int kWriterOps = 200;
  const int kSearcherOps = 200;
  const int kReindexerOps = 200;

  auto writer_fiber = pp_->at(0)->LaunchFiber([&] {
    for (int i = 1; i <= kWriterOps; ++i) {
      std::string doc_key = absl::StrCat("doc:", i);
      std::string content = absl::StrCat("text data item ", i, " for race condition test");
      std::string tags_val = absl::StrCat("tagA,tagB,", (i % 10));
      std::string numeric_field_val = std::to_string(i);
      Run({"hset", doc_key, "content", content, "tags", tags_val, "numeric_field",
           numeric_field_val});
    }
  });

  auto searcher_fiber = pp_->at(1)->LaunchFiber([&] {
    for (int i = 1; i <= kSearcherOps; ++i) {
      int random_val_content = 1 + (i % kWriterOps);
      std::string query_content = absl::StrCat("@content:item", random_val_content);
      Run({"ft.search", kIndexName, query_content});
    }
  });

  auto reindexer_fiber = pp_->at(2)->LaunchFiber([&] {
    for (int i = 1; i <= kReindexerOps; ++i) {
      Run({"ft.create", kIndexName, "ON", "HASH", "PREFIX", "1", "doc:", "SCHEMA", "content",
           "TEXT", "SORTABLE", "tags", "TAG", "SORTABLE", "numeric_field", "NUMERIC", "SORTABLE"});
      Run({"ft.dropindex", kIndexName});
    }
  });

  // Join fibers
  writer_fiber.Join();
  searcher_fiber.Join();
  reindexer_fiber.Join();

  ASSERT_FALSE(service_->IsShardSetLocked());
}

TEST_F(SearchFamilyTest, IgnoredOptionsInFtCreate) {
  GTEST_SKIP() << "The usage of ignored options is now wrong - it skips supported ones!";

  Run({"HSET", "doc:1", "title", "Test Document"});

  // Create an index with various options, some of which should be ignored
  // INDEXMISSING and INDEXEMPTY are supported by default
  auto resp = Run({"FT.CREATE",
                   "idx",
                   "ON",
                   "HASH",
                   "SCHEMA",
                   "title",
                   "TEXT",
                   "UNF",
                   "NOSTEM",
                   "CASESENSITIVE",
                   "WITHSUFFIXTRIE",
                   "INDEXMISSING",
                   "INDEXEMPTY",
                   "WEIGHT",
                   "1",
                   "SEPARATOR",
                   "|",
                   "PHONETIC",
                   "dm:en",
                   "SORTABLE"});

  // Check that the response is OK, indicating the index was created successfully
  EXPECT_THAT(resp, "OK");

  // Verify that the index was created correctly
  resp = Run({"FT.SEARCH", "idx", "*"});
  EXPECT_THAT(resp, AreDocIds("doc:1"));
}

TEST_F(SearchFamilyTest, JsonDelIndexesBug) {
  auto resp = Run({"JSON.SET", "j1", "$", R"({"text":"some text"})"});
  EXPECT_THAT(resp, "OK");

  resp = Run(
      {"FT.CREATE", "index", "ON", "json", "SCHEMA", "$.text", "AS", "text", "TEXT", "SORTABLE"});
  EXPECT_THAT(resp, "OK");

  resp = Run({"JSON.DEL", "j1", "$.text"});
  EXPECT_THAT(resp, IntArg(1));

  resp = Run({"FT.AGGREGATE", "index", "*", "GROUPBY", "1", "@text"});
  EXPECT_THAT(resp, IsUnordArrayWithSize(IsMap("text", ArgType(RespExpr::NIL))));
}

TEST_F(SearchFamilyTest, SearchStatsInfoRace) {
  auto index_ops_fiber = pp_->at(0)->LaunchFiber([&] {
    for (int i = 1; i <= 5; ++i) {
      std::string idx_name = absl::StrCat("idx", i);
      std::string prefix = absl::StrCat("prefix", i, ":");
      Run({"FT.CREATE", idx_name, "ON", "HASH", "PREFIX", "1", prefix});
      Run({"FT.DROPINDEX", idx_name});
    }
  });

  auto info_ops_fiber = pp_->at(1)->LaunchFiber([&] {
    for (int i = 1; i <= 10; ++i) {
      Run({"INFO"});
    }
  });

  index_ops_fiber.Join();
  info_ops_fiber.Join();

  ASSERT_FALSE(service_->IsShardSetLocked());
}

TEST_F(SearchFamilyTest, EmptyKeyBug) {
  auto resp = Run({"FT.CREATE", "index", "ON", "HASH", "SCHEMA", "field", "TEXT"});
  EXPECT_THAT(resp, "OK");

  resp = Run({"HSET", "", "field", "value"});
  EXPECT_THAT(resp, IntArg(1));

  resp = Run({"FT.SEARCH", "index", "*"});
  EXPECT_THAT(resp, AreDocIds(""));
}

TEST_F(SearchFamilyTest, SetDoesNotUpdateIndexesBug) {
  auto resp = Run({"FT.CREATE", "index", "ON", "HASH", "SCHEMA", "field", "TEXT"});
  EXPECT_THAT(resp, "OK");

  resp = Run({"HSET", "k1", "field", "value"});
  EXPECT_THAT(resp, IntArg(1));

  // Here we are changing the type of k1 from HASH to STRING.
  // This should affect the index, the hset value should not be indexed anymore.
  resp = Run({"SET", "k1", "anothervalue"});
  EXPECT_EQ(resp, "OK");

  resp = Run({"RENAME", "k1", "anotherkey"});
  EXPECT_EQ(resp, "OK");

  /* Here we should see that the value is indexed again.
     We have checks in indexes that prove that the key was not present in the index.
     The bug was, that this check was failing for this operation because it was not removed from the
     index during the SET operation */
  resp = Run({"HSET", "k1", "field", "value"});
  EXPECT_THAT(resp, IntArg(1));

  resp = Run({"FT.SEARCH", "index", "*"});
  EXPECT_THAT(resp, AreDocIds("k1"));
}

TEST_F(SearchFamilyTest, SortStoreDoesNotUpdateIndexesBug) {
  // Create an index over HASH
  auto resp = Run({"FT.CREATE", "index", "ON", "HASH", "SCHEMA", "field", "TEXT"});
  EXPECT_THAT(resp, "OK");

  // Index a HASH document under k1
  resp = Run({"HSET", "k1", "field", "value"});
  EXPECT_THAT(resp, IntArg(1));

  // Prepare a source list to sort and store into k1 (overwriting k1 to LIST)
  EXPECT_THAT(Run({"RPUSH", "lst", "b", "a"}), IntArg(2));
  // SORT lst STORE k1 -> changes type of k1 from HASH to LIST
  Run({"SORT", "lst", "ALPHA", "STORE", "k1"});

  // Rename away and recreate k1 as HASH again
  EXPECT_EQ(Run({"RENAME", "k1", "anotherkey"}), "OK");
  EXPECT_THAT(Run({"HSET", "k1", "field", "value"}), IntArg(1));

  // If SORT/STORE failed to remove k1 from indexes, the re-index here should crash.
  // Successful run should contain only the new k1 document in the index.
  resp = Run({"FT.SEARCH", "index", "*"});
  EXPECT_THAT(resp, AreDocIds("k1"));
}

TEST_F(SearchFamilyTest, BlockSizeOptionFtCreate) {
  // Create an index with a block size option
  auto resp = Run({"FT.CREATE", "index", "ON", "HASH", "SCHEMA", "number1", "NUMERIC", "BLOCKSIZE",
                   "2", "number2", "NUMERIC", "BLOCKSIZE", "1024"});
  EXPECT_THAT(resp, "OK");

  // Verify that the index was created successfully
  resp = Run({"FT.INFO", "index"});
  EXPECT_THAT(resp, IsArray(_, _, _, _, "attributes",
                            IsUnordArray(IsArray("identifier", "number1", "attribute", "number1",
                                                 "type", "NUMERIC", "blocksize", "2"),
                                         IsArray("identifier", "number2", "attribute", "number2",
                                                 "type", "NUMERIC", "blocksize", "1024")),
                            "num_docs", IntArg(0)));

  // Add a document to the index
  for (int i = 1; i <= 5; ++i) {
    Run({"HSET", absl::StrCat("doc:", i), "number1", std::to_string(i), "number2",
         std::to_string(i * 10)});
  }

  // Search the index
  resp = Run({"FT.SEARCH", "index", "@number1:[1 3] @number2:[10 30]", "SORTBY", "number1", "ASC"});
  EXPECT_THAT(resp, AreDocIds("doc:1", "doc:2", "doc:3"));
}

TEST_F(SearchFamilyTest, AggregateWithLoadFromJoinSimple) {
  Run({"ft.create", "idx1", "ON", "HASH", "SCHEMA", "num1", "NUMERIC", "num2", "NUMERIC"});
  Run({"ft.create", "idx2", "ON", "HASH", "SCHEMA", "num3", "NUMERIC", "num4", "NUMERIC"});

  Run({"hset", "k1", "num1", "0", "num2", "1"});
  Run({"hset", "k2", "num1", "1", "num2", "2"});

  Run({"hset", "k3", "num3", "0", "num4", "3"});
  Run({"hset", "k4", "num3", "1", "num4", "4"});

  auto resp = Run({"ft.aggregate", "idx1", "*", "LOAD", "4", "idx1.num1", "idx1.num2", "idx2.num3",
                   "idx2.num4", "LOAD_FROM", "idx2", "1", "idx2.num3=idx1.num1"});

  EXPECT_THAT(resp,
              IsUnordArrayWithSize(
                  IsMap("idx1.num1", "1", "idx1.num2", "2", "idx2.num3", "1", "idx2.num4", "4"),
                  IsMap("idx1.num1", "0", "idx1.num2", "1", "idx2.num3", "0", "idx2.num4", "3")));
}

TEST_F(SearchFamilyTest, AggregateWithLoadFromJoinMultipleJoins) {
  Run({"ft.create", "idx1", "ON", "HASH", "SCHEMA", "num1", "NUMERIC", "str1", "TEXT"});
  Run({"ft.create", "idx2", "ON", "HASH", "SCHEMA", "num2", "NUMERIC", "str2", "TAG"});
  Run({"ft.create", "idx3", "ON", "HASH", "SCHEMA", "num3", "NUMERIC", "str3", "TAG"});
  Run({"ft.create", "idx4", "ON", "HASH", "SCHEMA", "num4", "NUMERIC", "str4", "TEXT"});

  Run({"hset", "k1", "num1", "0", "str1", "value1"});
  Run({"hset", "k2", "num1", "1", "str1", "value2"});

  Run({"hset", "k3", "num2", "0", "str2", "value3"});
  Run({"hset", "k4", "num2", "1", "str2", "value4"});

  Run({"hset", "k5", "num3", "2", "str3", "value1"});
  Run({"hset", "k6", "num3", "3", "str3", "value2"});

  Run({"hset", "k7", "num4", "2", "str4", "value3"});
  Run({"hset", "k8", "num4", "3", "str4", "value4"});

  auto resp = Run({"ft.aggregate",
                   "idx1",
                   "*",
                   "LOAD",
                   "8",
                   "idx1.num1",
                   "idx1.str1",
                   "idx2.num2",
                   "idx2.str2",
                   "idx3.num3",
                   "idx3.str3",
                   "idx4.num4",
                   "idx4.str4",
                   "LOAD_FROM",
                   "idx2",
                   "1",
                   "idx2.num2=idx1.num1",
                   "LOAD_FROM",
                   "idx3",
                   "1",
                   "idx3.str3=idx1.str1",
                   "LOAD_FROM",
                   "idx4",
                   "1",
                   "idx4.str4=idx2.str2"});

  EXPECT_THAT(
      resp,
      IsUnordArrayWithSize(
          IsMap("idx1.num1", "1", "idx1.str1", "value2", "idx2.num2", "1", "idx2.str2", "value4",
                "idx3.num3", "3", "idx3.str3", "value2", "idx4.num4", "3", "idx4.str4", "value4"),
          IsMap("idx1.num1", "0", "idx1.str1", "value1", "idx2.num2", "0", "idx2.str2", "value3",
                "idx3.num3", "2", "idx3.str3", "value1", "idx4.num4", "2", "idx4.str4", "value3")));

  // Simple requests
  resp = Run({"ft.aggregate", "idx1", "*", "LOAD", "4", "idx1.num1", "idx1.str1", "idx2.num2",
              "idx2.str2", "LOAD_FROM", "idx2", "1", "idx2.num2=idx1.num1"});
  EXPECT_THAT(
      resp,
      IsUnordArrayWithSize(
          IsMap("idx1.num1", "1", "idx1.str1", "value2", "idx2.num2", "1", "idx2.str2", "value4"),
          IsMap("idx1.num1", "0", "idx1.str1", "value1", "idx2.num2", "0", "idx2.str2", "value3")));

  resp = Run({"ft.aggregate", "idx1", "*", "LOAD", "4", "idx1.num1", "idx1.str1", "idx3.num3",
              "idx3.str3", "LOAD_FROM", "idx3", "1", "idx3.str3=idx1.str1"});
  EXPECT_THAT(
      resp,
      IsUnordArrayWithSize(
          IsMap("idx1.num1", "1", "idx1.str1", "value2", "idx3.num3", "3", "idx3.str3", "value2"),
          IsMap("idx1.num1", "0", "idx1.str1", "value1", "idx3.num3", "2", "idx3.str3", "value1")));

  resp = Run({"ft.aggregate", "idx2", "*", "LOAD", "4", "idx2.num2", "idx2.str2", "idx4.num4",
              "idx4.str4", "LOAD_FROM", "idx4", "1", "idx4.str4=idx2.str2"});
  EXPECT_THAT(
      resp,
      IsUnordArrayWithSize(
          IsMap("idx2.num2", "1", "idx2.str2", "value4", "idx4.num4", "3", "idx4.str4", "value4"),
          IsMap("idx2.num2", "0", "idx2.str2", "value3", "idx4.num4", "2", "idx4.str4", "value3")));

  resp = Run({"ft.aggregate", "idx3", "*", "LOAD", "4", "idx3.num3", "idx3.str3", "idx4.num4",
              "idx4.str4", "LOAD_FROM", "idx4", "1", "idx3.num3=idx4.num4"});
  EXPECT_THAT(
      resp,
      IsUnordArrayWithSize(
          IsMap("idx3.num3", "3", "idx3.str3", "value2", "idx4.num4", "3", "idx4.str4", "value4"),
          IsMap("idx3.num3", "2", "idx3.str3", "value1", "idx4.num4", "2", "idx4.str4", "value3")));
}

TEST_F(SearchFamilyTest, AggregateWithLoadFromMultipleFields) {
  Run({"ft.create", "idx1", "ON", "HASH", "SCHEMA", "num1", "NUMERIC", "str1", "TEXT", "num2",
       "NUMERIC"});
  Run({"ft.create", "idx2", "ON", "HASH", "SCHEMA", "num2", "NUMERIC", "str2", "TAG", "num3",
       "NUMERIC"});
  Run({"ft.create", "idx3", "ON", "HASH", "SCHEMA", "num3", "NUMERIC", "str3", "TEXT", "num4",
       "NUMERIC"});

  Run({"hset", "k1", "num1", "0", "str1", "value1", "num2", "5"});
  Run({"hset", "k2", "num1", "1", "str1", "value2", "num2", "10"});

  Run({"hset", "k3", "num2", "1", "str2", "value3", "num3", "10"});
  Run({"hset", "k4", "num2", "0", "str2", "value4", "num3", "5"});

  Run({"hset", "k5", "num3", "2", "str3", "value4", "num4", "5"});
  Run({"hset", "k6", "num3", "3", "str3", "value3", "num4", "10"});

  auto resp = Run({"ft.aggregate",
                   "idx1",
                   "*",
                   "LOAD",
                   "9",
                   "idx1.num1",
                   "idx1.str1",
                   "idx1.num2",
                   "idx2.num2",
                   "idx2.str2",
                   "idx2.num3",
                   "idx3.num3",
                   "idx3.str3",
                   "idx3.num4",
                   "LOAD_FROM",
                   "idx2",
                   "2",
                   "idx1.num1=idx2.num2",
                   "idx1.num2=idx2.num3",
                   "LOAD_FROM",
                   "idx3",
                   "3",
                   "idx1.num2=idx3.num4",
                   "idx2.num3=idx3.num4",
                   "idx2.str2=idx3.str3"});

  EXPECT_THAT(
      resp, IsUnordArrayWithSize(IsMap("idx1.num1", "1", "idx1.str1", "value2", "idx1.num2", "10",
                                       "idx2.num2", "1", "idx2.str2", "value3", "idx2.num3", "10",
                                       "idx3.num3", "3", "idx3.str3", "value3", "idx3.num4", "10"),
                                 IsMap("idx1.num1", "0", "idx1.str1", "value1", "idx1.num2", "5",
                                       "idx2.num2", "0", "idx2.str2", "value4", "idx2.num3", "5",
                                       "idx3.num3", "2", "idx3.str3", "value4", "idx3.num4", "5")));
}

TEST_F(SearchFamilyTest, AggregateWithLoadFromSeveralCopiesOfSameKey) {
  Run({"ft.create", "idx1", "ON", "HASH", "SCHEMA", "num1", "NUMERIC", "str1", "TEXT", "num2",
       "NUMERIC"});
  Run({"ft.create", "idx2", "ON", "HASH", "SCHEMA", "num2", "NUMERIC", "str2", "TAG", "num3",
       "NUMERIC"});
  Run({"ft.create", "idx3", "ON", "HASH", "SCHEMA", "num3", "NUMERIC", "str3", "TEXT", "num4",
       "NUMERIC"});

  Run({"hset", "k1", "num1", "0", "str1", "value1", "num2", "5"});
  Run({"hset", "k2", "num1", "1", "str1", "value2", "num2", "10"});

  Run({"hset", "k3", "num2", "1", "str2", "value3", "num3", "10"});
  Run({"hset", "k4", "num2", "0", "str2", "value4", "num3", "5"});

  Run({"hset", "k5", "num3", "2", "str3", "value1", "num4", "15"});
  Run({"hset", "k6", "num3", "3", "str3", "value1", "num4", "20"});
  Run({"hset", "k7", "num3", "4", "str3", "value2", "num4", "25"});
  Run({"hset", "k8", "num3", "5", "str3", "value2", "num4", "30"});

  auto resp = Run({"ft.aggregate",
                   "idx1",
                   "*",
                   "LOAD",
                   "9",
                   "idx1.num1",
                   "idx1.str1",
                   "idx1.num2",
                   "idx2.num2",
                   "idx2.str2",
                   "idx2.num3",
                   "idx3.num3",
                   "idx3.str3",
                   "idx3.num4",
                   "LOAD_FROM",
                   "idx2",
                   "2",
                   "idx1.num1=idx2.num2",
                   "idx1.num2=idx2.num3",
                   "LOAD_FROM",
                   "idx3",
                   "1",  // Multiple copies of the same key
                   "idx1.str1=idx3.str3"});

  EXPECT_THAT(resp, IsUnordArrayWithSize(
                        IsMap("idx1.num1", "0", "idx1.str1", "value1", "idx1.num2", "5",
                              "idx2.num2", "0", "idx2.str2", "value4", "idx2.num3", "5",
                              "idx3.num3", "2", "idx3.str3", "value1", "idx3.num4", "15"),
                        IsMap("idx1.num1", "0", "idx1.str1", "value1", "idx1.num2", "5",
                              "idx2.num2", "0", "idx2.str2", "value4", "idx2.num3", "5",
                              "idx3.num3", "3", "idx3.str3", "value1", "idx3.num4", "20"),
                        IsMap("idx1.num1", "1", "idx1.str1", "value2", "idx1.num2", "10",
                              "idx2.num2", "1", "idx2.str2", "value3", "idx2.num3", "10",
                              "idx3.num3", "4", "idx3.str3", "value2", "idx3.num4", "25"),
                        IsMap("idx1.num1", "1", "idx1.str1", "value2", "idx1.num2", "10",
                              "idx2.num2", "1", "idx2.str2", "value3", "idx2.num3", "10",
                              "idx3.num3", "5", "idx3.str3", "value2", "idx3.num4", "30")));
}

TEST_F(SearchFamilyTest, AggregateWithLoadFromNoMatches) {
  Run({"ft.create", "idx1", "ON", "HASH", "SCHEMA", "num1", "NUMERIC", "str1", "TEXT"});
  Run({"ft.create", "idx2", "ON", "HASH", "SCHEMA", "num2", "NUMERIC", "str2", "TEXT"});

  Run({"hset", "k1", "num1", "0", "str1", "value1"});
  Run({"hset", "k2", "num1", "1", "str1", "value2"});

  Run({"hset", "k3", "num2", "0", "str2", "value3"});
  Run({"hset", "k4", "num2", "1", "str2", "value4"});

  auto resp =
      Run({"ft.aggregate", "idx1", "*", "LOAD", "4", "idx1.num1", "idx1.str1", "idx2.num2",
           "idx2.str2", "LOAD_FROM", "idx2", "2", "idx2.num2=idx1.num1", "idx2.str2=idx1.str1"});

  EXPECT_THAT(resp, IntArg(0));  // No matches, so result should be empty
}

TEST_F(SearchFamilyTest, AggregateWithLoadFromQueries) {
  Run({"ft.create", "idx1", "ON", "HASH", "SCHEMA", "num1", "NUMERIC", "str1", "TAG"});
  Run({"ft.create", "idx2", "ON", "HASH", "SCHEMA", "num2", "NUMERIC", "str2", "TEXT"});

  std::vector<::testing::Matcher<RespExpr>> matchers;
  for (int i = 0; i < 100; ++i) {
    // For even i str1 and str2 should match, for odd i they should not
    std::string str1 = absl::StrCat("tag", i);
    std::string str2 = i % 2 == 0 ? str1 : absl::StrCat("text", i);
    Run({"hset", absl::StrCat("k1:", i), "num1", std::to_string(i), "str1", str1});
    Run({"hset", absl::StrCat("k2:", i), "num2", std::to_string(i), "str2", str2});

    if (i % 2 == 0 && i >= 35 && i <= 57) {
      matchers.emplace_back(IsMap("idx1.num1", std::to_string(i), "idx1.str1", str1, "idx2.num2",
                                  std::to_string(i), "idx2.str2", str2));
    }
  }
  matchers.insert(matchers.begin(), IntArg(matchers.size()));

  auto resp = Run({"ft.aggregate", "idx1", "@num1:[35 57]", "LOAD", "4", "idx1.num1", "idx1.str1",
                   "idx2.num2", "idx2.str2", "LOAD_FROM", "idx2", "1", "idx2.str2=idx1.str1",
                   "QUERY", "@num2:[35 57]"});

  EXPECT_THAT(resp.GetVec(), UnorderedElementsAreArray(matchers));

  // Another case
  Run({"ft.create", "idx3", "ON", "HASH", "SCHEMA", "num3", "NUMERIC", "str3", "TAG"});
  Run({"ft.create", "idx4", "ON", "HASH", "SCHEMA", "num4", "NUMERIC", "str4", "TAG"});

  size_t num3 = 1;
  size_t num4 = 5;

  std::vector<std::string> tag_values = {"tag1", "tag2", "tag3", "tag4"};
  matchers.clear();
  for (size_t i = 0; i < 100; ++i) {
    std::string str = tag_values[i % tag_values.size()];
    const size_t num3_actual = i * 100 + num3;
    const size_t num4_actual = i * 100 + num4;

    Run({"hset", absl::StrCat("k3:", i), "num3", std::to_string(num3_actual), "str3", str});
    Run({"hset", absl::StrCat("k4:", i), "num4", std::to_string(num4_actual), "str4", str});

    if ((str == "tag1" || str == "tag4") && num3 == num4) {
      matchers.emplace_back(IsMap("idx3.num3", std::to_string(num3_actual), "idx3.str3", str,
                                  "idx4.num4", std::to_string(num4_actual), "idx4.str4", str));
    }

    num3 = (num3 + 3) % 12;
    num4 = (num4 + 7) % 12;
  }
  DCHECK(!matchers.empty());
  matchers.insert(matchers.begin(), IntArg(matchers.size()));

  resp = Run({"ft.aggregate", "idx3", "@str3:{tag1|tag4}", "LOAD", "4", "idx3.num3", "idx3.str3",
              "idx4.num4", "idx4.str4", "LOAD_FROM", "idx4", "1", "idx4.num4=idx3.num3", "QUERY",
              "@str4:{tag1|tag4}"});
  EXPECT_THAT(resp.GetVec(), UnorderedElementsAreArray(matchers));
}

TEST_F(SearchFamilyTest, AggregateWithLoadFromSyntaxErrors) {
  Run({"ft.create", "idx1", "ON", "HASH", "SCHEMA", "num1", "NUMERIC", "str1", "TEXT"});
  Run({"ft.create", "idx2", "ON", "HASH", "SCHEMA", "num2", "NUMERIC", "str2", "TEXT"});
  Run({"ft.create", "idx3", "ON", "HASH", "SCHEMA", "num3", "NUMERIC", "str3", "TEXT"});

  Run({"hset", "k1", "num1", "0", "str1", "str"});
  Run({"hset", "k2", "num2", "0", "str2", "str"});
  Run({"hset", "k3", "num3", "0", "str3", "str"});

  // Test when index does not exist
  EXPECT_THAT(Run({"ft.aggregate", "idx1", "*", "LOAD", "2", "idx1.num1", "idx1.str1", "LOAD_FROM",
                   "idx4", "1", "idx4.num2=idx1.num1"}),
              IntArg(0));

  // Test when index exists but no LOAD_FROM is specified
  EXPECT_THAT(Run({"ft.aggregate", "idx1", "*", "LOAD", "2", "idx1.num1", "idx1.str1", "LOAD_FROM",
                   "idx3", "1", "idx3.num3=idx2.num2"}),
              ErrArg("bad arguments for LOAD_FROM: unknown index 'idx2'"));

  // Test when index exists but was specified after it was used
  EXPECT_THAT(
      Run({"ft.aggregate", "idx1", "*", "LOAD", "2", "idx1.num1", "idx1.str1", "LOAD_FROM", "idx2",
           "1", "idx2.num2=idx3.num3", "LOAD_FROM", "idx3", "1", "idx3.str3=idx1.str1"}),
      ErrArg("bad arguments for LOAD_FROM: unknown index 'idx3'"));

  // Test when LOAD_FROM is not using fields of current index
  EXPECT_THAT(
      Run({"ft.aggregate", "idx1", "*", "LOAD", "2", "idx1.num1", "idx1.str1", "LOAD_FROM", "idx2",
           "1", "idx2.str2=idx1.str1", "LOAD_FROM", "idx3", "1", "idx2.str2=idx1.str1"}),
      ErrArg("bad arguments for LOAD_FROM: one of the field must be from the current index 'idx3'. "
             "Got 'idx2.str2' and 'idx1.str1'"));

  // Test when field of index does not exist
  EXPECT_THAT(Run({"ft.aggregate", "idx1", "*", "LOAD", "2", "idx1.num1", "idx1.str1", "LOAD_FROM",
                   "idx2", "1", "idx2.num2=idx1.nonexistent_field"}),
              IntArg(0));
  EXPECT_THAT(Run({"ft.aggregate", "idx1", "*", "LOAD", "2", "idx1.num1", "idx1.str1", "LOAD_FROM",
                   "idx2", "1", "idx2.nonexistent_field=idx1.num1"}),
              IntArg(0));

  // Test when field in QUERY does not exist in index
  EXPECT_THAT(Run({"ft.aggregate", "idx1", "*", "LOAD", "2", "idx1.num1", "idx1.str1", "LOAD_FROM",
                   "idx2", "1", "idx2.num2=idx1.num1", "QUERY", "@nonexistent_tag:{tag1|tag2}"}),
              IntArg(0));

  // Test when field in LOAD does not exist in index
  EXPECT_THAT(Run({"ft.aggregate", "idx1", "*", "LOAD", "2", "idx1.num1", "idx1.non_existent_field",
                   "LOAD_FROM", "idx2", "1", "idx2.num2=idx1.num1"}),
              IsUnordArrayWithSize(
                  IsMap("idx1.num1", "0", "idx1.non_existent_field", ArgType(RespExpr::NIL))));

  // Test index aliases
  EXPECT_THAT(Run({"ft.aggregate", "idx1", "*", "LOAD", "4", "idx1.num1", "idx1.str1", "alias.num2",
                   "alias.str2", "LOAD_FROM", "idx2", "AS", "alias", "1", "alias.num2=idx1.num1"}),
              IsUnordArrayWithSize(IsMap("idx1.num1", "0", "idx1.str1", "str", "alias.num2", "0",
                                         "alias.str2", "str")));
  EXPECT_THAT(Run({"ft.aggregate", "idx1", "*", "LOAD", "4", "idx1.num1", "idx1.str1", "idx2.num2",
                   "idx2.str2", "LOAD_FROM", "idx2", "AS", "alias", "1", "alias.num2=idx1.num1"}),
              ErrArg("Unknown index alias 'idx2' in the LOAD option. Field: 'num2'"));

  // Test same index used multiple times
  EXPECT_THAT(Run({"ft.aggregate", "idx1", "*", "LOAD", "4", "idx1.num1", "idx1.str1", "idx2.num2",
                   "idx2.str2", "LOAD_FROM", "idx2", "1", "idx2.num2=idx1.num1", "LOAD_FROM",
                   "idx2", "1", "idx2.str2=idx1.str1"}),
              ErrArg("Duplicate index alias in LOAD_FROM: 'idx2'"));
}

TEST_F(SearchFamilyTest, AggregateWithLoadFromSortingAndLimiting) {
  Run({"ft.create", "idx1", "ON", "HASH", "SCHEMA", "num1", "NUMERIC", "str1", "TEXT"});
  Run({"ft.create", "idx2", "ON", "HASH", "SCHEMA", "num2", "NUMERIC", "str2", "TEXT"});

  std::vector<::testing::Matcher<RespExpr>> matchers;
  for (int i = 0; i < 100; ++i) {
    const std::string num_value = std::to_string(i);
    const std::string str_value = absl::StrCat("value", i);
    Run({"hset", absl::StrCat("k1:", i), "num1", num_value, "str1", str_value});
    Run({"hset", absl::StrCat("k2:", i), "num2", num_value, "str2", str_value});

    if (i > 79 && i <= 89) {
      // Insert to beginning because we will sort DESCENDING
      matchers.emplace(matchers.begin(), IsMap("idx1.num1", num_value, "idx1.str1", str_value,
                                               "idx2.num2", num_value, "idx2.str2", str_value));
    }
  }
  DCHECK_EQ(matchers.size(), 10u);
  matchers.insert(matchers.begin(), IntArg(10));

  auto resp = Run({"ft.aggregate",
                   "idx1",
                   "*",
                   "LOAD",
                   "4",
                   "idx1.num1",
                   "idx1.str1",
                   "idx2.num2",
                   "idx2.str2",
                   "LOAD_FROM",
                   "idx2",
                   "1",
                   "idx2.num2=idx1.num1",
                   "SORTBY",
                   "2",
                   "@idx1.num1",
                   "DESC",
                   "LIMIT",
                   "10",
                   "10"});

  EXPECT_THAT(resp.GetVec(), ElementsAreArray(matchers));
}

TEST_F(SearchFamilyTest, AggregateWithLoadFromSortBySeveralFields) {
  Run({"ft.create", "idx1", "ON", "HASH", "SCHEMA", "num1", "NUMERIC", "str1", "TEXT", "num3",
       "NUMERIC"});
  Run({"ft.create", "idx2", "ON", "HASH", "SCHEMA", "num2", "NUMERIC", "str2", "TEXT", "num4",
       "NUMERIC"});

  std::vector<std::pair<int, std::string>> expected;
  for (int i = 0; i < 100; ++i) {
    const std::string num_value = std::to_string(i % 10);  // Only 10 distinct values
    const std::string str_value = absl::StrCat("value", i);
    Run({"hset", absl::StrCat("k1:", i), "num1", num_value, "str1", str_value, "num3",
         std::to_string(i)});
    Run({"hset", absl::StrCat("k2:", i), "num2", num_value, "str2", str_value, "num4",
         std::to_string(i)});

    expected.emplace_back(i % 10, str_value);
  }

  // Sort by num1 ASC, str1 DESC
  std::sort(expected.begin(), expected.end(), [](const auto& a, const auto& b) {
    if (a.first != b.first) {
      return a.first < b.first;  // Ascending order for num1
    }
    return a.second > b.second;  // Descending order for str1
  });

  std::vector<::testing::Matcher<RespExpr>> matchers;
  matchers.push_back(IntArg(20));
  for (size_t i = 50; i < 70; ++i) {
    const auto& [num, str] = expected[i];
    matchers.emplace_back(IsMap("idx1.num1", std::to_string(num), "idx1.str1", str, "idx2.num2",
                                std::to_string(num), "idx2.str2", str));
  }

  auto resp = Run({"ft.aggregate",
                   "idx1",
                   "*",
                   "LOAD",
                   "4",
                   "idx1.num1",
                   "idx1.str1",
                   "idx2.num2",
                   "idx2.str2",
                   "LOAD_FROM",
                   "idx2",
                   "1",
                   "idx2.num4=idx1.num3",
                   "SORTBY",
                   "4",
                   "@idx1.num1",
                   "ASC",
                   "@idx1.str1",
                   "DESC",
                   "LIMIT",
                   "50",
                   "20"});

  EXPECT_THAT(resp.GetVec(), ElementsAreArray(matchers));
}

TEST_F(SearchFamilyTest, NumericFilter) {
  // Index name, age, height
  Run({"FT.CREATE", "i1", "ON", "HASH", "SCHEMA", "name", "TEXT", "age", "NUMERIC", "height",
       "NUMERIC"});

  // Index name, age
  Run({"FT.CREATE", "i2", "ON", "HASH", "SCHEMA", "name", "TEXT", "age", "NUMERIC"});

  Run({"HSET", "id:1", "name", "John", "age", "28", "height", "184"});
  Run({"HSET", "id:2", "name", "Ivan", "age", "30", "height", "180"});
  Run({"HSET", "id:3", "name", "Jon", "age", "25", "height", "182"});
  Run({"HSET", "id:4", "name", "Juan", "age", "32", "height", "186"});
  Run({"HSET", "id:5", "name", "Ioan", "age", "35", "height", "181"});

  // Filter with non-star query
  auto res = Run({"FT.SEARCH", "i1", "I*", "FILTER", "age", "31", "40"});
  EXPECT_THAT(res, AreDocIds("id:5"));

  // Filter on ONE NUMERIC index
  res = Run({"FT.SEARCH", "i1", "*", "FILTER", "age", "25", "28"});
  EXPECT_THAT(res, AreDocIds("id:1", "id:3"));

  // Filter on TWO NUMERIC indexes
  res =
      Run({"FT.SEARCH", "i1", "*", "FILTER", "age", "25", "28", "FILTER", "height", "180", "182"});
  EXPECT_THAT(res, AreDocIds("id:3"));

  // Filter on TWO NUMERIC indexes where second filtering produce empty result
  res =
      Run({"FT.SEARCH", "i1", "*", "FILTER", "age", "25", "28", "FILTER", "height", "200", "300"});
  EXPECT_THAT(res, AreDocIds());

  // Filter on index which doesn't exists
  res = Run({"FT.SEARCH", "i2", "*", "FILTER", "height", "180", "190"});
  EXPECT_THAT(res, ErrArg("Invalid field: height"));

  // Two filters on same field
  res = Run({"FT.SEARCH", "i1", "J*", "FILTER", "age", "25", "30", "FILTER", "age", "28", "32"});
  EXPECT_THAT(res, AreDocIds("id:1"));

  Run({"FLUSHALL"});
}

TEST_F(SearchFamilyTest, MAXSEARCHRESULTS) {
  EXPECT_EQ(Run({"HSET", "s1", "phrase", "hello world"}), 1);
  EXPECT_EQ(Run({"HSET", "s2", "phrase", "hello simple world"}), 1);
  EXPECT_EQ(Run({"HSET", "s3", "phrase", "hello somewhat less simple world"}), 1);
  EXPECT_EQ(Run({"FT.CREATE", "memes", "SCHEMA", "phrase", "TEXT"}), "OK");

  auto resp = Run({"FT.CONFIG", "GET", "MAXSEARCHRESULTS"});
  EXPECT_THAT(resp, IsArray("MAXSEARCHRESULTS", "1000000"));

  resp = Run({"FT.SEARCH", "memes", "@phrase:(hello world)", "NOCONTENT"});
  EXPECT_THAT(resp, RespElementsAre(IntArg(3), _, _, _));

  resp = Run({"FT.CONFIG", "SET", "MAXSEARCHRESULTS", "1"});
  EXPECT_EQ(resp, "OK");

  resp = Run({"FT.SEARCH", "memes", "@phrase:(hello world)", "NOCONTENT"});
  EXPECT_THAT(resp, RespElementsAre(IntArg(3), _));

  resp = Run({"FT.SEARCH", "memes", "@phrase:(hello world)", "NOCONTENT", "LIMIT", "0", "1"});
  EXPECT_THAT(resp, RespElementsAre(IntArg(3), _));

  resp = Run({"FT.SEARCH", "memes", "@phrase:(hello world)", "NOCONTENT", "LIMIT", "0", "3"});
  EXPECT_THAT(resp, ErrArg("LIMIT exceeds maximum of 1"));

  resp = Run({"FT.CONFIG", "GET", "MAXSEARCHRESULTS"});
  EXPECT_THAT(resp, IsArray("MAXSEARCHRESULTS", "1"));

  resp = Run({"FT.CONFIG", "HELP", "MAXSEARCHRESULTS"});
  EXPECT_THAT(resp, IsArray("MAXSEARCHRESULTS", "Description",
                            "Maximum number of results from ft.search command", "Value", "1"));

  resp = Run({"FT.CONFIG", "GET", "*"});
  EXPECT_THAT(resp, IsArray("MAXSEARCHRESULTS", "1"));

  resp = Run({"FT.CONFIG", "HELP", "*"});
  EXPECT_THAT(resp, IsArray("MAXSEARCHRESULTS", "Description",
                            "Maximum number of results from ft.search command", "Value", "1"));

  // restore normal value for other tests
  Run({"FT.CONFIG", "SET", "MAXSEARCHRESULTS", "1000000"});
}

TEST_F(SearchFamilyTest, InvalidConfigOptions) {
  // Test with an invalid argument
  auto resp = Run({"FT.CONFIG", "INVALIDARG", "INVLIDARG"});
  EXPECT_THAT(resp, ErrArg("Unknown subcommand"));

  // Test with an invalid argument
  resp = Run({"FT.CONFIG", "GET", "INVALIDARG"});
  EXPECT_THAT(resp, IsArray());

  // Test with an invalid argument
  resp = Run({"FT.CONFIG", "SET", "INVALIDARG"});
  EXPECT_THAT(resp, ErrArg(kSyntaxErr));

  // Test with an invalid argument
  resp = Run({"FT.CONFIG", "SET", "INVALIDARG", "5"});
  EXPECT_THAT(resp, ErrArg("Invalid option"));

  // Test with an invalid value
  resp = Run({"FT.CONFIG", "SET", "MAXSEARCHRESULTS", "not_a_number"});
  EXPECT_THAT(resp, ErrArg("ERR FT.CONFIG SET failed (possibly related to argument "
                           "'MAXSEARCHRESULTS') - argument can not be set"));

  // Test with an invalid argument
  resp = Run({"FT.CONFIG", "HELP", "INVALIDARG"});
  EXPECT_THAT(resp, IsArray());
}

TEST_F(SearchFamilyTest, DropIndexWithDD) {
  // Create an index on HASH documents
  Run({"FT.CREATE", "idx", "ON", "HASH", "PREFIX", "1", "doc:", "SCHEMA", "name", "TEXT"});

  // Add some documents
  Run({"HSET", "doc:1", "name", "Alice"});
  Run({"HSET", "doc:2", "name", "Bob"});
  Run({"HSET", "doc:3", "name", "Charlie"});

  // Verify documents exist
  auto resp = Run({"EXISTS", "doc:1", "doc:2", "doc:3"});
  EXPECT_THAT(resp, IntArg(3));

  // Verify index works
  resp = Run({"FT.SEARCH", "idx", "*"});
  EXPECT_THAT(resp, AreDocIds("doc:1", "doc:2", "doc:3"));

  // Drop index WITHOUT DD - documents should remain
  Run({"FT.DROPINDEX", "idx"});
  resp = Run({"EXISTS", "doc:1", "doc:2", "doc:3"});
  EXPECT_THAT(resp, IntArg(3));

  // Create index again
  Run({"FT.CREATE", "idx", "ON", "HASH", "PREFIX", "1", "doc:", "SCHEMA", "name", "TEXT"});

  // Verify index works again
  resp = Run({"FT.SEARCH", "idx", "*"});
  EXPECT_THAT(resp, AreDocIds("doc:1", "doc:2", "doc:3"));

  // Drop index WITH DD - documents should be deleted
  Run({"FT.DROPINDEX", "idx", "DD"});
  resp = Run({"EXISTS", "doc:1", "doc:2", "doc:3"});
  EXPECT_THAT(resp, IntArg(0));
}

TEST_F(SearchFamilyTest, DropIndexWithDDJson) {
  // Create an index on JSON documents
  Run({"FT.CREATE", "jidx", "ON", "JSON", "PREFIX", "1", "jdoc:", "SCHEMA", "$.name", "AS", "name",
       "TEXT"});

  // Add some JSON documents
  Run({"JSON.SET", "jdoc:1", "$", R"({"name": "Alice"})"});
  Run({"JSON.SET", "jdoc:2", "$", R"({"name": "Bob"})"});
  Run({"JSON.SET", "jdoc:3", "$", R"({"name": "Charlie"})"});

  // Verify documents exist
  auto resp = Run({"EXISTS", "jdoc:1", "jdoc:2", "jdoc:3"});
  EXPECT_THAT(resp, IntArg(3));

  // Verify index works
  resp = Run({"FT.SEARCH", "jidx", "*"});
  EXPECT_THAT(resp, AreDocIds("jdoc:1", "jdoc:2", "jdoc:3"));

  // Drop index WITH DD - documents should be deleted
  Run({"FT.DROPINDEX", "jidx", "DD"});
  resp = Run({"EXISTS", "jdoc:1", "jdoc:2", "jdoc:3"});
  EXPECT_THAT(resp, IntArg(0));
}

TEST_F(SearchFamilyTest, DropIndexWithInvalidOption) {
  // Create an index
  Run({"FT.CREATE", "idx", "ON", "HASH", "PREFIX", "1", "doc:", "SCHEMA", "name", "TEXT"});
  Run({"HSET", "doc:1", "name", "test"});

  // Drop with unrecognized option (should be ignored, index dropped but documents remain)
  auto resp = Run({"FT.DROPINDEX", "idx", "INVALID"});
  EXPECT_THAT(resp, "OK");

  // Document should still exist
  resp = Run({"EXISTS", "doc:1"});
  EXPECT_THAT(resp, IntArg(1));

  // Clean up
  Run({"DEL", "doc:1"});
}

<<<<<<< HEAD
TEST_F(SearchFamilyTest, ZsetStoreCommandsOverwriteIndexedHash) {
  Run({"FT.CREATE", "idx", "ON", "HASH", "SCHEMA", "field", "TEXT"});
  EXPECT_THAT(Run({"ZADD", "zset1", "1", "a", "2", "b"}), IntArg(2));
  EXPECT_THAT(Run({"ZADD", "zset2", "1.5", "a", "3", "c"}), IntArg(2));

  // Test ZINTERSTORE
  EXPECT_THAT(Run({"HSET", "dest", "field", "value"}), IntArg(1));
  EXPECT_THAT(Run({"ZINTERSTORE", "dest", "2", "zset1", "zset2"}), IntArg(1));
  EXPECT_EQ(Run({"RENAME", "dest", "x"}), "OK");

  // Test ZUNIONSTORE
  EXPECT_THAT(Run({"HSET", "dest", "field", "value"}), IntArg(1));
  EXPECT_THAT(Run({"ZUNIONSTORE", "dest", "2", "zset1", "zset2"}), IntArg(3));
  EXPECT_EQ(Run({"RENAME", "dest", "y"}), "OK");
=======
TEST_F(SearchFamilyTest, SetStoreCommandsOverwriteIndexedHash) {
  Run({"FT.CREATE", "idx", "ON", "HASH", "SCHEMA", "field", "TEXT"});
  EXPECT_THAT(Run({"SADD", "set1", "a", "b", "c"}), IntArg(3));
  EXPECT_THAT(Run({"SADD", "set2", "b", "c", "d"}), IntArg(3));

  // Test SINTERSTORE
  EXPECT_THAT(Run({"HSET", "dest", "field", "value"}), IntArg(1));
  EXPECT_THAT(Run({"SINTERSTORE", "dest", "set1", "set2"}), IntArg(2));
  EXPECT_EQ(Run({"RENAME", "dest", "x"}), "OK");

  // Test SUNIONSTORE
  EXPECT_THAT(Run({"HSET", "dest", "field", "value"}), IntArg(1));
  EXPECT_THAT(Run({"SUNIONSTORE", "dest", "set1", "set2"}), IntArg(4));
  EXPECT_EQ(Run({"RENAME", "dest", "y"}), "OK");

  // Test SDIFFSTORE
  EXPECT_THAT(Run({"HSET", "dest", "field", "value"}), IntArg(1));
  EXPECT_THAT(Run({"SDIFFSTORE", "dest", "set1", "set2"}), IntArg(1));
  EXPECT_EQ(Run({"RENAME", "dest", "z"}), "OK");
>>>>>>> 7f9afa9b
}

}  // namespace dfly<|MERGE_RESOLUTION|>--- conflicted
+++ resolved
@@ -3440,7 +3440,6 @@
   Run({"DEL", "doc:1"});
 }
 
-<<<<<<< HEAD
 TEST_F(SearchFamilyTest, ZsetStoreCommandsOverwriteIndexedHash) {
   Run({"FT.CREATE", "idx", "ON", "HASH", "SCHEMA", "field", "TEXT"});
   EXPECT_THAT(Run({"ZADD", "zset1", "1", "a", "2", "b"}), IntArg(2));
@@ -3455,7 +3454,8 @@
   EXPECT_THAT(Run({"HSET", "dest", "field", "value"}), IntArg(1));
   EXPECT_THAT(Run({"ZUNIONSTORE", "dest", "2", "zset1", "zset2"}), IntArg(3));
   EXPECT_EQ(Run({"RENAME", "dest", "y"}), "OK");
-=======
+}
+
 TEST_F(SearchFamilyTest, SetStoreCommandsOverwriteIndexedHash) {
   Run({"FT.CREATE", "idx", "ON", "HASH", "SCHEMA", "field", "TEXT"});
   EXPECT_THAT(Run({"SADD", "set1", "a", "b", "c"}), IntArg(3));
@@ -3475,7 +3475,6 @@
   EXPECT_THAT(Run({"HSET", "dest", "field", "value"}), IntArg(1));
   EXPECT_THAT(Run({"SDIFFSTORE", "dest", "set1", "set2"}), IntArg(1));
   EXPECT_EQ(Run({"RENAME", "dest", "z"}), "OK");
->>>>>>> 7f9afa9b
 }
 
 }  // namespace dfly