// Copyright 2023, DragonflyDB authors.  All rights reserved.
// See LICENSE for licensing terms.
//

#include "server/search/search_family.h"

#include <absl/flags/flag.h>

#include "base/gtest.h"
#include "base/logging.h"
#include "facade/error.h"
#include "facade/facade_test.h"
#include "server/command_registry.h"
#include "server/test_utils.h"

using namespace testing;
using namespace std;
using namespace util;
using namespace facade;

ABSL_DECLARE_FLAG(bool, search_reject_legacy_field);

namespace dfly {

class SearchFamilyTest : public BaseFamilyTest {
 protected:
};

const auto kNoResults = IntArg(0);  // tests auto destruct single element arrays

/* Asserts that response is array of two arrays. Used to test FT.PROFILE response */
::testing::AssertionResult AssertArrayOfTwoArrays(const RespExpr& resp) {
  if (resp.GetVec().size() != 2) {
    return ::testing::AssertionFailure()
           << "Expected response array length to be 2, but was " << resp.GetVec().size();
  }

  const auto& vec = resp.GetVec();
  if (vec[0].type != RespExpr::ARRAY) {
    return ::testing::AssertionFailure()
           << "Expected resp[0] to be an array, but was " << vec[0].type;
  }
  if (vec[1].type != RespExpr::ARRAY) {
    return ::testing::AssertionFailure()
           << "Expected resp[1] to be an array, but was " << vec[1].type;
  }
  return ::testing::AssertionSuccess();
}

#define ASSERT_ARRAY_OF_TWO_ARRAYS(resp) ASSERT_PRED1(AssertArrayOfTwoArrays, resp)

MATCHER_P2(DocIds, total, arg_ids, "") {
  if (arg_ids.empty()) {
    if (auto res = arg.GetInt(); !res || *res != 0) {
      *result_listener << "Expected single zero";
      return false;
    }
    return true;
  }

  if (arg.type != RespExpr::ARRAY) {
    *result_listener << "Wrong response type: " << int(arg.type);
    return false;
  }

  auto results = arg.GetVec();
  if (results.size() != arg_ids.size() * 2 + 1) {
    *result_listener << "Wrong resp vec size: " << results.size();
    return false;
  }

  if (auto num_results = results[0].GetInt(); !num_results || size_t(*num_results) != total) {
    *result_listener << "Bad total count in reply: " << num_results.value_or(-1);
    return false;
  }

  vector<string> received_ids;
  for (size_t i = 1; i < results.size(); i += 2)
    received_ids.push_back(results[i].GetString());

  vector<string> expected_ids = arg_ids;
  sort(received_ids.begin(), received_ids.end());
  sort(expected_ids.begin(), expected_ids.end());

  return expected_ids == received_ids;
}

template <typename... Args> auto AreDocIds(Args... args) {
  return DocIds(sizeof...(args), vector<string>{args...});
}

template <typename... Args> auto IsArray(Args... args) {
  return RespArray(ElementsAre(std::forward<Args>(args)...));
}

template <typename... Args> auto IsUnordArray(Args... args) {
  return RespArray(UnorderedElementsAre(std::forward<Args>(args)...));
}
template <typename Expected, size_t... Is>
void BuildKvMatchers(std::vector<Matcher<std::pair<std::string, RespExpr>>>& kv_matchers,
                     const Expected& expected, std::index_sequence<Is...>) {
  (kv_matchers.emplace_back(Pair(std::get<Is * 2>(expected), std::get<Is * 2 + 1>(expected))), ...);
}

MATCHER_P(IsMapMatcher, expected, "") {
  if (arg.type != RespExpr::ARRAY) {
    *result_listener << "Wrong response type: " << arg.type;
    return false;
  }

  constexpr size_t expected_size = std::tuple_size<decltype(expected)>::value;
  constexpr size_t exprected_pairs_number = expected_size / 2;

  auto result = arg.GetVec();
  if (result.size() != expected_size) {
    *result_listener << "Wrong resp array size: " << result.size();
    return false;
  }

  std::vector<std::pair<std::string, RespExpr>> received_pairs;
  for (size_t i = 0; i < result.size(); i += 2) {
    received_pairs.emplace_back(result[i].GetString(), result[i + 1]);
  }

  std::vector<Matcher<std::pair<std::string, RespExpr>>> kv_matchers;
  BuildKvMatchers(kv_matchers, expected, std::make_index_sequence<exprected_pairs_number>{});

  return ExplainMatchResult(UnorderedElementsAreArray(kv_matchers), received_pairs,
                            result_listener);
}

template <typename... Args> auto IsMap(Args... args) {
  return IsMapMatcher(std::make_tuple(args...));
}

MATCHER_P(IsMapWithSizeMatcher, expected, "") {
  if (arg.type != RespExpr::ARRAY) {
    *result_listener << "Wrong response type: " << arg.type;
    return false;
  }
  constexpr size_t expected_size = std::tuple_size<decltype(expected)>::value;
  constexpr size_t exprected_pairs_number = expected_size / 2;

  auto result = arg.GetVec();
  if (result.size() != expected_size + 1 || result.size() % 2 != 1) {
    *result_listener << "Wrong resp array size: " << result.size();
    return false;
  }

  if (result[0].GetInt() != exprected_pairs_number) {
    *result_listener << "Wrong pairs count: " << result[0].GetInt().value_or(-1);
    return false;
  }

  std::vector<std::pair<std::string, RespExpr>> received_pairs;
  for (size_t i = 1; i < result.size(); i += 2) {
    received_pairs.emplace_back(result[i].GetString(), result[i + 1]);
  }

  std::vector<Matcher<std::pair<std::string, RespExpr>>> kv_matchers;
  BuildKvMatchers(kv_matchers, expected, std::make_index_sequence<exprected_pairs_number>{});

  return ExplainMatchResult(UnorderedElementsAreArray(kv_matchers), received_pairs,
                            result_listener);
}

template <typename... Args> auto IsMapWithSize(Args... args) {
  return IsMapWithSizeMatcher(std::make_tuple(args...));
}

MATCHER_P(IsUnordArrayWithSizeMatcher, expected, "") {
  if (arg.type != RespExpr::ARRAY) {
    *result_listener << "Wrong response type: " << arg.type;
    return false;
  }

  auto result = arg.GetVec();
  size_t expected_size = std::tuple_size<decltype(expected)>::value;
  if (result.size() != expected_size + 1) {
    *result_listener << "Wrong resp array size: " << result.size();
    return false;
  }

  if (result[0].GetInt() != expected_size) {
    *result_listener << "Wrong elements count: " << result[0].GetInt().value_or(-1);
    return false;
  }

  std::vector<RespExpr> received_elements(result.begin() + 1, result.end());

  // Create a vector of matchers from the tuple
  std::vector<Matcher<RespExpr>> matchers;
  std::apply([&matchers](auto&&... args) { ((matchers.push_back(args)), ...); }, expected);

  return ExplainMatchResult(UnorderedElementsAreArray(matchers), received_elements,
                            result_listener);
}

template <typename... Matchers> auto IsUnordArrayWithSize(Matchers... matchers) {
  return IsUnordArrayWithSizeMatcher(std::make_tuple(matchers...));
}

TEST_F(SearchFamilyTest, CreateDropListIndex) {
  EXPECT_EQ(Run({"ft.create", "idx-1", "ON", "HASH", "PREFIX", "1", "prefix-1"}), "OK");
  EXPECT_EQ(Run({"ft.create", "idx-2", "ON", "JSON", "PREFIX", "1", "prefix-2"}), "OK");
  EXPECT_EQ(Run({"ft.create", "idx-3", "ON", "JSON", "PREFIX", "1", "prefix-3"}), "OK");

  EXPECT_THAT(Run({"ft._list"}).GetVec(), testing::UnorderedElementsAre("idx-1", "idx-2", "idx-3"));

  EXPECT_EQ(Run({"ft.dropindex", "idx-2"}), "OK");
  EXPECT_THAT(Run({"ft._list"}).GetVec(), testing::UnorderedElementsAre("idx-1", "idx-3"));

  EXPECT_THAT(Run({"ft.create", "idx-1"}), ErrArg("Index already exists"));

  EXPECT_THAT(Run({"ft.dropindex", "idx-100"}), ErrArg("Unknown Index name"));

  EXPECT_EQ(Run({"ft.dropindex", "idx-1"}), "OK");
  EXPECT_EQ(Run({"ft._list"}), "idx-3");
}

TEST_F(SearchFamilyTest, CreateDropDifferentDatabases) {
  // Create index on db 0
  auto resp =
      Run({"ft.create", "idx-1", "ON", "HASH", "PREFIX", "1", "doc-", "SCHEMA", "name", "TEXT"});
  EXPECT_EQ(resp, "OK");

  EXPECT_EQ(Run({"select", "1"}), "OK");  // change database

  // Creating an index on non zero database must fail
  resp = Run({"ft.create", "idx-2", "ON", "JSON", "PREFIX", "1", "prefix-2"});
  EXPECT_THAT(resp, ErrArg("ERR Cannot create index on db != 0"));

  // Add some data to the index
  Run({"hset", "doc-0", "name", "Name of 0"});

  // ft.search must work on the another database
  resp = Run({"ft.search", "idx-1", "*"});
  EXPECT_THAT(resp, IsMapWithSize("doc-0", IsMap("name", "Name of 0")));

  // ft.dropindex must work on the another database
  EXPECT_EQ(Run({"ft.dropindex", "idx-1"}), "OK");

  EXPECT_THAT(Run({"ft.info", "idx-1"}), ErrArg("ERR Unknown Index name"));
  EXPECT_EQ(Run({"select", "0"}), "OK");
  EXPECT_THAT(Run({"ft.info", "idx-1"}), ErrArg("ERR Unknown Index name"));
}

TEST_F(SearchFamilyTest, AlterIndex) {
  Run({"hset", "d:1", "color", "blue", "cost", "150"});
  Run({"hset", "d:2", "color", "green", "cost", "200"});

  Run({"ft.create", "idx-1", "ON", "HASH"});

  EXPECT_EQ(Run({"ft.alter", "idx-1", "schema", "add", "color", "tag"}), "OK");
  EXPECT_THAT(Run({"ft.search", "idx-1", "@color:{blue}"}), AreDocIds("d:1"));
  EXPECT_THAT(Run({"ft.search", "idx-1", "@color:{green}"}), AreDocIds("d:2"));

  EXPECT_EQ(Run({"ft.alter", "idx-1", "schema", "add", "cost", "numeric"}), "OK");
  EXPECT_THAT(Run({"ft.search", "idx-1", "@cost:[0 100]"}), kNoResults);
  EXPECT_THAT(Run({"ft.search", "idx-1", "@cost:[100 300]"}), AreDocIds("d:1", "d:2"));

  EXPECT_THAT(Run({"ft.alter", "idx-2", "schema", "add", "price", "numeric"}),
              ErrArg("Index not found"));
}

TEST_F(SearchFamilyTest, InfoIndex) {
  EXPECT_EQ(
      Run({"ft.create", "idx-1", "ON", "HASH", "PREFIX", "1", "doc-", "SCHEMA", "name", "TEXT"}),
      "OK");

  for (size_t i = 0; i < 15; i++) {
    Run({"hset", absl::StrCat("doc-", i), "name", absl::StrCat("Name of", i)});
  }

  auto info = Run({"ft.info", "idx-1"});
  EXPECT_THAT(info,
              IsArray(_, _, _, IsArray("key_type", "HASH", "prefix", "doc-"), "attributes",
                      IsArray(IsArray("identifier", "name", "attribute", "name", "type", "TEXT")),
                      "num_docs", IntArg(15)));
}

TEST_F(SearchFamilyTest, Stats) {
  EXPECT_EQ(
      Run({"ft.create", "idx-1", "ON", "HASH", "PREFIX", "1", "doc1-", "SCHEMA", "name", "TEXT"}),
      "OK");

  EXPECT_EQ(
      Run({"ft.create", "idx-2", "ON", "HASH", "PREFIX", "1", "doc2-", "SCHEMA", "name", "TEXT"}),
      "OK");

  for (size_t i = 0; i < 50; i++) {
    Run({"hset", absl::StrCat("doc1-", i), "name", absl::StrCat("Name of", i)});
    Run({"hset", absl::StrCat("doc2-", i), "name", absl::StrCat("Name of", i)});
  }

  auto metrics = GetMetrics();
  EXPECT_EQ(metrics.search_stats.num_indices, 2);
  EXPECT_EQ(metrics.search_stats.num_entries, 50 * 2);

  size_t expected_usage = 2 * (50 + 3 /* number of distinct words*/) * (24 + 48 /* kv size */) +
                          50 * 2 * 1 /* posting list entries */;
  EXPECT_GE(metrics.search_stats.used_memory, expected_usage);
  EXPECT_LE(metrics.search_stats.used_memory, 3 * expected_usage);
}

// todo: ASAN fails heres on arm
#ifndef SANITIZERS
TEST_F(SearchFamilyTest, Simple) {
  Run({"hset", "d:1", "foo", "baz", "k", "v"});
  Run({"hset", "d:2", "foo", "bar", "k", "v"});
  Run({"hset", "d:3", "foo", "bad", "k", "v"});

  EXPECT_EQ(Run({"ft.create", "i1", "PREFIX", "1", "d:", "SCHEMA", "foo", "TEXT", "k", "TEXT"}),
            "OK");

  EXPECT_THAT(Run({"ft.search", "i1", "@foo:bar"}), AreDocIds("d:2"));
  EXPECT_THAT(Run({"ft.search", "i1", "@foo:bar | @foo:baz"}), AreDocIds("d:1", "d:2"));
  EXPECT_THAT(Run({"ft.search", "i1", "@foo:(bar|baz|bad)"}), AreDocIds("d:1", "d:2", "d:3"));

  EXPECT_THAT(Run({"ft.search", "i1", "@foo:none"}), kNoResults);

  EXPECT_THAT(Run({"ft.search", "iNone", "@foo:bar"}), ErrArg("iNone: no such index"));
  EXPECT_THAT(Run({"ft.search", "i1", "@@NOTAQUERY@@"}), ErrArg("Query syntax error"));

  // w: prefix is not part of index
  Run({"hset", "w:2", "foo", "this", "k", "v"});
  EXPECT_THAT(Run({"ft.search", "i1", "@foo:this"}), kNoResults);
}
#endif

TEST_F(SearchFamilyTest, Errors) {
  Run({"ft.create", "i1", "PREFIX", "1", "d:", "SCHEMA", "foo", "TAG", "bar", "TEXT"});

  // Wrong field
  EXPECT_THAT(Run({"ft.search", "i1", "@whoami:lol"}), ErrArg("Invalid field: whoami"));

  // Wrong field type
  EXPECT_THAT(Run({"ft.search", "i1", "@foo:lol"}), ErrArg("Wrong access type for field: foo"));

  // ft.create index on json schema $.sometag AS sometag TAG SEPARATOR
  EXPECT_THAT(Run({"ft.create", "i2", "ON", "JSON", "SCHEMA", "$.sometag", "AS", "sometag", "TAG",
                   "SEPARATOR"}),
              ErrArg("Tag separator must be a single character. Got ``"));
}

TEST_F(SearchFamilyTest, NoPrefix) {
  Run({"hset", "d:1", "a", "one", "k", "v"});
  Run({"hset", "d:2", "a", "two", "k", "v"});
  Run({"hset", "d:3", "a", "three", "k", "v"});

  EXPECT_EQ(Run({"ft.create", "i1", "schema", "a", "text", "k", "text"}), "OK");

  EXPECT_THAT(Run({"ft.search", "i1", "one | three"}), AreDocIds("d:1", "d:3"));
}

TEST_F(SearchFamilyTest, Json) {
  Run({"json.set", "k1", ".", R"({"a": "small test", "b": "some details"})"});
  Run({"json.set", "k2", ".", R"({"a": "another test", "b": "more details"})"});
  Run({"json.set", "k3", ".", R"({"a": "last test", "b": "secret details"})"});

  EXPECT_EQ(Run({"ft.create", "i1", "on", "json", "schema", "$.a", "as", "a", "text", "$.b", "as",
                 "b", "text"}),
            "OK");

  EXPECT_THAT(Run({"ft.search", "i1", "some|more"}), AreDocIds("k1", "k2"));
  EXPECT_THAT(Run({"ft.search", "i1", "some|more|secret"}), AreDocIds("k1", "k2", "k3"));

  EXPECT_THAT(Run({"ft.search", "i1", "@a:last @b:details"}), AreDocIds("k3"));
  EXPECT_THAT(Run({"ft.search", "i1", "@a:(another|small)"}), AreDocIds("k1", "k2"));
  EXPECT_THAT(Run({"ft.search", "i1", "@a:(another|small|secret)"}), AreDocIds("k1", "k2"));

  EXPECT_THAT(Run({"ft.search", "i1", "none"}), kNoResults);
  EXPECT_THAT(Run({"ft.search", "i1", "@a:small @b:secret"}), kNoResults);
}

TEST_F(SearchFamilyTest, JsonAttributesPaths) {
  Run({"json.set", "k1", ".", R"(   {"nested": {"value": "no"}} )"});
  Run({"json.set", "k2", ".", R"(   {"nested": {"value": "yes"}} )"});
  Run({"json.set", "k3", ".", R"(   {"nested": {"value": "maybe"}} )"});

  EXPECT_EQ(
      Run({"ft.create", "i1", "on", "json", "schema", "$.nested.value", "as", "value", "text"}),
      "OK");

  EXPECT_THAT(Run({"ft.search", "i1", "yes"}), AreDocIds("k2"));
}

TEST_F(SearchFamilyTest, JsonIdentifierWithBrackets) {
  Run({"json.set", "k1", ".", R"({"name":"London","population":8.8,"continent":"Europe"})"});
  Run({"json.set", "k2", ".", R"({"name":"Athens","population":3.1,"continent":"Europe"})"});
  Run({"json.set", "k3", ".", R"({"name":"Tel-Aviv","population":1.3,"continent":"Asia"})"});
  Run({"json.set", "k4", ".", R"({"name":"Hyderabad","population":9.8,"continent":"Asia"})"});

  EXPECT_EQ(Run({"ft.create", "i1", "on", "json", "schema", "$[\"name\"]", "as", "name", "tag",
                 "$[\"population\"]", "as", "population", "numeric", "sortable", "$[\"continent\"]",
                 "as", "continent", "tag"}),
            "OK");

  EXPECT_THAT(Run({"ft.search", "i1", "(@continent:{Europe})"}), AreDocIds("k1", "k2"));
}

// todo: fails on arm build
#ifndef SANITIZERS
TEST_F(SearchFamilyTest, JsonArrayValues) {
  string_view D1 = R"(
{
  "name": "Alex",
  "plays" : [
    {"game": "Pacman", "score": 10},
    {"game": "Tetris", "score": 15}
  ],
  "areas": ["EU-west", "EU-central"]
}
)";
  string_view D2 = R"(
{
  "name": "Bob",
  "plays" : [
    {"game": "Pacman", "score": 15},
    {"game": "Mario", "score": 7}
  ],
  "areas": ["US-central"]
}
)";
  string_view D3 = R"(
{
  "name": "Caren",
  "plays" : [
    {"game": "Mario", "score": 9},
    {"game": "Doom", "score": 20}
  ],
  "areas": ["EU-central", "EU-east"]
}
)";

  Run({"json.set", "k1", ".", D1});
  Run({"json.set", "k2", ".", D2});
  Run({"json.set", "k3", ".", D3});

  Run({"ft.create", "i1",
       "on",        "json",
       "schema",    "$.name",
       "as",        "name",
       "text",      "$.plays[*].game",
       "as",        "games",
       "tag",       "$.plays[*].score",
       "as",        "scores",
       "numeric",   "$.areas[*]",
       "as",        "areas",
       "tag"});

  EXPECT_THAT(Run({"ft.search", "i1", "*"}), AreDocIds("k1", "k2", "k3"));

  // Find players by games
  EXPECT_THAT(Run({"ft.search", "i1", "@games:{Tetris | Mario | Doom}"}),
              AreDocIds("k1", "k2", "k3"));
  EXPECT_THAT(Run({"ft.search", "i1", "@games:{Pacman}"}), AreDocIds("k1", "k2"));
  EXPECT_THAT(Run({"ft.search", "i1", "@games:{Mario}"}), AreDocIds("k2", "k3"));

  // Find players by scores
  EXPECT_THAT(Run({"ft.search", "i1", "@scores:[15 15]"}), AreDocIds("k1", "k2"));
  EXPECT_THAT(Run({"ft.search", "i1", "@scores:[0 (10]"}), AreDocIds("k2", "k3"));
  EXPECT_THAT(Run({"ft.search", "i1", "@scores:[(15 20]"}), AreDocIds("k3"));

  // Find platers by areas
  EXPECT_THAT(Run({"ft.search", "i1", "@areas:{'EU-central'}"}), AreDocIds("k1", "k3"));
  EXPECT_THAT(Run({"ft.search", "i1", "@areas:{'US-central'}"}), AreDocIds("k2"));

  // Test complicated RETURN expression
  auto res = Run(
      {"ft.search", "i1", "@name:bob", "return", "1", "max($.plays[*].score)", "as", "max-score"});
  EXPECT_THAT(res, IsMapWithSize("k2", IsMap("max-score", "15")));

  // Test invalid json path expression omits that field
  res = Run({"ft.search", "i1", "@name:alex", "return", "1", "::??INVALID??::", "as", "retval"});
  EXPECT_THAT(res, IsMapWithSize("k1", IsMap()));
}
#endif

TEST_F(SearchFamilyTest, Tags) {
  Run({"hset", "d:1", "color", "red, green"});
  Run({"hset", "d:2", "color", "green, blue"});
  Run({"hset", "d:3", "color", "blue, red"});
  Run({"hset", "d:4", "color", "red"});
  Run({"hset", "d:5", "color", "green"});
  Run({"hset", "d:6", "color", "blue"});

  EXPECT_EQ(Run({"ft.create", "i1", "on", "hash", "schema", "color", "tag", "dummy", "numeric"}),
            "OK");
  EXPECT_THAT(Run({"ft.tagvals", "i2", "color"}), ErrArg("Unknown Index name"));
  EXPECT_THAT(Run({"ft.tagvals", "i1", "foo"}), ErrArg("No such field"));
  EXPECT_THAT(Run({"ft.tagvals", "i1", "dummy"}), ErrArg("Not a tag field"));
  auto resp = Run({"ft.tagvals", "i1", "color"});
  ASSERT_THAT(resp, IsUnordArray("red", "blue", "green"));

  // Tags don't participate in full text search
  EXPECT_THAT(Run({"ft.search", "i1", "red"}), kNoResults);

  EXPECT_THAT(Run({"ft.search", "i1", "@color:{ red }"}), AreDocIds("d:1", "d:3", "d:4"));
  EXPECT_THAT(Run({"ft.search", "i1", "@color:{green}"}), AreDocIds("d:1", "d:2", "d:5"));
  EXPECT_THAT(Run({"ft.search", "i1", "@color:{blue}"}), AreDocIds("d:2", "d:3", "d:6"));

  EXPECT_THAT(Run({"ft.search", "i1", "@color:{red | green}"}),
              AreDocIds("d:1", "d:2", "d:3", "d:4", "d:5"));
  EXPECT_THAT(Run({"ft.search", "i1", "@color:{blue | green}"}),
              AreDocIds("d:1", "d:2", "d:3", "d:5", "d:6"));

  EXPECT_EQ(Run({"ft.create", "i2", "on", "hash", "schema", "c1", "as", "c2", "tag"}), "OK");

  // TODO: there is a discrepancy here between redis stack and Dragonfly,
  // we accept the original field when it has alias, while redis stack does not.
  //
  // EXPECT_THAT(Run({"ft.tagvals", "i2", "c1"}), ErrArg("No such field"));
  EXPECT_THAT(Run({"ft.tagvals", "i2", "c2"}), ArrLen(0));
}

TEST_F(SearchFamilyTest, TagOptions) {
  Run({"hset", "d:1", "color", "    red/   green // bLUe   "});
  Run({"hset", "d:2", "color", "blue   /// GReeN   "});
  Run({"hset", "d:3", "color", "grEEn // yellow   //"});
  Run({"hset", "d:4", "color", "  /blue/green/  "});

  EXPECT_EQ(Run({"ft.create", "i1", "on", "hash", "schema", "color", "tag", "casesensitive",
                 "separator", "/"}),
            "OK");

  EXPECT_THAT(Run({"ft.search", "i1", "@color:{green}"}), AreDocIds("d:1", "d:4"));
  EXPECT_THAT(Run({"ft.search", "i1", "@color:{GReeN}"}), AreDocIds("d:2"));
  EXPECT_THAT(Run({"ft.search", "i1", "@color:{blue}"}), AreDocIds("d:2", "d:4"));
}

TEST_F(SearchFamilyTest, TagNumbers) {
  Run({"hset", "d:1", "number", "1"});
  Run({"hset", "d:2", "number", "2"});
  Run({"hset", "d:3", "number", "3"});

  EXPECT_EQ(Run({"ft.create", "i1", "on", "hash", "schema", "number", "tag"}), "OK");

  EXPECT_THAT(Run({"ft.search", "i1", "@number:{1}"}), AreDocIds("d:1"));
  EXPECT_THAT(Run({"ft.search", "i1", "@number:{1|2}"}), AreDocIds("d:1", "d:2"));
  EXPECT_THAT(Run({"ft.search", "i1", "@number:{1|2|3}"}), AreDocIds("d:1", "d:2", "d:3"));

  EXPECT_THAT(Run({"ft.search", "i1", "@number:{1.0|2|3.0}"}), AreDocIds("d:2"));
  EXPECT_THAT(Run({"ft.search", "i1", "@number:{1|2|3.0}"}), AreDocIds("d:1", "d:2"));
  EXPECT_THAT(Run({"ft.search", "i1", "@number:{1|hello|2}"}), AreDocIds("d:1", "d:2"));
}

TEST_F(SearchFamilyTest, TagEscapeCharacters) {
  EXPECT_EQ(Run({"ft.create", "item_idx", "ON", "JSON", "PREFIX", "1", "p", "SCHEMA", "$.name",
                 "AS", "name", "TAG"}),
            "OK");
  EXPECT_EQ(Run({"json.set", "p:1", "$", "{\"name\":\"escape-error\"}"}), "OK");

  auto resp = Run({"ft.search", "item_idx", "@name:{escape\\-err*}"});
  EXPECT_THAT(resp, AreDocIds("p:1"));
}

TEST_F(SearchFamilyTest, Numbers) {
  for (unsigned i = 0; i <= 10; i++) {
    for (unsigned j = 0; j <= 10; j++) {
      auto key = absl::StrCat("i", i, "j", j);
      Run({"hset", key, "i", absl::StrCat(i), "j", absl::StrCat(j)});
    }
  }

  EXPECT_EQ(Run({"ft.create", "i1", "schema", "i", "numeric", "j", "numeric"}), "OK");

  // Test simple ranges:
  EXPECT_THAT(Run({"ft.search", "i1", "@i:[5 5] @j:[5 5]"}), AreDocIds("i5j5"));

  EXPECT_THAT(Run({"ft.search", "i1", "@i:[0 1] @j:[9 10]"}),
              AreDocIds("i0j9", "i0j10", "i1j9", "i1j10"));

  EXPECT_THAT(Run({"ft.search", "i1", "@i:[7 8] @j:[2 3]"}),
              AreDocIds("i7j2", "i7j3", "i8j2", "i8j3"));

  // Test union of ranges:
  EXPECT_THAT(Run({"ft.search", "i1", "(@i:[1 2] | @i:[6 6]) @j:[7 7]"}),
              AreDocIds("i1j7", "i2j7", "i6j7"));

  EXPECT_THAT(Run({"ft.search", "i1", "(@i:[1 5] | @i:[1 3] | @i:[3 5]) @j:[7 7]"}),
              AreDocIds("i1j7", "i2j7", "i3j7", "i4j7", "i5j7"));

  // Test intersection of ranges:
  EXPECT_THAT(Run({"ft.search", "i1", "(@i:[9 9]) (@j:[5 7] @j:[6 8])"}),
              AreDocIds("i9j6", "i9j7"));

  EXPECT_THAT(Run({"ft.search", "i1", "@i:[9 9] (@j:[4 6] @j:[1 5] @j:[5 10])"}),
              AreDocIds("i9j5"));

  EXPECT_THAT(Run({"ft.search", "i1", "@i:[9 9] (@j:[4 6] @j:[1 5] @j:[5 10])"}),
              AreDocIds("i9j5"));

  // Test negation of ranges:
  EXPECT_THAT(Run({"ft.search", "i1", "@i:[9 9] -@j:[1 10]"}), AreDocIds("i9j0"));
  EXPECT_THAT(Run({"ft.search", "i1", "-@i:[0 9] -@j:[1 10]"}), AreDocIds("i10j0"));

  // Test empty range
  EXPECT_THAT(Run({"ft.search", "i1", "@i:[9 1]"}), AreDocIds());
  EXPECT_THAT(Run({"ft.search", "i1", "@j:[5 0]"}), AreDocIds());
  EXPECT_THAT(Run({"ft.search", "i1", "@i:[7 1] @j:[6 2]"}), AreDocIds());
}

TEST_F(SearchFamilyTest, TestLimit) {
  for (unsigned i = 0; i < 20; i++)
    Run({"hset", to_string(i), "match", "all"});
  Run({"ft.create", "i1", "SCHEMA", "match", "text"});

  // Default limit is 10
  auto resp = Run({"ft.search", "i1", "all"});
  EXPECT_THAT(resp, ArrLen(10 * 2 + 1));

  resp = Run({"ft.search", "i1", "all", "limit", "0", "0"});
  EXPECT_THAT(resp, IntArg(20));

  resp = Run({"ft.search", "i1", "all", "limit", "0", "5"});
  EXPECT_THAT(resp, ArrLen(5 * 2 + 1));

  resp = Run({"ft.search", "i1", "all", "limit", "17", "5"});
  EXPECT_THAT(resp, ArrLen(3 * 2 + 1));
}

TEST_F(SearchFamilyTest, TestReturn) {
  auto floatsv = [](const float* f) -> string_view {
    return {reinterpret_cast<const char*>(f), sizeof(float)};
  };

  for (unsigned i = 0; i < 20; i++) {
    const float score = i;
    Run({"hset", "k"s + to_string(i), "longA", to_string(i), "longB", to_string(i + 1), "longC",
         to_string(i + 2), "secret", to_string(i + 3), "vector", floatsv(&score)});
  }

  Run({"ft.create", "i1",     "SCHEMA", "longA",   "AS",    "justA", "TEXT",
       "longB",     "AS",     "justB",  "NUMERIC", "longC", "AS",    "justC",
       "NUMERIC",   "vector", "VECTOR", "FLAT",    "2",     "DIM",   "1"});

  auto MatchEntry = [](string key, auto... fields) { return IsMapWithSize(key, IsMap(fields...)); };

  // Check all fields are returned
  auto resp = Run({"ft.search", "i1", "@justA:0"});
  EXPECT_THAT(resp, MatchEntry("k0", "longA", "0", "longB", "1", "longC", "2", "secret", "3",
                               "vector", "[0]"));

  // Check no fields are returned
  resp = Run({"ft.search", "i1", "@justA:0", "return", "0"});
  EXPECT_THAT(resp, IsArray(IntArg(1), "k0"));

  resp = Run({"ft.search", "i1", "@justA:0", "nocontent"});
  EXPECT_THAT(resp, IsArray(IntArg(1), "k0"));

  // Check only one field is returned (and with original identifier)
  resp = Run({"ft.search", "i1", "@justA:0", "return", "1", "longA"});
  EXPECT_THAT(resp, MatchEntry("k0", "longA", "0"));

  // Check only one field is returned with right alias
  resp = Run({"ft.search", "i1", "@justA:0", "return", "1", "longB", "as", "madeupname"});
  EXPECT_THAT(resp, MatchEntry("k0", "madeupname", "1"));

  // Check two fields
  resp = Run({"ft.search", "i1", "@justA:0", "return", "2", "longB", "as", "madeupname", "longC"});
  EXPECT_THAT(resp, MatchEntry("k0", "madeupname", "1", "longC", "2"));

  // Check non-existing field
  resp = Run({"ft.search", "i1", "@justA:0", "return", "1", "nothere"});
  EXPECT_THAT(resp, MatchEntry("k0"));

  // Checl implcit __vector_score is provided
  float score = 20;
  resp = Run({"ft.search", "i1", "@justA:0 => [KNN 20 @vector $vector]", "SORTBY", "__vector_score",
              "DESC", "RETURN", "1", "longA", "PARAMS", "2", "vector", floatsv(&score)});
  EXPECT_THAT(resp, MatchEntry("k0", "longA", "0"));

  // Check sort doesn't shadow knn return alias
  score = 20;
  resp = Run({"ft.search", "i1", "@justA:0 => [KNN 20 @vector $vector AS vec_return]", "SORTBY",
              "vec_return", "DESC", "RETURN", "1", "vec_return", "PARAMS", "2", "vector",
              floatsv(&score)});
  EXPECT_THAT(resp, MatchEntry("k0", "vec_return", "20"));
}

TEST_F(SearchFamilyTest, TestStopWords) {
  Run({"ft.create", "i1", "STOPWORDS", "3", "red", "green", "blue", "SCHEMA", "title", "TEXT"});

  Run({"hset", "d:1", "title", "ReD? parrot flies away"});
  Run({"hset", "d:2", "title", "GrEEn crocodile eats you"});
  Run({"hset", "d:3", "title", "BLUe. Whale surfes the sea"});

  EXPECT_THAT(Run({"ft.search", "i1", "red"}), kNoResults);
  EXPECT_THAT(Run({"ft.search", "i1", "green"}), kNoResults);
  EXPECT_THAT(Run({"ft.search", "i1", "blue"}), kNoResults);

  EXPECT_THAT(Run({"ft.search", "i1", "parrot"}), AreDocIds("d:1"));
  EXPECT_THAT(Run({"ft.search", "i1", "crocodile"}), AreDocIds("d:2"));
  EXPECT_THAT(Run({"ft.search", "i1", "whale"}), AreDocIds("d:3"));
}

TEST_F(SearchFamilyTest, SimpleUpdates) {
  EXPECT_EQ(Run({"ft.create", "i1", "schema", "title", "text", "visits", "numeric"}), "OK");

  Run({"hset", "d:1", "title", "Dragonfly article", "visits", "100"});
  Run({"hset", "d:2", "title", "Butterfly observations", "visits", "50"});
  Run({"hset", "d:3", "title", "Bumblebee studies", "visits", "30"});

  // Check values above were added to the index
  EXPECT_THAT(Run({"ft.search", "i1", "article | observations | studies"}),
              AreDocIds("d:1", "d:2", "d:3"));

  // Update title - text value
  {
    Run({"hset", "d:2", "title", "Butterfly studies"});
    EXPECT_THAT(Run({"ft.search", "i1", "observations"}), kNoResults);
    EXPECT_THAT(Run({"ft.search", "i1", "studies"}), AreDocIds("d:2", "d:3"));

    Run({"hset", "d:1", "title", "Upcoming Dragonfly presentation"});
    EXPECT_THAT(Run({"ft.search", "i1", "article"}), kNoResults);
    EXPECT_THAT(Run({"ft.search", "i1", "upcoming presentation"}), AreDocIds("d:1"));

    Run({"hset", "d:3", "title", "Secret bumblebee research"});
    EXPECT_THAT(Run({"ft.search", "i1", "studies"}), AreDocIds("d:2"));
    EXPECT_THAT(Run({"ft.search", "i1", "secret research"}), AreDocIds("d:3"));
  }

  // Update visits - numeric value
  {
    EXPECT_THAT(Run({"ft.search", "i1", "@visits:[50 1000]"}), AreDocIds("d:1", "d:2"));

    Run({"hset", "d:3", "visits", "75"});
    EXPECT_THAT(Run({"ft.search", "i1", "@visits:[0 49]"}), kNoResults);
    EXPECT_THAT(Run({"ft.search", "i1", "@visits:[50 1000]"}), AreDocIds("d:1", "d:2", "d:3"));

    Run({"hset", "d:1", "visits", "125"});
    Run({"hset", "d:2", "visits", "150"});
    EXPECT_THAT(Run({"ft.search", "i1", "@visits:[100 1000]"}), AreDocIds("d:1", "d:2"));

    Run({"hset", "d:3", "visits", "175"});
    EXPECT_THAT(Run({"ft.search", "i1", "@visits:[0 100]"}), kNoResults);
    EXPECT_THAT(Run({"ft.search", "i1", "@visits:[150 1000]"}), AreDocIds("d:2", "d:3"));
  }

  // Delete documents
  {
    Run({"del", "d:2", "d:3"});
    EXPECT_THAT(Run({"ft.search", "i1", "dragonfly"}), AreDocIds("d:1"));
    EXPECT_THAT(Run({"ft.search", "i1", "butterfly | bumblebee"}), kNoResults);
  }
}

TEST_F(SearchFamilyTest, Unicode) {
  EXPECT_EQ(Run({"ft.create", "i1", "schema", "title", "text", "visits", "numeric"}), "OK");

  // Explicitly using screaming uppercase to check utf-8 to lowercase functionality
  Run({"hset", "d:1", "title", "Веселая СТРЕКОЗА Иван", "visits", "400"});
  Run({"hset", "d:2", "title", "Die fröhliche Libelle Günther", "visits", "300"});
  Run({"hset", "d:3", "title", "השפירית המהירה יעקב", "visits", "200"});
  Run({"hset", "d:4", "title", "πανίσχυρη ΛΙΒΕΛΛΟΎΛΗ Δίας", "visits", "100"});

  // Check we find our dragonfly in all languages
  EXPECT_THAT(Run({"ft.search", "i1", "стРекоЗа|liBellE|השפירית|λΙβελλοΎλη"}),
              AreDocIds("d:1", "d:2", "d:3", "d:4"));

  // Check the result is valid
  auto resp = Run({"ft.search", "i1", "λιβελλούλη"});
  EXPECT_THAT(resp,
              IsMapWithSize("d:4", IsMap("visits", "100", "title", "πανίσχυρη ΛΙΒΕΛΛΟΎΛΗ Δίας")));
}

TEST_F(SearchFamilyTest, UnicodeWords) {
  EXPECT_EQ(Run({"ft.create", "i1", "schema", "title", "text"}), "OK");

  Run({"hset", "d:1", "title",
       "WORD!!! Одно слово? Zwei Wörter. Comma before ,sentence, "
       "Τρεις λέξεις: χελώνα-σκύλου-γάτας. !זה עובד",
       "visits", "400"});

  // Make sure it includes ALL those words
  EXPECT_THAT(Run({"ft.search", "i1", "word слово wörter sentence λέξεις γάτας עובד"}),
              AreDocIds("d:1"));
}

TEST_F(SearchFamilyTest, BasicSort) {
  auto AreRange = [](size_t total, size_t l, size_t r, string_view prefix) {
    vector<string> out;
    for (size_t i = min(l, r); i < max(l, r); i++)
      out.push_back(absl::StrCat(prefix, i));
    if (l > r)
      reverse(out.begin(), out.end());
    return DocIds(total, out);
  };

  // max_memory_limit = INT_MAX;

  Run({"ft.create", "i1", "prefix", "1", "d:", "schema", "ord", "numeric", "sortable"});

  for (size_t i = 0; i < 100; i++)
    Run({"hset", absl::StrCat("d:", i), "ord", absl::StrCat(i)});

  // Sort ranges of 23 elements
  for (size_t i = 0; i < 77; i++)
    EXPECT_THAT(Run({"ft.search", "i1", "*", "SORTBY", "ord", "LIMIT", to_string(i), "23"}),
                AreRange(100, i, i + 23, "d:"));

  // Sort ranges of 27 elements in reverse
  for (size_t i = 0; i < 73; i++)
    EXPECT_THAT(Run({"ft.search", "i1", "*", "SORTBY", "ord", "DESC", "LIMIT", to_string(i), "27"}),
                AreRange(100, 100 - i, 100 - i - 27, "d:"));

  Run({"ft.create", "i2", "prefix", "1", "d2:", "schema", "name", "text", "sortable"});

  absl::InsecureBitGen gen;
  vector<string> random_strs;
  for (size_t i = 0; i < 10; i++)
    random_strs.emplace_back(dfly::GetRandomHex(gen, 7));
  sort(random_strs.begin(), random_strs.end());

  for (size_t i = 0; i < 10; i++)
    Run({"hset", absl::StrCat("d2:", i), "name", random_strs[i]});

  for (size_t i = 0; i < 7; i++)
    EXPECT_THAT(Run({"ft.search", "i2", "*", "SORTBY", "name", "DESC", "LIMIT", to_string(i), "3"}),
                AreRange(10, 10 - i, 10 - i - 3, "d2:"));
}

TEST_F(SearchFamilyTest, FtProfile) {
  Run({"ft.create", "i1", "schema", "name", "text"});

  auto resp = Run({"ft.profile", "i1", "search", "query", "(a | b) c d"});
  ASSERT_ARRAY_OF_TWO_ARRAYS(resp);

  const auto& top_level = resp.GetVec();
  EXPECT_THAT(top_level[0], IsMapWithSize());

  const auto& profile_result = top_level[1].GetVec();
  EXPECT_EQ(profile_result.size(), shard_set->size() + 1);

  EXPECT_THAT(profile_result[0].GetVec(), ElementsAre("took", _, "hits", _, "serialized", _));

  for (size_t sid = 0; sid < shard_set->size(); sid++) {
    const auto& shard_resp = profile_result[sid + 1].GetVec();
    EXPECT_THAT(shard_resp, ElementsAre("took", _, "tree", _));

    const auto& tree = shard_resp[3].GetVec();
    EXPECT_THAT(tree[0].GetString(), HasSubstr("Logical{n=3,o=and}"sv));
    EXPECT_EQ(tree[1].GetVec().size(), 3);
  }

  // Test LIMITED throws no errors
  resp = Run({"ft.profile", "i1", "search", "limited", "query", "(a | b) c d"});
  ASSERT_ARRAY_OF_TWO_ARRAYS(resp);
}

#ifndef SANITIZERS
TEST_F(SearchFamilyTest, FtProfileInvalidQuery) {
  Run({"json.set", "j1", ".", R"({"id":"1"})"});
  Run({"ft.create", "i1", "on", "json", "schema", "$.id", "as", "id", "tag"});

  auto resp = Run({"ft.profile", "i1", "search", "query", "@id:[1 1]"});
  ASSERT_ARRAY_OF_TWO_ARRAYS(resp);

  EXPECT_THAT(resp.GetVec()[0], IsMapWithSize());

  resp = Run({"ft.profile", "i1", "search", "query", "@{invalid13289}"});
  EXPECT_THAT(resp, ErrArg("query syntax error"));
}
#endif

TEST_F(SearchFamilyTest, FtProfileErrorReply) {
  Run({"ft.create", "i1", "schema", "name", "text"});

  auto resp = Run({"ft.profile", "i1", "not_search", "query", "(a | b) c d"});
  EXPECT_THAT(resp, ErrArg("no `SEARCH` or `AGGREGATE` provided"));

  resp = Run({"ft.profile", "i1", "search", "not_query", "(a | b) c d"});
  EXPECT_THAT(resp, ErrArg(kSyntaxErr));

  resp = Run({"ft.profile", "non_existent_key", "search", "query", "(a | b) c d"});
  EXPECT_THAT(resp, ErrArg("non_existent_key: no such index"));
}

TEST_F(SearchFamilyTest, SimpleExpiry) {
  EXPECT_EQ(Run({"ft.create", "i1", "schema", "title", "text", "expires-in", "numeric"}), "OK");

  Run({"hset", "d:1", "title", "never to expire", "expires-in", "100500"});

  Run({"hset", "d:2", "title", "first to expire", "expires-in", "50"});
  Run({"pexpire", "d:2", "50"});

  Run({"hset", "d:3", "title", "second to expire", "expires-in", "100"});
  Run({"pexpire", "d:3", "100"});

  EXPECT_THAT(Run({"ft.search", "i1", "*"}), AreDocIds("d:1", "d:2", "d:3"));

  AdvanceTime(60);
  ThisFiber::SleepFor(5ms);  // Give heartbeat time to delete expired doc
  EXPECT_THAT(Run({"ft.search", "i1", "*"}), AreDocIds("d:1", "d:3"));

  AdvanceTime(60);
  Run({"HGETALL", "d:3"});  // Trigger expiry by access
  EXPECT_THAT(Run({"ft.search", "i1", "*"}), AreDocIds("d:1"));

  Run({"flushall"});
}

TEST_F(SearchFamilyTest, DocsEditing) {
  auto resp = Run({"JSON.SET", "k1", ".", R"({"a":"1"})"});
  EXPECT_EQ(resp, "OK");

  resp = Run({"FT.CREATE", "index", "ON", "JSON", "SCHEMA", "$.a", "AS", "a", "TEXT"});
  EXPECT_EQ(resp, "OK");

  resp = Run({"FT.SEARCH", "index", "*"});
  EXPECT_THAT(resp, IsMapWithSize("k1", IsMap("$", R"({"a":"1"})")));

  // Test dump and restore
  resp = Run({"DUMP", "k1"});
  auto dump = resp.GetBuf();

  resp = Run({"DEL", "k1"});
  EXPECT_THAT(resp, IntArg(1));

  resp = Run({"RESTORE", "k1", "0", ToSV(dump)});
  EXPECT_EQ(resp, "OK");

  resp = Run({"FT.SEARCH", "index", "*"});
  EXPECT_THAT(resp, IsMapWithSize("k1", IsMap("$", R"({"a":"1"})")));

  // Test renaming a key
  EXPECT_EQ(Run({"RENAME", "k1", "new_k1"}), "OK");

  resp = Run({"FT.SEARCH", "index", "*"});
  EXPECT_THAT(resp, IsMapWithSize("new_k1", IsMap("$", R"({"a":"1"})")));

  EXPECT_EQ(Run({"RENAME", "new_k1", "k1"}), "OK");

  resp = Run({"FT.SEARCH", "index", "*"});
  EXPECT_THAT(resp, IsMapWithSize("k1", IsMap("$", R"({"a":"1"})")));
}

TEST_F(SearchFamilyTest, AggregateGroupBy) {
  Run({"hset", "key:1", "word", "item1", "foo", "10", "text", "\"first key\"", "non_indexed_value",
       "1"});
  Run({"hset", "key:2", "word", "item2", "foo", "20", "text", "\"second key\"", "non_indexed_value",
       "2"});
  Run({"hset", "key:3", "word", "item1", "foo", "40", "text", "\"third key\"", "non_indexed_value",
       "3"});

  auto resp = Run(
      {"ft.create", "i1", "ON", "HASH", "SCHEMA", "word", "TAG", "foo", "NUMERIC", "text", "TEXT"});
  EXPECT_EQ(resp, "OK");

  resp = Run(
      {"ft.aggregate", "i1", "*", "GROUPBY", "1", "@word", "REDUCE", "COUNT", "0", "AS", "count"});
  EXPECT_THAT(resp, IsUnordArrayWithSize(IsMap("count", "2", "word", "item1"),
                                         IsMap("word", "item2", "count", "1")));

  resp = Run({"ft.aggregate", "i1", "*", "GROUPBY", "1", "@word", "REDUCE", "SUM", "1", "@foo",
              "AS", "foo_total"});
  EXPECT_THAT(resp, IsUnordArrayWithSize(IsMap("foo_total", "50", "word", "item1"),
                                         IsMap("foo_total", "20", "word", "item2")));

  resp = Run({"ft.aggregate", "i1", "*", "GROUPBY", "1", "@word", "REDUCE", "AVG", "1", "@foo",
              "AS", "foo_average"});
  EXPECT_THAT(resp, IsUnordArrayWithSize(IsMap("foo_average", "20", "word", "item2"),
                                         IsMap("foo_average", "25", "word", "item1")));

  resp = Run({"ft.aggregate", "i1", "*", "GROUPBY", "2", "@word", "@text", "REDUCE", "SUM", "1",
              "@foo", "AS", "foo_total"});
  EXPECT_THAT(resp, IsUnordArrayWithSize(
                        IsMap("foo_total", "10", "word", "item1", "text", "\"first key\""),
                        IsMap("foo_total", "40", "word", "item1", "text", "\"third key\""),
                        IsMap("foo_total", "20", "word", "item2", "text", "\"second key\"")));

  resp = Run({"ft.aggregate", "i1", "*", "LOAD", "2", "foo", "word", "GROUPBY", "1", "@word",
              "REDUCE", "SUM", "1", "@foo", "AS", "foo_total"});
  EXPECT_THAT(resp, IsUnordArrayWithSize(IsMap("foo_total", "20", "word", "item2"),
                                         IsMap("foo_total", "50", "word", "item1")));

  resp = Run({"ft.aggregate", "i1", "*", "LOAD", "2", "foo", "text", "GROUPBY", "2", "@word",
              "@text", "REDUCE", "SUM", "1", "@foo", "AS", "foo_total"});
  EXPECT_THAT(resp, IsUnordArrayWithSize(
                        IsMap("foo_total", "40", "word", "item1", "text", "\"third key\""),
                        IsMap("foo_total", "20", "word", "item2", "text", "\"second key\""),
                        IsMap("foo_total", "10", "word", "item1", "text", "\"first key\"")));
}

TEST_F(SearchFamilyTest, JsonAggregateGroupBy) {
  Run({"JSON.SET", "product:1", "$", R"({"name": "Product A", "price": 10, "quantity": 2})"});
  Run({"JSON.SET", "product:2", "$", R"({"name": "Product B", "price": 20, "quantity": 3})"});
  Run({"JSON.SET", "product:3", "$", R"({"name": "Product C", "price": 30, "quantity": 5})"});

  auto resp =
      Run({"FT.CREATE", "json_index", "ON", "JSON", "SCHEMA", "$.name", "AS", "name", "TEXT",
           "$.price", "AS", "price", "NUMERIC", "$.quantity", "AS", "quantity", "NUMERIC"});
  EXPECT_EQ(resp, "OK");

  resp = Run({"FT.AGGREGATE", "json_index", "*", "GROUPBY", "0", "REDUCE", "SUM", "1", "price",
              "AS", "total_price"});
  EXPECT_THAT(resp, IsUnordArrayWithSize(IsMap("total_price", "60")));

  resp = Run({"FT.AGGREGATE", "json_index", "*", "GROUPBY", "0", "REDUCE", "AVG", "1", "price",
              "AS", "avg_price"});
  EXPECT_THAT(resp, IsUnordArrayWithSize(IsMap("avg_price", "20")));
}

TEST_F(SearchFamilyTest, JsonAggregateGroupByWithoutAtSign) {
  absl::FlagSaver fs;
  Run({"HSET", "h1", "group", "first", "value", "1"});
  Run({"HSET", "h2", "group", "second", "value", "2"});
  Run({"HSET", "h3", "group", "first", "value", "3"});

  auto resp =
      Run({"FT.CREATE", "index", "ON", "HASH", "SCHEMA", "group", "TAG", "value", "NUMERIC"});
  EXPECT_EQ(resp, "OK");

  absl::SetFlag(&FLAGS_search_reject_legacy_field, false);
  resp = Run({"FT.AGGREGATE", "index", "*", "GROUPBY", "1", "group", "REDUCE", "COUNT", "0", "AS",
              "count"});
  EXPECT_THAT(resp, IsUnordArrayWithSize(IsMap("count", "2", "group", "first"),
                                         IsMap("group", "second", "count", "1")));
  absl::SetFlag(&FLAGS_search_reject_legacy_field, true);
  resp = Run({"FT.AGGREGATE", "index", "*", "GROUPBY", "1", "group", "REDUCE", "COUNT", "0", "AS",
              "count"});
  EXPECT_THAT(resp, ErrArg("bad arguments: Field name should start with '@'"));
}

TEST_F(SearchFamilyTest, AggregateGroupByReduceSort) {
  for (size_t i = 0; i < 101; i++) {  // 51 even, 50 odd
    Run({"hset", absl::StrCat("k", i), "even", (i % 2 == 0) ? "true" : "false", "value",
         absl::StrCat(i)});
  }
  Run({"ft.create", "i1", "schema", "even", "tag", "sortable", "value", "numeric", "sortable"});

  absl::FlagSaver fs;
  absl::SetFlag(&FLAGS_search_reject_legacy_field, false);
  // clang-format off
  auto resp = Run({"ft.aggregate", "i1", "*",
                  "GROUPBY", "1", "@even",
                      "REDUCE", "count", "0", "as", "count",
                      "REDUCE", "count_distinct", "1", "even", "as", "distinct_tags",
                      "REDUCE", "count_distinct", "1", "value", "as", "distinct_vals",
                      "REDUCE", "max", "1", "value", "as", "max_val",
                      "REDUCE", "min", "1", "value", "as", "min_val",
                  "SORTBY", "1", "count"});
  // clang-format on

  EXPECT_THAT(resp,
              IsUnordArrayWithSize(IsMap("even", "false", "count", "50", "distinct_tags", "1",
                                         "distinct_vals", "50", "max_val", "99", "min_val", "1"),
                                   IsMap("even", "true", "count", "51", "distinct_tags", "1",
                                         "distinct_vals", "51", "max_val", "100", "min_val", "0")));
  absl::SetFlag(&FLAGS_search_reject_legacy_field, true);
  // clang-format off
  resp = Run({"ft.aggregate", "i1", "*",
                  "GROUPBY", "1", "@even",
                      "REDUCE", "count", "0", "as", "count",
                      "REDUCE", "count_distinct", "1", "even", "as", "distinct_tags",
                      "REDUCE", "count_distinct", "1", "value", "as", "distinct_vals",
                      "REDUCE", "max", "1", "value", "as", "max_val",
                      "REDUCE", "min", "1", "value", "as", "min_val",
                  "SORTBY", "1", "count"});
  // clang-format on

  EXPECT_THAT(resp, ErrArg("SORTBY field name 'count' must start with '@'"));
}

TEST_F(SearchFamilyTest, AggregateLoadGroupBy) {
  for (size_t i = 0; i < 101; i++) {  // 51 even, 50 odd
    Run({"hset", absl::StrCat("k", i), "even", (i % 2 == 0) ? "true" : "false", "value",
         absl::StrCat(i)});
  }
  Run({"ft.create", "i1", "schema", "value", "numeric", "sortable"});

  // clang-format off
  auto resp = Run({"ft.aggregate", "i1", "*",
                  "LOAD", "1", "even",
                  "GROUPBY", "1", "@even"});
  // clang-format on

  EXPECT_THAT(resp, IsUnordArrayWithSize(IsMap("even", "false"), IsMap("even", "true")));
}

TEST_F(SearchFamilyTest, AggregateLoad) {
  Run({"hset", "key:1", "word", "item1", "foo", "10"});
  Run({"hset", "key:2", "word", "item2", "foo", "20"});
  Run({"hset", "key:3", "word", "item1", "foo", "30"});

  auto resp = Run({"ft.create", "index", "ON", "HASH", "SCHEMA", "word", "TAG", "foo", "NUMERIC"});
  EXPECT_EQ(resp, "OK");

  // ft.aggregate index "*" LOAD 1 @word LOAD 1 @foo
  resp = Run({"ft.aggregate", "index", "*", "LOAD", "1", "@word", "LOAD", "1", "@foo"});
  EXPECT_THAT(resp, IsUnordArrayWithSize(IsMap("word", "item1", "foo", "30"),
                                         IsMap("word", "item2", "foo", "20"),
                                         IsMap("word", "item1", "foo", "10")));

  // ft.aggregate index "*" GROUPBY 1 @word REDUCE SUM 1 @foo AS foo_total LOAD 1 foo_total
  resp = Run({"ft.aggregate", "index", "*", "GROUPBY", "1", "@word", "REDUCE", "SUM", "1", "@foo",
              "AS", "foo_total", "LOAD", "1", "foo_total"});
  EXPECT_THAT(resp, ErrArg("LOAD cannot be applied after projectors or reducers"));
}

TEST_F(SearchFamilyTest, Vector) {
  auto resp = Run({"ft.create", "ann", "ON", "HASH", "SCHEMA", "vector", "VECTOR", "HNSW", "8",
                   "TYPE", "FLOAT32", "DIM", "100", "distance_metric", "cosine", "M", "64"});
  EXPECT_EQ(resp, "OK");
}

TEST_F(SearchFamilyTest, EscapedSymbols) {
  Run({"ft.create", "i1", "ON", "HASH", "SCHEMA", "color", "tag"});

  // TODO ',' is separator, we need to check should next request work or not
  // In redis it works for JSON but not for HASH
  // Run({"hset", "i1", "color", R"(blue,1\$+)"});
  // EXPECT_THAT(Run({"ft.search", "i1", R"(@color:{blue\,1\\\$\+})"}), AreDocIds("i1"));
  // EXPECT_THAT(Run({"ft.search", "i1", "@color:{blue}"}), kNoResults);

  Run({"hset", "i1", "color", "blue.1\"%="});
  EXPECT_THAT(Run({"ft.search", "i1", "@color:{blue\\.1\\\"\\%\\=}"}), AreDocIds("i1"));
  EXPECT_THAT(Run({"ft.search", "i1", "@color:{blue}"}), kNoResults);

  Run({"hset", "i1", "color", "blue<1'^~"});
  EXPECT_THAT(Run({"ft.search", "i1", "@color:{blue\\<1\\'\\^\\~}"}), AreDocIds("i1"));
  EXPECT_THAT(Run({"ft.search", "i1", "@color:{blue}"}), kNoResults);

  Run({"hset", "i1", "color", "blue>1:&/"});
  EXPECT_THAT(Run({"ft.search", "i1", "@color:{blue\\>1\\:\\&\\/}"}), AreDocIds("i1"));
  EXPECT_THAT(Run({"ft.search", "i1", "@color:{blue}"}), kNoResults);

  Run({"hset", "i1", "color", "blue{1;* "});
  EXPECT_THAT(Run({"ft.search", "i1", "@color:{blue\\{1\\;\\*\\ }"}), AreDocIds("i1"));
  EXPECT_THAT(Run({"ft.search", "i1", "@color:{blue}"}), kNoResults);

  Run({"hset", "i1", "color", "blue}1!("});
  EXPECT_THAT(Run({"ft.search", "i1", "@color:{blue\\}1\\!\\(}"}), AreDocIds("i1"));
  EXPECT_THAT(Run({"ft.search", "i1", "@color:{blue}"}), kNoResults);

  Run({"hset", "i1", "color", "blue[1@)"});
  EXPECT_THAT(Run({"ft.search", "i1", "@color:{blue\\[1\\@\\)}"}), AreDocIds("i1"));
  EXPECT_THAT(Run({"ft.search", "i1", "@color:{blue}"}), kNoResults);

  Run({"hset", "i1", "color", "blue]1#-"});
  EXPECT_THAT(Run({"ft.search", "i1", "@color:{blue\\]1\\#\\-}"}), AreDocIds("i1"));
  EXPECT_THAT(Run({"ft.search", "i1", "@color:{blue}"}), kNoResults);
}

TEST_F(SearchFamilyTest, FlushSearchIndices) {
  auto resp =
      Run({"FT.CREATE", "json", "ON", "JSON", "SCHEMA", "$.nested.value", "AS", "value", "TEXT"});
  EXPECT_EQ(resp, "OK");

  EXPECT_EQ(Run({"FLUSHALL"}), "OK");

  // Test that the index was removed
  resp = Run({"FT.CREATE", "json", "ON", "JSON", "SCHEMA", "$.another.nested.value", "AS", "value",
              "TEXT"});
  EXPECT_EQ(resp, "OK");

  EXPECT_EQ(Run({"FLUSHDB"}), "OK");

  // Test that the index was removed
  resp = Run({"FT.CREATE", "json", "ON", "JSON", "SCHEMA", "$.another.nested.value", "AS", "value",
              "TEXT"});
  EXPECT_EQ(resp, "OK");

  EXPECT_EQ(Run({"select", "1"}), "OK");
  EXPECT_EQ(Run({"FLUSHDB"}), "OK");
  EXPECT_EQ(Run({"select", "0"}), "OK");

  // Test that index was not removed
  resp = Run({"FT.CREATE", "json", "ON", "JSON", "SCHEMA", "$.another.nested.value", "AS", "value",
              "TEXT"});
  EXPECT_THAT(resp, ErrArg("ERR Index already exists"));
}

TEST_F(SearchFamilyTest, SearchWithLoadOptionHard) {
  // Test HASH
  Run({"HSET", "h1", "a", "1", "b", "one", "first", "h1"});
  Run({"HSET", "h2", "a", "2", "b", "two", "second", "h2"});
  Run({"HSET", "h3", "a", "1", "b", "one", "third", "h3"});

  auto resp = Run({"FT.CREATE", "i1", "ON", "HASH", "SCHEMA", "@a", "TAG"});
  EXPECT_EQ(resp, "OK");

  resp = Run({"FT.SEARCH", "i1", "*", "LOAD", "1", "@b"});
  EXPECT_THAT(resp, IsMapWithSize("h1", IsMap("a", "1", "b", "one", "first", "h1"), "h2",
                                  IsMap("a", "2", "b", "two", "second", "h2"), "h3",
                                  IsMap("a", "1", "b", "one", "third", "h3")));

  // Test JSON
  Run({"JSON.SET", "j1", ".", R"({"a":"1","b":"one","first":"j1"})"});
  Run({"JSON.SET", "j2", ".", R"({"a":"2","b":"two","second":"j2"})"});
  Run({"JSON.SET", "j3", ".", R"({"a":"1","b":"one","third":"j3"})"});

  resp = Run({"FT.CREATE", "i2", "ON", "JSON", "SCHEMA", "$.a", "AS", "a", "TAG"});
  EXPECT_EQ(resp, "OK");

  resp = Run({"FT.SEARCH", "i2", "*", "LOAD", "1", "$.b", "AS", "b"});
  EXPECT_THAT(
      resp, IsMapWithSize("j1", IsMap("b", "\"one\"", "$", R"({"a":"1","b":"one","first":"j1"})"),
                          "j2", IsMap("b", "\"two\"", "$", R"({"a":"2","b":"two","second":"j2"})"),
                          "j3", IsMap("b", "\"one\"", "$", R"({"a":"1","b":"one","third":"j3"})")));
}

// todo: ASAN fails heres on arm
#ifndef SANITIZERS
TEST_F(SearchFamilyTest, AggregateWithLoadOptionHard) {
  // Test HASH
  Run({"HSET", "h1", "word", "item1", "foo", "10", "text", "first key"});
  Run({"HSET", "h2", "word", "item2", "foo", "20", "text", "second key"});

  auto resp = Run(
      {"FT.CREATE", "i1", "ON", "HASH", "SCHEMA", "word", "TAG", "foo", "NUMERIC", "text", "TEXT"});
  EXPECT_EQ(resp, "OK");

  resp = Run({"FT.AGGREGATE", "i1", "*", "LOAD", "2", "foo", "text", "GROUPBY", "2", "@word",
              "@text", "REDUCE", "SUM", "1", "@foo", "AS", "foo_total"});
  EXPECT_THAT(resp,
              IsUnordArrayWithSize(IsMap("foo_total", "20", "word", "item2", "text", "second key"),
                                   IsMap("foo_total", "10", "word", "item1", "text", "first key")));

  resp = Run({"FT.AGGREGATE", "i1", "*", "LOAD", "1", "@word", "GROUPBY", "1", "@word", "REDUCE",
              "SUM", "1", "@foo", "AS", "foo_total"});
  EXPECT_THAT(resp, IsUnordArrayWithSize(IsMap("foo_total", "20", "word", "item2"),
                                         IsMap("foo_total", "10", "word", "item1")));

  // Test JSON
  Run({"JSON.SET", "j1", ".", R"({"word":"item1","foo":10,"text":"first key"})"});
  Run({"JSON.SET", "j2", ".", R"({"word":"item2","foo":20,"text":"second key"})"});

  resp = Run({"FT.CREATE", "i2", "ON", "JSON", "SCHEMA", "$.word", "AS", "word", "TAG", "$.foo",
              "AS", "foo", "NUMERIC", "$.text", "AS", "text", "TEXT"});
  EXPECT_EQ(resp, "OK");

  resp = Run({"FT.AGGREGATE", "i2", "*", "LOAD", "2", "foo", "text", "GROUPBY", "2", "@word",
              "@text", "REDUCE", "SUM", "1", "@foo", "AS", "foo_total"});
  EXPECT_THAT(resp, IsUnordArrayWithSize(
                        IsMap("foo_total", "20", "word", "\"item2\"", "text", "\"second key\""),
                        IsMap("foo_total", "10", "word", "\"item1\"", "text", "\"first key\"")));

  resp = Run({"FT.AGGREGATE", "i2", "*", "LOAD", "1", "@word", "GROUPBY", "1", "@word", "REDUCE",
              "SUM", "1", "@foo", "AS", "foo_total"});
  EXPECT_THAT(resp, IsUnordArrayWithSize(IsMap("foo_total", "20", "word", "\"item2\""),
                                         IsMap("foo_total", "10", "word", "\"item1\"")));
}
#endif

TEST_F(SearchFamilyTest, WrongFieldTypeJson) {
  // Test simple
  Run({"JSON.SET", "j1", ".", R"({"value":"one"})"});
  Run({"JSON.SET", "j2", ".", R"({"value":1})"});

  EXPECT_EQ(Run({"FT.CREATE", "i1", "ON", "JSON", "SCHEMA", "$.value", "AS", "value", "NUMERIC",
                 "SORTABLE"}),
            "OK");

  auto resp = Run({"FT.SEARCH", "i1", "*"});
  EXPECT_THAT(resp, AreDocIds("j2"));

  resp = Run({"FT.AGGREGATE", "i1", "*", "LOAD", "1", "$.value"});
  EXPECT_THAT(resp, IsUnordArrayWithSize(IsMap("$.value", "1")));

  // Test with two fields. One is loading
  Run({"JSON.SET", "j3", ".", R"({"value":"two","another_value":1})"});
  Run({"JSON.SET", "j4", ".", R"({"value":2,"another_value":2})"});

  EXPECT_EQ(Run({"FT.CREATE", "i2", "ON", "JSON", "SCHEMA", "$.value", "AS", "value", "NUMERIC"}),
            "OK");

  resp = Run({"FT.SEARCH", "i2", "*", "LOAD", "1", "$.another_value"});
  EXPECT_THAT(
      resp, IsMapWithSize("j2", IsMap("$", R"({"value":1})"), "j4",
                          IsMap("$", R"({"another_value":2,"value":2})", "$.another_value", "2")));

  absl::FlagSaver fs;
  absl::SetFlag(&FLAGS_search_reject_legacy_field, false);
  resp = Run({"FT.AGGREGATE", "i2", "*", "LOAD", "2", "$.value", "$.another_value", "GROUPBY", "2",
              "$.value", "$.another_value", "REDUCE", "COUNT", "0", "AS", "count"});
  EXPECT_THAT(resp,
              IsUnordArrayWithSize(
                  IsMap("$.value", "1", "$.another_value", ArgType(RespExpr::NIL), "count", "1"),
                  IsMap("$.value", "2", "$.another_value", "2", "count", "1")));
  absl::SetFlag(&FLAGS_search_reject_legacy_field, true);

  resp = Run({"FT.AGGREGATE", "i2", "*", "LOAD", "2", "$.value", "$.another_value", "GROUPBY", "2",
              "$.value", "$.another_value", "REDUCE", "COUNT", "0", "AS", "count"});
  EXPECT_THAT(resp, ErrArg("bad arguments: Field name should start with '@'"));

  // Test multiple field values
  Run({"JSON.SET", "j5", ".", R"({"arr":[{"id":1},{"id":"two"}]})"});
  Run({"JSON.SET", "j6", ".", R"({"arr":[{"id":1},{"id":2}]})"});
  Run({"JSON.SET", "j7", ".", R"({"arr":[]})"});

  resp = Run({"FT.CREATE", "i3", "ON", "JSON", "SCHEMA", "$.arr[*].id", "AS", "id", "NUMERIC"});
  EXPECT_EQ(resp, "OK");

  resp = Run({"FT.SEARCH", "i3", "*"});
  EXPECT_THAT(resp, AreDocIds("j1", "j2", "j3", "j4", "j6", "j7"));  // Only j5 fails

  resp = Run({"FT.CREATE", "i4", "ON", "JSON", "SCHEMA", "$.arr[*].id", "AS", "id", "NUMERIC",
              "SORTABLE"});
  EXPECT_EQ(resp, "OK");

  resp = Run({"FT.SEARCH", "i4", "*"});
  EXPECT_THAT(resp, AreDocIds("j1", "j2", "j3", "j4", "j6", "j7"));  // Only j5 fails
}

TEST_F(SearchFamilyTest, WrongFieldTypeHash) {
  // Test simple
  Run({"HSET", "h1", "value", "one"});
  Run({"HSET", "h2", "value", "1"});

  EXPECT_EQ(Run({"FT.CREATE", "i1", "ON", "HASH", "SCHEMA", "value", "NUMERIC", "SORTABLE"}), "OK");

  auto resp = Run({"FT.SEARCH", "i1", "*"});
  EXPECT_THAT(resp, IsMapWithSize("h2", IsMap("value", "1")));

  resp = Run({"FT.AGGREGATE", "i1", "*", "LOAD", "1", "@value"});
  EXPECT_THAT(resp, IsUnordArrayWithSize(IsMap("value", "1")));

  // Test with two fields. One is loading
  Run({"HSET", "h3", "value", "two", "another_value", "1"});
  Run({"HSET", "h4", "value", "2", "another_value", "2"});

  EXPECT_EQ(Run({"FT.CREATE", "i2", "ON", "HASH", "SCHEMA", "value", "NUMERIC"}), "OK");

  resp = Run({"FT.SEARCH", "i2", "*", "LOAD", "1", "@another_value"});
  EXPECT_THAT(resp, IsMapWithSize("h2", IsMap("value", "1"), "h4",
                                  IsMap("value", "2", "another_value", "2")));

  resp = Run({"FT.AGGREGATE", "i2", "*", "LOAD", "2", "@value", "@another_value", "GROUPBY", "2",
              "@value", "@another_value", "REDUCE", "COUNT", "0", "AS", "count"});
  EXPECT_THAT(resp, IsUnordArrayWithSize(
                        IsMap("value", "1", "another_value", ArgType(RespExpr::NIL), "count", "1"),
                        IsMap("value", "2", "another_value", "2", "count", "1")));
}

TEST_F(SearchFamilyTest, WrongFieldTypeHardJson) {
  Run({"JSON.SET", "j1", ".", R"({"data":1,"name":"doc_with_int"})"});
  Run({"JSON.SET", "j2", ".", R"({"data":"1","name":"doc_with_int_as_string"})"});
  Run({"JSON.SET", "j3", ".", R"({"data":"string","name":"doc_with_string"})"});
  Run({"JSON.SET", "j4", ".",
       R"({"data":["first", "second", "third"],"name":"doc_with_strings"})"});
  Run({"JSON.SET", "j5", ".", R"({"name":"no_data"})"});
  Run({"JSON.SET", "j6", ".", R"({"data":[5,4,3],"name":"doc_with_vector"})"});
  Run({"JSON.SET", "j7", ".", R"({"data":"[5,4,3]","name":"doc_with_vector_as_string"})"});
  Run({"JSON.SET", "j8", ".", R"({"data":null,"name":"doc_with_null"})"});
  Run({"JSON.SET", "j9", ".", R"({"data":[null, null, null],"name":"doc_with_nulls"})"});
  Run({"JSON.SET", "j10", ".", R"({"data":true,"name":"doc_with_boolean"})"});
  Run({"JSON.SET", "j11", ".", R"({"data":[true, false, true],"name":"doc_with_booleans"})"});

  auto resp = Run({"FT.CREATE", "i1", "ON", "JSON", "SCHEMA", "$.data", "AS", "data", "NUMERIC"});
  EXPECT_EQ(resp, "OK");

  resp = Run(
      {"FT.CREATE", "i2", "ON", "JSON", "SCHEMA", "$.data", "AS", "data", "NUMERIC", "SORTABLE"});
  EXPECT_EQ(resp, "OK");

  resp = Run({"FT.CREATE", "i3", "ON", "JSON", "SCHEMA", "$.data", "AS", "data", "TAG"});
  EXPECT_EQ(resp, "OK");

  resp =
      Run({"FT.CREATE", "i4", "ON", "JSON", "SCHEMA", "$.data", "AS", "data", "TAG", "SORTABLE"});
  EXPECT_EQ(resp, "OK");

  resp = Run({"FT.CREATE", "i5", "ON", "JSON", "SCHEMA", "$.data", "AS", "data", "TEXT"});
  EXPECT_EQ(resp, "OK");

  resp =
      Run({"FT.CREATE", "i6", "ON", "JSON", "SCHEMA", "$.data", "AS", "data", "TEXT", "SORTABLE"});
  EXPECT_EQ(resp, "OK");

  resp = Run({"FT.CREATE", "i7", "ON", "JSON", "SCHEMA", "$.data", "AS", "data", "VECTOR", "FLAT",
              "6", "TYPE", "FLOAT32", "DIM", "3", "DISTANCE_METRIC", "L2"});
  EXPECT_EQ(resp, "OK");

  resp = Run({"FT.SEARCH", "i1", "*"});
  EXPECT_THAT(resp, AreDocIds("j1", "j5", "j6", "j8", "j9"));

  resp = Run({"FT.SEARCH", "i2", "*"});
  EXPECT_THAT(resp, AreDocIds("j1", "j5", "j6", "j8", "j9"));

  resp = Run({"FT.SEARCH", "i3", "*"});
  EXPECT_THAT(resp, AreDocIds("j2", "j3", "j4", "j5", "j7", "j8", "j9", "j10", "j11"));

  resp = Run({"FT.SEARCH", "i4", "*"});
  EXPECT_THAT(resp, AreDocIds("j2", "j3", "j4", "j5", "j7", "j8", "j9", "j10", "j11"));

  resp = Run({"FT.SEARCH", "i5", "*"});
  EXPECT_THAT(resp, AreDocIds("j2", "j3", "j4", "j5", "j7", "j8", "j9"));

  resp = Run({"FT.SEARCH", "i6", "*"});
  EXPECT_THAT(resp, AreDocIds("j2", "j3", "j4", "j5", "j7", "j8", "j9"));

  resp = Run({"FT.SEARCH", "i7", "*"});
  EXPECT_THAT(resp, AreDocIds("j5", "j6", "j8"));
}

TEST_F(SearchFamilyTest, WrongFieldTypeHardHash) {
  Run({"HSET", "j1", "data", "1", "name", "doc_with_int"});
  Run({"HSET", "j2", "data", "1", "name", "doc_with_int_as_string"});
  Run({"HSET", "j3", "data", "string", "name", "doc_with_string"});
  Run({"HSET", "j4", "name", "no_data"});
  Run({"HSET", "j5", "data", "5,4,3", "name", "doc_with_fake_vector"});
  Run({"HSET", "j6", "data", "[5,4,3]", "name", "doc_with_fake_vector_as_string"});

  // Vector [1, 2, 3]
  std::string vector = std::string("\x3f\x80\x00\x00\x40\x00\x00\x00\x40\x40\x00\x00", 12);
  Run({"HSET", "j7", "data", vector, "name", "doc_with_vector [1, 2, 3]"});

  auto resp = Run({"FT.CREATE", "i1", "ON", "HASH", "SCHEMA", "data", "NUMERIC"});
  EXPECT_EQ(resp, "OK");

  resp = Run({"FT.CREATE", "i2", "ON", "HASH", "SCHEMA", "data", "NUMERIC", "SORTABLE"});
  EXPECT_EQ(resp, "OK");

  resp = Run({"FT.CREATE", "i3", "ON", "HASH", "SCHEMA", "data", "TAG"});
  EXPECT_EQ(resp, "OK");

  resp = Run({"FT.CREATE", "i4", "ON", "HASH", "SCHEMA", "data", "TAG", "SORTABLE"});
  EXPECT_EQ(resp, "OK");

  resp = Run({"FT.CREATE", "i5", "ON", "HASH", "SCHEMA", "data", "TEXT"});
  EXPECT_EQ(resp, "OK");

  resp = Run({"FT.CREATE", "i6", "ON", "HASH", "SCHEMA", "data", "TEXT", "SORTABLE"});
  EXPECT_EQ(resp, "OK");

  resp = Run({"FT.CREATE", "i7", "ON", "HASH", "SCHEMA", "data", "VECTOR", "FLAT", "6", "TYPE",
              "FLOAT32", "DIM", "3", "DISTANCE_METRIC", "L2"});
  EXPECT_EQ(resp, "OK");

  resp = Run({"FT.SEARCH", "i1", "*"});
  EXPECT_THAT(resp, AreDocIds("j2", "j1", "j4"));

  resp = Run({"FT.SEARCH", "i2", "*"});
  EXPECT_THAT(resp, AreDocIds("j2", "j1", "j4"));

  resp = Run({"FT.SEARCH", "i3", "*"});
  EXPECT_THAT(resp, AreDocIds("j2", "j7", "j3", "j6", "j1", "j4", "j5"));

  resp = Run({"FT.SEARCH", "i4", "*"});
  EXPECT_THAT(resp, AreDocIds("j2", "j7", "j3", "j6", "j1", "j4", "j5"));

  resp = Run({"FT.SEARCH", "i5", "*"});
  EXPECT_THAT(resp, AreDocIds("j4", "j2", "j7", "j3", "j6", "j1", "j5"));

  resp = Run({"FT.SEARCH", "i6", "*"});
  EXPECT_THAT(resp, AreDocIds("j4", "j2", "j7", "j3", "j6", "j1", "j5"));

  resp = Run({"FT.SEARCH", "i7", "*"});
  EXPECT_THAT(resp, AreDocIds("j4", "j7"));
}

TEST_F(SearchFamilyTest, WrongVectorFieldType) {
  Run({"JSON.SET", "j1", ".",
       R"({"vector_field": [0.1, 0.2, 0.3], "name": "doc_with_correct_dim"})"});
  Run({"JSON.SET", "j2", ".", R"({"vector_field": [0.1, 0.2], "name": "doc_with_small_dim"})"});
  Run({"JSON.SET", "j3", ".",
       R"({"vector_field": [0.1, 0.2, 0.3, 0.4], "name": "doc_with_large_dim"})"});
  Run({"JSON.SET", "j4", ".", R"({"vector_field": [1, 2, 3], "name": "doc_with_int_values"})"});
  Run({"JSON.SET", "j5", ".",
       R"({"vector_field":"not_vector", "name":"doc_with_incorrect_field_type"})"});
  Run({"JSON.SET", "j6", ".", R"({"name":"doc_with_no_field"})"});
  Run({"JSON.SET", "j7", ".",
       R"({"vector_field": [999999999999999999999999999999999999999, -999999999999999999999999999999999999999, 500000000000000000000000000000000000000], "name": "doc_with_out_of_range_values"})"});
  Run({"JSON.SET", "j8", ".", R"({"vector_field":null, "name": "doc_with_null"})"});
  Run({"JSON.SET", "j9", ".", R"({"vector_field":[null, null, null], "name": "doc_with_nulls"})"});
  Run({"JSON.SET", "j10", ".", R"({"vector_field":true, "name": "doc_with_boolean"})"});
  Run({"JSON.SET", "j11", ".",
       R"({"vector_field":[true, false, true], "name": "doc_with_booleans"})"});
  Run({"JSON.SET", "j12", ".", R"({"vector_field":1, "name": "doc_with_int"})"});

  auto resp =
      Run({"FT.CREATE", "index", "ON", "JSON", "SCHEMA", "$.vector_field", "AS", "vector_field",
           "VECTOR", "FLAT", "6", "TYPE", "FLOAT32", "DIM", "3", "DISTANCE_METRIC", "L2"});
  EXPECT_EQ(resp, "OK");

  resp = Run({"FT.SEARCH", "index", "*"});
  EXPECT_THAT(resp, AreDocIds("j6", "j7", "j1", "j4", "j8"));
}

#ifndef SANITIZERS
TEST_F(SearchFamilyTest, SearchLoadReturnJson) {
  Run({"JSON.SET", "j1", ".", R"({"a":"one"})"});
  Run({"JSON.SET", "j2", ".", R"({"a":"two"})"});

  auto resp = Run({"FT.CREATE", "i1", "ON", "JSON", "SCHEMA", "$.a", "AS", "a", "TEXT"});
  EXPECT_EQ(resp, "OK");

  // Search with RETURN $.a
  resp = Run({"FT.SEARCH", "i1", "*", "RETURN", "1", "$.a"});
  EXPECT_THAT(resp, IsMapWithSize("j1", IsMap("$.a", "\"one\""), "j2", IsMap("$.a", "\"two\"")));

  // Search with RETURN a
  resp = Run({"FT.SEARCH", "i1", "*", "RETURN", "1", "a"});
  EXPECT_THAT(resp, IsMapWithSize("j1", IsMap("a", "\"one\""), "j2", IsMap("a", "\"two\"")));

  // Search with RETURN @a
  resp = Run({"FT.SEARCH", "i1", "*", "RETURN", "1", "@a"});
  EXPECT_THAT(resp, IsMapWithSize("j1", IsMap(), "j2", IsMap()));

  // Search with RETURN $.a AS vvv
  resp = Run({"FT.SEARCH", "i1", "*", "RETURN", "1", "$.a", "AS", "vvv"});
  EXPECT_THAT(resp, IsMapWithSize("j1", IsMap("vvv", "\"one\""), "j2", IsMap("vvv", "\"two\"")));

  // Search with RETURN a AS vvv
  resp = Run({"FT.SEARCH", "i1", "*", "RETURN", "1", "a", "AS", "vvv"});
  EXPECT_THAT(resp, IsMapWithSize("j1", IsMap("vvv", "\"one\""), "j2", IsMap("vvv", "\"two\"")));

  // Search with RETURN @a AS vvv
  resp = Run({"FT.SEARCH", "i1", "*", "RETURN", "1", "@a", "AS", "vvv"});
  EXPECT_THAT(resp, IsMapWithSize("j1", IsMap(), "j2", IsMap()));

  // Search with LOAD $.a
  resp = Run({"FT.SEARCH", "i1", "*", "LOAD", "1", "$.a"});
  EXPECT_THAT(resp, IsMapWithSize("j1", IsMap("$.a", "\"one\"", "$", R"({"a":"one"})"), "j2",
                                  IsMap("$.a", "\"two\"", "$", R"({"a":"two"})")));

  // Search with LOAD a
  resp = Run({"FT.SEARCH", "i1", "*", "LOAD", "1", "a"});
  EXPECT_THAT(resp, IsMapWithSize("j1", IsMap("a", "\"one\"", "$", R"({"a":"one"})"), "j2",
                                  IsMap("a", "\"two\"", "$", R"({"a":"two"})")));

  // Search with LOAD @a
  resp = Run({"FT.SEARCH", "i1", "*", "LOAD", "1", "@a"});
  EXPECT_THAT(resp, IsMapWithSize("j1", IsMap("a", "\"one\"", "$", R"({"a":"one"})"), "j2",
                                  IsMap("a", "\"two\"", "$", R"({"a":"two"})")));

  // Search with LOAD $.a AS vvv
  resp = Run({"FT.SEARCH", "i1", "*", "LOAD", "1", "$.a", "AS", "vvv"});
  EXPECT_THAT(resp, IsMapWithSize("j1", IsMap("$", R"({"a":"one"})", "vvv", "\"one\""), "j2",
                                  IsMap("$", R"({"a":"two"})", "vvv", "\"two\"")));

  // Search with LOAD a AS vvv
  resp = Run({"FT.SEARCH", "i1", "*", "LOAD", "1", "a", "AS", "vvv"});
  EXPECT_THAT(resp, IsMapWithSize("j1", IsMap("$", R"({"a":"one"})", "vvv", "\"one\""), "j2",
                                  IsMap("$", R"({"a":"two"})", "vvv", "\"two\"")));

  // Search with LOAD @a AS vvv
  resp = Run({"FT.SEARCH", "i1", "*", "LOAD", "1", "@a", "AS", "vvv"});
  EXPECT_THAT(resp, IsMapWithSize("j1", IsMap("$", R"({"a":"one"})", "vvv", "\"one\""), "j2",
                                  IsMap("$", R"({"a":"two"})", "vvv", "\"two\"")));

  /* Test another name */

  resp = Run({"FT.CREATE", "i2", "ON", "JSON", "SCHEMA", "$.a", "AS", "nnn", "TEXT"});
  EXPECT_EQ(resp, "OK");

  // Search with RETURN nnn
  resp = Run({"FT.SEARCH", "i2", "*", "RETURN", "1", "nnn"});
  EXPECT_THAT(resp, IsMapWithSize("j1", IsMap("nnn", "\"one\""), "j2", IsMap("nnn", "\"two\"")));

  // Search with RETURN @nnn
  resp = Run({"FT.SEARCH", "i2", "*", "RETURN", "1", "@nnn"});
  EXPECT_THAT(resp, IsMapWithSize("j1", IsMap(), "j2", IsMap()));

  // Search with RETURN a
  resp = Run({"FT.SEARCH", "i2", "*", "RETURN", "1", "a"});
  EXPECT_THAT(resp, IsMapWithSize("j1", IsMap(), "j2", IsMap()));

  // Search with RETURN @a
  resp = Run({"FT.SEARCH", "i2", "*", "RETURN", "1", "@a"});
  EXPECT_THAT(resp, IsMapWithSize("j1", IsMap(), "j2", IsMap()));

  // Search with LOAD nnn
  resp = Run({"FT.SEARCH", "i2", "*", "LOAD", "1", "nnn"});
  EXPECT_THAT(resp, IsMapWithSize("j1", IsMap("nnn", "\"one\"", "$", R"({"a":"one"})"), "j2",
                                  IsMap("nnn", "\"two\"", "$", R"({"a":"two"})")));

  // Search with LOAD @nnn
  resp = Run({"FT.SEARCH", "i2", "*", "LOAD", "1", "@nnn"});
  EXPECT_THAT(resp, IsMapWithSize("j1", IsMap("nnn", "\"one\"", "$", R"({"a":"one"})"), "j2",
                                  IsMap("nnn", "\"two\"", "$", R"({"a":"two"})")));

  // Search with LOAD a
  resp = Run({"FT.SEARCH", "i2", "*", "LOAD", "1", "a"});
  EXPECT_THAT(
      resp, IsMapWithSize("j1", IsMap("$", R"({"a":"one"})"), "j2", IsMap("$", R"({"a":"two"})")));

  // Search with LOAD @a
  resp = Run({"FT.SEARCH", "i2", "*", "LOAD", "1", "@a"});
  EXPECT_THAT(
      resp, IsMapWithSize("j1", IsMap("$", R"({"a":"one"})"), "j2", IsMap("$", R"({"a":"two"})")));
}
#endif

TEST_F(SearchFamilyTest, SearchLoadReturnHash) {
  Run({"HSET", "h1", "a", "one"});
  Run({"HSET", "h2", "a", "two"});

  auto resp = Run({"FT.CREATE", "i1", "ON", "HASH", "SCHEMA", "a", "TEXT"});
  EXPECT_EQ(resp, "OK");

  // Search with RETURN $.a
  resp = Run({"FT.SEARCH", "i1", "*", "RETURN", "1", "$.a"});
  EXPECT_THAT(resp, IsMapWithSize("h2", IsMap(), "h1", IsMap()));

  // Search with RETURN a
  resp = Run({"FT.SEARCH", "i1", "*", "RETURN", "1", "a"});
  EXPECT_THAT(resp, IsMapWithSize("h2", IsMap("a", "two"), "h1", IsMap("a", "one")));

  // Search with RETURN @a
  resp = Run({"FT.SEARCH", "i1", "*", "RETURN", "1", "@a"});
  EXPECT_THAT(resp, IsMapWithSize("h2", IsMap(), "h1", IsMap()));

  // Search with RETURN $.a AS vvv
  resp = Run({"FT.SEARCH", "i1", "*", "RETURN", "1", "$.a", "AS", "vvv"});
  EXPECT_THAT(resp, IsMapWithSize("h2", IsMap(), "h1", IsMap()));

  // Search with RETURN a AS vvv
  resp = Run({"FT.SEARCH", "i1", "*", "RETURN", "1", "a", "AS", "vvv"});
  EXPECT_THAT(resp, IsMapWithSize("h2", IsMap("vvv", "two"), "h1", IsMap("vvv", "one")));

  // Search with RETURN @a AS vvv
  resp = Run({"FT.SEARCH", "i1", "*", "RETURN", "1", "@a", "AS", "vvv"});
  EXPECT_THAT(resp, IsMapWithSize("h2", IsMap(), "h1", IsMap()));

  // Search with LOAD $.a
  resp = Run({"FT.SEARCH", "i1", "*", "LOAD", "1", "$.a"});
  EXPECT_THAT(resp, IsMapWithSize("h2", IsMap("a", "two"), "h1", IsMap("a", "one")));

  // Search with LOAD a
  resp = Run({"FT.SEARCH", "i1", "*", "LOAD", "1", "a"});
  EXPECT_THAT(resp, IsMapWithSize("h2", IsMap("a", "two"), "h1", IsMap("a", "one")));

  // Search with LOAD @a
  resp = Run({"FT.SEARCH", "i1", "*", "LOAD", "1", "@a"});
  EXPECT_THAT(resp, IsMapWithSize("h2", IsMap("a", "two"), "h1", IsMap("a", "one")));

  // Search with LOAD $.a AS vvv
  resp = Run({"FT.SEARCH", "i1", "*", "LOAD", "1", "$.a", "AS", "vvv"});
  EXPECT_THAT(resp, IsMapWithSize("h2", IsMap("a", "two"), "h1", IsMap("a", "one")));

  // Search with LOAD a AS vvv
  resp = Run({"FT.SEARCH", "i1", "*", "LOAD", "1", "a", "AS", "vvv"});
  EXPECT_THAT(resp, IsMapWithSize("h2", IsMap("vvv", "two", "a", "two"), "h1",
                                  IsMap("vvv", "one", "a", "one")));

  // Search with LOAD @a AS vvv
  resp = Run({"FT.SEARCH", "i1", "*", "LOAD", "1", "@a", "AS", "vvv"});
  EXPECT_THAT(resp, IsMapWithSize("h2", IsMap("vvv", "two", "a", "two"), "h1",
                                  IsMap("vvv", "one", "a", "one")));

  /* Test another name */

  resp = Run({"FT.CREATE", "i2", "ON", "HASH", "SCHEMA", "a", "AS", "nnn", "TEXT"});
  EXPECT_EQ(resp, "OK");

  // Search with RETURN nnn
  resp = Run({"FT.SEARCH", "i2", "*", "RETURN", "1", "nnn"});
  EXPECT_THAT(resp, IsMapWithSize("h2", IsMap("nnn", "two"), "h1", IsMap("nnn", "one")));

  // Search with RETURN @nnn
  resp = Run({"FT.SEARCH", "i2", "*", "RETURN", "1", "@nnn"});
  EXPECT_THAT(resp, IsMapWithSize("h1", IsMap(), "h2", IsMap()));

  // Search with RETURN a
  resp = Run({"FT.SEARCH", "i2", "*", "RETURN", "1", "a"});
  EXPECT_THAT(resp, IsMapWithSize("h2", IsMap("a", "two"), "h1", IsMap("a", "one")));

  // Search with RETURN @a
  resp = Run({"FT.SEARCH", "i2", "*", "RETURN", "1", "@a"});
  EXPECT_THAT(resp, IsMapWithSize("h1", IsMap(), "h2", IsMap()));

  // Search with LOAD nnn
  resp = Run({"FT.SEARCH", "i2", "*", "LOAD", "1", "nnn"});
  EXPECT_THAT(resp, IsMapWithSize("h2", IsMap("nnn", "two", "a", "two"), "h1",
                                  IsMap("nnn", "one", "a", "one")));

  // Search with LOAD @nnn
  resp = Run({"FT.SEARCH", "i2", "*", "LOAD", "1", "@nnn"});
  EXPECT_THAT(resp, IsMapWithSize("h2", IsMap("nnn", "two", "a", "two"), "h1",
                                  IsMap("nnn", "one", "a", "one")));

  // Search with LOAD a
  resp = Run({"FT.SEARCH", "i2", "*", "LOAD", "1", "a"});
  EXPECT_THAT(resp, IsMapWithSize("h2", IsMap("a", "two"), "h1", IsMap("a", "one")));

  // Search with LOAD @a
  resp = Run({"FT.SEARCH", "i2", "*", "LOAD", "1", "@a"});
  EXPECT_THAT(resp, IsMapWithSize("h2", IsMap("a", "two"), "h1", IsMap("a", "one")));
}

// Test that FT.AGGREGATE prints only needed fields
TEST_F(SearchFamilyTest, AggregateResultFields) {
  Run({"JSON.SET", "j1", ".", R"({"a":"1","b":"2","c":"3"})"});
  Run({"JSON.SET", "j2", ".", R"({"a":"4","b":"5","c":"6"})"});
  Run({"JSON.SET", "j3", ".", R"({"a":"7","b":"8","c":"9"})"});

  auto resp = Run({"FT.CREATE", "i1", "ON", "JSON", "SCHEMA", "$.a", "AS", "a", "TEXT", "SORTABLE",
                   "$.b", "AS", "b", "TEXT", "$.c", "AS", "c", "TEXT"});
  EXPECT_EQ(resp, "OK");

  resp = Run({"FT.AGGREGATE", "i1", "*"});
  EXPECT_THAT(resp, IsUnordArrayWithSize(IsMap(), IsMap(), IsMap()));

  absl::FlagSaver fs;
  absl::SetFlag(&FLAGS_search_reject_legacy_field, false);
  resp = Run({"FT.AGGREGATE", "i1", "*", "SORTBY", "1", "a"});
  EXPECT_THAT(resp, IsUnordArrayWithSize(IsMap("a", "1"), IsMap("a", "4"), IsMap("a", "7")));
  absl::SetFlag(&FLAGS_search_reject_legacy_field, true);
  resp = Run({"FT.AGGREGATE", "i1", "*", "SORTBY", "1", "a"});
  EXPECT_THAT(resp, ErrArg("SORTBY field name 'a' must start with '@'"));

  absl::SetFlag(&FLAGS_search_reject_legacy_field, false);
  resp = Run({"FT.AGGREGATE", "i1", "*", "LOAD", "1", "@b", "SORTBY", "1", "a"});
  EXPECT_THAT(resp,
              IsUnordArrayWithSize(IsMap("b", "\"2\"", "a", "1"), IsMap("b", "\"5\"", "a", "4"),
                                   IsMap("b", "\"8\"", "a", "7")));
  absl::SetFlag(&FLAGS_search_reject_legacy_field, true);
  resp = Run({"FT.AGGREGATE", "i1", "*", "LOAD", "1", "@b", "SORTBY", "1", "a"});
  EXPECT_THAT(resp, ErrArg("SORTBY field name 'a' must start with '@'"));

  absl::SetFlag(&FLAGS_search_reject_legacy_field, false);
  resp = Run({"FT.AGGREGATE", "i1", "*", "SORTBY", "1", "a", "GROUPBY", "2", "@b", "@a", "REDUCE",
              "COUNT", "0", "AS", "count"});
  EXPECT_THAT(resp, IsUnordArrayWithSize(IsMap("b", "\"8\"", "a", "7", "count", "1"),
                                         IsMap("b", "\"2\"", "a", "1", "count", "1"),
                                         IsMap("b", "\"5\"", "a", "4", "count", "1")));
  absl::SetFlag(&FLAGS_search_reject_legacy_field, true);
  resp = Run({"FT.AGGREGATE", "i1", "*", "SORTBY", "1", "a", "GROUPBY", "2", "@b", "@a", "REDUCE",
              "COUNT", "0", "AS", "count"});
  EXPECT_THAT(resp, ErrArg("SORTBY field name 'a' must start with '@'"));

  Run({"JSON.SET", "j4", ".", R"({"id":1, "number":4})"});
  Run({"JSON.SET", "j5", ".", R"({"id":2})"});

  resp = Run({"FT.CREATE", "i2", "ON", "JSON", "SCHEMA", "$.id", "AS", "id", "NUMERIC", "$.number",
              "AS", "number", "NUMERIC"});
  EXPECT_EQ(resp, "OK");

  resp = Run({"FT.AGGREGATE", "i2", "*", "LOAD", "2", "@id", "@number"});
  EXPECT_THAT(resp, IsUnordArrayWithSize(IsMap("id", "1", "number", "4"), IsMap("id", "2"), IsMap(),
                                         IsMap(), IsMap()));
}

TEST_F(SearchFamilyTest, AggregateSortByJson) {
  Run({"JSON.SET", "j1", "$", R"({"name": "first", "number": 1200, "group": "first"})"});
  Run({"JSON.SET", "j2", "$", R"({"name": "second", "number": 800, "group": "first"})"});
  Run({"JSON.SET", "j3", "$", R"({"name": "third", "number": 300, "group": "first"})"});
  Run({"JSON.SET", "j4", "$", R"({"name": "fourth", "number": 400, "group": "second"})"});
  Run({"JSON.SET", "j5", "$", R"({"name": "fifth", "number": 900, "group": "second"})"});
  Run({"JSON.SET", "j6", "$", R"({"name": "sixth", "number": 300, "group": "first"})"});
  Run({"JSON.SET", "j7", "$", R"({"name": "seventh", "number": 400, "group": "second"})"});
  Run({"JSON.SET", "j8", "$", R"({"name": "eighth", "group": "first"})"});
  Run({"JSON.SET", "j9", "$", R"({"name": "ninth", "group": "second"})"});

  Run({"FT.CREATE", "index", "ON", "JSON", "SCHEMA", "$.name", "AS", "name", "TEXT", "$.number",
       "AS", "number", "NUMERIC", "$.group", "AS", "group", "TAG"});

  // Test sorting by name (DESC) and number (ASC)
  auto resp = Run({"FT.AGGREGATE", "index", "*", "SORTBY", "4", "@name", "DESC", "@number", "ASC"});
  EXPECT_THAT(resp, IsUnordArrayWithSize(
                        IsMap("name", "\"third\"", "number", "300"),
                        IsMap("name", "\"sixth\"", "number", "300"),
                        IsMap("name", "\"seventh\"", "number", "400"),
                        IsMap("name", "\"second\"", "number", "800"), IsMap("name", "\"ninth\""),
                        IsMap("name", "\"fourth\"", "number", "400"),
                        IsMap("name", "\"first\"", "number", "1200"),
                        IsMap("name", "\"fifth\"", "number", "900"), IsMap("name", "\"eighth\"")));

  // Test sorting by name (ASC) and number (DESC)
  resp = Run({"FT.AGGREGATE", "index", "*", "SORTBY", "4", "@name", "ASC", "@number", "DESC"});
  EXPECT_THAT(resp, IsUnordArrayWithSize(
                        IsMap("name", "\"eighth\""), IsMap("name", "\"fifth\"", "number", "900"),
                        IsMap("name", "\"first\"", "number", "1200"),
                        IsMap("name", "\"fourth\"", "number", "400"), IsMap("name", "\"ninth\""),
                        IsMap("name", "\"second\"", "number", "800"),
                        IsMap("name", "\"seventh\"", "number", "400"),
                        IsMap("name", "\"sixth\"", "number", "300"),
                        IsMap("name", "\"third\"", "number", "300")));

  // Test sorting by group (ASC), number (DESC), and name
  resp = Run(
      {"FT.AGGREGATE", "index", "*", "SORTBY", "5", "@group", "ASC", "@number", "DESC", "@name"});
  EXPECT_THAT(resp, IsUnordArrayWithSize(
                        IsMap("group", "\"first\"", "number", "1200", "name", "\"first\""),
                        IsMap("group", "\"first\"", "number", "800", "name", "\"second\""),
                        IsMap("group", "\"first\"", "number", "300", "name", "\"sixth\""),
                        IsMap("group", "\"first\"", "number", "300", "name", "\"third\""),
                        IsMap("group", "\"first\"", "name", "\"eighth\""),
                        IsMap("group", "\"second\"", "number", "900", "name", "\"fifth\""),
                        IsMap("group", "\"second\"", "number", "400", "name", "\"fourth\""),
                        IsMap("group", "\"second\"", "number", "400", "name", "\"seventh\""),
                        IsMap("group", "\"second\"", "name", "\"ninth\"")));

  // Test sorting by number (ASC), group (DESC), and name
  resp = Run(
      {"FT.AGGREGATE", "index", "*", "SORTBY", "5", "@number", "ASC", "@group", "DESC", "@name"});
  EXPECT_THAT(resp, IsUnordArrayWithSize(
                        IsMap("number", "300", "group", "\"first\"", "name", "\"sixth\""),
                        IsMap("number", "300", "group", "\"first\"", "name", "\"third\""),
                        IsMap("number", "400", "group", "\"second\"", "name", "\"fourth\""),
                        IsMap("number", "400", "group", "\"second\"", "name", "\"seventh\""),
                        IsMap("number", "800", "group", "\"first\"", "name", "\"second\""),
                        IsMap("number", "900", "group", "\"second\"", "name", "\"fifth\""),
                        IsMap("number", "1200", "group", "\"first\"", "name", "\"first\""),
                        IsMap("group", "\"second\"", "name", "\"ninth\""),
                        IsMap("group", "\"first\"", "name", "\"eighth\"")));

  // Test sorting with MAX 3
  resp = Run({"FT.AGGREGATE", "index", "*", "SORTBY", "1", "@number", "MAX", "3"});
  EXPECT_THAT(resp, IsUnordArrayWithSize(IsMap("number", "300"), IsMap("number", "300"),
                                         IsMap("number", "400")));

  // Test sorting with MAX 3
  resp = Run({"FT.AGGREGATE", "index", "*", "SORTBY", "2", "@number", "DESC", "MAX", "3"});
  EXPECT_THAT(resp, IsUnordArrayWithSize(IsMap("number", "1200"), IsMap("number", "900"),
                                         IsMap("number", "800")));

  // Test sorting by number (ASC) with MAX 999
  resp = Run({"FT.AGGREGATE", "index", "*", "SORTBY", "1", "@number", "MAX", "999"});
  EXPECT_THAT(resp, IsUnordArrayWithSize(IsMap("number", "300"), IsMap("number", "300"),
                                         IsMap("number", "400"), IsMap("number", "400"),
                                         IsMap("number", "800"), IsMap("number", "900"),
                                         IsMap("number", "1200"), IsMap(), IsMap()));

  // Test sorting by name and number (DESC)
  resp = Run({"FT.AGGREGATE", "index", "*", "SORTBY", "3", "@name", "@number", "DESC"});
  EXPECT_THAT(resp, IsUnordArrayWithSize(
                        IsMap("name", "\"eighth\""), IsMap("name", "\"fifth\"", "number", "900"),
                        IsMap("name", "\"first\"", "number", "1200"),
                        IsMap("name", "\"fourth\"", "number", "400"), IsMap("name", "\"ninth\""),
                        IsMap("name", "\"second\"", "number", "800"),
                        IsMap("name", "\"seventh\"", "number", "400"),
                        IsMap("name", "\"sixth\"", "number", "300"),
                        IsMap("name", "\"third\"", "number", "300")));

  // Test SORTBY with MAX, GROUPBY, and REDUCE COUNT
  resp = Run({"FT.AGGREGATE", "index", "*", "SORTBY", "1", "@name", "MAX", "3", "GROUPBY", "1",
              "@number", "REDUCE", "COUNT", "0", "AS", "count"});
  EXPECT_THAT(resp, IsUnordArrayWithSize(IsMap("number", "900", "count", "1"),
                                         IsMap("number", ArgType(RespExpr::NIL), "count", "1"),
                                         IsMap("number", "1200", "count", "1")));

  // Test SORTBY with MAX, GROUPBY (0 fields), and REDUCE COUNT
  resp = Run({"FT.AGGREGATE", "index", "*", "SORTBY", "1", "@name", "MAX", "3", "GROUPBY", "0",
              "REDUCE", "COUNT", "0", "AS", "count"});
  EXPECT_THAT(resp, IsUnordArrayWithSize(IsMap("count", "3")));
}

TEST_F(SearchFamilyTest, AggregateSortByParsingErrors) {
  Run({"JSON.SET", "j1", "$", R"({"name": "first", "number": 1200, "group": "first"})"});
  Run({"JSON.SET", "j2", "$", R"({"name": "second", "number": 800, "group": "first"})"});
  Run({"JSON.SET", "j3", "$", R"({"name": "third", "number": 300, "group": "first"})"});
  Run({"JSON.SET", "j4", "$", R"({"name": "fourth", "number": 400, "group": "second"})"});
  Run({"JSON.SET", "j5", "$", R"({"name": "fifth", "number": 900, "group": "second"})"});
  Run({"JSON.SET", "j6", "$", R"({"name": "sixth", "number": 300, "group": "first"})"});
  Run({"JSON.SET", "j7", "$", R"({"name": "seventh", "number": 400, "group": "second"})"});
  Run({"JSON.SET", "j8", "$", R"({"name": "eighth", "group": "first"})"});
  Run({"JSON.SET", "j9", "$", R"({"name": "ninth", "group": "second"})"});

  Run({"FT.CREATE", "index", "ON", "JSON", "SCHEMA", "$.name", "AS", "name", "TEXT", "$.number",
       "AS", "number", "NUMERIC", "$.group", "AS", "group", "TAG"});

  // Test SORTBY with invalid argument count
  auto resp = Run({"FT.AGGREGATE", "index", "*", "SORTBY", "999", "@name", "@number", "DESC"});
  EXPECT_THAT(resp, ErrArg("bad arguments for SORTBY: specified invalid number of strings"));

  // Test SORTBY with negative argument count
  resp = Run({"FT.AGGREGATE", "index", "*", "SORTBY", "-3", "@name", "@number", "DESC"});
  EXPECT_THAT(resp, ErrArg(kInvalidIntErr));

  // Test MAX with invalid value
  resp = Run({"FT.AGGREGATE", "index", "*", "SORTBY", "1", "@name", "MAX", "-10"});
  EXPECT_THAT(resp, ErrArg(kInvalidIntErr));

  // Test MAX without a value
  resp = Run({"FT.AGGREGATE", "index", "*", "SORTBY", "1", "@name", "MAX"});
  EXPECT_THAT(resp, ErrArg(kSyntaxErr));

  // Test SORTBY with a non-existing field
  /* Temporary unsupported
  resp = Run({"FT.AGGREGATE", "index", "*", "SORTBY", "1", "@nonexistingfield"});
  EXPECT_THAT(resp, ErrArg("Property `nonexistingfield` not loaded nor in schema")); */

  // Test SORTBY with an invalid value
  resp = Run({"FT.AGGREGATE", "index", "*", "SORTBY", "notvalue", "@name"});
  EXPECT_THAT(resp, ErrArg(kInvalidIntErr));
}

TEST_F(SearchFamilyTest, AggregateSortByParsingErrorsWithoutAt) {
  Run({"JSON.SET", "j1", "$", R"({"name": "first", "number": 1200, "group": "first"})"});

  Run({"FT.CREATE", "index", "ON", "JSON", "SCHEMA", "$.name", "AS", "name", "TEXT", "$.number",
       "AS", "number", "NUMERIC", "$.group", "AS", "group", "TAG"});

  // Test SORTBY with field name without '@'
  auto resp = Run({"FT.AGGREGATE", "index", "*", "SORTBY", "1", "name"});
  EXPECT_THAT(resp, ErrArg("SORTBY field name 'name' must start with '@'"));

  // Test SORTBY with field name without '@' and multiple sort fields
  resp = Run({"FT.AGGREGATE", "index", "*", "SORTBY", "3", "name", "@number", "DESC"});
  EXPECT_THAT(resp, ErrArg("SORTBY field name 'name' must start with '@'"));

  // Test SORTBY with field name without '@' and MAX option
  resp = Run({"FT.AGGREGATE", "index", "*", "SORTBY", "1", "name", "MAX", "1"});
  EXPECT_THAT(resp, ErrArg("SORTBY field name 'name' must start with '@'"));

  // Check that the old error still works for wrong number of args
  resp = Run({"FT.AGGREGATE", "index", "*", "SORTBY", "2", "@name"});
  EXPECT_THAT(resp, ErrArg("bad arguments for SORTBY: specified invalid number of strings"));
}

TEST_F(SearchFamilyTest, InvalidSearchOptions) {
  Run({"JSON.SET", "j1", ".", R"({"field1":"first","field2":"second"})"});
  Run({"FT.CREATE", "idx", "ON", "JSON", "SCHEMA", "$.field1", "AS", "field1", "TEXT", "$.field2",
       "AS", "field2", "TEXT"});

  /* Test with an empty query and LOAD. TODO: Add separate test for query syntax
  auto resp = Run({"FT.SEARCH", "idx", "", "LOAD", "1", "@field1"});
  EXPECT_THAT(resp, IsMapWithSize()); */

  // Test with LIMIT missing arguments
  auto resp = Run({"FT.SEARCH", "idx", "*", "LIMIT", "0"});
  EXPECT_THAT(resp, ErrArg(kSyntaxErr));

  // Test with LIMIT exceeding the maximum allowed value
  resp = Run({"FT.SEARCH", "idx", "*", "LIMIT", "0", "100000000000000000000"});
  EXPECT_THAT(resp, ErrArg(kInvalidIntErr));

  // Test with LIMIT and negative arguments
  resp = Run({"FT.SEARCH", "idx", "*", "LIMIT", "-1", "10"});
  EXPECT_THAT(resp, ErrArg(kInvalidIntErr));

  // Test with LIMIT and invalid argument types
  resp = Run({"FT.SEARCH", "idx", "*", "LIMIT", "start", "count"});
  EXPECT_THAT(resp, ErrArg(kInvalidIntErr));

  // Test with invalid LOAD arguments
  resp = Run({"FT.SEARCH", "idx", "*", "LOAD", "@field1", "@field2"});
  EXPECT_THAT(resp, ErrArg(kInvalidIntErr));

  // Test with duplicate fields in LOAD
  resp = Run({"FT.SEARCH", "idx", "*", "LOAD", "4", "@field1", "@field1", "@field2", "@field2"});
  EXPECT_THAT(resp, IsMapWithSize("j1", IsMap("field1", "\"first\"", "field2", "\"second\"", "$",
                                              R"({"field1":"first","field2":"second"})")));

  // Test with LOAD exceeding maximum allowed count
  resp = Run({"FT.SEARCH", "idx", "*", "LOAD", "100000000000000000000", "@field1", "@field2"});
  EXPECT_THAT(resp, ErrArg(kInvalidIntErr));

  // Test with invalid RETURN syntax (missing count)
  resp = Run({"FT.SEARCH", "idx", "*", "RETURN", "@field1", "@field2"});
  EXPECT_THAT(resp, ErrArg(kInvalidIntErr));

  // Test with RETURN having duplicate fields
  resp = Run({"FT.SEARCH", "idx", "*", "RETURN", "4", "field1", "field1", "field2", "field2"});
  EXPECT_THAT(resp, IsMapWithSize("j1", IsMap("field1", "\"first\"", "field2", "\"second\"")));

  // Test with RETURN exceeding maximum allowed count
  resp = Run({"FT.SEARCH", "idx", "*", "RETURN", "100000000000000000000", "@field1", "@field2"});
  EXPECT_THAT(resp, ErrArg(kInvalidIntErr));

  // Test with NOCONTENT and LOAD
  resp = Run({"FT.SEARCH", "idx", "*", "NOCONTENT", "LOAD", "2", "@field1", "@field2"});
  EXPECT_THAT(resp, IsArray(IntArg(1), "j1"));

  // Test with NOCONTENT and RETURN
  resp = Run({"FT.SEARCH", "idx", "*", "NOCONTENT", "RETURN", "2", "@field1", "@field2"});
  EXPECT_THAT(resp, IsArray(IntArg(1), "j1"));
}

TEST_F(SearchFamilyTest, KnnSearchOptions) {
  Run({"JSON.SET", "doc:1", ".", R"({"vector": [0.1, 0.2, 0.3, 0.4]})"});
  Run({"JSON.SET", "doc:2", ".", R"({"vector": [0.5, 0.6, 0.7, 0.8]})"});
  Run({"JSON.SET", "doc:3", ".", R"({"vector": [0.9, 0.1, 0.4, 0.3]})"});

  auto resp = Run({"FT.CREATE", "my_index", "ON",  "JSON",   "PREFIX",          "1",     "doc:",
                   "SCHEMA",    "$.vector", "AS",  "vector", "VECTOR",          "FLAT",  "6",
                   "TYPE",      "FLOAT32",  "DIM", "4",      "DISTANCE_METRIC", "COSINE"});
  EXPECT_EQ(resp, "OK");

  std::string query_vector("\x00\x00\x00\x3f\x00\x00\x00\x40\x00\x00\x00\x41\x00\x00\x80\x42", 16);

  // KNN 2
  resp = Run({"FT.SEARCH", "my_index", "*=>[KNN 2 @vector $query_vector]", "PARAMS", "2",
              "query_vector", query_vector});
  EXPECT_THAT(resp, AreDocIds("doc:1", "doc:2"));

  // KNN 11929939
  resp = Run({"FT.SEARCH", "my_index", "*=>[KNN 11929939 @vector $query_vector]", "PARAMS", "2",
              "query_vector", query_vector});
  EXPECT_THAT(resp, AreDocIds("doc:1", "doc:2", "doc:3"));

  // KNN 11929939, LIMIT 4 2
  resp = Run({"FT.SEARCH", "my_index", "*=>[KNN 11929939 @vector $query_vector]", "PARAMS", "2",
              "query_vector", query_vector, "LIMIT", "4", "2"});
  EXPECT_THAT(resp, IntArg(3));

  // KNN 11929939, LIMIT 0 10
  resp = Run({"FT.SEARCH", "my_index", "*=>[KNN 11929939 @vector $query_vector]", "PARAMS", "2",
              "query_vector", query_vector, "LIMIT", "0", "10"});
  EXPECT_THAT(resp, AreDocIds("doc:1", "doc:2", "doc:3"));

  // KNN 1, LIMIT 0 2
  resp = Run({"FT.SEARCH", "my_index", "*=>[KNN 1 @vector $query_vector]", "PARAMS", "2",
              "query_vector", query_vector, "LIMIT", "0", "2"});
  EXPECT_THAT(resp, AreDocIds("doc:1"));
}

TEST_F(SearchFamilyTest, InvalidAggregateOptions) {
  Run({"JSON.SET", "j1", ".", R"({"field1":"first","field2":"second"})"});
  Run({"FT.CREATE", "idx", "ON", "JSON", "SCHEMA", "$.field1", "AS", "field1", "TEXT", "$.field2",
       "AS", "field2", "TEXT"});

  // Test GROUPBY with no arguments
  auto resp = Run({"FT.AGGREGATE", "idx", "*", "GROUPBY"});
  EXPECT_THAT(resp, ErrArg(kSyntaxErr));

  // Test GROUPBY with invalid count
  resp = Run({"FT.AGGREGATE", "idx", "*", "GROUPBY", "-1", "@field1"});
  EXPECT_THAT(resp, ErrArg(kInvalidIntErr));

  resp =
      Run({"FT.AGGREGATE", "idx", "*", "GROUPBY", "100000000000000000000", "@field1", "@field2"});
  EXPECT_THAT(resp, ErrArg(kInvalidIntErr));

  // Test REDUCE with no REDUCE function
  resp = Run({"FT.AGGREGATE", "idx", "*", "GROUPBY", "1", "@field1", "REDUCE"});
  EXPECT_THAT(resp, ErrArg("reducer function  not found"));

  /* // Test REDUCE with COUNT function
  resp = Run({"FT.AGGREGATE", "idx", "*", "GROUPBY", "1", "@field1", "REDUCE", "COUNT", "0"});
  EXPECT_THAT(resp, IsMapWithSize("__generated_aliascount", "1", "field1", "first")); */

  // Test REDUCE with invalid function
  resp = Run({"FT.AGGREGATE", "idx", "*", "GROUPBY", "1", "@field1", "REDUCE", "INVALIDFUNC", "0",
              "AS", "result"});
  EXPECT_THAT(resp, ErrArg("reducer function INVALIDFUNC not found"));

  // Test SORTBY with no arguments
  resp = Run({"FT.AGGREGATE", "idx", "*", "SORTBY"});
  EXPECT_THAT(resp, ErrArg(kSyntaxErr));

  // Test SORTBY with invalid count
  resp = Run({"FT.AGGREGATE", "idx", "*", "SORTBY", "-1", "@field1"});
  EXPECT_THAT(resp, ErrArg(kInvalidIntErr));

  resp = Run({"FT.AGGREGATE", "idx", "*", "SORTBY", "100000000000000000000", "@field1"});
  EXPECT_THAT(resp, ErrArg(kInvalidIntErr));

  // Test LIMIT with invalid arguments
  resp = Run({"FT.AGGREGATE", "idx", "*", "LIMIT", "0"});
  EXPECT_THAT(resp, ErrArg(kSyntaxErr));

  resp = Run({"FT.AGGREGATE", "idx", "*", "LIMIT", "-1", "10"});
  EXPECT_THAT(resp, ErrArg(kInvalidIntErr));

  resp = Run({"FT.AGGREGATE", "idx", "*", "LIMIT", "0", "100000000000000000000"});
  EXPECT_THAT(resp, ErrArg(kInvalidIntErr));

  // Test LOAD with invalid arguments
  resp = Run({"FT.AGGREGATE", "idx", "*", "LOAD", "@field1", "@field2"});
  EXPECT_THAT(resp, ErrArg(kInvalidIntErr));

  resp = Run({"FT.AGGREGATE", "idx", "*", "LOAD", "-1", "@field1"});
  EXPECT_THAT(resp, ErrArg(kInvalidIntErr));

  resp = Run({"FT.AGGREGATE", "idx", "*", "LOAD", "100000000000000000000", "@field1", "@field2"});
  EXPECT_THAT(resp, ErrArg(kInvalidIntErr));
}

TEST_F(SearchFamilyTest, InvalidCreateOptions) {
  // Test with a duplicate field in the schema
  auto resp = Run({"FT.CREATE", "index", "ON", "HASH", "SCHEMA", "title", "TEXT", "title", "TEXT"});
  EXPECT_THAT(resp, ErrArg("Duplicate field in schema - title"));

  // Test with no fields in the schema
  resp = Run({"FT.CREATE", "index", "ON", "HASH", "SCHEMA"});
  EXPECT_THAT(resp, ErrArg("Fields arguments are missing"));

  // Test with an invalid field type
  resp = Run({"FT.CREATE", "index", "ON", "HASH", "SCHEMA", "title", "UNKNOWN_TYPE"});
  EXPECT_THAT(resp, ErrArg("Field type UNKNOWN_TYPE is not supported"));

  // Test with an invalid STOPWORDS argument
  resp = Run({"FT.CREATE", "index", "ON", "HASH", "STOPWORDS", "10", "the", "and", "of", "SCHEMA",
              "title", "TEXT"});
  EXPECT_THAT(resp, ErrArg(kSyntaxErr));

  resp = Run({"FT.CREATE", "index", "ON", "HASH", "STOPWORDS", "99999999999999999999", "the", "and",
              "of", "SCHEMA", "title", "TEXT"});
  EXPECT_THAT(resp, ErrArg(kInvalidIntErr));

  resp = Run({"FT.CREATE", "index", "ON", "HASH", "STOPWORDS", "-1", "the", "and", "of", "SCHEMA",
              "title", "TEXT"});
  EXPECT_THAT(resp, ErrArg(kInvalidIntErr));

  resp = Run({"FT.CREATE", "index", "ON", "HASH", "STOPWORDS", "not_a_number", "the", "and", "of",
              "SCHEMA", "title", "TEXT"});
  EXPECT_THAT(resp, ErrArg(kInvalidIntErr));
}

TEST_F(SearchFamilyTest, SynonymManagement) {
  // Create index with prefix
  EXPECT_EQ(
      Run({"FT.CREATE", "my_idx", "ON", "HASH", "PREFIX", "1", "doc:", "SCHEMA", "title", "TEXT"}),
      "OK");

  // Add first group of synonyms
  EXPECT_EQ(Run({"FT.SYNUPDATE", "my_idx", "1", "cat", "feline", "kitty"}), "OK");

  // Add second group of synonyms
  EXPECT_EQ(Run({"FT.SYNUPDATE", "my_idx", "2", "kitty", "cute", "adorable"}), "OK");

  // Add third group of synonyms
  EXPECT_EQ(Run({"FT.SYNUPDATE", "my_idx", "3", "kitty", "tiger", "cub"}), "OK");

  // Check the dump output
  auto resp = Run({"FT.SYNDUMP", "my_idx"});
  EXPECT_THAT(resp, IsUnordArray("cub", IsArray("3"), "cute", IsArray("2"), "adorable",
                                 IsArray("2"), "kitty", IsArray("1", "2", "3"), "feline",
                                 IsArray("1"), "tiger", IsArray("3"), "cat", IsArray("1")));
}

TEST_F(SearchFamilyTest, SynonymsSearch) {
  // Create search index
  auto resp =
      Run({"FT.CREATE", "myIndex", "ON", "HASH", "PREFIX", "1", "doc:", "SCHEMA", "title", "TEXT"});
  EXPECT_EQ(resp, "OK");

  // Add documents
  EXPECT_THAT(Run({"HSET", "doc:1", "title", "car"}), IntArg(1));
  EXPECT_THAT(Run({"HSET", "doc:2", "title", "automobile"}), IntArg(1));
  EXPECT_THAT(Run({"HSET", "doc:3", "title", "vehicle"}), IntArg(1));

  // Add synonyms "car" and "automobile" to group 1
  resp = Run({"FT.SYNUPDATE", "myIndex", "1", "car", "automobile"});
  EXPECT_EQ(resp, "OK");

  // Check synonyms list
  resp = Run({"FT.SYNDUMP", "myIndex"});
  ASSERT_THAT(resp, ArrLen(4));

  // Search for "car" (should find both "car" and "automobile")
  resp = Run({"FT.SEARCH", "myIndex", "car"});
  EXPECT_THAT(resp, AreDocIds("doc:1", "doc:2"));

  // Search for "automobile" (should find both "car" and "automobile")
  resp = Run({"FT.SEARCH", "myIndex", "automobile"});
  EXPECT_THAT(resp, AreDocIds("doc:1", "doc:2"));

  // Add "vehicle" to the synonym group
  resp = Run({"FT.SYNUPDATE", "myIndex", "1", "vehicle"});
  EXPECT_EQ(resp, "OK");

  // Search for "vehicle" (should find all three documents)
  resp = Run({"FT.SEARCH", "myIndex", "vehicle"});
  EXPECT_THAT(resp, AreDocIds("doc:1", "doc:2", "doc:3"));
}

// Test for case-insensitive synonyms
TEST_F(SearchFamilyTest, CaseInsensitiveSynonyms) {
  // Create an index
  EXPECT_EQ(Run({"FT.CREATE", "case_idx", "ON", "HASH", "PREFIX", "1", "doc:", "SCHEMA", "title",
                 "TEXT"}),
            "OK");

  // Add documents with different case words
  EXPECT_THAT(Run({"HSET", "doc:1", "title", "The cat is sleeping"}), IntArg(1));
  EXPECT_THAT(Run({"HSET", "doc:2", "title", "A feline hunter"}), IntArg(1));
  EXPECT_THAT(Run({"HSET", "doc:3", "title", "The dog is barking"}), IntArg(1));
  EXPECT_THAT(Run({"HSET", "doc:4", "title", "A Canine friend"}), IntArg(1));

  // Add synonym groups with text IDs
  EXPECT_EQ(Run({"FT.SYNUPDATE", "case_idx", "my_synonyms_group0", "cat", "feline"}), "OK");
  EXPECT_EQ(Run({"FT.SYNUPDATE", "case_idx", "my_synonyms_group1", "dog", "canine"}), "OK");

  // Check synonym output
  auto resp = Run({"FT.SYNDUMP", "case_idx"});
  EXPECT_THAT(resp, ArrLen(8));  // 4 terms, each with a list of groups

  // Synonym search is case-insensitive
  // Search for "cat" should find "cat" and "feline"
  resp = Run({"FT.SEARCH", "case_idx", "cat"});
  EXPECT_THAT(resp, AreDocIds("doc:1", "doc:2"));

  // Search for "feline" should find "feline" and "cat"
  resp = Run({"FT.SEARCH", "case_idx", "feline"});
  EXPECT_THAT(resp, AreDocIds("doc:2", "doc:1"));

  // Search for "dog" should find "dog" and "canine"
  resp = Run({"FT.SEARCH", "case_idx", "dog"});
  EXPECT_THAT(resp, AreDocIds("doc:3", "doc:4"));

  // Search for "canine" should find "canine" and "dog"
  resp = Run({"FT.SEARCH", "case_idx", "canine"});
  EXPECT_THAT(resp, AreDocIds("doc:4", "doc:3"));

  // Search with different case
  // Search for "Cat" (uppercase) should find "cat" and "feline"
  resp = Run({"FT.SEARCH", "case_idx", "Cat"});
  EXPECT_THAT(resp, AreDocIds("doc:1", "doc:2"));

  // Search for "FELINE" (uppercase) should find "feline" and "cat"
  resp = Run({"FT.SEARCH", "case_idx", "FELINE"});
  EXPECT_THAT(resp, AreDocIds("doc:2", "doc:1"));

  // Search for "DoG" (mixed case) should find "dog" and "canine"
  resp = Run({"FT.SEARCH", "case_idx", "DoG"});
  EXPECT_THAT(resp, AreDocIds("doc:3", "doc:4"));

  // Search for "cAnInE" (mixed case) should find "canine" and "dog"
  resp = Run({"FT.SEARCH", "case_idx", "cAnInE"});
  EXPECT_THAT(resp, AreDocIds("doc:4", "doc:3"));
}

TEST_F(SearchFamilyTest, SynonymsWithSpaces) {
  EXPECT_EQ(Run({"FT.CREATE", "my_index", "ON", "HASH", "PREFIX", "1", "doc:", "SCHEMA", "field",
                 "TEXT"}),
            "OK");

  EXPECT_EQ(Run({"FT.SYNUPDATE", "my_index", "syn_group", "word1", "word2"}), "OK");

  EXPECT_THAT(Run({"HSET", "doc:1", "field", " syn_group"}), IntArg(1));
  EXPECT_THAT(Run({"HSET", "doc:2", "field", "syn_group"}), IntArg(1));
  EXPECT_THAT(Run({"HSET", "doc:3", "field", "word1"}), IntArg(1));
  EXPECT_THAT(Run({"HSET", "doc:4", "field", "word2"}), IntArg(1));
  EXPECT_THAT(Run({"HSET", "doc:5", "field", R"(\ syn_group)"}), IntArg(1));

  auto resp = Run({"FT.SEARCH", "my_index", "word1"});
  EXPECT_THAT(resp, AreDocIds("doc:3", "doc:4"));

  resp = Run({"FT.SEARCH", "my_index", "word2"});
  EXPECT_THAT(resp, AreDocIds("doc:4", "doc:3"));

  resp = Run({"FT.SEARCH", "my_index", "syn_group"});
  EXPECT_THAT(resp, AreDocIds("doc:2", "doc:1", "doc:5"));

  // FT.SEARCH my_index "\ syn_group"
  // FT.SEARCH my_index " syn_group"
  // The both transform to " syn_group" after syntax analysis
  // " syn_group" passes to query_str in FtSearch
  resp = Run({"FT.SEARCH", "my_index", " syn_group"});
  EXPECT_THAT(resp, AreDocIds("doc:1", "doc:2", "doc:5"));
}

TEST_F(SearchFamilyTest, SynonymsWithLeadingSpaces) {
  EXPECT_EQ(Run({"FT.CREATE", "my_index", "ON", "HASH", "PREFIX", "1", "doc:", "SCHEMA", "title",
                 "TEXT"}),
            "OK");

  EXPECT_EQ(Run({"FT.SYNUPDATE", "my_index", "group1", "word", "    several_spaces_synonym"}),
            "OK");

  auto resp = Run({"FT.SYNDUMP", "my_index"});
  EXPECT_THAT(resp, IsUnordArray("    several_spaces_synonym", IsArray("group1"), "word",
                                 IsArray("group1")));

  EXPECT_THAT(Run({"HSET", "doc:1", "title", "word"}), IntArg(1));
  EXPECT_THAT(Run({"HSET", "doc:2", "title", "several_spaces_synonym"}), IntArg(1));

  resp = Run({"FT.SEARCH", "my_index", "word"});
  EXPECT_THAT(resp, AreDocIds("doc:1"));

  resp = Run({"FT.SEARCH", "my_index", "several_spaces_synonym"});
  EXPECT_THAT(resp, AreDocIds("doc:2"));

  EXPECT_THAT(Run({"HSET", "doc:3", "title", "    several_spaces_synonym"}), IntArg(1));

  resp = Run({"FT.SEARCH", "my_index", "word"});
  EXPECT_THAT(resp, AreDocIds("doc:1"));
}

// Test to verify prefix search works correctly with synonyms
TEST_F(SearchFamilyTest, PrefixSearchWithSynonyms) {
  // Create search index
  EXPECT_EQ(Run({"FT.CREATE", "prefix_index", "ON", "HASH", "PREFIX", "1", "doc:", "SCHEMA",
                 "title", "TEXT"}),
            "OK");

  // Add documents with words that start with the same prefix
  EXPECT_THAT(Run({"HSET", "doc:1", "title", "apple"}), IntArg(1));
  EXPECT_THAT(Run({"HSET", "doc:2", "title", "application"}), IntArg(1));
  EXPECT_THAT(Run({"HSET", "doc:3", "title", "banana"}), IntArg(1));
  EXPECT_THAT(Run({"HSET", "doc:4", "title", "appetizer"}), IntArg(1));
  EXPECT_THAT(Run({"HSET", "doc:5", "title", "pineapple"}), IntArg(1));
  EXPECT_THAT(Run({"HSET", "doc:6", "title", "macintosh"}), IntArg(1));

  // Check prefix search before adding synonyms
  auto resp = Run({"FT.SEARCH", "prefix_index", "app*"});
  EXPECT_THAT(resp, AreDocIds("doc:1", "doc:2", "doc:4"));

  // Add synonym: apple <-> macintosh
  EXPECT_EQ(Run({"FT.SYNUPDATE", "prefix_index", "1", "apple", "macintosh"}), "OK");

  // Verify prefix search still works after adding synonyms
  resp = Run({"FT.SEARCH", "prefix_index", "app*"});
  EXPECT_THAT(resp, AreDocIds("doc:1", "doc:2", "doc:4"));

  // Check exact term search for terms that are now synonyms
  resp = Run({"FT.SEARCH", "prefix_index", "apple"});
  EXPECT_THAT(resp, AreDocIds("doc:1", "doc:6"));  // Should find both apple and macintosh

  resp = Run({"FT.SEARCH", "prefix_index", "macintosh"});
  EXPECT_THAT(resp, AreDocIds("doc:6", "doc:1"));  // Should find both macintosh and apple

  // Check that prefix search for mac* only finds macintosh, not apple
  resp = Run({"FT.SEARCH", "prefix_index", "mac*"});
  EXPECT_THAT(resp, AreDocIds("doc:6"));  // Should only find macintosh
}

TEST_F(SearchFamilyTest, SearchSortByOptionNonSortableFieldJson) {
  Run({"JSON.SET", "json1", "$", R"({"text":"2"})"});
  Run({"JSON.SET", "json2", "$", R"({"text":"1"})"});

  auto resp = Run({"FT.CREATE", "index", "ON", "JSON", "SCHEMA", "$.text", "AS", "text", "TEXT"});
  EXPECT_EQ(resp, "OK");

  auto expect_expr = [](std::string_view text_field) {
    return IsArray(2, "json2", IsMap(text_field, "\"1\"", "$", R"({"text":"1"})"), "json1",
                   IsMap(text_field, "\"2\"", "$", R"({"text":"2"})"));
  };

  resp = Run({"FT.SEARCH", "index", "*", "SORTBY", "text"});
  EXPECT_THAT(resp, expect_expr("text"sv));

  resp = Run({"FT.SEARCH", "index", "*", "SORTBY", "@text"});
  EXPECT_THAT(resp, expect_expr("text"sv));

  resp = Run({"FT.SEARCH", "index", "*", "SORTBY", "$.text"});
  EXPECT_THAT(resp, expect_expr("$.text"sv));
}

TEST_F(SearchFamilyTest, SearchSortByOptionNonSortableFieldHash) {
  Run({"HSET", "h1", "text", "2"});
  Run({"HSET", "h2", "text", "1"});

  auto resp = Run({"FT.CREATE", "index", "ON", "HASH", "SCHEMA", "text", "TEXT"});
  EXPECT_EQ(resp, "OK");

  auto expected_expr = IsArray(2, "h2", IsMap("text", "1"), "h1", IsMap("text", "2"));

  resp = Run({"FT.SEARCH", "index", "*", "SORTBY", "text"});
  EXPECT_THAT(resp, expected_expr);

  resp = Run({"FT.SEARCH", "index", "*", "SORTBY", "@text"});
  EXPECT_THAT(resp, expected_expr);
}

TEST_F(SearchFamilyTest, KnnSearchWithSortby) {
  auto to_vector = [](const char* value) { return std::string(value, 16); };

  Run({"HSET", "doc:1", "timestamp", "1713100000", "embedding",
       to_vector("\x3d\xcc\xcc\x3d\x00\x00\x80\x3f\xcd\xcc\x4c\x3e\x9a\x99\x19\x3f")});
  Run({"HSET", "doc:2", "timestamp", "1713200000", "embedding",
       to_vector("\x9a\x99\x19\x3f\xcd\xcc\x4c\x3e\x00\x00\x80\x3f\x3d\xcc\xcc\x3d")});
  Run({"HSET", "doc:3", "timestamp", "1713300000", "embedding",
       to_vector("\x00\x00\x80\x3f\x3d\xcc\xcc\x3d\xcd\xcc\x4c\x3e\x9a\x99\x19\x3f")});

  Run({"FT.CREATE", "my_index", "ON", "HASH", "SCHEMA", "timestamp", "NUMERIC", "SORTABLE",
       "embedding", "VECTOR", "FLAT", "6", "TYPE", "FLOAT32", "DIM", "4", "DISTANCE_METRIC",
       "COSINE"});

  auto search_vector =
      to_vector("\x3d\xcc\xcc\x3d\x00\x00\x80\x3f\xcd\xcc\x4c\x3e\x9a\x99\x19\x3f");

  auto resp = Run({"FT.SEARCH", "my_index", "*=>[KNN 2 @embedding $vec]", "PARAMS", "2", "vec",
                   search_vector, "NOCONTENT"});
  EXPECT_THAT(resp, IsArray(2, "doc:1", "doc:3"));

  // FT.SEARCH with KNN + SORTBY
  resp = Run({"FT.SEARCH", "my_index", "*=>[KNN 2 @embedding $vec]", "PARAMS", "2", "vec",
              search_vector, "SORTBY", "timestamp", "DESC", "NOCONTENT"});
  EXPECT_THAT(resp, IsArray(2, "doc:3", "doc:1"));
}

TEST_F(SearchFamilyTest, SearchNonNullFields) {
  // Basic schema with text, tag, and numeric fields
  EXPECT_EQ(Run({"ft.create", "i1", "schema", "title", "text", "tags", "tag", "score", "numeric",
                 "sortable"}),
            "OK");

  Run({"hset", "d:1", "title", "Document with title and tags", "tags", "tag1,tag2"});
  Run({"hset", "d:2", "title", "Document with title and score", "score", "75"});
  Run({"hset", "d:3", "title", "Document with all fields", "tags", "tag2,tag3", "score", "100"});
  Run({"hset", "d:4", "tags", "Document with only tags", "score", "50"});

  // Testing non-null field searches with @field:* syntax
  EXPECT_THAT(Run({"ft.search", "i1", "@title:*"}), AreDocIds("d:1", "d:2", "d:3"));
  EXPECT_THAT(Run({"ft.search", "i1", "@tags:*"}), AreDocIds("d:1", "d:3", "d:4"));
  EXPECT_THAT(Run({"ft.search", "i1", "@score:*"}), AreDocIds("d:2", "d:3", "d:4"));

  // Testing combinations of non-null field searches
  EXPECT_THAT(Run({"ft.search", "i1", "@title:* @tags:*"}), AreDocIds("d:1", "d:3"));
  EXPECT_THAT(Run({"ft.search", "i1", "@title:* @score:*"}), AreDocIds("d:2", "d:3"));
  EXPECT_THAT(Run({"ft.search", "i1", "@tags:* @score:*"}), AreDocIds("d:3", "d:4"));
  EXPECT_THAT(Run({"ft.search", "i1", "@title:* @tags:* @score:*"}), AreDocIds("d:3"));

  // Testing non-null field searches with sorting
  auto result = Run({"ft.search", "i1", "@score:*", "SORTBY", "score", "DESC"});
  ASSERT_EQ(result.GetVec().size(), 7);
  EXPECT_EQ(result.GetVec()[1].GetString(), "d:3");  // Highest score (100) first
  EXPECT_EQ(result.GetVec()[3].GetString(), "d:2");  // Middle score (75)
  EXPECT_EQ(result.GetVec()[5].GetString(), "d:4");  // Lowest score (50) last

  // Testing non-null field searches with JSON
  Run({"json.set", "j:1", ".",
       R"({"title": "JSON document", "meta": {"tags": ["tag1", "tag2"]}})"});
  Run({"json.set", "j:2", ".", R"({"meta": {"score": 100}})"});
  Run({"json.set", "j:3", ".",
       R"({"title": "Full JSON", "meta": {"tags": ["tag3"], "score": 80}})"});

  EXPECT_EQ(Run({"ft.create", "i2", "on", "json", "schema", "$.title", "as", "title", "text",
                 "$.meta.tags", "as", "tags", "tag", "$.meta.score", "as", "score", "numeric"}),
            "OK");

  EXPECT_THAT(Run({"ft.search", "i2", "@title:*"}), AreDocIds("j:1", "j:3"));
  EXPECT_THAT(Run({"ft.search", "i2", "@tags:*"}), AreDocIds("j:1", "j:3"));
  EXPECT_THAT(Run({"ft.search", "i2", "@score:*"}), AreDocIds("j:2", "j:3"));
  EXPECT_THAT(Run({"ft.search", "i2", "@title:* @tags:* @score:*"}), AreDocIds("j:3"));

  // Testing text indices with star query
  Run({"hset", "text:1", "content", "apple banana"});
  Run({"hset", "text:2", "content", "cherry date"});
  Run({"hset", "text:3", "content", "elephant fig"});

  EXPECT_EQ(Run({"ft.create", "text_idx", "ON", "HASH", "PREFIX", "1", "text:", "SCHEMA", "content",
                 "TEXT"}),
            "OK");

  EXPECT_THAT(Run({"ft.search", "text_idx", "*"}), AreDocIds("text:1", "text:2", "text:3"));

  // Testing tag indices with star query
  Run({"hset", "tag:1", "categories", "fruit,food"});
  Run({"hset", "tag:2", "categories", "drink,beverage"});
  Run({"hset", "tag:3", "categories", "tech,gadget"});

  EXPECT_EQ(Run({"ft.create", "tag_idx", "ON", "HASH", "PREFIX", "1", "tag:", "SCHEMA",
                 "categories", "TAG", "SEPARATOR", ","}),
            "OK");

  EXPECT_THAT(Run({"ft.search", "tag_idx", "*"}), AreDocIds("tag:1", "tag:2", "tag:3"));

  // Testing numeric indices with star query
  Run({"hset", "num:1", "price", "10.5"});
  Run({"hset", "num:2", "price", "20.75"});
  Run({"hset", "num:3", "price", "30.99"});

  EXPECT_EQ(Run({"ft.create", "num_idx", "ON", "HASH", "PREFIX", "1", "num:", "SCHEMA", "price",
                 "NUMERIC", "SORTABLE"}),
            "OK");

  EXPECT_THAT(Run({"ft.search", "num_idx", "*"}), AreDocIds("num:1", "num:2", "num:3"));

  // Testing vector indices with star query
  string vector1 = "\\x00\\x00\\x80\\x3f\\x00\\x00\\x00\\x00\\x00\\x00\\x00\\x00";  // [1,0,0]
  string vector2 = "\\x00\\x00\\x00\\x00\\x00\\x00\\x80\\x3f\\x00\\x00\\x00\\x00";  // [0,1,0]
  string vector3 = "\\x00\\x00\\x00\\x00\\x00\\x00\\x00\\x00\\x00\\x00\\x80\\x3f";  // [0,0,1]

  Run({"hset", "vec:1", "embedding", vector1});
  Run({"hset", "vec:2", "embedding", vector2});
  Run({"hset", "vec:3", "embedding", vector3});

  // Testing star query with result limit
  auto limit_result = Run({"ft.search", "text_idx", "*", "LIMIT", "0", "2"});
  ASSERT_GE(limit_result.GetVec().size(), 5);                 // Total count + 2 docs with fields
  EXPECT_EQ(limit_result.GetVec()[0].GetInt(), 3);            // Total count is 3 (all matches)
  EXPECT_EQ(limit_result.GetVec()[1].GetString(), "text:1");  // First doc
  EXPECT_EQ(limit_result.GetVec()[3].GetString(), "text:2");  // Second doc

  // Testing star query with sorting
  auto price_desc_result = Run({"ft.search", "num_idx", "*", "SORTBY", "price", "DESC"});
  ASSERT_EQ(price_desc_result.GetVec().size(), 7);
  EXPECT_EQ(price_desc_result.GetVec()[1].GetString(), "num:3");  // Most expensive item first
  EXPECT_EQ(price_desc_result.GetVec()[3].GetString(), "num:2");
  EXPECT_EQ(price_desc_result.GetVec()[5].GetString(), "num:1");  // Cheapest item last

  auto price_asc_result = Run({"ft.search", "num_idx", "*", "SORTBY", "price", "ASC"});
  ASSERT_EQ(price_asc_result.GetVec().size(), 7);
  EXPECT_EQ(price_asc_result.GetVec()[1].GetString(), "num:1");  // Cheapest item first
  EXPECT_EQ(price_asc_result.GetVec()[3].GetString(), "num:2");
  EXPECT_EQ(price_asc_result.GetVec()[5].GetString(), "num:3");  // Most expensive item last
}

TEST_F(SearchFamilyTest, SortIndexBasicOperations) {
  // Create an index with a numeric field and a text field, both SORTABLE
  EXPECT_EQ(Run({"ft.create", "sort_idx", "SCHEMA", "num_field", "NUMERIC", "SORTABLE", "str_field",
                 "TEXT", "SORTABLE"}),
            "OK");

  // Add documents with different field values - only with both fields for test simplification
  Run({"hset", "doc:1", "num_field", "10", "str_field", "apple"});
  Run({"hset", "doc:2", "num_field", "20", "str_field", "banana"});
  Run({"hset", "doc:3", "num_field", "5", "str_field", "cherry"});
  Run({"hset", "doc:4", "num_field", "15", "str_field", "date"});

  // Test search with star (* - all documents)
  EXPECT_THAT(Run({"ft.search", "sort_idx", "*"}), AreDocIds("doc:1", "doc:2", "doc:3", "doc:4"));

  // Test search by field presence
  EXPECT_THAT(Run({"ft.search", "sort_idx", "@num_field:*"}),
              AreDocIds("doc:1", "doc:2", "doc:3", "doc:4"));
  EXPECT_THAT(Run({"ft.search", "sort_idx", "@str_field:*"}),
              AreDocIds("doc:1", "doc:2", "doc:3", "doc:4"));

  // Test sorting by numeric field (ascending)
  auto num_asc_result = Run({"ft.search", "sort_idx", "*", "SORTBY", "num_field", "ASC"});

  // Check the overall order, not specific indices
  ASSERT_GE(num_asc_result.GetVec().size(), 9);  // 4 documents * 2 + 1

  // Collect document IDs in the order they appear in the result
  std::vector<std::string> sorted_ids;
  for (size_t i = 1; i < num_asc_result.GetVec().size(); i += 2) {
    sorted_ids.push_back(num_asc_result.GetVec()[i].GetString());
  }

  // Verify that the numeric field sorting order is correct
  ASSERT_EQ(sorted_ids.size(), 4);
  EXPECT_EQ(sorted_ids[0], "doc:3");  // 5
  EXPECT_EQ(sorted_ids[1], "doc:1");  // 10
  EXPECT_EQ(sorted_ids[2], "doc:4");  // 15
  EXPECT_EQ(sorted_ids[3], "doc:2");  // 20

  // Sorting by text field (descending)
  auto str_desc_result = Run({"ft.search", "sort_idx", "*", "SORTBY", "str_field", "DESC"});

  // Check the overall order of text sorting
  sorted_ids.clear();
  for (size_t i = 1; i < str_desc_result.GetVec().size(); i += 2) {
    sorted_ids.push_back(str_desc_result.GetVec()[i].GetString());
  }

  ASSERT_EQ(sorted_ids.size(), 4);
  EXPECT_EQ(sorted_ids[0], "doc:4");  // date
  EXPECT_EQ(sorted_ids[1], "doc:3");  // cherry
  EXPECT_EQ(sorted_ids[2], "doc:2");  // banana
  EXPECT_EQ(sorted_ids[3], "doc:1");  // apple

  // Update a document
  Run({"hset", "doc:3", "num_field", "30"});  // 5 -> 30

  // Check the updated sorting
  auto updated_result = Run({"ft.search", "sort_idx", "*", "SORTBY", "num_field", "ASC"});
  sorted_ids.clear();
  for (size_t i = 1; i < updated_result.GetVec().size(); i += 2) {
    sorted_ids.push_back(updated_result.GetVec()[i].GetString());
  }

  ASSERT_EQ(sorted_ids.size(), 4);
  EXPECT_EQ(sorted_ids[0], "doc:1");  // 10
  EXPECT_EQ(sorted_ids[1], "doc:4");  // 15
  EXPECT_EQ(sorted_ids[2], "doc:2");  // 20
  EXPECT_EQ(sorted_ids[3], "doc:3");  // 30

  // Test document deletion
  Run({"del", "doc:2"});
  auto after_delete_result = Run({"ft.search", "sort_idx", "*"});
  EXPECT_THAT(after_delete_result, AreDocIds("doc:1", "doc:3", "doc:4"));
}

// Separate test for documents with missing fields during sorting
TEST_F(SearchFamilyTest, SortIndexWithNullFields) {
  EXPECT_EQ(Run({"ft.create", "null_sort_idx", "SCHEMA", "num_field", "NUMERIC", "SORTABLE"}),
            "OK");

  // Documents with and without numeric field
  Run({"hset", "doc:1", "num_field", "10"});
  Run({"hset", "doc:2", "num_field", "20"});
  Run({"hset", "doc:3", "other_field", "value"});  // no numeric field

  // Verify that all documents are indexed
  EXPECT_THAT(Run({"ft.search", "null_sort_idx", "*"}), AreDocIds("doc:1", "doc:2", "doc:3"));

  // Verify that only documents with numeric field are found by @num_field:* query
  EXPECT_THAT(Run({"ft.search", "null_sort_idx", "@num_field:*"}), AreDocIds("doc:1", "doc:2"));

  // When sorting, documents without the field should be at the end (but exact order may vary)
  auto sort_result = Run({"ft.search", "null_sort_idx", "*", "SORTBY", "num_field", "ASC"});

  // Collect results
  std::vector<std::string> sorted_ids;
  for (size_t i = 1; i < sort_result.GetVec().size(); i += 2) {
    sorted_ids.push_back(sort_result.GetVec()[i].GetString());
  }

  // Verify that documents with numeric fields are in the correct order,
  // and the document without a numeric field is either at the end or not included (depends on
  // implementation)
  ASSERT_GE(sorted_ids.size(), 2);

  // Check only documents with known field values
  auto doc1_pos = std::find(sorted_ids.begin(), sorted_ids.end(), "doc:1");
  auto doc2_pos = std::find(sorted_ids.begin(), sorted_ids.end(), "doc:2");

  ASSERT_NE(doc1_pos, sorted_ids.end());
  ASSERT_NE(doc2_pos, sorted_ids.end());

  // doc:1 (10) should be before doc:2 (20) in ascending sort
  EXPECT_LT(std::distance(sorted_ids.begin(), doc1_pos),
            std::distance(sorted_ids.begin(), doc2_pos));
}

TEST_F(SearchFamilyTest, VectorIndexOperations) {
  // Create an index with a vector field
  EXPECT_EQ(Run({"ft.create", "vector_idx", "SCHEMA", "vec", "VECTOR", "FLAT", "6", "TYPE",
                 "FLOAT32", "DIM", "3", "DISTANCE_METRIC", "L2", "name", "TEXT"}),
            "OK");

  // Function to convert float vectors to binary representation
  auto FloatsToBytes = [](const std::vector<float>& floats) -> std::string {
    return std::string(reinterpret_cast<const char*>(floats.data()), floats.size() * sizeof(float));
  };

  // Prepare vector data in binary format
  std::string vec1 = FloatsToBytes({1.0f, 0.0f, 0.0f});
  std::string vec2 = FloatsToBytes({0.0f, 1.0f, 0.0f});
  std::string vec3 = FloatsToBytes({0.0f, 0.0f, 1.0f});
  std::string vec4 = FloatsToBytes({0.5f, 0.5f, 0.0f});
  std::string vec5 = FloatsToBytes({0.3f, 0.3f, 0.3f});

  // Add documents with vector data in binary format
  Run({"hset", "vec:1", "vec", vec1, "name", "vector1"});
  Run({"hset", "vec:2", "vec", vec2, "name", "vector2"});
  Run({"hset", "vec:3", "vec", vec3, "name", "vector3"});
  Run({"hset", "vec:4", "vec", vec4, "name", "vector4"});
  Run({"hset", "vec:5", "vec", vec5, "name", "vector5"});

  // Basic star search
  auto star_search = Run({"ft.search", "vector_idx", "*"});
  EXPECT_THAT(star_search, AreDocIds("vec:1", "vec:2", "vec:3", "vec:4", "vec:5"));

  // Search by vector field presence
  auto vec_field_search = Run({"ft.search", "vector_idx", "@vec:*"});
  EXPECT_THAT(vec_field_search, AreDocIds("vec:1", "vec:2", "vec:3", "vec:4", "vec:5"));
}

// Test to verify that @field:* syntax works with sortable fields
TEST_F(SearchFamilyTest, SortIndexGetAllResults) {
  // Create an index with a numeric field that is SORTABLE but not indexed as a regular field
  EXPECT_EQ(Run({"ft.create", "sort_only_idx", "SCHEMA", "sort_field", "NUMERIC", "SORTABLE"}),
            "OK");

  // Add documents with and without the sortable field
  Run({"hset", "doc:1", "sort_field", "10", "other_field", "value1"});
  Run({"hset", "doc:2", "sort_field", "20", "other_field", "value2"});
  Run({"hset", "doc:3", "sort_field", "30", "other_field", "value3"});
  Run({"hset", "doc:4", "other_field", "value4"});  // no sort_field
  Run({"hset", "doc:5", "other_field", "value5"});  // no sort_field

  // Test that all documents are indexed
  EXPECT_THAT(Run({"ft.search", "sort_only_idx", "*"}),
              AreDocIds("doc:1", "doc:2", "doc:3", "doc:4", "doc:5"));

  // Test that @field:* search works for sortable field
  // This should only return documents that have the sort_field
  EXPECT_THAT(Run({"ft.search", "sort_only_idx", "@sort_field:*"}),
              AreDocIds("doc:1", "doc:2", "doc:3"));

  // Test sorting with @field:* query
  auto sort_result =
      Run({"ft.search", "sort_only_idx", "@sort_field:*", "SORTBY", "sort_field", "DESC"});

  // Collect document IDs in order
  std::vector<std::string> sorted_ids;
  for (size_t i = 1; i < sort_result.GetVec().size(); i += 2) {
    sorted_ids.push_back(sort_result.GetVec()[i].GetString());
  }

  // Verify correct order
  ASSERT_EQ(sorted_ids.size(), 3);
  EXPECT_EQ(sorted_ids[0], "doc:3");  // 30
  EXPECT_EQ(sorted_ids[1], "doc:2");  // 20
  EXPECT_EQ(sorted_ids[2], "doc:1");  // 10
}

TEST_F(SearchFamilyTest, JsonWithNullFields) {
  // Create JSON documents with null values in different field types
  Run({"JSON.SET", "doc:1", ".",
       R"({"text_field": "sample text", "tag_field": "tag1,tag2", "num_field": 100})"});
  Run({"JSON.SET", "doc:2", ".", R"({"text_field": null, "tag_field": "tag3", "num_field": 200})"});
  Run({"JSON.SET", "doc:3", ".",
       R"({"text_field": "another text", "tag_field": null, "num_field": 300})"});
  Run({"JSON.SET", "doc:4", ".",
       R"({"text_field": "more text", "tag_field": "tag4,tag5", "num_field": null})"});
  Run({"JSON.SET", "doc:5", ".", R"({"text_field": null, "tag_field": null, "num_field": null})"});
  Run({"JSON.SET", "doc:6", ".", R"({"other_field": "not indexed field"})"});

  // Create indices for text, tag, and numeric fields (non-sortable)
  EXPECT_EQ(Run({"FT.CREATE", "idx:regular", "ON", "JSON", "SCHEMA", "$.text_field", "AS",
                 "text_field", "TEXT", "$.tag_field", "AS", "tag_field", "TAG", "$.num_field", "AS",
                 "num_field", "NUMERIC"}),
            "OK");

  // Create indices for text, tag, and numeric fields (sortable)
  EXPECT_EQ(Run({"FT.CREATE",    "idx:sortable", "ON",         "JSON",    "SCHEMA",
                 "$.text_field", "AS",           "text_field", "TEXT",    "SORTABLE",
                 "$.tag_field",  "AS",           "tag_field",  "TAG",     "SORTABLE",
                 "$.num_field",  "AS",           "num_field",  "NUMERIC", "SORTABLE"}),
            "OK");

  // Test @field:* searches on non-sortable index
  EXPECT_THAT(Run({"FT.SEARCH", "idx:regular", "@text_field:*"}),
              AreDocIds("doc:1", "doc:3", "doc:4"));
  EXPECT_THAT(Run({"FT.SEARCH", "idx:regular", "@tag_field:*"}),
              AreDocIds("doc:1", "doc:2", "doc:4"));
  EXPECT_THAT(Run({"FT.SEARCH", "idx:regular", "@num_field:*"}),
              AreDocIds("doc:1", "doc:2", "doc:3"));

  // Test @field:* searches on sortable index
  EXPECT_THAT(Run({"FT.SEARCH", "idx:sortable", "@text_field:*"}),
              AreDocIds("doc:1", "doc:3", "doc:4"));
  EXPECT_THAT(Run({"FT.SEARCH", "idx:sortable", "@tag_field:*"}),
              AreDocIds("doc:1", "doc:2", "doc:4"));
  EXPECT_THAT(Run({"FT.SEARCH", "idx:sortable", "@num_field:*"}),
              AreDocIds("doc:1", "doc:2", "doc:3"));

  // Test search for documents with non-null values for all fields
  EXPECT_THAT(Run({"FT.SEARCH", "idx:regular", "@text_field:* @tag_field:* @num_field:*"}),
              AreDocIds("doc:1"));
  EXPECT_THAT(Run({"FT.SEARCH", "idx:sortable", "@text_field:* @tag_field:* @num_field:*"}),
              AreDocIds("doc:1"));

  // Test combined queries
  EXPECT_THAT(Run({"FT.SEARCH", "idx:regular", "@text_field:* @tag_field:*"}),
              AreDocIds("doc:1", "doc:4"));
  EXPECT_THAT(Run({"FT.SEARCH", "idx:regular", "@text_field:* @num_field:*"}),
              AreDocIds("doc:1", "doc:3"));
  EXPECT_THAT(Run({"FT.SEARCH", "idx:regular", "@tag_field:* @num_field:*"}),
              AreDocIds("doc:1", "doc:2"));
}

<<<<<<< HEAD
TEST_F(SearchFamilyTest, TestHsetDeleteDocumentHnswSchemaCrash) {
  EXPECT_EQ(Run({"FT.CREATE", "idx", "SCHEMA", "n", "NUMERIC", "v", "VECTOR", "HNSW", "8", "TYPE",
                 "FLOAT16", "DIM", "4", "DISTANCE_METRIC", "L2", "M", "65536"}),
            "OK");

  auto res = Run({"HSET", "doc", "n", "0"});
  EXPECT_EQ(res, 1);

  res = Run({"DEL", "doc"});
  EXPECT_EQ(res, 1);
=======
TEST_F(SearchFamilyTest, RenameDocumentBetweenIndices) {
  absl::FlagSaver fs;

  SetTestFlag("cluster_mode", "emulated");
  ResetService();

  EXPECT_EQ(Run({"ft.create", "idx1", "prefix", "1", "idx1", "filter", "@index==\"yes\"", "schema",
                 "t", "text"}),
            "OK");
  EXPECT_EQ(Run({"ft.create", "idx2", "prefix", "1", "idx2", "filter", "@index==\"yes\"", "schema",
                 "t", "text"}),
            "OK");

  Run({"hset", "idx1:{doc}1", "t", "foo1", "index", "yes"});

  EXPECT_EQ(Run({"rename", "idx1:{doc}1", "idx2:{doc}1"}), "OK");
  EXPECT_EQ(Run({"rename", "idx2:{doc}1", "idx1:{doc}1"}), "OK");
>>>>>>> 98fb8fb3
}

}  // namespace dfly<|MERGE_RESOLUTION|>--- conflicted
+++ resolved
@@ -2722,7 +2722,6 @@
               AreDocIds("doc:1", "doc:2"));
 }
 
-<<<<<<< HEAD
 TEST_F(SearchFamilyTest, TestHsetDeleteDocumentHnswSchemaCrash) {
   EXPECT_EQ(Run({"FT.CREATE", "idx", "SCHEMA", "n", "NUMERIC", "v", "VECTOR", "HNSW", "8", "TYPE",
                  "FLOAT16", "DIM", "4", "DISTANCE_METRIC", "L2", "M", "65536"}),
@@ -2733,7 +2732,8 @@
 
   res = Run({"DEL", "doc"});
   EXPECT_EQ(res, 1);
-=======
+}
+
 TEST_F(SearchFamilyTest, RenameDocumentBetweenIndices) {
   absl::FlagSaver fs;
 
@@ -2751,7 +2751,6 @@
 
   EXPECT_EQ(Run({"rename", "idx1:{doc}1", "idx2:{doc}1"}), "OK");
   EXPECT_EQ(Run({"rename", "idx2:{doc}1", "idx1:{doc}1"}), "OK");
->>>>>>> 98fb8fb3
 }
 
 }  // namespace dfly