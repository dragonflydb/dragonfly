--- conflicted
+++ resolved
@@ -526,14 +526,11 @@
 
 void SearchFamily::Register(CommandRegistry* registry) {
   using CI = CommandId;
-<<<<<<< HEAD
 
   // Disable journaling, because no-key-transactional enables it by default
   const uint32_t kReadOnlyMask = CO::NO_KEY_TRANSACTIONAL | CO::NO_AUTOJOURNAL;
 
-=======
   registry->StartFamily();
->>>>>>> bbd4c6b6
   *registry << CI{"FT.CREATE", CO::GLOBAL_TRANS, -2, 0, 0, 0, acl::FT_SEARCH}.HFUNC(FtCreate)
             << CI{"FT.DROPINDEX", CO::GLOBAL_TRANS, -2, 0, 0, 0, acl::FT_SEARCH}.HFUNC(FtDropIndex)
             << CI{"FT.INFO", kReadOnlyMask, 2, 0, 0, 0, acl::FT_SEARCH}.HFUNC(FtInfo)
