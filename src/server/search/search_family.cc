// Copyright 2022, DragonflyDB authors.  All rights reserved.
// See LICENSE for licensing terms.
//

#include "server/search/search_family.h"

#include <absl/container/flat_hash_map.h>
#include <absl/strings/ascii.h>
#include <absl/strings/match.h>
#include <absl/strings/str_format.h>

#include <atomic>
#include <jsoncons/json.hpp>
#include <jsoncons_ext/jsonpath/jsonpath.hpp>
#include <variant>
#include <vector>

#include "base/logging.h"
#include "core/json_object.h"
#include "core/search/search.h"
#include "core/search/vector_utils.h"
#include "facade/cmd_arg_parser.h"
#include "facade/error.h"
#include "facade/reply_builder.h"
#include "server/acl/acl_commands_def.h"
#include "server/command_registry.h"
#include "server/conn_context.h"
#include "server/container_utils.h"
#include "server/engine_shard_set.h"
#include "server/search/doc_index.h"
#include "server/transaction.h"

namespace dfly {

using namespace std;
using namespace facade;

namespace {

static const set<string_view> kIgnoredOptions = {"WEIGHT", "SEPARATOR", "TYPE", "DIM",
                                                 "DISTANCE_METRIC"};

bool IsValidJsonPath(string_view path) {
  error_code ec;
  jsoncons::jsonpath::make_expression<JsonType>(path, ec);
  return !ec;
}

search::SchemaField::VectorParams ParseVectorParams(CmdArgParser* parser) {
  size_t dim = 0;
  auto sim = search::VectorSimilarity::L2;
  size_t capacity = 1000;

  bool use_hnsw = parser->ToUpper().Next().Case("HNSW", true).Case("FLAT", false);
  size_t num_args = parser->Next().Int<size_t>();

  for (size_t i = 0; i * 2 < num_args; i++) {
    parser->ToUpper();

    if (parser->Check("DIM").ExpectTail(1)) {
      dim = parser->Next().Int<size_t>();
      continue;
    }

    if (parser->Check("DISTANCE_METRIC").ExpectTail(1)) {
      sim = parser->Next()
                .Case("L2", search::VectorSimilarity::L2)
                .Case("COSINE", search::VectorSimilarity::COSINE);
      continue;
    }

    if (parser->Check("INITIAL_CAP").ExpectTail(1)) {
      capacity = parser->Next().Int<size_t>();
      continue;
    }

    parser->Skip(2);
  }

  return {use_hnsw, dim, sim, capacity};
}

optional<search::Schema> ParseSchemaOrReply(DocIndex::DataType type, CmdArgParser parser,
                                            ConnectionContext* cntx) {
  search::Schema schema;

  while (parser.HasNext()) {
    string_view field = parser.Next();
    string_view field_alias = field;

    // Verify json path is correct
    if (type == DocIndex::JSON && !IsValidJsonPath(field)) {
      (*cntx)->SendError("Bad json path: " + string{field});
      return nullopt;
    }

    parser.ToUpper();

    // AS [alias]
    if (parser.Check("AS").ExpectTail(1).NextUpper())
      field_alias = parser.Next();

    // Determine type
    string_view type_str = parser.Next();
    auto type = ParseSearchFieldType(type_str);
    if (!type) {
      (*cntx)->SendError("Invalid field type: " + string{type_str});
      return nullopt;
    }

    // Vector fields include: {algorithm} num_args args...
    search::SchemaField::ParamsVariant params = std::monostate{};
    if (*type == search::SchemaField::VECTOR) {
      auto vector_params = ParseVectorParams(&parser);
      if (!parser.HasError() && vector_params.dim == 0) {
        (*cntx)->SendError("Knn vector dimension cannot be zero");
        return nullopt;
      }

      params = std::move(vector_params);
    }

    // Skip all trailing ignored parameters
    while (kIgnoredOptions.count(parser.Peek()) > 0)
      parser.Skip(2);

    schema.fields[field] = {*type, string{field_alias}, std::move(params)};
  }

  // Build field name mapping table
  for (const auto& [field_ident, field_info] : schema.fields)
    schema.field_names[field_info.short_name] = field_ident;

  if (auto err = parser.Error(); err) {
    (*cntx)->SendError(err->MakeReply());
    return nullopt;
  }

  return schema;
}

optional<SearchParams> ParseSearchParamsOrReply(CmdArgParser parser, ConnectionContext* cntx) {
  size_t limit_offset = 0, limit_total = 10;

  optional<SearchParams::FieldReturnList> return_list;
  search::QueryParams query_params;

  while (parser.ToUpper().HasNext()) {
    // [LIMIT offset total]
    if (parser.Check("LIMIT").ExpectTail(2)) {
      limit_offset = parser.Next().Int<size_t>();
      limit_total = parser.Next().Int<size_t>();
      continue;
    }

    // RETURN {num} [{ident} AS {name}...]
    if (parser.Check("RETURN").ExpectTail(1)) {
      size_t num_fields = parser.Next().Int<size_t>();
      return_list = SearchParams::FieldReturnList{};
      while (return_list->size() < num_fields) {
        string_view ident = parser.Next();
        string_view alias = parser.Check("AS").IgnoreCase().ExpectTail(1) ? parser.Next() : ident;
        return_list->emplace_back(ident, alias);
      }
      continue;
    }

    // NOCONTENT
    if (parser.Check("NOCONTENT")) {
      return_list = SearchParams::FieldReturnList{};
      continue;
    }

    // [PARAMS num(ignored) name(ignored) knn_vector]
    if (parser.Check("PARAMS").ExpectTail(1)) {
      size_t num_args = parser.Next().Int<size_t>();
      while (parser.HasNext() && query_params.Size() * 2 < num_args) {
        string_view k = parser.Next();
        string_view v = parser.Next();
        query_params[k] = v;
      }
      continue;
    }

    // Unsupported parameters are ignored for now
    parser.Skip(1);
  }

  if (auto err = parser.Error(); err) {
    (*cntx)->SendError(err->MakeReply());
    return nullopt;
  }

  return SearchParams{limit_offset, limit_total, std::move(return_list), std::move(query_params)};
}

void SendSerializedDoc(const SerializedSearchDoc& doc, ConnectionContext* cntx) {
  (*cntx)->SendBulkString(doc.key);
  (*cntx)->StartCollection(doc.values.size(), RedisReplyBuilder::MAP);
  for (const auto& [k, v] : doc.values) {
    (*cntx)->SendBulkString(k);
    (*cntx)->SendBulkString(v);
  }
}

void ReplyWithResults(const SearchParams& params, absl::Span<SearchResult> results,
                      ConnectionContext* cntx) {
  size_t total_count = 0;
  for (const auto& shard_docs : results)
    total_count += shard_docs.total_hits;

  size_t result_count =
      min(total_count - min(total_count, params.limit_offset), params.limit_total);

  facade::SinkReplyBuilder::ReplyAggregator agg{cntx->reply_builder()};

  bool ids_only = params.IdsOnly();
  size_t reply_size = ids_only ? (result_count + 1) : (result_count * 2 + 1);

  (*cntx)->StartArray(reply_size);
  (*cntx)->SendLong(total_count);

  size_t sent = 0;
  size_t to_skip = params.limit_offset;
  for (const auto& shard_docs : results) {
    for (const auto& serialized_doc : shard_docs.docs) {
      // Scoring is not implemented yet, so we just cut them in the order they were retrieved
      if (to_skip > 0) {
        to_skip--;
        continue;
      }

      if (sent++ >= result_count)
        return;

      if (ids_only)
        (*cntx)->SendBulkString(serialized_doc.key);
      else
        SendSerializedDoc(serialized_doc, cntx);
    }
  }
}

void ReplyKnn(size_t knn_limit, string_view knn_score_alias, const SearchParams& params,
              absl::Span<SearchResult> results, ConnectionContext* cntx) {
  vector<SerializedSearchDoc*> docs;
  for (auto& shard_results : results) {
    for (auto& doc : shard_results.docs) {
      docs.push_back(&doc);
    }
  }

  size_t prefix = min(params.limit_offset + params.limit_total, knn_limit);

  partial_sort(docs.begin(), docs.begin() + min(docs.size(), prefix), docs.end(),
               [](const auto* l, const auto* r) { return l->knn_distance < r->knn_distance; });
  docs.resize(min(docs.size(), knn_limit));

  size_t result_count =
      min(docs.size() - min(docs.size(), params.limit_offset), params.limit_total);

  bool ids_only = params.IdsOnly();
  size_t reply_size = ids_only ? (result_count + 1) : (result_count * 2 + 1);

  // Clear knn score alias if its excluded from return values
  if (!params.ShouldReturnField(knn_score_alias))
    knn_score_alias = "";

  facade::SinkReplyBuilder::ReplyAggregator agg{cntx->reply_builder()};

  (*cntx)->StartArray(reply_size);
  (*cntx)->SendLong(docs.size());
  for (auto* doc : absl::MakeSpan(docs).subspan(params.limit_offset, result_count)) {
    if (ids_only) {
      (*cntx)->SendBulkString(doc->key);
      continue;
    }

    if (!knn_score_alias.empty())
      doc->values[knn_score_alias] = absl::StrCat(doc->knn_distance);

    SendSerializedDoc(*doc, cntx);
  }
}

}  // namespace

void SearchFamily::FtCreate(CmdArgList args, ConnectionContext* cntx) {
  DocIndex index{};

  CmdArgParser parser{args};
  string_view idx_name = parser.Next();

  while (parser.ToUpper().HasNext()) {
    // ON HASH | JSON
    if (parser.Check("ON").ExpectTail(1)) {
      index.type =
          parser.ToUpper().Next().Case("HASH"sv, DocIndex::HASH).Case("JSON"sv, DocIndex::JSON);
      continue;
    }

    // PREFIX count prefix [prefix ...]
    if (parser.Check("PREFIX").ExpectTail(2)) {
      if (size_t num = parser.Next().Int<size_t>(); num != 1)
        return (*cntx)->SendError("Multiple prefixes are not supported");
      index.prefix = string(parser.Next());
      continue;
    }

    // SCHEMA
    if (parser.Check("SCHEMA")) {
      auto schema = ParseSchemaOrReply(index.type, parser.Tail(), cntx);
      if (!schema)
        return;
      index.schema = move(*schema);
      break;  // SCHEMA always comes last
    }

    // Unsupported parameters are ignored for now
    parser.Skip(1);
  }

  if (auto err = parser.Error(); err)
    return (*cntx)->SendError(err->MakeReply());

  auto idx_ptr = make_shared<DocIndex>(move(index));
  cntx->transaction->ScheduleSingleHop([idx_name, idx_ptr](auto* tx, auto* es) {
    es->search_indices()->InitIndex(tx->GetOpArgs(es), idx_name, idx_ptr);
    return OpStatus::OK;
  });

  (*cntx)->SendOk();
}

void SearchFamily::FtDropIndex(CmdArgList args, ConnectionContext* cntx) {
  string_view idx_name = ArgS(args, 0);
  // TODO: Handle optional DD param

  atomic_uint num_deleted{0};
  cntx->transaction->ScheduleSingleHop([&](Transaction* t, EngineShard* es) {
    if (es->search_indices()->DropIndex(idx_name))
      num_deleted.fetch_add(1);
    return OpStatus::OK;
  });

  DCHECK(num_deleted == 0u || num_deleted == shard_set->size());
  if (num_deleted == shard_set->size())
    return (*cntx)->SendOk();
  (*cntx)->SendError("Unknown Index name");
}

void SearchFamily::FtInfo(CmdArgList args, ConnectionContext* cntx) {
  string_view idx_name = ArgS(args, 0);

  atomic_uint num_notfound{0};
  vector<DocIndexInfo> infos(shard_set->size());

  cntx->transaction->ScheduleSingleHop([&](Transaction* t, EngineShard* es) {
    auto* index = es->search_indices()->GetIndex(idx_name);
    if (index == nullptr)
      num_notfound.fetch_add(1);
    else
      infos[es->shard_id()] = index->GetInfo();
    return OpStatus::OK;
  });

  DCHECK(num_notfound == 0u || num_notfound == shard_set->size());

  if (num_notfound > 0u)
    return (*cntx)->SendError("Unknown index name");

  DCHECK(infos.front().base_index.schema.fields.size() ==
         infos.back().base_index.schema.fields.size());

  size_t total_num_docs = 0;
  for (const auto& info : infos)
    total_num_docs += info.num_docs;

  const auto& schema = infos.front().base_index.schema;

  (*cntx)->StartCollection(3, RedisReplyBuilder::MAP);

  (*cntx)->SendSimpleString("index_name");
  (*cntx)->SendSimpleString(idx_name);

  (*cntx)->SendSimpleString("fields");
  (*cntx)->StartArray(schema.fields.size());
  for (const auto& [field_ident, field_info] : schema.fields) {
    string_view reply[6] = {"identifier", string_view{field_ident},
                            "attribute",  field_info.short_name,
                            "type"sv,     SearchFieldTypeToString(field_info.type)};
    (*cntx)->SendSimpleStrArr(reply);
  }

  (*cntx)->SendSimpleString("num_docs");
  (*cntx)->SendLong(total_num_docs);
}

void SearchFamily::FtList(CmdArgList args, ConnectionContext* cntx) {
  atomic_int first{0};
  vector<string> names;

  cntx->transaction->ScheduleSingleHop([&](Transaction* t, EngineShard* es) {
    // Using `first` to assign `names` only once without a race
    if (first.fetch_add(1) == 0)
      names = es->search_indices()->GetIndexNames();
    return OpStatus::OK;
  });

  (*cntx)->SendStringArr(names);
}

void SearchFamily::FtSearch(CmdArgList args, ConnectionContext* cntx) {
  string_view index_name = ArgS(args, 0);
  string_view query_str = ArgS(args, 1);

  auto params = ParseSearchParamsOrReply(args.subspan(2), cntx);
  if (!params.has_value())
    return;

  search::SearchAlgorithm search_algo;
  if (!search_algo.Init(query_str, &params->query_params))
    return (*cntx)->SendError("Query syntax error");

  // Because our coordinator thread may not have a shard, we can't check ahead if the index exists.
  atomic<bool> index_not_found{false};
  vector<SearchResult> docs(shard_set->size());

  cntx->transaction->ScheduleSingleHop([&](Transaction* t, EngineShard* es) {
    if (auto* index = es->search_indices()->GetIndex(index_name); index)
      docs[es->shard_id()] = index->Search(t->GetOpArgs(es), *params, &search_algo);
    else
      index_not_found.store(true, memory_order_relaxed);
    return OpStatus::OK;
  });

  if (index_not_found.load())
    return (*cntx)->SendError(string{index_name} + ": no such index");

<<<<<<< HEAD
  if (auto knn_params = search_algo.HasKnn(); knn_params)
    ReplyKnn(knn_params->first, knn_params->second, *params, absl::MakeSpan(docs), cntx);
=======
  for (const auto& res : docs) {
    if (res.error)
      return (*cntx)->SendError(std::move(*res.error));
  }

  if (auto knn_limit = search_algo.HasKnn(); knn_limit)
    ReplyKnn(*knn_limit, *params, absl::MakeSpan(docs), cntx);
>>>>>>> 65fbbdfe
  else
    ReplyWithResults(*params, absl::MakeSpan(docs), cntx);
}

void SearchFamily::FtProfile(CmdArgList args, ConnectionContext* cntx) {
  string_view index_name = ArgS(args, 0);
  string_view query_str = ArgS(args, 3);

  optional<SearchParams> params = ParseSearchParamsOrReply(args.subspan(4), cntx);
  if (!params.has_value())
    return;

  search::SearchAlgorithm search_algo;
  if (!search_algo.Init(query_str, &params->query_params))
    return (*cntx)->SendError("Query syntax error");

  search_algo.EnableProfiling();

  absl::Time start = absl::Now();
  atomic_uint total_docs = 0;
  atomic_uint total_serialized = 0;

  vector<pair<search::AlgorithmProfile, absl::Duration>> results(shard_set->size());

  cntx->transaction->ScheduleSingleHop([&](Transaction* t, EngineShard* es) {
    auto* index = es->search_indices()->GetIndex(index_name);
    if (!index)
      return OpStatus::OK;

    auto shard_start = absl::Now();
    auto res = index->Search(t->GetOpArgs(es), *params, &search_algo);

    total_docs.fetch_add(res.total_hits);
    total_serialized.fetch_add(res.docs.size());

    DCHECK(res.profile);
    results[es->shard_id()] = {std::move(*res.profile), absl::Now() - shard_start};

    return OpStatus::OK;
  });

  auto took = absl::Now() - start;

  (*cntx)->StartArray(results.size() + 1);

  // General stats
  (*cntx)->StartCollection(3, RedisReplyBuilder::MAP);
  (*cntx)->SendBulkString("took");
  (*cntx)->SendLong(absl::ToInt64Microseconds(took));
  (*cntx)->SendBulkString("hits");
  (*cntx)->SendLong(total_docs);
  (*cntx)->SendBulkString("serialized");
  (*cntx)->SendLong(total_serialized);

  // Per-shard stats
  for (const auto& [profile, shard_took] : results) {
    (*cntx)->StartCollection(2, RedisReplyBuilder::MAP);
    (*cntx)->SendBulkString("took");
    (*cntx)->SendLong(absl::ToInt64Microseconds(shard_took));
    (*cntx)->SendBulkString("tree");

    for (size_t i = 0; i < profile.events.size(); i++) {
      const auto& event = profile.events[i];

      size_t children = 0;
      for (size_t j = i + 1; j < profile.events.size(); j++) {
        if (profile.events[j].depth == event.depth)
          break;
        if (profile.events[j].depth == event.depth + 1)
          children++;
      }

      if (children > 0)
        (*cntx)->StartArray(2);

      (*cntx)->SendSimpleString(
          absl::StrFormat("t=%-10u n=%-10u %s", event.micros, event.num_processed, event.descr));

      if (children > 0)
        (*cntx)->StartArray(children);
    }
  }
}

#define HFUNC(x) SetHandler(&SearchFamily::x)

// Redis search is a module. Therefore we introduce dragonfly extension search
// to set as the default for the search family of commands. More sensible defaults,
// should also be considered in the future

void SearchFamily::Register(CommandRegistry* registry) {
  using CI = CommandId;

  // Disable journaling, because no-key-transactional enables it by default
  const uint32_t kReadOnlyMask =
      CO::NO_KEY_TRANSACTIONAL | CO::NO_KEY_TX_SPAN_ALL | CO::NO_AUTOJOURNAL;

  registry->StartFamily();
  *registry << CI{"FT.CREATE", CO::GLOBAL_TRANS, -2, 0, 0, 0, acl::FT_SEARCH}.HFUNC(FtCreate)
            << CI{"FT.DROPINDEX", CO::GLOBAL_TRANS, -2, 0, 0, 0, acl::FT_SEARCH}.HFUNC(FtDropIndex)
            << CI{"FT.INFO", kReadOnlyMask, 2, 0, 0, 0, acl::FT_SEARCH}.HFUNC(FtInfo)
            // Underscore same as in RediSearch because it's "temporary" (long time already)
            << CI{"FT._LIST", kReadOnlyMask, 1, 0, 0, 0, acl::FT_SEARCH}.HFUNC(FtList)
            << CI{"FT.SEARCH", kReadOnlyMask, -3, 0, 0, 0, acl::FT_SEARCH}.HFUNC(FtSearch)
            << CI{"FT.PROFILE", kReadOnlyMask, -4, 0, 0, 0, acl::FT_SEARCH}.HFUNC(FtProfile);
}

}  // namespace dfly<|MERGE_RESOLUTION|>--- conflicted
+++ resolved
@@ -437,18 +437,13 @@
   if (index_not_found.load())
     return (*cntx)->SendError(string{index_name} + ": no such index");
 
-<<<<<<< HEAD
-  if (auto knn_params = search_algo.HasKnn(); knn_params)
-    ReplyKnn(knn_params->first, knn_params->second, *params, absl::MakeSpan(docs), cntx);
-=======
   for (const auto& res : docs) {
     if (res.error)
       return (*cntx)->SendError(std::move(*res.error));
   }
 
-  if (auto knn_limit = search_algo.HasKnn(); knn_limit)
-    ReplyKnn(*knn_limit, *params, absl::MakeSpan(docs), cntx);
->>>>>>> 65fbbdfe
+  if (auto knn_params = search_algo.HasKnn(); knn_params)
+    ReplyKnn(knn_params->first, knn_params->second, *params, absl::MakeSpan(docs), cntx);
   else
     ReplyWithResults(*params, absl::MakeSpan(docs), cntx);
 }
