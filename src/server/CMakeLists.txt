add_executable(dragonfly dfly_main.cc)
cxx_link(dragonfly base dragonfly_lib)

if (CMAKE_SYSTEM_PROCESSOR STREQUAL "x86_64" AND CMAKE_BUILD_TYPE STREQUAL "Release")
  # Add core2 only to this file, thus avoiding instructions in this object file that
  # can cause SIGILL.
  set_source_files_properties(dfly_main.cc PROPERTIES COMPILE_FLAGS -march=core2 COMPILE_DEFINITIONS
                              SOURCE_PATH_FROM_BUILD_ENV=${CMAKE_SOURCE_DIR})
endif()


if("${CMAKE_SYSTEM_NAME}" STREQUAL "Linux")
    SET(TX_LINUX_SRCS io_mgr.cc tiered_storage.cc)
endif()


add_library(dfly_transaction db_slice.cc malloc_stats.cc engine_shard_set.cc blocking_controller.cc
            common.cc journal/journal.cc journal/types.cc journal/journal_slice.cc
            server_state.cc table.cc  top_keys.cc transaction.cc
            ${TX_LINUX_SRCS}
            )
cxx_link(dfly_transaction dfly_core strings_lib)


if (NOT APPLE)
  SET(SEARCH_FILES search/search_family.cc search/doc_index.cc search/doc_accessors.cc)
  cxx_test(search/search_family_test dfly_test_lib LABELS DFLY)
endif()

add_library(dragonfly_lib channel_store.cc command_registry.cc
            config_registry.cc conn_context.cc debugcmd.cc dflycmd.cc
            generic_family.cc hset_family.cc json_family.cc
            ${SEARCH_FILES}
            list_family.cc main_service.cc memory_cmd.cc rdb_load.cc rdb_save.cc replica.cc
            protocol_client.cc
            snapshot.cc script_mgr.cc server_family.cc malloc_stats.cc
            detail/save_stages_controller.cc
            detail/snapshot_storage.cc
            set_family.cc stream_family.cc string_family.cc
            zset_family.cc version.cc bitops_family.cc container_utils.cc io_utils.cc
            serializer_commons.cc journal/serializer.cc journal/executor.cc journal/streamer.cc
            top_keys.cc multi_command_squasher.cc hll_family.cc cluster/cluster_config.cc
            cluster/cluster_family.cc acl/user.cc acl/user_registry.cc acl/acl_family.cc
            acl/validator.cc acl/helpers.cc)


find_library(ZSTD_LIB NAMES libzstd.a libzstdstatic.a zstd NAMES_PER_DIR REQUIRED)

cxx_link(dragonfly_lib dfly_transaction dfly_facade redis_lib aws_lib strings_lib html_lib
         http_client_lib absl::random_random TRDP::jsoncons ${ZSTD_LIB} TRDP::lz4 TRDP::croncpp)

if (DF_USE_SSL)
  set(TLS_LIB tls_lib)
  target_compile_definitions(dragonfly_lib PRIVATE DFLY_USE_SSL)
endif()

add_library(dfly_test_lib test_utils.cc)
cxx_link(dfly_test_lib dragonfly_lib facade_test gtest_main_ext)

cxx_test(dragonfly_test dfly_test_lib LABELS DFLY)
cxx_test(multi_test dfly_test_lib LABELS DFLY)
cxx_test(generic_family_test dfly_test_lib LABELS DFLY)
cxx_test(hset_family_test dfly_test_lib LABELS DFLY)
cxx_test(list_family_test dfly_test_lib LABELS DFLY)
cxx_test(set_family_test dfly_test_lib LABELS DFLY)
cxx_test(stream_family_test dfly_test_lib LABELS DFLY)
cxx_test(string_family_test dfly_test_lib LABELS DFLY)
cxx_test(bitops_family_test dfly_test_lib LABELS DFLY)
cxx_test(rdb_test dfly_test_lib DATA testdata/empty.rdb testdata/redis6_small.rdb
         testdata/redis6_stream.rdb testdata/hll.rdb testdata/redis7_small.rdb LABELS DFLY)
cxx_test(zset_family_test dfly_test_lib LABELS DFLY)
cxx_test(blocking_controller_test dragonfly_lib LABELS DFLY)
cxx_test(snapshot_test dragonfly_lib LABELS DFLY)
cxx_test(json_family_test dfly_test_lib LABELS DFLY)
cxx_test(journal/journal_test dfly_test_lib LABELS DFLY)
cxx_test(tiered_storage_test dfly_test_lib LABELS DFLY)
cxx_test(top_keys_test dfly_test_lib LABELS DFLY)
cxx_test(hll_family_test dfly_test_lib LABELS DFLY)
cxx_test(cluster/cluster_config_test dfly_test_lib LABELS DFLY)
cxx_test(cluster/cluster_family_test dfly_test_lib LABELS DFLY)
cxx_test(acl/user_registry_test dfly_test_lib LABELS DFLY)
cxx_test(acl/acl_family_test dfly_test_lib LABELS DFLY)



add_custom_target(check_dfly WORKING_DIRECTORY .. COMMAND ctest -L DFLY)
add_dependencies(check_dfly dragonfly_test json_family_test list_family_test
                 generic_family_test memcache_parser_test rdb_test journal_test
                 redis_parser_test snapshot_test stream_family_test string_family_test
                 bitops_family_test set_family_test zset_family_test hll_family_test
<<<<<<< HEAD
                 cluster_config_test cluster_family_test user_registry_test acl_family_test)

configure_file(acl/test/wrong.acl ${CMAKE_BINARY_DIR}/wrong.acl COPYONLY)
configure_file(acl/test/ok.acl ${CMAKE_BINARY_DIR}/ok.acl COPYONLY)
=======
                 cluster_config_test cluster_family_test user_registry_test)
>>>>>>> 02fff36e
<|MERGE_RESOLUTION|>--- conflicted
+++ resolved
@@ -88,11 +88,4 @@
                  generic_family_test memcache_parser_test rdb_test journal_test
                  redis_parser_test snapshot_test stream_family_test string_family_test
                  bitops_family_test set_family_test zset_family_test hll_family_test
-<<<<<<< HEAD
-                 cluster_config_test cluster_family_test user_registry_test acl_family_test)
-
-configure_file(acl/test/wrong.acl ${CMAKE_BINARY_DIR}/wrong.acl COPYONLY)
-configure_file(acl/test/ok.acl ${CMAKE_BINARY_DIR}/ok.acl COPYONLY)
-=======
-                 cluster_config_test cluster_family_test user_registry_test)
->>>>>>> 02fff36e
+                 cluster_config_test cluster_family_test user_registry_test acl_family_test)