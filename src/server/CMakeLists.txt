--- conflicted
+++ resolved
@@ -31,20 +31,8 @@
             ${TX_LINUX_SRCS} acl/acl_log.cc slowlog.cc
             )
 
-<<<<<<< HEAD
-if (NOT APPLE)
-  SET(SEARCH_FILES search/search_family.cc search/doc_index.cc search/doc_accessors.cc search/aggregator.cc)
-  cxx_test(search/search_family_test dfly_test_lib LABELS DFLY)
-  if (WITH_ASAN OR WITH_USAN)
-    get_filename_component(test_name search/search_family_test NAME_WE)
-    target_compile_definitions(${test_name} PRIVATE SANITIZERS)
-  endif()
-  cxx_test(search/aggregator_test dfly_test_lib LABELS DFLY)
-endif()
-=======
 SET(SEARCH_FILES search/search_family.cc search/doc_index.cc search/doc_accessors.cc
     search/aggregator.cc)
->>>>>>> cf889486
 
 add_library(dragonfly_lib engine_shard_set.cc channel_store.cc
             config_registry.cc conn_context.cc debugcmd.cc dflycmd.cc
