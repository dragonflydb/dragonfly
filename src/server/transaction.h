--- conflicted
+++ resolved
@@ -308,15 +308,11 @@
     return DbContext{namespace_, db_index_, time_now_ms_};
   }
 
-<<<<<<< HEAD
   Namespace& GetNamespace() const {
     return *namespace_;
   }
 
-  DbSlice& GetCurrentDbSlice() const;
-=======
   DbSlice& GetDbSlice(ShardId sid) const;
->>>>>>> d7351b31
 
   DbIndex GetDbIndex() const {
     return db_index_;
