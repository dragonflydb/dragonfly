--- conflicted
+++ resolved
@@ -363,16 +363,15 @@
     return shard_data_[SidToId(sid)].local_mask;
   }
 
-<<<<<<< HEAD
   void SetTrackingCallback(std::function<void()> f) {
     tracking_cb_ = std::move(f);
-=======
+  }
+
   // Remove once BZPOP is stabilized
   std::string DEBUGV18_BlockInfo() {
     return "claimed=" + std::to_string(blocking_barrier_.IsClaimed()) +
            " coord_state=" + std::to_string(int(coordinator_state_)) +
            " local_res=" + std::to_string(int(local_result_));
->>>>>>> b3ca2706
   }
 
  private:
