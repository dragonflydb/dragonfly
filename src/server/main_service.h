// Copyright 2022, DragonflyDB authors.  All rights reserved.
// See LICENSE for licensing terms.
//

#pragma once

#include <utility>

#include "base/varz_value.h"
#include "core/interpreter.h"
#include "facade/service_interface.h"
#include "server/acl/acl_commands_def.h"
#include "server/acl/acl_family.h"
#include "server/acl/user_registry.h"
#include "server/cluster/cluster_family.h"
#include "server/command_registry.h"
#include "server/config_registry.h"
#include "server/engine_shard_set.h"
#include "server/server_family.h"

namespace util {
class AcceptServer;
}  // namespace util

namespace dfly {

using facade::MemcacheParser;

class Service : public facade::ServiceInterface {
 public:
  explicit Service(util::ProactorPool* pp);
  ~Service();

  void Init(util::AcceptServer* acceptor, std::vector<facade::Listener*> listeners);

  void Shutdown();

  // Prepare command execution, verify and execute, reply to context
  facade::DispatchResult DispatchCommand(ArgSlice args, facade::SinkReplyBuilder* builder,
                                         facade::ConnectionContext* cntx) final;

  // Execute multiple consecutive commands, possibly in parallel by squashing
  size_t DispatchManyCommands(absl::Span<ArgSlice> args_list, facade::SinkReplyBuilder* builder,
                              facade::ConnectionContext* cntx) final;

  // Check VerifyCommandExecution and invoke command with args
  facade::DispatchResult InvokeCmd(const CommandId* cid, CmdArgList tail_args,
                                   const CommandContext& cmd_cntx);

  // Verify command can be executed now (check out of memory), always called immediately before
  // execution
  std::optional<facade::ErrorReply> VerifyCommandExecution(const ConnectionContext* cntx,
                                                           CmdArgList tail_args);

  // Verify command prepares excution in correct state.
  // It's usually called before command execution. Only for multi/exec transactions it's checked
  // when the command is queued for execution, not before the execution itself.
  std::optional<facade::ErrorReply> VerifyCommandState(const CommandId* cid, ArgSlice tail_args,
                                                       const ConnectionContext& cntx);

  void DispatchMC(const MemcacheParser::Command& cmd, std::string_view value,
                  facade::MCReplyBuilder* builder, facade::ConnectionContext* cntx) final;

  facade::ConnectionContext* CreateContext(facade::Connection* owner) final;

  const CommandId* FindCmd(std::string_view) const;

  CommandRegistry* mutable_registry() {
    return &registry_;
  }

  facade::ErrorReply ReportUnknownCmd(std::string_view cmd_name) ABSL_LOCKS_EXCLUDED(mu_);

  // Returns: the new state.
  // if from equals the old state then the switch is performed "to" is returned.
  // Otherwise, does not switch and returns the current state in the system.
  // Upon switch, updates cached global state in threadlocal ServerState struct.
  GlobalState SwitchState(GlobalState from, GlobalState to) ABSL_LOCKS_EXCLUDED(mu_);

  bool RequestLoadingState() ABSL_LOCKS_EXCLUDED(mu_);
  void RemoveLoadingState() ABSL_LOCKS_EXCLUDED(mu_);

  // Return true if state is LOADING and loading_state_counter_ == 0, that is,
  // if no multiple operations require LOADING_STATE at the same time.
<<<<<<< HEAD
  bool IsLoadingState() ABSL_LOCKS_EXCLUDED(mu_);
=======
  bool IsLoadingExclusively() ABSL_LOCKS_EXCLUDED(mu_);
>>>>>>> 0ba8b956

  void ConfigureHttpHandlers(util::HttpListenerBase* base, bool is_privileged) final;
  void OnConnectionClose(facade::ConnectionContext* cntx) final;

  Service::ContextInfo GetContextInfo(facade::ConnectionContext* cntx) const final;

  uint32_t shard_count() const {
    return shard_set->size();
  }

  // Used by tests.
  bool IsLocked(Namespace* ns, DbIndex db_index, std::string_view key) const;
  bool IsShardSetLocked() const;

  util::ProactorPool& proactor_pool() {
    return pp_;
  }

  absl::flat_hash_map<std::string, unsigned> UknownCmdMap() const;

  ScriptMgr* script_mgr() {
    return server_family_.script_mgr();
  }

  const ScriptMgr* script_mgr() const {
    return server_family_.script_mgr();
  }

  ServerFamily& server_family() {
    return server_family_;
  }

  cluster::ClusterFamily& cluster_family() {
    return cluster_family_;
  }

  // Utility function used in unit tests
  // Do not use in production, only meant to be used by unit tests
  const acl::AclFamily* TestInit();

 private:
  using SinkReplyBuilder = facade::SinkReplyBuilder;

  static void Quit(CmdArgList args, const CommandContext& cmd_cntx);
  static void Multi(CmdArgList args, const CommandContext& cmd_cntx);

  static void Watch(CmdArgList args, const CommandContext& cmd_cntx);
  static void Unwatch(CmdArgList args, const CommandContext& cmd_cntx);

  void Discard(CmdArgList args, const CommandContext& cmd_cntx);
  void Eval(CmdArgList args, const CommandContext& cmd_cntx, bool read_only = false);
  void EvalRo(CmdArgList args, const CommandContext& cmd_cntx);
  void EvalSha(CmdArgList args, const CommandContext& cmd_cntx, bool read_only = false);
  void EvalShaRo(CmdArgList args, const CommandContext& cmd_cntx);
  void Exec(CmdArgList args, const CommandContext& cmd_cntx);
  void Publish(CmdArgList args, const CommandContext& cmd_cntx);
  void SPublish(CmdArgList args, const CommandContext& cmd_cntx);
  void Subscribe(CmdArgList args, const CommandContext& cmd_cntx);
  void SSubscribe(CmdArgList args, const CommandContext& cmd_cntx);
  void Unsubscribe(CmdArgList args, const CommandContext& cmd_cntx);
  void SUnsubscribe(CmdArgList args, const CommandContext& cmd_cntx);
  void PSubscribe(CmdArgList args, const CommandContext& cmd_cntx);
  void PUnsubscribe(CmdArgList args, const CommandContext& cmd_cntx);
  void Function(CmdArgList args, const CommandContext& cmd_cntx);
  void Monitor(CmdArgList args, const CommandContext& cmd_cntx);
  void Pubsub(CmdArgList args, const CommandContext& cmd_cntx);
  void Command(CmdArgList args, const CommandContext& cmd_cntx);

  void PubsubChannels(std::string_view pattern, SinkReplyBuilder* builder);
  void PubsubPatterns(SinkReplyBuilder* builder);
  void PubsubNumSub(CmdArgList channels, SinkReplyBuilder* builder);

  struct EvalArgs {
    std::string_view sha;  // only one of them is defined.
    CmdArgList keys, args;
  };

  // Return error if not all keys are owned by the server when running in cluster mode
  std::optional<facade::ErrorReply> CheckKeysOwnership(const CommandId* cid, CmdArgList args,
                                                       const ConnectionContext& dfly_cntx);

  // Return moved error if we *own* the slot. This function is used from flows that assume our
  // state is TAKEN_OVER which happens after a replica takeover.
  std::optional<facade::ErrorReply> TakenOverSlotError(const CommandId* cid, CmdArgList args,
                                                       const ConnectionContext& dfly_cntx);

  void EvalInternal(CmdArgList args, const EvalArgs& eval_args, Interpreter* interpreter,
                    SinkReplyBuilder* builder, ConnectionContext* cntx, bool read_only);
  void CallSHA(CmdArgList args, std::string_view sha, Interpreter* interpreter,
               SinkReplyBuilder* builder, ConnectionContext* cntx, bool read_only);

  // Return optional payload - first received error that occured when executing commands.
  std::optional<facade::CapturingReplyBuilder::Payload> FlushEvalAsyncCmds(ConnectionContext* cntx,
                                                                           bool force = false);

  void CallFromScript(ConnectionContext* cntx, Interpreter::CallArgs& args);

  OpResult<KeyIndex> FindKeys(const CommandId* cid, CmdArgList args);

  void RegisterCommands();
  void Register(CommandRegistry* registry);

  base::VarzValue::Map GetVarzStats();

  util::ProactorPool& pp_;

  acl::UserRegistry user_registry_;
  acl::AclFamily acl_family_;
  ServerFamily server_family_;
  cluster::ClusterFamily cluster_family_;
  CommandRegistry registry_;
  absl::flat_hash_map<std::string, unsigned> unknown_cmds_;

  const CommandId* exec_cid_;  // command id of EXEC command for pipeline squashing

  mutable util::fb2::Mutex mu_;
  GlobalState global_state_ ABSL_GUARDED_BY(mu_) = GlobalState::ACTIVE;
  uint32_t loading_state_counter_ ABSL_GUARDED_BY(mu_) = 0;
};

}  // namespace dfly<|MERGE_RESOLUTION|>--- conflicted
+++ resolved
@@ -82,11 +82,7 @@
 
   // Return true if state is LOADING and loading_state_counter_ == 0, that is,
   // if no multiple operations require LOADING_STATE at the same time.
-<<<<<<< HEAD
-  bool IsLoadingState() ABSL_LOCKS_EXCLUDED(mu_);
-=======
   bool IsLoadingExclusively() ABSL_LOCKS_EXCLUDED(mu_);
->>>>>>> 0ba8b956
 
   void ConfigureHttpHandlers(util::HttpListenerBase* base, bool is_privileged) final;
   void OnConnectionClose(facade::ConnectionContext* cntx) final;
