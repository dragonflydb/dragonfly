--- conflicted
+++ resolved
@@ -413,13 +413,10 @@
       : SinkReplyBuilder2(sink), RedisReplyBuilder(nullptr) {
   }
 
-<<<<<<< HEAD
+  ~RedisReplyBuilder2Base() override = default;
+
   void SendNull() override;
-=======
-  ~RedisReplyBuilder2Base() override = default;
-
-  virtual void SendNull();
->>>>>>> 5b546df9
+
   void SendSimpleString(std::string_view str) override;
   void SendBulkString(std::string_view str);  // RESP: Blob String
 
@@ -474,13 +471,10 @@
   RedisReplyBuilder2(io::Sink* sink) : RedisReplyBuilder2Base(sink) {
   }
 
-<<<<<<< HEAD
+  ~RedisReplyBuilder2() override = default;
+
   void SendSimpleStrArr2(const facade::ArgRange& strs);
-=======
-  ~RedisReplyBuilder2() override = default;
-
-  void SendSimpleStrArr(const facade::ArgRange& strs);
->>>>>>> 5b546df9
+
   void SendBulkStrArr(const facade::ArgRange& strs, CollectionType ct = ARRAY);
   void SendScoredArray(absl::Span<const std::pair<std::string, double>> arr,
                        bool with_scores) override;
