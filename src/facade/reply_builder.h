--- conflicted
+++ resolved
@@ -400,12 +400,8 @@
 
   ~RedisReplyBuilder2Base() override = default;
 
-<<<<<<< HEAD
   virtual void SendNull();
-=======
-  void SendNull() override;
-
->>>>>>> b7eccad5
+
   void SendSimpleString(std::string_view str) override;
   void SendBulkString(std::string_view str) override;  // RESP: Blob String
 
@@ -471,12 +467,8 @@
 
   ~RedisReplyBuilder2() override = default;
 
-<<<<<<< HEAD
-  void SendSimpleStrArr(const facade::ArgRange& strs);
-=======
   void SendSimpleStrArr2(const facade::ArgRange& strs);
 
->>>>>>> b7eccad5
   void SendBulkStrArr(const facade::ArgRange& strs, CollectionType ct = ARRAY);
   void SendScoredArray(absl::Span<const std::pair<std::string, double>> arr,
                        bool with_scores) override;
