// Copyright 2022, DragonflyDB authors.  All rights reserved.
// See LICENSE for licensing terms.
//

#pragma once

#include <absl/container/flat_hash_map.h>
#include <absl/types/span.h>

#include <optional>
#include <string>
#include <string_view>
#include <variant>

#include "base/iterator.h"
#include "facade/op_status.h"

namespace facade {

#if defined(__clang__)
#if defined(__has_feature)
#if __has_feature(address_sanitizer)
constexpr size_t kSanitizerOverhead = 24u;
#else
constexpr size_t kSanitizerOverhead = 0u;
#endif
#endif
#else
#ifdef __SANITIZE_ADDRESS__
constexpr size_t kSanitizerOverhead = 24u;
#else
constexpr size_t kSanitizerOverhead = 0u;
#endif
#endif

enum class Protocol : uint8_t { MEMCACHE = 1, REDIS = 2 };

using MutableSlice = std::string_view;
using CmdArgList = absl::Span<const std::string_view>;
using CmdArgVec = std::vector<std::string_view>;
using ArgSlice = absl::Span<const std::string_view>;
using OwnedArgSlice = absl::Span<const std::string>;

inline std::string_view ToSV(std::string_view slice) {
  return slice;
}

inline std::string_view ToSV(const std::string& slice) {
  return slice;
}

inline std::string_view ToSV(std::string&& slice) = delete;

constexpr auto kToSV = [](auto&& v) { return ToSV(std::forward<decltype(v)>(v)); };

inline std::string_view ArgS(ArgSlice args, size_t i) {
  return args[i];
}

struct ArgRange {
  ArgRange(ArgRange&&) = default;
  ArgRange(const ArgRange&) = default;
  ArgRange(ArgRange& range) : ArgRange((const ArgRange&)range) {
  }

  template <typename T, std::enable_if_t<!std::is_same_v<ArgRange, T>, bool> = true>
  ArgRange(T&& span) : span(std::forward<T>(span)) {  // NOLINT google-explicit-constructor)
  }

  size_t Size() const {
    return std::visit([](const auto& span) { return span.size(); }, span);
  }

  auto Range() const {
    return base::it::Wrap(kToSV, span);
  }

  auto begin() const {
    return Range().first;
  }

  auto end() const {
    return Range().second;
  }

  std::string_view operator[](size_t idx) const {
    return std::visit([idx](const auto& span) { return facade::ToSV(span[idx]); }, span);
  }

  std::variant<ArgSlice, OwnedArgSlice> span;
};
struct ConnectionStats {
  size_t read_buf_capacity = 0;                // total capacity of input buffers
  uint64_t dispatch_queue_entries = 0;         // total number of dispatch queue entries
  size_t dispatch_queue_bytes = 0;             // total size of all dispatch queue entries
  size_t dispatch_queue_subscriber_bytes = 0;  // total size of all publish messages

  size_t pipeline_cmd_cache_bytes = 0;

  uint64_t io_read_cnt = 0;
  size_t io_read_bytes = 0;

  uint64_t command_cnt_main = 0;
  uint64_t command_cnt_other = 0;
  uint64_t pipelined_cmd_cnt = 0;
  uint64_t pipelined_cmd_latency = 0;  // in microseconds
  uint64_t conn_received_cnt = 0;

  uint32_t num_conns_main = 0;
  uint32_t num_conns_other = 0;
  uint32_t num_blocked_clients = 0;
  uint64_t num_migrations = 0;
  uint64_t num_recv_provided_calls = 0;

<<<<<<< HEAD
  uint64_t handshakes_started = 0;
  uint64_t handshakes_completed = 0;
=======
  // Number of times the tls connection was closed by the time we started reading from it.
  uint64_t tls_accept_disconnects = 0;  // number of TLS socket disconnects during the handshake
>>>>>>> 2171c3f1

  // Number of events when the pipeline queue was over the limit and was throttled.
  uint64_t pipeline_throttle_count = 0;

  ConnectionStats& operator+=(const ConnectionStats& o);
};

struct ReplyStats {
  struct SendStats {
    int64_t count = 0;
    int64_t total_duration = 0;

    SendStats& operator+=(const SendStats& other) {
      static_assert(sizeof(SendStats) == 16u);

      count += other.count;
      total_duration += other.total_duration;
      return *this;
    }
  };

  // Send() operations that are written to sockets
  SendStats send_stats;

  size_t io_write_cnt = 0;
  size_t io_write_bytes = 0;
  absl::flat_hash_map<std::string, uint64_t> err_count;
  size_t script_error_count = 0;

  // This variable can be updated directly from shard threads when they allocate memory for replies.
  std::atomic<size_t> squashing_current_reply_size{0};

  ReplyStats() = default;
  ReplyStats(ReplyStats&& other) noexcept;
  ReplyStats& operator+=(const ReplyStats& other);
  ReplyStats& operator=(const ReplyStats& other);
};

struct FacadeStats {
  ConnectionStats conn_stats;
  ReplyStats reply_stats;

  FacadeStats& operator+=(const FacadeStats& other) {
    conn_stats += other.conn_stats;
    reply_stats += other.reply_stats;
    return *this;
  }
};

struct ErrorReply {
  explicit ErrorReply(std::string&& msg, std::string_view kind = {})
      : message{std::move(msg)}, kind{kind} {
  }
  explicit ErrorReply(std::string_view msg, std::string_view kind = {}) : message{msg}, kind{kind} {
  }
  explicit ErrorReply(const char* msg,
                      std::string_view kind = {})  // to resolve ambiguity of constructors above
      : message{std::string_view{msg}}, kind{kind} {
  }

  ErrorReply(OpStatus status)  // NOLINT google-explicit-constructor)
      : status{status} {
  }

  std::string_view ToSv() const {
    return std::visit(kToSV, message);
  }

  std::variant<std::string, std::string_view> message;
  std::string_view kind;
  std::optional<OpStatus> status{std::nullopt};
};

constexpr inline unsigned long long operator""_MB(unsigned long long x) {
  return 1024L * 1024L * x;
}

constexpr inline unsigned long long operator""_KB(unsigned long long x) {
  return 1024L * x;
}

extern __thread FacadeStats* tl_facade_stats;

void ResetStats();

// TODO: move this flag to helio (base/flags.h)
struct MemoryBytesFlag {
  size_t value = 0;

  MemoryBytesFlag(size_t s = 0) : value(s) {  // NOLINT
  }

  operator size_t() const {  // NOLINT
    return value;
  }
};

bool AbslParseFlag(std::string_view in, MemoryBytesFlag* flag, std::string* err);
std::string AbslUnparseFlag(const MemoryBytesFlag& flag);

// Constants for socket bufring.
constexpr uint16_t kRecvSockGid = 0;

// Size of the buffer in bufring (kRecvSockGid).
constexpr size_t kRecvBufSize = 128;

}  // namespace facade

namespace std {
ostream& operator<<(ostream& os, facade::CmdArgList args);
ostream& operator<<(ostream& os, facade::Protocol protocol);

}  // namespace std<|MERGE_RESOLUTION|>--- conflicted
+++ resolved
@@ -112,13 +112,11 @@
   uint64_t num_migrations = 0;
   uint64_t num_recv_provided_calls = 0;
 
-<<<<<<< HEAD
+  // Number of times the tls connection was closed by the time we started reading from it.
+  uint64_t tls_accept_disconnects = 0;  // number of TLS socket disconnects during the handshake
+                                        //
   uint64_t handshakes_started = 0;
   uint64_t handshakes_completed = 0;
-=======
-  // Number of times the tls connection was closed by the time we started reading from it.
-  uint64_t tls_accept_disconnects = 0;  // number of TLS socket disconnects during the handshake
->>>>>>> 2171c3f1
 
   // Number of events when the pipeline queue was over the limit and was throttled.
   uint64_t pipeline_throttle_count = 0;
