--- conflicted
+++ resolved
@@ -91,12 +91,6 @@
       CHECK_EQ(1, SSL_CTX_load_verify_locations(ctx, file, dir));
       mask = SSL_VERIFY_PEER | SSL_VERIFY_FAIL_IF_NO_PEER_CERT;
     }
-<<<<<<< HEAD
-    //    } else {
-    //      CHECK_EQ(1, SSL_CTX_set_default_verify_paths(ctx));
-    //    }
-=======
->>>>>>> e2b61a38
 
     CHECK_EQ(1, SSL_CTX_set_cipher_list(ctx, "DEFAULT"));
   }
