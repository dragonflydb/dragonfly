--- conflicted
+++ resolved
@@ -161,21 +161,15 @@
   SendSimpleString("END");
 }
 
-<<<<<<< HEAD
-void MCReplyBuilder::SendError(string_view str, [[maybe_unused]] std::string_view type) {
-  DCHECK(type.empty());
-  SendClientError(str);
-}
-
 void MCReplyBuilder::SendError(ErrorReply error) {
   DCHECK(!error.status);
 
   string_view message_sv = visit([](auto&& str) -> string_view { return str; }, error.message);
   SendError(message_sv, error.kind);
-=======
+}
+
 void MCReplyBuilder::SendError(string_view str, std::string_view type) {
   SendSimpleString(absl::StrCat("SERVER_ERROR ", str));
->>>>>>> 0bbd14be
 }
 
 void MCReplyBuilder::SendProtocolError(std::string_view str) {
