--- conflicted
+++ resolved
@@ -352,18 +352,17 @@
 }
 
 // no-op
-<<<<<<< HEAD
 int RedisReplicateCommands(lua_State* lua) {
   lua_pushinteger(lua, 1);
   // number of results (the number of elements pushed to the lua stack
   return 1;
-=======
+}
+
 int RedisLogCommand(lua_State* lua) {
   // if the arguments passed to redis.log are incorrect
   // we still do not log the error. Therefore, even if
   // for the no-op case we don't need to parse the arguments
   return 0;
->>>>>>> 7b618164
 }
 
 // See https://www.lua.org/manual/5.3/manual.html#lua_Alloc
@@ -423,14 +422,16 @@
   lua_pushcfunction(lua_, RedisStatusReplyCommand);
   lua_settable(lua_, -3);
 
-<<<<<<< HEAD
-  /* no-op function redis.replicate_commands*/
+  /* no-op functions */
+
+  /* redis.replicate_commands*/
   lua_pushstring(lua_, "replicate_commands");
   lua_pushcfunction(lua_, RedisReplicateCommands);
-=======
+  lua_settable(lua_, -3);
+
+  /* redis.log*/
   lua_pushstring(lua_, "log");
   lua_pushcfunction(lua_, RedisLogCommand);
->>>>>>> 7b618164
   lua_settable(lua_, -3);
 
   /* Finally set the table as 'redis' global var. */
