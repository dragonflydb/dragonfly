--- conflicted
+++ resolved
@@ -4,11 +4,7 @@
 add_library(dfly_core compact_object.cc dragonfly_core.cc extent_tree.cc
     external_alloc.cc interpreter.cc json_object.cc mi_memory_resource.cc sds_utils.cc
     segment_allocator.cc score_map.cc small_string.cc sorted_map.cc
-<<<<<<< HEAD
-    tx_queue.cc dense_set.cc allocation_tracker.cc
-=======
-    tx_queue.cc dense_set.cc task_queue.cc
->>>>>>> 1dee082f
+    tx_queue.cc dense_set.cc allocation_tracker.cc task_queue.cc
     string_set.cc string_map.cc detail/bitpacking.cc)
 
 cxx_link(dfly_core base absl::flat_hash_map absl::str_format redis_lib TRDP::lua lua_modules
