--- conflicted
+++ resolved
@@ -96,13 +96,13 @@
 struct AstNode : public NodeVariants {
   using variant::variant;
 
-<<<<<<< HEAD
+
   friend std::ostream& operator<<(std::ostream& stream, const AstNode& matrix) {
     return stream;
-=======
+  }
+
   const NodeVariants& Variant() const& {
     return *this;
->>>>>>> 65fbbdfe
   }
 };
 
