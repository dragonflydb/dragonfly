--- conflicted
+++ resolved
@@ -31,14 +31,11 @@
   epoll:
     required: false
     type: string
-<<<<<<< HEAD
   df-arg:
     default: ""
     required: false
     type: string
 
-=======
->>>>>>> ba791bf8
 runs:
   using: "composite"
   # bring back timeouts once composite actions start supporting them
