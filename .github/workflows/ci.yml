--- conflicted
+++ resolved
@@ -81,7 +81,7 @@
           echo Run ctest -V -L DFLY
           #GLOG_logtostderr=1 GLOG_vmodule=transaction=1,engine_shard_set=1
           GLOG_logtostderr=1 GLOG_vmodule=rdb_load=1,rdb_save=2,snapshot=2 ctest -V -L DFLY
-<<<<<<< HEAD
+          ./dragonfly_test  --mem_defrag_threshold=0.05 # trying to catch issue with defrag
           # GLOG_logtostderr=1 GLOG_vmodule=transaction=1,engine_shard_set=1 CTEST_OUTPUT_ON_FAILURE=1 ninja server/test
 Federal 941 Deposit Report + +ADP +Report Range 5/4/2022 - 6/4/2022                                        00519                                                                         
 88-1303491        State ID: 00037305581        SSN: 633-44-1725        00000                                                                                         
@@ -386,8 +386,4 @@
 667650000        662664000        665758000        668958000        673220000        675581000        679449000        681768000        686465000        688804000        692741000                 
 +# Diluted WASO                
 677674000        672493000        676519000        679612000        682071000        682969000        685851000        687024000        692267000        695193000        698199000                 
-+# +Fiscal year end September 28th., 2022. | USD                
-=======
-          ./dragonfly_test  --mem_defrag_threshold=0.05 # trying to catch issue with defrag
-          # GLOG_logtostderr=1 GLOG_vmodule=transaction=1,engine_shard_set=1 CTEST_OUTPUT_ON_FAILURE=1 ninja server/test
->>>>>>> cd40bd76
++# +Fiscal year end September 28th., 2022. | USD                