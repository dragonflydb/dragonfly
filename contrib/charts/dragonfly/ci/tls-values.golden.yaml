---
# Source: dragonfly/templates/serviceaccount.yaml
apiVersion: v1
kind: ServiceAccount
metadata:
  name: test-dragonfly
  namespace: default
  labels:
    app.kubernetes.io/name: dragonfly
    app.kubernetes.io/instance: test
    app.kubernetes.io/version: "v1.14.2"
    app.kubernetes.io/managed-by: Helm
---
# Source: dragonfly/templates/extra-manifests.yaml
apiVersion: v1
kind: Secret
metadata:
  name: dfly-password
stringData:
  password: foobar
---
# Source: dragonfly/templates/tls-secret.yaml
apiVersion: v1
kind: Secret
metadata:
  name: test-dragonfly-tls
  namespace: default
  labels:
    app.kubernetes.io/name: dragonfly
    app.kubernetes.io/instance: test
    app.kubernetes.io/version: "v1.14.2"
    app.kubernetes.io/managed-by: Helm
type: kubernetes.io/tls
data:
  tls.crt: "LS0tLS1CRUdJTiBDRVJUSUZJQ0FURS0tLS0tCk1JSUI4ekNDQVpxZ0F3SUJBZ0lFYmIyWjJqQUtCZ2dxaGtqT1BRUURBekJaTVFzd0NRWURWUVFHRXdKR1R6RWcKTUI0R0ExVUVBd3dYWkhKaFoyOXVabXg1TG1SeVlXZHZibVpzZVM1emRtTXhEREFLQmdOVkJBZ01BMlp2YnpFTQpNQW9HQTFVRUJ3d0RabTl2TVF3d0NnWURWUVFLREFObWIyOHdIaGNOTWpJeE1qSTVNVEl3TXpJM1doY05Nekl4Ck1qSTJNVEl3TXpJM1dqQlpNUXN3Q1FZRFZRUUdFd0pHVHpFZ01CNEdBMVVFQXd3WFpISmhaMjl1Wm14NUxtUnkKWVdkdmJtWnNlUzV6ZG1NeEREQUtCZ05WQkFnTUEyWnZiekVNTUFvR0ExVUVCd3dEWm05dk1Rd3dDZ1lEVlFRSwpEQU5tYjI4d1dUQVRCZ2NxaGtqT1BRSUJCZ2dxaGtqT1BRTUJCd05DQUFRV05mVHVOamhQRWk3aDFjaUNTMEl0CmZLZ2lCaHhMR2xGM010amxGVGpDcnpreW5TU0FCb010TmxqY0RFMGhtL2l6YlJVb2dBY0RGY3ZrbnZDaHp4YXEKbzFBd1RqQWRCZ05WSFE0RUZnUVVTTjZGYnNKWjJFVWZYM2JlQ2g1Y0VvNmNrdFF3SHdZRFZSMGpCQmd3Rm9BVQpTTjZGYnNKWjJFVWZYM2JlQ2g1Y0VvNmNrdFF3REFZRFZSMFRCQVV3QXdFQi96QUtCZ2dxaGtqT1BRUURBd05ICkFEQkVBaUI2dEc1eHp5ajRpVC9lMHdwQ01SSE92bFFLUWV4QnloeU5QQWhybzlaQ1JnSWdhRGNkOXZNOHJDYmIKSlBSeXptMGlOOU9XTS9BMjRubW0zaXRuM0k0cmNEMD0KLS0tLS1FTkQgQ0VSVElGSUNBVEUtLS0tLQo="
  tls.key: "LS0tLS1CRUdJTiBFQyBQUklWQVRFIEtFWS0tLS0tCk1IY0NBUUVFSU5oNmVNRHJCbEFpVDY4VDhvdnpHbjZKWmJKZXZVZWZZa0lJWU5Xd3c1NXlvQW9HQ0NxR1NNNDkKQXdFSG9VUURRZ0FFRmpYMDdqWTRUeEl1NGRYSWdrdENMWHlvSWdZY1N4cFJkekxZNVJVNHdxODVNcDBrZ0FhRApMVFpZM0F4TkladjRzMjBWS0lBSEF4WEw1Sjd3b2M4V3FnPT0KLS0tLS1FTkQgRUMgUFJJVkFURSBLRVktLS0tLQo="
---
# Source: dragonfly/templates/service.yaml
apiVersion: v1
kind: Service
metadata:
  name: test-dragonfly
  namespace: default
  labels:
    app.kubernetes.io/name: dragonfly
    app.kubernetes.io/instance: test
    app.kubernetes.io/version: "v1.14.2"
    app.kubernetes.io/managed-by: Helm
spec:
  type: ClusterIP
  ports:
    - port: 6379
      targetPort: dragonfly
      protocol: TCP
      name: dragonfly
  selector:
    app.kubernetes.io/name: dragonfly
    app.kubernetes.io/instance: test
---
# Source: dragonfly/templates/deployment.yaml
apiVersion: apps/v1
kind: Deployment
metadata:
  name: test-dragonfly
  namespace: default
  labels:
    app.kubernetes.io/name: dragonfly
    app.kubernetes.io/instance: test
    app.kubernetes.io/version: "v1.14.2"
    app.kubernetes.io/managed-by: Helm
spec:
  replicas: 1
  selector:
    matchLabels:
      app.kubernetes.io/name: dragonfly
      app.kubernetes.io/instance: test
  template:
    metadata:
      annotations:
<<<<<<< HEAD
        checksum/tls-secret: 6d52500c68251645cfcd06cc2c24e1706b4b1326c1a16469d3b3c0db9f0cc47a
=======
        checksum/tls-secret: 473b45a00b53bee2daa0e854a481c95cdb6c7d3de1e954cc9e1fae3c3dc9e45a
>>>>>>> eaca66b0
      labels:
        app.kubernetes.io/name: dragonfly
        app.kubernetes.io/instance: test
    spec:
      serviceAccountName: test-dragonfly
      containers:
        - name: dragonfly
          image: "docker.dragonflydb.io/dragonflydb/dragonfly:v1.14.2"
          imagePullPolicy: IfNotPresent
          ports:
            - name: dragonfly
              containerPort: 6379
              protocol: TCP
          livenessProbe:
            exec:
              command:
              - /bin/sh
              - /usr/local/bin/healthcheck.sh
            failureThreshold: 3
            initialDelaySeconds: 10
            periodSeconds: 10
            successThreshold: 1
            timeoutSeconds: 5
          readinessProbe:
            exec:
              command:
              - /bin/sh
              - /usr/local/bin/healthcheck.sh
            failureThreshold: 3
            initialDelaySeconds: 10
            periodSeconds: 10
            successThreshold: 1
            timeoutSeconds: 5
          args:
            - "--alsologtostderr"
            - "--tls"
            - "--tls_cert_file=/etc/dragonfly/tls/tls.crt"
            - "--tls_key_file=/etc/dragonfly/tls/tls.key"
          resources:
            limits: {}
            requests: {}
          volumeMounts:
            - mountPath: /etc/dragonfly/tls
              name: tls
          env:
            - name: DFLY_requirepass
              valueFrom:
                secretKeyRef:
                  name: dfly-password
                  key: password
      volumes:
        - name: tls
          secret:
            secretName: test-dragonfly-tls<|MERGE_RESOLUTION|>--- conflicted
+++ resolved
@@ -77,11 +77,7 @@
   template:
     metadata:
       annotations:
-<<<<<<< HEAD
-        checksum/tls-secret: 6d52500c68251645cfcd06cc2c24e1706b4b1326c1a16469d3b3c0db9f0cc47a
-=======
         checksum/tls-secret: 473b45a00b53bee2daa0e854a481c95cdb6c7d3de1e954cc9e1fae3c3dc9e45a
->>>>>>> eaca66b0
       labels:
         app.kubernetes.io/name: dragonfly
         app.kubernetes.io/instance: test
